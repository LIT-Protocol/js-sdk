--- conflicted
+++ resolved
@@ -46,15 +46,9 @@
     "debug": true,
     "sevAttestation": false,
     "CONTROLLER_AUTHSIG": {
-<<<<<<< HEAD
-      "sig": "0x1b06c617b33c2f46de28554308249db8e6d3ce12bd50e368035697e24a5b756f29d0d6c837145322a2408e47b02650123f20294872ebd29af11291de6c9bc5821c",
+      "sig": "0x8234b6ab642c2f8d2edbd0adf7fafa25355c972bf5a5071035e4aad45eeba5f405ffbac757b07b8c9cbd073bc3589cad40af87373fa2a98278f45f3033a366b11b",
       "derivedVia": "web3.eth.personal.sign",
-      "signedMessage": "localhost wants you to sign in with your Ethereum account:\n0xeF71c2604f17Ec6Fc13409DF24EfdC440D240d37\n\nThis is a test statement.  You can put anything you want here.\n\nURI: https://localhost/login\nVersion: 1\nChain ID: 1\nNonce: 0x19d69009aba3b2b135bc7cefeb235397498b3835ff6075a66835ad4fafda1eba\nIssued At: 2024-02-09T22:06:08.881Z\nExpiration Time: 2024-02-09T23:06:08.876Z",
-=======
-      "sig": "0xa9307d3af0d7fbaebb9997405b85ee266d2aaffdee18a940301307b6123d661531a27d07ed4e7dc4cb9a9682a6608ab52a20ae3cebaab0811e7be42239ca45311b",
-      "derivedVia": "web3.eth.personal.sign",
-      "signedMessage": "localhost wants you to sign in with your Ethereum account:\n0xeF71c2604f17Ec6Fc13409DF24EfdC440D240d37\n\nThis is a test statement.  You can put anything you want here.\n\nURI: https://localhost/login\nVersion: 1\nChain ID: 1\nNonce: 0xc34b7a10d2e99b93ec6976e42287bad2db18b81431ab39e1751f44cd82a83b61\nIssued At: 2024-02-07T22:49:11.088Z\nExpiration Time: 2024-02-07T23:49:11.083Z",
->>>>>>> bdec112c
+      "signedMessage": "localhost wants you to sign in with your Ethereum account:\n0xeF71c2604f17Ec6Fc13409DF24EfdC440D240d37\n\nThis is a test statement.  You can put anything you want here.\n\nURI: https://localhost/login\nVersion: 1\nChain ID: 1\nNonce: 0x1f89d12f7313557abbe9ef60f6cdb2fb3d276a05609dbf984f5ab881fa837b33\nIssued At: 2024-02-06T21:34:17.641Z\nExpiration Time: 2024-02-06T22:34:17.635Z",
       "address": "0xeF71c2604f17Ec6Fc13409DF24EfdC440D240d37"
     },
     "CONTROLLER_WALLET": {
@@ -65,13 +59,8 @@
         "_events": [],
         "_emitted": {
           "block": -2,
-<<<<<<< HEAD
-          "t:0xcf6d39c47c0252cca77884fc23f79b9408bd816c171554e8af7f028f140e2a5e": 1733582,
-          "t:0xd3b5c3c0e5312ac1855da38bd0f497c5c80697ff9c5935d462a430126b71673d": 1733583
-=======
-          "t:0x3caf69c3067b37a6de80553c7fb79d04c4ca80bf9391d4eb19ae20250370628e": 1719289,
-          "t:0x3bd36a3b59f1f504eab0869f98be9bce1c4b0904fd95f0d18ccdb83ad660440f": 1719290
->>>>>>> bdec112c
+          "t:0x24fc5489c0e792f4975646d89f3c96eccd621dcb688fdb97e06d5c45d1057e7e": 1711201,
+          "t:0x5690c38801ac95e7e14f5ea60e36cab6f91ba1314345b2c0bcc57878c27a9078": 1711204
         },
         "disableCcipRead": false,
         "formatter": {
@@ -88,23 +77,15 @@
         },
         "anyNetwork": false,
         "_networkPromise": {},
-<<<<<<< HEAD
-        "_maxInternalBlockNumber": 1733581,
+        "_maxInternalBlockNumber": 1711203,
         "_lastBlockNumber": -2,
         "_maxFilterBlockRange": 10,
         "_pollingInterval": 4000,
-        "_fastQueryDate": 1707516370403,
-=======
-        "_maxInternalBlockNumber": 1719288,
-        "_lastBlockNumber": -2,
-        "_maxFilterBlockRange": 10,
-        "_pollingInterval": 4000,
-        "_fastQueryDate": 1707346152736,
->>>>>>> bdec112c
+        "_fastQueryDate": 1707255280186,
         "connection": {
           "url": "https://chain-rpc.litprotocol.com/http"
         },
-        "_nextId": 73,
+        "_nextId": 75,
         "_eventLoopCache": {
           "detectNetwork": null,
           "eth_chainId": null,
@@ -115,32 +96,18 @@
           "name": "unknown"
         },
         "_internalBlockNumber": {},
-<<<<<<< HEAD
-        "_fastBlockNumber": 1733581,
-=======
-        "_fastBlockNumber": 1719288,
->>>>>>> bdec112c
+        "_fastBlockNumber": 1711203,
         "_fastBlockNumberPromise": {}
       }
     },
     "PKP_INFO": {
-<<<<<<< HEAD
-      "tokenId": "0xe0ef55f93bf68b9e12290832050f799cef13243d266a0cae775434b6df2c0ffc",
-      "publicKey": "049caeeb7ef5dffc34f5c58c8e7c3b8fe1db157b84db17411dbad7ae24373a37fd8742087243afc40b2decd33788eb31d2bab3ebb33ebdb94a72518accef539512",
-      "ethAddress": "0xCc107Bd1bEDA4Cf13f1FAa78875C39891621D8Df"
+      "tokenId": "0x6cafa5604d3dac3ed39533bd399609d15553e5063cf699432477d9c35784bb2d",
+      "publicKey": "0439068de07bcc4fed3a1192a7d3395b3834c71fb7f5dfd78c9e658cb3ad7a4c243960e7bc009cb7c47cbfced47d64b63361e61c506b2ddba3a73f1de4a41753d7",
+      "ethAddress": "0x3C7da8933788e1a293CA76Cb65B21174475e4A51"
     },
     "AUTH_METHOD_PKP_INFO": {
-      "publicKey": "04004f0b40d11f4419d42d989d349be17d0924e969158b584be11d84023128dc89c5b06cff8b7d432100a5e4426be94786b628235d8dbd811ea0ee51b30fd2dd8a",
-      "ethAddress": "0x60BE050d25644e482B549CBdEd084f8C7B190020",
-=======
-      "tokenId": "0x56eddc026ffe0a196d0cd52f89099c75064aee4dfb47b018361659f35b9b941b",
-      "publicKey": "04f824bcb46d9a2bc44a15f0ecfb2a00bf793d5d1133cf6ba4341ad9648d362fad4ea78c2003dd79e12f5f576ad889bd81d393841c75d8aa4e56fbca4e3cca2bc1",
-      "ethAddress": "0xb65e59Ccf736072c67c0cbd7b76d275732F0A9BD"
-    },
-    "AUTH_METHOD_PKP_INFO": {
-      "publicKey": "048970ced45d315209a08927cb4b4b02fef41dc4c119e948d5a28081297223d8ea91010781854d2505341c891598641f0806888249d7d83a7df657cc8152549438",
-      "ethAddress": "0x0Df70921D2a2E2378E9B023c31FEDdb6D5a5b19B",
->>>>>>> bdec112c
+      "publicKey": "04097dfb08502ed5a3217d04323ab86c3922bebe09a8917e226cb8664884c6bd31d2cd7c2ba4de9ea029b21280454473e78e596986a6bf981b867b62404971c12f",
+      "ethAddress": "0x577Bd2bF2069129013b8922dE2e02a28fe08c11f",
       "authMethod": {
         "authMethodId": "0x170d13600caea2933912f39a0334eca3d22e472be203f937c4bad0213d92ed71",
         "authMethodType": 1
