// @ts-nocheck

import {
  LitAbility,
  LitAccessControlConditionResource,
} from '@lit-protocol/auth-helpers';
import { uint8arrayFromString, uint8arrayToString } from '@lit-protocol/uint8arrays';

let window: any;
let savedParams: any = {
  accs: [
    {
      contractAddress: '',
      standardContractType: '',
      chain: 'ethereum',
      method: 'eth_getBalance',
      parameters: [':userAddress', 'latest'],
      returnValueTest: {
        comparator: '>=',
        value: '0',
      },
    },
  ],
  authSig: null,
};
let LitJsSdk: any;

describe('Auth + Setup', () => {
  // -- before
  before(() => {
    cy.visit('/', {
      onBeforeLoad(win) {
        win.disableIntercom = true;
      },
    });
    cy.setupMetamask(
      'shuffle stay hair student wagon senior problem drama parrot creek enact pluck',
      'goerli',
      'Testing!23'
    );
  });

  it('should check and sign auth message', () => {
    cy.window().then(async (window) => {
      window.params = { chain: 'ethereum' };
      cy.get('#LitJsSdk_authBrowser_checkAndSignAuthMessage')
        .click()
        .then(() => {
          cy.get('#metamask')
            .click()
            .then(() => {
              cy.confirmMetamaskSignatureRequest().then(() => {
                cy.wait(100).then(() => {
                  console.log('window.output:', window.output);
                  savedParams.authSig = window.output;
                  LitJsSdk = window.LitJsSdk_litNodeClient;
                  expect(savedParams.authSig).to.be.an('object');
                });
              });
            });
        });
    });
  });

  it('authSig is saved', () => {
    // expect saveParams not empty
    expect(savedParams.authSig).to.be.an('object');
  });

  it('connect lit node client', () => {
    cy.window().then(async () => {
      const client = new LitJsSdk.LitNodeClient({ litNetwork: 'cayenne' });
      await client.connect();
      savedParams.litNodeClient = client;
      expect(client.config.litNetwork).to.be.eq('cayenne');
    });
  });
});

describe('Encrypt and Decrypt', () => {
  it('encrypts', async () => {
    cy.window().then(async () => {
      const encryptResponse = await savedParams.litNodeClient.encrypt({
        accessControlConditions: savedParams.accs,
        authSig: savedParams.authSig,
        chain: 'ethereum',
        dataToEncrypt: uint8arrayFromString('This test is working! Omg!', 'base16'),
      })
      savedParams.encryptResponse = encryptResponse;
      
      const { ciphertext, dataToEncryptHash } = encryptResponse;
      expect(ciphertext).to.be.an('string');
      expect(dataToEncryptHash).to.be.an('string');
    })
  });

  it('decrypts', async () => {
    cy.window().then(async () => {
      const decryptResponse = await savedParams.litNodeClient.decrypt({
        accessControlConditions: savedParams.accs,
        authSig: savedParams.authSig,
        chain: 'ethereum',
        ciphertext: savedParams.encryptResponse.ciphertext,
        dataToEncryptHash: savedParams.encryptResponse.dataToEncryptHash,
      });
      savedParams.decryptResponse = decryptResponse;
  
      expect(savedParams.decryptResponse.decryptedData).to.be.a('Uint8Array');
      expect(uint8arrayToString(savedParams.decryptResponse.decryptedData, 'base16')).to.be.eq('This test is working! Omg!');
    });
  });
})

describe('Encrypt and Decrypt String', () => {
  it('encrypts string', async () => {
    cy.window().then(async () => {
      const encryptResponse = await LitJsSdk.encryptString(
        {
          dataToEncrypt: 'this is a secret message',
          accessControlConditions: savedParams.accs,
          chain: 'ethereum',
          authSig: savedParams.authSig,
        },
        savedParams.litNodeClient,
      );
      savedParams.encryptResponse = encryptResponse;
  
      const { ciphertext, dataToEncryptHash } = encryptResponse;
      expect(ciphertext).to.be.an('string');
      expect(dataToEncryptHash).to.be.an('string');
    });
  });

  it('decrypts string', async () => {
    cy.window().then(async () => {
      const decryptedString = await LitJsSdk.decryptToString(
        {
          accessControlConditions: savedParams.accs,
          chain: 'ethereum',
          authSig: savedParams.authSig,
          ciphertext: savedParams.encryptResponse.ciphertext,
          dataToEncryptHash: savedParams.encryptResponse.dataToEncryptHash,
        },
        savedParams.litNodeClient,
      );
  
      expect(decryptedString).to.be.eq('this is a secret message');
    });
  });
});

describe('Zip and encrypt string then decrypt zip', () => {
  it('zips and encrypt string', async () => {
    cy.window().then(async () => {
      const encryptResponse = await LitJsSdk.zipAndEncryptString(
        {
          dataToEncrypt: 'this is a secret message',
          accessControlConditions: savedParams.accs,
          chain: 'ethereum',
          authSig: savedParams.authSig,
        },
        savedParams.litNodeClient,
      );
      const { ciphertext, dataToEncryptHash } = encryptResponse;
      savedParams.encryptResponse = encryptResponse;
  
      expect(ciphertext).to.be.an('string');
      expect(dataToEncryptHash).to.be.an('string');
    });
  });

  it('decrypts into zip', async () => {
    cy.window().then(async () => {
      const decryptedFiles = await LitJsSdk.decryptToZip(
        {
          accessControlConditions: savedParams.accs,
          chain: 'ethereum',
          authSig: savedParams.authSig,
          ciphertext: savedParams.encryptResponse.ciphertext,
          dataToEncryptHash: savedParams.encryptResponse.dataToEncryptHash,
        },
        savedParams.litNodeClient,
      );
  
      expect(decryptedFiles).to.be.an('array');
      const decryptedString = await decryptedFiles['string.txt'].async(
        'text'
      );
      expect(decryptedString).to.eq('this is a secret message');
    });
  });
});

describe('Encrypt and decrypt file', () => {
  it('zip and encrypt files', async () => {
    cy.window().then(async () => {
      // create a new file
      const file = new File(['Hello, world!'], 'hello.txt', {
        type: 'text/plain',
      });
  
      const encryptResponse = await LitJsSdk.zipAndEncryptFiles(
        [file],
        {
          accessControlConditions: savedParams.accs,
          authSig: {
            ethereum: ethAuthSig,
          },
        },
        savedParams.litNodeClient,
      );
      savedParams.encryptResponse = encryptResponse;
  
      const { ciphertext, dataToEncryptHash } = encryptResponse;
      expect(ciphertext).to.be.an('string');
      expect(dataToEncryptHash).to.be.an('string');
    });
  });

  it('decrypts into zip', async () => {
    cy.window().then(async () => {
      const decryptedFiles = await LitJsSdk.decryptToZip(
        {
          accessControlConditions: savedParams.accs,
          authSig: {
            ethereum: ethAuthSig,
          },
          ciphertext,
          dataToEncryptHash,
        },
        savedParams.litNodeClient,
      );
  
      expect(decryptedFiles).to.be.an('array');
      const decryptedFile = await decryptedFiles['hello.txt'].async(
        'text'
      );
  
      const decryptedFileContents = await LitJsSdk.uint8arrayToString(
        decryptedFile
      );
  
      expect(decryptedFileContents).to.eq('Hello, world!');
    });
  });
});

describe('Signed JWTs', () => {
  it('get and verify signed JWT', async () => {
    cy.window().then(async () => {
      const jwtToken = await savedParams.litNodeClient.getSignedToken({
        accessControlConditions: savedParams.accs,
        chain: 'ethereum',
        authSig: savedParams.authSig,
      });
  
      expect(jwtToken).to.be.a('string');
  
      const { verified, header, payload } = LitJsSdk.verifyJwt({ jwt, publicKey: savedParams.litNodeClient.networkPubKey! }); 
      expect(verified).to.be.true;
      expect(header).to.be.an('object');
      expect(payload).to.be.an('object');
  
      const expectedAccessControlConditionsHash = (await savedParams.litNodeClient.getHashedAccessControlConditions(savedParams.accs))!.toString();
      const actualAccessControlConditionsHash = (await savedParams.litNodeClient.getHashedAccessControlConditions(payload))!.toString();
      expect(actualAccessControlConditionsHash).to.eq(expectedAccessControlConditionsHash);
    });
  })
});

describe('Lit Action', () => {
  it('Gets JS execution shares', async () => {
    const litActionCode = `
        (async () => {
          console.log("Hello World!");
        })();
        `;

    const params = {
      authSig: savedParams.authSig,
      jsParams: {},
      code: litActionCode,
    };

    const reqBody = await savedParams.litNodeClient.getLitActionRequestBody(
      params
    );

    const res = await savedParams.litNodeClient.getJsExecutionShares(
      'https://cayenne.litgateway.com:7379',
      reqBody
    );

    expect(res).to.have.property('logs').and.contains('Hello World!');
  });

  it('Gets JS execution shared for IPFS code', async () => {
    const ipfsId = 'QmTLZxMgjHoZiNZyGnS4CXjSjbpZSnie3y32HoqK1ykmkW';

    const params = {
      authSig: savedParams.authSig,
      jsParams: {},
      ipfsId,
    };

    const reqBody = await savedParams.litNodeClient.getLitActionRequestBody(
      params
    );
    const res = await savedParams.litNodeClient.getJsExecutionShares(
      'https://cayenne.litgateway.com:7379',
      reqBody
    );

    // expect JSON.parse(res.response)['Lit.Auth'] to contain the IPFS code in the array
    const litAuth = JSON.parse(res.response)['Lit.Auth'];
    const keys = Object.keys(litAuth);

    expect(keys).to.contain('actionIpfsIds');

    expect(litAuth.actionIpfsIds).to.contain(ipfsId);
  });

  it('Gets JWT params', () => {
    const jwtParams = savedParams.litNodeClient.getJWTParams();

    expect(jwtParams).to.have.property('exp').and.to.be.a('number');
    expect(jwtParams).to.have.property('iat').and.to.be.a('number');
  });

  it('Format accessControlConditions', () => {
    const { iat, exp } = savedParams.litNodeClient.getJWTParams();
    const params = {
      accessControlConditions: savedParams.accs,
      chain: 'ethereum',
      authSig: savedParams.authSig,
      iat,
      exp,
    };
    const formattedAcc =
      savedParams.litNodeClient.getFormattedAccessControlConditions(params);
    expect(formattedAcc).to.have.property('error').and.equal(false);
    const acc = [
      // should be same as savedParams.accs
      {
        contractAddress: '',
        standardContractType: '',
        chain: 'ethereum',
        method: 'eth_getBalance',
        parameters: [':userAddress', 'latest'],
        returnValueTest: {
          comparator: '>=',
          value: '0',
        },
      },
    ];
    expect(formattedAcc)
      .to.have.property('formattedAccessControlConditions')
      .and.deep.members(acc);
  });

  it('Format evmContractConditions', () => {
    const evmContractConditions = [
      {
        contractAddress: '0x7C7757a9675f06F3BE4618bB68732c4aB25D2e88',
        functionName: 'balanceOf',
        functionParams: [':userAddress', '8'],
        functionAbi: {
          type: 'function',
          stateMutability: 'view',
          outputs: [
            {
              type: 'uint256',
              name: '',
              internalType: 'uint256',
            },
          ],
          name: 'balanceOf',
          inputs: [
            {
              type: 'address',
              name: 'account',
              internalType: 'address',
            },
            {
              type: 'uint256',
              name: 'id',
              internalType: 'uint256',
            },
          ],
        },
        chain: 'mumbai',
        returnValueTest: {
          key: '',
          comparator: '>',
          value: '0',
        },
      },
    ];

    const exptectedEvmContractConditions = [
      {
        contractAddress: '0x7C7757a9675f06F3BE4618bB68732c4aB25D2e88',
        functionName: 'balanceOf',
        functionParams: [':userAddress', '8'],
        functionAbi: {
          // type: "function",
          constant: false,
          stateMutability: 'view',
          outputs: [
            {
              type: 'uint256',
              name: '',
              // internalType: "uint256",
            },
          ],
          name: 'balanceOf',
          inputs: [
            {
              type: 'address',
              name: 'account',
              // internalType: "address",
            },
            {
              type: 'uint256',
              name: 'id',
              // internalType: "uint256",
            },
          ],
        },
        chain: 'mumbai',
        returnValueTest: {
          key: '',
          comparator: '>',
          value: '0',
        },
      },
    ];

    const { iat, exp } = savedParams.litNodeClient.getJWTParams();
    const params = {
      evmContractConditions,
      chain: 'mumbai',
      authSig: savedParams.authSig,
      iat,
      exp,
    };
    const formattedEvmConditions =
      savedParams.litNodeClient.getFormattedAccessControlConditions(params);
    expect(formattedEvmConditions).to.have.property('error').and.equal(false);
    expect(formattedEvmConditions)
      .to.have.property('formattedEVMContractConditions')
      .and.deep.members(exptectedEvmContractConditions);
  });

  it('Format solRpcConditions', async () => {
    const solRpcConditions = [
      {
        method: 'getBalance',
        params: [':userAddress'],
        pdaParams: [],
        pdaInterface: { offset: 0, fields: {} },
        pdaKey: '',
        chain: 'solana',
        returnValueTest: {
          key: '',
          comparator: '>=',
          value: '100000000', // equals 0.1 SOL
        },
      },
    ];

    const expectedHashArray = [
      -914009333, -1738606745, 413792910, 1300522606, 917018267, -1524535853,
      1804555918, -1453561713,
    ];

    const { iat, exp } = savedParams.litNodeClient.getJWTParams();
    const params = {
      solRpcConditions,
      chain: 'solana',
      authSig: savedParams.authSig,
      iat,
      exp,
    };
    const formattedSolConditions =
      await savedParams.litNodeClient.getHashedAccessControlConditions(params);
    const hashArray = Array.from(new Int32Array(formattedSolConditions));
    expect(hashArray).to.have.all.members(expectedHashArray);
  });

  it('Handle node promises', async () => {
    const litActionCode = `
        (async () => {
          console.log("Hello World!");
        })();
        `;

    const params = {
      authSig: savedParams.authSig,
      jsParams: {},
      code: litActionCode,
    };

    const reqBody = await savedParams.litNodeClient.getLitActionRequestBody(
      params
    );

    const nodePromises = savedParams.litNodeClient.getNodePromises(
      (url: string) => {
        return savedParams.litNodeClient.getJsExecutionShares(url, reqBody);
      }
    );

    expect(nodePromises.length).to.equal(10);
  });

  it('Throw Node Error', () => {
    const res: RejectedNodePromises = {
      success: false,
      error: {
        errorCode: 'not_authorized',
      },
    };
    try {
      savedParams.litNodeClient._throwNodeError(res);
    } catch (error) {
      console.log(error);
      expect(error).to.have.property('errorCode', 'NodeNotAuthorized');
    }
  });

  it('Parse Response', () => {
    const jsonString = '{"result":true, "count":42}';
    const res = savedParams.litNodeClient.parseResponses(jsonString);
    expect(res).to.have.property('result', true);
    expect(res).to.have.property('count', 42);
  });

  it('Send command to node', async () => {
    const params: ExecuteJsProps = {
      authSig: savedParams.authSig,
      jsParams: {},
      code: "console.log('Hi Wind!')",
      debug: true,
    };
    const data: JsonExecutionRequest =
      savedParams.litNodeClient.getLitActionRequestBody(params);
    const reqBody: SendNodeCommand = {
      url: 'https://cayenne.litgateway.com:7371/web/execute',
      data,
    };
    const res = await savedParams.litNodeClient.sendCommandToNode(reqBody);
    expect(res).to.have.property('success', true);
  });

  it('Handshake with Sgx', async () => {
<<<<<<< HEAD
    const params: HandshakeWithSgx = {
      url: 'https://cayenne.litgateway.com:7371',
=======
    const params: HandshakeWithNode = {
      url: 'https://cayenne.litgateway.com:7371',
      challenge: "deadbeef"
>>>>>>> 02976b78
    };
    const res = await savedParams.litNodeClient.handshakeWithNode(params);
    expect(res).to.have.keys(
      'clientSdkVersion',
      'networkPublicKey',
      'networkPublicKeySet',
      'serverPublicKey',
      'subnetPublicKey',
      'attestation'
    );
  });
});

describe('Session', () => {
  it('hashes a resource id', async () => {
    window = await cy.window();

    const path = '/bglyaysu8rvblxlk7x0ksn';

    let resourceId = {
      baseUrl: 'my-dynamic-content-server.com',
      path,
      orgId: '',
      role: '',
      extraData: '',
    };

    savedParams.hashedResourceId =
      await window.LitJsSdk_accessControlConditions.hashResourceIdForSigning(
        resourceId
      );

    expect(savedParams.hashedResourceId).to.be.eq(
      'd3b7c933579ff8cce79a9db8f135cf93d8e4b1d206129cbe28405ed81dad7cb1'
    );
  });

  it('gets session key', () => {
    let sessionKey = savedParams.litNodeClient.getSessionKey();

    // sessionKey has 'publicKey' property
    expect(sessionKey).to.have.property('publicKey');
  });

  it('gets capabilities', async () => {
    const path = '/bglyaysu8rvblxlk7x0ksn';

    let resourceId = {
      baseUrl: 'my-dynamic-content-server.com',
      path,
      orgId: '',
      role: '',
      extraData: '',
    };

    let hashedResourceId =
      await window.LitJsSdk_accessControlConditions.hashResourceIdForSigning(
        resourceId
      );

    const litResource = new LitAccessControlConditionResource(hashedResourceId);

    let sessionCapabilityObject =
      savedParams.litNodeClient.generateSessionCapabilityObjectWithWildcards([
        litResource,
      ]);
    expect(sessionCapabilityObject.attenuations).to.deep.equal({
      [`lit-accesscontrolcondition://${hashedResourceId}`]: {
        '*/*': [{}],
      },
    });
    expect(
      sessionCapabilityObject.verifyCapabilitiesForResource(
        litResource,
        LitAbility.AccessControlConditionSigning
      )
    );
  });

  it('gets expiration', () => {
    const expiration = savedParams.litNodeClient.getExpiration();

    // expect expiration to contains 'T'
    expect(expiration).to.contains('T');
  });

  it('gets session signatures', async () => {
    const path = '/bglyaysu8rvblxlk7x0ksn';

    let resourceId = {
      baseUrl: 'my-dynamic-content-server.com',
      path,
      orgId: '',
      role: '',
      extraData: '',
    };

    let hashedResourceId =
      await window.LitJsSdk_accessControlConditions.hashResourceIdForSigning(
        resourceId
      );

    const litResource = new LitAccessControlConditionResource(hashedResourceId);

    // no await to simulate click event
    let sessionSigs = savedParams.litNodeClient.getSessionSigs({
      chain: 'ethereum',
      resourceAbilityRequests: [
        {
          resource: litResource,
          ability: LitAbility.AccessControlConditionSigning,
        },
      ],
    });

    await cy.wait(500);
    await cy.get('#metamask').click();
    await cy.confirmMetamaskSignatureRequest();
    await cy.wait(100);
    await cy.confirmMetamaskSignatureRequest();
    sessionSigs = await sessionSigs;

    // expect sessionSigs is an object and its lenght is more than 5 and each of the item in the object has property of 'sig', 'derivedVia', 'signedMessage', 'address', and 'algo'
    expect(sessionSigs).to.be.an('object');
    expect(Object.values(sessionSigs)).to.have.lengthOf.above(5);

    Object.entries(sessionSigs).forEach((item, i) => {
      expect(item[1]).to.have.property('sig');
      expect(item[1]).to.have.property('derivedVia');
      expect(item[1]).to.have.property('signedMessage');
      expect(item[1]).to.have.property('address');
      expect(item[1]).to.have.property('algo');
    });
  });
});<|MERGE_RESOLUTION|>--- conflicted
+++ resolved
@@ -554,14 +554,9 @@
   });
 
   it('Handshake with Sgx', async () => {
-<<<<<<< HEAD
-    const params: HandshakeWithSgx = {
-      url: 'https://cayenne.litgateway.com:7371',
-=======
     const params: HandshakeWithNode = {
       url: 'https://cayenne.litgateway.com:7371',
       challenge: "deadbeef"
->>>>>>> 02976b78
     };
     const res = await savedParams.litNodeClient.handshakeWithNode(params);
     expect(res).to.have.keys(
