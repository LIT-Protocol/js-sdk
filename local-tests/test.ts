import { TinnyEnvironment } from './setup/tinny-environment';
import { runInBand, runTestsParallel } from './setup/tinny-operations';
// import { testBundleSpeed } from './tests/test-bundle-speed';
// import { testExample } from './tests/test-example';
import { testUseEoaSessionSigsToExecuteJsSigning } from './tests/testUseEoaSessionSigsToExecuteJsSigning';
import { testUseEoaSessionSigsToPkpSign } from './tests/testUseEoaSessionSigsToPkpSign';
import { testUsePkpSessionSigsToExecuteJsSigning } from './tests/testUsePkpSessionSigsToExecuteJsSigning';
import { testUsePkpSessionSigsToPkpSign } from './tests/testUsePkpSessionSigsToPkpSign';
import { testUseValidLitActionCodeGeneratedSessionSigsToPkpSign } from './tests/testUseValidLitActionCodeGeneratedSessionSigsToPkpSign';
import { testUseValidLitActionCodeGeneratedSessionSigsToExecuteJsSigning } from './tests/testUseValidLitActionCodeGeneratedSessionSigsToExecuteJsSigning';
import { testUseValidLitActionIpfsCodeGeneratedSessionSigsToExecuteJsSigning } from './tests/testUseValidLitActionIpfsCodeGeneratedSessionSigsToExecuteJsSigning';
import { testUseEoaSessionSigsToExecuteJsSigningInParallel } from './tests/testUseEoaSessionSigsToExecuteJsSigningInParallel';
import { testDelegatingCapacityCreditsNFTToAnotherWalletToExecuteJs } from './tests/testDelegatingCapacityCreditsNFTToAnotherWalletToExecuteJs';
import { testDelegatingCapacityCreditsNFTToAnotherWalletToPkpSign } from './tests/testDelegatingCapacityCreditsNFTToAnotherWalletToPkpSign';
import { testUseCapacityDelegationAuthSigWithUnspecifiedDelegateesToPkpSign } from './tests/testUseCapacityDelegationAuthSigWithUnspecifiedDelegateesToPkpSign';
import { testUseCapacityDelegationAuthSigWithUnspecifiedCapacityTokenIdToExecuteJs } from './tests/testUseCapacityDelegationAuthSigWithUnspecifiedCapacityTokenIdToExecuteJs';
import { testUseCapacityDelegationAuthSigWithUnspecifiedCapacityTokenIdToPkpSign } from './tests/testUseCapacityDelegationAuthSigWithUnspecifiedCapacityTokenIdToPkpSign';
import { testUseCapacityDelegationAuthSigWithUnspecifiedDelegateesToExecuteJs } from './tests/testUseCapacityDelegationAuthSigWithUnspecifiedDelegateesToExecuteJs';
import { testDelegatingCapacityCreditsNFTToAnotherPkpToExecuteJs } from './tests/testDelegatingCapacityCreditsNFTToAnotherPkpToExecuteJs';
import { testUseEoaSessionSigsToExecuteJsClaimKeys } from './tests/testUseEoaSessionSigsToExecuteJsClaimKeys';
import { testUseEoaSessionSigsToExecuteJsClaimMultipleKeys } from './tests/testUseEoaSessionSigsToExecuteJsClaimMultipleKeys';
import { testUseEoaSessionSigsToExecuteJsJsonResponse } from './tests/testUseEoaSessionSigsToExecuteJsJsonResponse';
import { testUseEoaSessionSigsToExecuteJsConsoleLog } from './tests/testUseEoaSessionSigsToExecuteJsConsoleLog';
import { testUseEoaSessionSigsToEncryptDecryptString } from './tests/testUseEoaSessionSigsToEncryptDecryptString';
import { testUseEoaSessionSigsToEncryptDecryptUint8Array } from './tests/testUseEoaSessionSigsToEncryptDecryptUint8Array';
import { testUsePkpSessionSigsToEncryptDecryptString } from './tests/testUsePkpSessionSigsToEncryptDecryptString';
import { testUseValidLitActionCodeGeneratedSessionSigsToEncryptDecryptString } from './tests/testUseValidLitActionCodeGeneratedSessionSigsToEncryptDecryptString';
import { testUseInvalidLitActionCodeToGenerateSessionSigs } from './tests/testUseInvalidLitActionCodeToGenerateSessionSigs';
import { testUseEoaSessionSigsToEncryptDecryptFile } from './tests/testUseEoaSessionSigsToEncryptDecryptFile';
import { testUsePkpSessionSigsToExecuteJsSigningInParallel } from './tests/testUsePkpSessionSigsToExecuteJsSigningInParallel';
import { testUseValidLitActionCodeGeneratedSessionSigsToExecuteJsSigningInParallel } from './tests/testUseValidLitActionCodeGeneratedSessionSigsToExecuteJsSigningInParallel';
import { testUsePkpSessionSigsToExecuteJsClaimKeys } from './tests/testUsePkpSessionSigsToExecuteJsClaimKeys';
import { testUsePkpSessionSigsToExecuteJsClaimMultipleKeys } from './tests/testUsePkpSessionSigsToExecuteJsClaimMultipleKeys';
import { testUsePkpSessionSigsToExecuteJsJsonResponse } from './tests/testUsePkpSessionSigsToExecuteJsJsonResponse';
import { testUsePkpSessionSigsToExecuteJsConsoleLog } from './tests/testUsePkpSessionSigsToExecuteJsConsoleLog';
import { testUsePkpSessionSigsToEncryptDecryptFile } from './tests/testUsePkpSessionSigsToEncryptDecryptFile';
import { testUseValidLitActionCodeGeneratedSessionSigsToExecuteJsClaimKeys } from './tests/testUseValidLitActionCodeGeneratedSessionSigsToExecuteJsClaimKeys';
import { testUseValidLitActionCodeGeneratedSessionSigsToExecuteJsClaimMultipleKeys } from './tests/testUseValidLitActionCodeGeneratedSessionSigsToExecuteJsClaimMultipleKeys';
import { testUseValidLitActionCodeGeneratedSessionSigsToExecuteJsJsonResponse } from './tests/testUseValidLitActionCodeGeneratedSessionSigsToExecuteJsJsonResponse';
import { testUseValidLitActionCodeGeneratedSessionSigsToExecuteJsConsoleLog } from './tests/testUseValidLitActionCodeGeneratedSessionSigsToExecuteJsConsoleLog';
import { testUseValidLitActionCodeGeneratedSessionSigsToEncryptDecryptFile } from './tests/testUseValidLitActionCodeGeneratedSessionSigsToEncryptDecryptFile';
import { testUseValidLitActionIpfsCodeGeneratedSessionSigsToPkpSign } from './tests/testUseValidLitActionIpfsCodeGeneratedSessionSigsToPkpSign';
import { testUseInvalidLitActionIpfsCodeToGenerateSessionSigs } from './tests/testUseInvalidLitActionIpfsCodeToGenerateSessionSigs';
import { testSolAuthSigToEncryptDecryptString } from './tests/testSolAuthSigToEncryptDecryptString';
import { testEthAuthSigToEncryptDecryptString } from './tests/testEthAuthSigToEncryptDecryptString';
import { testCosmosAuthSigToEncryptDecryptString } from './tests/testCosmosAuthSigToEncryptDecryptString';
import { testPkpEthersWithEoaSessionSigsToSignMessage } from './tests/testPkpEthersWithEoaSessionSigsToSignMessage';
import { testPkpEthersWithEoaSessionSigsToSignWithAuthContext } from './tests/testPkpEthersWithEoaSessionSigsToSignWithAuthContext';
import { testPkpEthersWithEoaSessionSigsToEthSign } from './tests/testPkpEthersWithEoaSessionSigsToEthSign';
import { testPkpEthersWithEoaSessionSigsToPersonalSign } from './tests/testPkpEthersWithEoaSessionSigsToPersonalSign';
import { testPkpEthersWithEoaSessionSigsToSendTx } from './tests/testPkpEthersWithEoaSessionSigsToSendTx';
import { testPkpEthersWithPkpSessionSigsToSignMessage } from './tests/testPkpEthersWithPkpSessionSigsToSignMessage';
import { testPkpEthersWithPkpSessionSigsToEthSign } from './tests/testPkpEthersWithPkpSessionSigsToEthSign';
import { testPkpEthersWithPkpSessionSigsToPersonalSign } from './tests/testPkpEthersWithPkpSessionSigsToPersonalSign';
import { testPkpEthersWithPkpSessionSigsToSendTx } from './tests/testPkpEthersWithPkpSessionSigsToSendTx';
import { testPkpEthersWithEoaSessionSigsToEthSignTransaction } from './tests/testPkpEthersWithEoaSessionSigsToEthSignTransaction';

import { testPkpEthersWithPkpSessionSigsToEthSignTransaction } from './tests/testPkpEthersWithPkpSessionSigsToEthSignTransaction';
import { testPkpEthersWithLitActionSessionSigsToEthSignTransaction } from './tests/testPkpEthersWithLitActionSessionSigsToEthSignTransaction';
import { testPkpEthersWithEoaSessionSigsToEthSignTypedDataV1 } from './tests/testPkpEthersWithEoaSessionSigsToEthSignTypedDataV1';
import { testPkpEthersWithPkpSessionSigsToEthSignTypedDataV1 } from './tests/testPkpEthersWithPkpSessionSigsToEthSignTypedDataV1';
import { testPkpEthersWithLitActionSessionSigsToEthSignTypedDataV1 } from './tests/testPkpEthersWithLitActionSessionSigsToEthSignTypedDataV1';
import { testPkpEthersWithEoaSessionSigsToEthSignTypedDataV3 } from './tests/testPkpEthersWithEoaSessionSigsToEthSignTypedDataV3';
import { testPkpEthersWithEoaSessionSigsToEthSignTypedDataV4 } from './tests/testPkpEthersWithEoaSessionSigsToEthSignTypedDataV4';
import { testPkpEthersWithEoaSessionSigsToEthSignTypedData } from './tests/testPkpEthersWithEoaSessionSigsToEthSignTypedData';
import { testPkpEthersWithEoaSessionSigsToEthSignTypedDataUtil } from './tests/testPkpEthersWithEoaSessionSigsToEthSignTypedDataUtil';
import { testPkpEthersWithLitActionSessionSigsToSignMessage } from './tests/testPkpEthersWithLitActionSessionSigsToSignMessage';
import { testPkpEthersWithLitActionSessionSigsToEthSign } from './tests/testPkpEthersWithLitActionSessionSigsToEthSign';
import { testPkpEthersWithLitActionSessionSigsToPersonalSign } from './tests/testPkpEthersWithLitActionSessionSigsToPersonalSign';
import { testPkpEthersWithLitActionSessionSigsToSendTx } from './tests/testPkpEthersWithLitActionSessionSigsToSendTx';
import { testPkpEthersWithPkpSessionSigsToEthSignTypedDataV3 } from './tests/testPkpEthersWithPkpSessionSigsToEthSignTypedDataV3';
import { testPkpEthersWithLitActionSessionSigsToEthSignTypedDataV3 } from './tests/testPkpEthersWithLitActionSessionSigsToEthSignTypedDataV3';
import { testPkpEthersWithPkpSessionSigsToEthSignTypedDataV4 } from './tests/testPkpEthersWithPkpSessionSigsToEthSignTypedDataV4';
import { testPkpEthersWithLitActionSessionSigsToEthSignTypedDataV4 } from './tests/testPkpEthersWithLitActionSessionSigsToEthSignTypedDataV4';
import { testPkpEthersWithPkpSessionSigsToEthSignTypedData } from './tests/testPkpEthersWithPkpSessionSigsToEthSignTypedData';
import { testPkpEthersWithLitActionSessionSigsToEthSignTypedData } from './tests/testPkpEthersWithLitActionSessionSigsToEthSignTypedData';
import { testPkpEthersWithPkpSessionSigsToEthSignTypedDataUtil } from './tests/testPkpEthersWithPkpSessionSigsToEthSignTypedDataUtil';
import { testPkpEthersWithLitActionSessionSigsToEthSignTypedDataUtil } from './tests/testPkpEthersWithLitActionSessionSigsToEthSignTypedDataUtil';
import { testUseCustomAuthSessionSigsToPkpSignExecuteJs } from './tests/testUseCustomAuthSessionSigsToPkpSignExecuteJs';
import { testExecuteJsSignAndCombineEcdsa } from './tests/testExecuteJsSignAndCombineEcdsa';
import { testExecutJsDecryptAndCombine } from './tests/testExecuteJsDecryptAndCombine';
import { testExecuteJsBroadcastAndCollect } from './tests/testExecuteJsBroadcastAndCollect';
import { testRelayer } from './tests/testRelayer';

import { testEthereumSignMessageGeneratedKey } from './tests/wrapped-keys/testEthereumSignMessageGeneratedKey';
import { testEthereumBroadcastTransactionGeneratedKey } from './tests/wrapped-keys/testEthereumBroadcastTransactionGeneratedKey';
import { testEthereumSignMessageWrappedKey } from './tests/wrapped-keys/testEthereumSignMessageWrappedKey';
import { testFailEthereumSignTransactionWrappedKeyInvalidDecryption } from './tests/wrapped-keys/testFailEthereumSignTransactionWrappedKeyInvalidDecryption';
import { testEthereumSignTransactionWrappedKey } from './tests/wrapped-keys/testEthereumSignTransactionWrappedKey';
import { testFailEthereumSignTransactionWrappedKeyWithInvalidParam } from './tests/wrapped-keys/testFailEthereumSignTransactionWrappedKeyWithInvalidParam';
import { testFailEthereumSignTransactionWrappedKeyWithMissingParam } from './tests/wrapped-keys/testFailEthereumSignTransactionWrappedKeyWithMissingParam';
import { testEthereumBroadcastTransactionWrappedKey } from './tests/wrapped-keys/testEthereumBroadcastTransactionWrappedKey';
import { testEthereumBroadcastWrappedKeyWithFetchGasParams } from './tests/wrapped-keys/testEthereumBroadcastWrappedKeyWithFetchGasParams';
import { testImportWrappedKey } from './tests/wrapped-keys/testImportWrappedKey';
import { testGenerateEthereumWrappedKey } from './tests/wrapped-keys/testGenerateEthereumWrappedKey';
import { testGenerateSolanaWrappedKey } from './tests/wrapped-keys/testGenerateSolanaWrappedKey';
import { testFailImportWrappedKeysWithSamePrivateKey } from './tests/wrapped-keys/testFailImportWrappedKeysWithSamePrivateKey';
import { testFailImportWrappedKeysWithEoaSessionSig } from './tests/wrapped-keys/testFailImportWrappedKeysWithEoaSessionSig';
import { testFailImportWrappedKeysWithMaxExpirySessionSig } from './tests/wrapped-keys/testFailImportWrappedKeysWithMaxExpirySessionSig';
import { testFailImportWrappedKeysWithInvalidSessionSig } from './tests/wrapped-keys/testFailImportWrappedKeysWithInvalidSessionSig';
import { testFailImportWrappedKeysWithExpiredSessionSig } from './tests/wrapped-keys/testFailImportWrappedKeysWithExpiredSessionSig';
import { testExportWrappedKey } from './tests/wrapped-keys/testExportWrappedKey';
import { testSignMessageWithSolanaEncryptedKey } from './tests/wrapped-keys/testSignMessageWithSolanaEncryptedKey';
import { testSignTransactionWithSolanaEncryptedKey } from './tests/wrapped-keys/testSignTransactionWithSolanaEncryptedKey';
import { testBatchGeneratePrivateKeys } from './tests/wrapped-keys/testBatchGeneratePrivateKeys';

import { setLitActionsCodeToLocal } from './tests/wrapped-keys/util';
import { testUseEoaSessionSigsToRequestSingleResponse } from './tests/testUseEoaSessionSigsToRequestSingleResponse';

// Use the current LIT action code to test against
setLitActionsCodeToLocal();

(async () => {
  console.log('[𐬺🧪 Tinny𐬺] Running tests...');
  const devEnv = new TinnyEnvironment();

  await devEnv.init();

  const relayerTests = {
    testRelayer,
  };

  // --filter=WrappedKey
  const wrappedKeysTests = {
    // -- valid cases
    testBatchGeneratePrivateKeys,
    testEthereumSignMessageGeneratedKey,
    testEthereumBroadcastTransactionGeneratedKey,
    testEthereumSignMessageWrappedKey,
    testEthereumSignTransactionWrappedKey,
    testEthereumBroadcastTransactionWrappedKey,
    testEthereumBroadcastWrappedKeyWithFetchGasParams,

    // -- generate wrapped keys
    testGenerateEthereumWrappedKey,
    testGenerateSolanaWrappedKey,

    // -- import wrapped keys
    testImportWrappedKey,

    // -- export wrapped keys
    testExportWrappedKey,

    // -- solana wrapped keys
    testSignMessageWithSolanaEncryptedKey,
    testSignTransactionWithSolanaEncryptedKey,

    // -- invalid cases
    testFailEthereumSignTransactionWrappedKeyWithMissingParam,
    testFailEthereumSignTransactionWrappedKeyWithInvalidParam,
    testFailEthereumSignTransactionWrappedKeyInvalidDecryption,

    // -- import wrapped keys
    testFailImportWrappedKeysWithSamePrivateKey,
    testFailImportWrappedKeysWithEoaSessionSig,
    testFailImportWrappedKeysWithMaxExpirySessionSig,
    testFailImportWrappedKeysWithInvalidSessionSig,
    testFailImportWrappedKeysWithExpiredSessionSig,
  };

  const eoaSessionSigsTests = {
    testUseEoaSessionSigsToExecuteJsSigning,
    testUseEoaSessionSigsToPkpSign,
    testUseEoaSessionSigsToExecuteJsSigningInParallel,
    testUseEoaSessionSigsToExecuteJsClaimKeys,
    testUseEoaSessionSigsToExecuteJsClaimMultipleKeys,
    testUseEoaSessionSigsToExecuteJsJsonResponse,
    testUseEoaSessionSigsToExecuteJsConsoleLog,
    testUseEoaSessionSigsToEncryptDecryptString,
    testUseEoaSessionSigsToEncryptDecryptUint8Array,
    testUseEoaSessionSigsToEncryptDecryptFile,
<<<<<<< HEAD
=======
    testUseEoaSessionSigsToEncryptDecryptZip,
    testUseEoaSessionSigsToRequestSingleResponse,
>>>>>>> 39cf924c
  };

  const pkpSessionSigsTests = {
    testUsePkpSessionSigsToExecuteJsSigning,
    testUsePkpSessionSigsToPkpSign,
    testUsePkpSessionSigsToExecuteJsSigningInParallel,
    testUsePkpSessionSigsToExecuteJsClaimKeys,
    testUsePkpSessionSigsToExecuteJsClaimMultipleKeys,
    testUsePkpSessionSigsToExecuteJsJsonResponse,
    testUsePkpSessionSigsToExecuteJsConsoleLog,
    testUsePkpSessionSigsToEncryptDecryptString,
    testUsePkpSessionSigsToEncryptDecryptFile,
  };

  const litActionSessionSigsTests = {
    testUseValidLitActionCodeGeneratedSessionSigsToExecuteJsSigning,
    testUseValidLitActionCodeGeneratedSessionSigsToPkpSign,
    testUseValidLitActionCodeGeneratedSessionSigsToExecuteJsSigningInParallel,
    testUseValidLitActionCodeGeneratedSessionSigsToExecuteJsClaimKeys,
    testUseValidLitActionCodeGeneratedSessionSigsToExecuteJsClaimMultipleKeys,
    testUseValidLitActionCodeGeneratedSessionSigsToExecuteJsJsonResponse,
    testUseValidLitActionCodeGeneratedSessionSigsToExecuteJsConsoleLog,
    testUseValidLitActionCodeGeneratedSessionSigsToEncryptDecryptString,
    testUseValidLitActionCodeGeneratedSessionSigsToEncryptDecryptFile,

    // -- invalid cases
    testUseInvalidLitActionIpfsCodeToGenerateSessionSigs,

    // -- custom auth methods
    testUseCustomAuthSessionSigsToPkpSignExecuteJs,
  };

  const litActionIpfsIdSessionSigsTests = {
    testUseValidLitActionIpfsCodeGeneratedSessionSigsToPkpSign,
    testUseValidLitActionIpfsCodeGeneratedSessionSigsToExecuteJsSigning,

    // -- invalid cases
    testUseInvalidLitActionCodeToGenerateSessionSigs,
  };

  const capacityDelegationTests = {
    testDelegatingCapacityCreditsNFTToAnotherWalletToExecuteJs,
    testDelegatingCapacityCreditsNFTToAnotherWalletToPkpSign,
    testDelegatingCapacityCreditsNFTToAnotherPkpToExecuteJs,
    testUseCapacityDelegationAuthSigWithUnspecifiedDelegateesToExecuteJs,
    testUseCapacityDelegationAuthSigWithUnspecifiedDelegateesToPkpSign,
    testUseCapacityDelegationAuthSigWithUnspecifiedCapacityTokenIdToExecuteJs,
    testUseCapacityDelegationAuthSigWithUnspecifiedCapacityTokenIdToPkpSign,
  };

  const bareAuthSigTests = {
    // -- eth auth sig
    testEthAuthSigToEncryptDecryptString,

    // -- solana auth sig
    testSolAuthSigToEncryptDecryptString,

    // -- cosmos auth sig
    testCosmosAuthSigToEncryptDecryptString,
  };

  const pkpEthersTest = {
    eoaSessionSigs: {
      testPkpEthersWithEoaSessionSigsToSignWithAuthContext,
      testPkpEthersWithEoaSessionSigsToSignMessage,
      testPkpEthersWithEoaSessionSigsToEthSign,
      testPkpEthersWithEoaSessionSigsToPersonalSign,
      testPkpEthersWithEoaSessionSigsToSendTx,
      testPkpEthersWithEoaSessionSigsToEthSignTransaction,
      testPkpEthersWithEoaSessionSigsToEthSignTypedDataV1,
      testPkpEthersWithEoaSessionSigsToEthSignTypedDataV3,
      testPkpEthersWithEoaSessionSigsToEthSignTypedDataV4,
      testPkpEthersWithEoaSessionSigsToEthSignTypedData,
      testPkpEthersWithEoaSessionSigsToEthSignTypedDataUtil,
    },
    pkpSessionSigs: {
      testPkpEthersWithPkpSessionSigsToSignMessage,
      testPkpEthersWithPkpSessionSigsToEthSign,
      testPkpEthersWithPkpSessionSigsToPersonalSign,
      testPkpEthersWithPkpSessionSigsToSendTx,
      testPkpEthersWithPkpSessionSigsToEthSignTransaction,
      testPkpEthersWithPkpSessionSigsToEthSignTypedDataV1,
      testPkpEthersWithPkpSessionSigsToEthSignTypedDataV3,
      testPkpEthersWithPkpSessionSigsToEthSignTypedDataV4,
      testPkpEthersWithPkpSessionSigsToEthSignTypedData,
      testPkpEthersWithPkpSessionSigsToEthSignTypedDataUtil,
    },
    litActionSessionSigs: {
      testPkpEthersWithLitActionSessionSigsToSignMessage,
      testPkpEthersWithLitActionSessionSigsToEthSign,
      testPkpEthersWithLitActionSessionSigsToPersonalSign,
      testPkpEthersWithLitActionSessionSigsToSendTx,
      testPkpEthersWithLitActionSessionSigsToEthSignTransaction,
      testPkpEthersWithLitActionSessionSigsToEthSignTypedDataV1,
      testPkpEthersWithLitActionSessionSigsToEthSignTypedDataV3,
      testPkpEthersWithLitActionSessionSigsToEthSignTypedDataV4,
      testPkpEthersWithLitActionSessionSigsToEthSignTypedData,
      testPkpEthersWithLitActionSessionSigsToEthSignTypedDataUtil,
    },
  };

  const litActionCombiningTests = {
    ecdsaSignAndCombine: {
      testExecuteJsSignAndCombineEcdsa,
    },
    decryptAndCombine: {
      testExecutJsDecryptAndCombine,
    },
    broadcastAndCombine: {
      testExecuteJsBroadcastAndCollect,
    },
  };

  const testConfig = {
    tests: {
      // testExample,
      // testBundleSpeed,
      ...eoaSessionSigsTests,
      ...pkpSessionSigsTests,
      ...litActionSessionSigsTests,
      ...litActionIpfsIdSessionSigsTests,
      ...capacityDelegationTests,
      ...bareAuthSigTests,

      ...pkpEthersTest.eoaSessionSigs,
      ...pkpEthersTest.pkpSessionSigs,
      ...pkpEthersTest.litActionSessionSigs,

      ...litActionCombiningTests.broadcastAndCombine,
      ...litActionCombiningTests.decryptAndCombine,
      ...litActionCombiningTests.ecdsaSignAndCombine,

      ...relayerTests,
      ...wrappedKeysTests,
    },
    devEnv,
  };
  let res;
  if (devEnv.processEnvs.RUN_IN_BAND) {
    res = await runInBand(testConfig);
  } else {
    res = await runTestsParallel(testConfig);
  }
  await devEnv.stopTestnet();
  process.exit(res);
})();<|MERGE_RESOLUTION|>--- conflicted
+++ resolved
@@ -169,11 +169,6 @@
     testUseEoaSessionSigsToEncryptDecryptString,
     testUseEoaSessionSigsToEncryptDecryptUint8Array,
     testUseEoaSessionSigsToEncryptDecryptFile,
-<<<<<<< HEAD
-=======
-    testUseEoaSessionSigsToEncryptDecryptZip,
-    testUseEoaSessionSigsToRequestSingleResponse,
->>>>>>> 39cf924c
   };
 
   const pkpSessionSigsTests = {
