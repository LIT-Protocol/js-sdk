import { LIT_NETWORK_VALUES } from '@lit-protocol/constants';
import { LitNodeClient } from '@lit-protocol/lit-node-client';
import { LitContractResolverContext } from '@lit-protocol/types';

/**
 * Represents the configuration options for the process environment.
 */
export interface ProcessEnvs {
  /**
   * Each test is executed in a loop with a maximum number of attempts specified by `devEnv.processEnvs.MAX_ATTEMPTS`.
   */
  MAX_ATTEMPTS: number;

  /**
   * The maximum number of milliseconds to wait for a test to complete.
   */
  TEST_TIMEOUT: number;

  /**
   * The network to use for testing. This can be one of the following:
   * - `LIT_NETWORK.Custom`
<<<<<<< HEAD
   * - `LIT_NETWORK.Manzano`
   * - `LIT_NETWORK.Cayenne`
=======
>>>>>>> 4df408f3
   * - `LIT_NETWORK.DatilDev`
   */
  NETWORK: LIT_NETWORK_VALUES;

  /**
   * The number of milliseconds to wait between each request.
   */
  DEBUG: boolean;

  /**
   * Capacity Credits: In order to execute a transaction with Lit, you’ll need to reserve capacity on the network using Capacity Credits. These allow holders to reserve a set number of requests over a desired period of time (by default expiration set to 2 days)
   */
  REQUEST_PER_KILOSECOND: number;

  /**
   * Wait time in milliseconds if no private keys are available.
   */
  WAIT_FOR_KEY_INTERVAL: number;

  /**
   * Time to wait before releasing the key after requesting it.
   */
  TIME_TO_RELEASE_KEY: number;

  /**
   * Run all the tests in a single thread.
   */
  RUN_IN_BAND: boolean;

  /**
   * The interval in milliseconds to run the tests in a single thread.
   */
  RUN_IN_BAND_INTERVAL: number;

  // =========== In most cases you won't need to change the following values ===========
  /**
   * The URL of Lit RPC server.
   * - If it's running locally on Anvil, it should be 'http://127.0.0.1:8545'
   * - If it's running on Chronicle, it should be 'https://chain-rpc.litprotocol.com/http'
   * - If it's running on Yellowstone, it should be 'https://yellowstone-rpc.litprotocol.com'
   */
  LIT_RPC_URL: string;

  /**
   * This is usually used when you're running tests locally depending how many nodes you are running.
   */
  BOOTSTRAP_URLS: string[];

  /**
   * The list of private keys to use for testing.
   */
  PRIVATE_KEYS: string[];

  /**
   * The list of keys that are currently in use.
   */
  KEY_IN_USE: boolean[];

  /**
   * Ignore setup steps. Usually when you run to quickly run a single test.
   */
  NO_SETUP: boolean;

  /**
   * Use shiva as a test network which will spawn before the test run starts
   */
  USE_SHIVA: boolean;

  /**
   * The network configuration which will be used for `contract context` if provided.
   * it is assumed the context will work with the {@link NETWORK} provided. If the configuration
   * is not for the provided network then there could be undefined behavior.
   * If {@link USE_SHIVA} is set to true then the network configuration will be loaded implicitly and
   * this value will be ignored
   */
  NETWORK_CONFIG: string;
}

/**
 * Represents the PKP information.
 */
export type PKPInfo = {
  tokenId: string;
  publicKey: string;
  ethAddress: string;
};

export interface TinnyEnvConfig {
  rpc: string;
  litNodeClient: LitNodeClient;
  network: LIT_NETWORK_VALUES;
  processEnvs: ProcessEnvs;
  contractContext?: LitContractResolverContext;
}<|MERGE_RESOLUTION|>--- conflicted
+++ resolved
@@ -19,11 +19,6 @@
   /**
    * The network to use for testing. This can be one of the following:
    * - `LIT_NETWORK.Custom`
-<<<<<<< HEAD
-   * - `LIT_NETWORK.Manzano`
-   * - `LIT_NETWORK.Cayenne`
-=======
->>>>>>> 4df408f3
    * - `LIT_NETWORK.DatilDev`
    */
   NETWORK: LIT_NETWORK_VALUES;
