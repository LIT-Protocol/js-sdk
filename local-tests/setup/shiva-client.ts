--- conflicted
+++ resolved
@@ -10,21 +10,6 @@
   TestNetState,
 } from './shiva-client.d';
 
-<<<<<<< HEAD
-import http from 'node:http';
-import https from 'node:https';
-import { error } from 'node:console';
-
-const httpAgent = new http.Agent({ keepAlive: true });
-const httpsAgent = new https.Agent({ keepAlive: true });
-const agentSelector = function (_parsedURL: any) {
-  if (_parsedURL.protocol == 'http:') {
-    return httpAgent;
-  } else {
-    return httpsAgent;
-  }
-};
-=======
 class ShivaError extends Error {
   constructor(shivaResponse: TestNetResponse<any>) {
     let message = `An error occurred on request to testnet with id: ${shivaResponse.testnetId}`;
@@ -37,7 +22,6 @@
     this.message = message;
   }
 }
->>>>>>> fc71c22b
 
 export interface ShivaEnvs {
   /**
@@ -99,66 +83,25 @@
     return this._info;
   }
 
-  get ContractContext(): LitContractContext | undefined {
+  get ContractContext(): LitContractResolverContext | undefined {
     const testNetConfig = this.Info;
     if (!testNetConfig) {
       return undefined;
     }
 
+    const contractResolverAbi: string = testNetConfig.contractResolverAbi;
+    const contractResolverAddress =
+      testNetConfig.contractAddresses[`contractResolver`];
+
     const networkContext = {
-<<<<<<< HEAD
-      Staking: {
-        name: 'Staking',
-        address: testNetConfig.contractAddresses.staking,
-        abi: JSON.parse(testNetConfig.contractAbis.staking),
-      },
-      Allowlist: {},
-      RateLimitNFT: {
-        name: 'RateLimitNFT',
-        abi: JSON.parse(testNetConfig.contractAbis.rateLimitNft),
-        address: testNetConfig.contractAddresses.rateLimitNft,
-      },
-      PubkeyRouter: {
-        name: 'PubkeyRouter',
-        abi: JSON.parse(testNetConfig.contractAbis.pubkeyRouter),
-        address: testNetConfig.contractAddresses.pubkeyRouter,
-      },
-      PKPHelper: {
-        name: 'PKPHelper',
-        abi: JSON.parse(testNetConfig.contractAbis.pkpHelper),
-        address: testNetConfig.contractAddresses.pkpHelper,
-      },
-      PKPPermissions: {
-        name: 'PKPPermissions',
-        abi: JSON.parse(testNetConfig.contractAbis.pkpPermissions),
-        address: testNetConfig.contractAddresses.pkpPermissions,
-      },
-      PKPNFTMetadata: {},
-      PKPNFT: {
-        name: 'PKPNFT',
-        address: testNetConfig.contractAddresses.pkpnft,
-        abi: JSON.parse(testNetConfig.contractAbis.pkpnft),
-      },
-      Multisender: {},
-      LITToken: {
-        name: 'LITToken',
-        abi: JSON.parse(testNetConfig.contractAbis.litToken),
-        address: testNetConfig.contractAddresses.litToken,
-      },
-      StakingBalances: {
-        name: 'StakingBalances',
-        abi: JSON.parse(testNetConfig.contractAbis.stakingBalances),
-        address: testNetConfig.contractAddresses.stakingBalances,
-      },
-=======
       abi: JSON.parse(contractResolverAbi),
       resolverAddress: contractResolverAddress,
       provider: new ethers.providers.StaticJsonRpcProvider(
         `http://${testNetConfig.rpcUrl}`
       ),
       environment: 0, // test deployment uses env value 0 in test common
->>>>>>> fc71c22b
     };
+
     return networkContext;
   }
 
