import { LitActionResource, LitPKPResource } from '@lit-protocol/auth-helpers';
<<<<<<< HEAD
import { LitResourceAbilityRequest } from '@lit-protocol/types';
import {
  LIT_ABILITY,
  CENTRALISATION_BY_NETWORK,
=======
import { LitAbility, LitResourceAbilityRequest } from '@lit-protocol/types';
import {
  CENTRALISATION_BY_NETWORK,
  GLOBAL_OVERWRITE_IPFS_CODE_BY_NETWORK,
>>>>>>> d30de127
} from '@lit-protocol/constants';
import { TinnyPerson } from '../tinny-person';
import { TinnyEnvironment } from '../tinny-environment';

const VALID_SESSION_SIG_LIT_ACTION_CODE = `
// Works with an AuthSig AuthMethod
if (Lit.Auth.authMethodContexts.some(e => e.authMethodType === 1)) {
  LitActions.setResponse({ response: "true" });
} else {
  LitActions.setResponse({ response: "false" });
}
`;

const INVALID_SESSION_SIG_LIT_ACTION_CODE = `
(async () => {
  let utf8Encode = new TextEncoder();
  const toSign = utf8Encode.encode('This message is exactly 32 bytes');
  const sigShare = await LitActions.signEcdsa({ toSign, publicKey, sigName });
})();
`;

/**
 * https://cloudflare-ipfs.com/ipfs/QmRf5K7PVi5TWXiJdw7YYtcgpgRY6ufXGr9yYnxBLvLjDp
 */
export const VALID_IPFS_ID = 'QmRf5K7PVi5TWXiJdw7YYtcgpgRY6ufXGr9yYnxBLvLjDp';

/**
 * https://cloudflare-ipfs.com/ipfs/QmeUByesskboEkLLcE9Hd3bWFZT5Xt53RSauMNTJSVhfqm
 */
export const INVALID_IPFS_ID = 'QmeUByesskboEkLLcE9Hd3bWFZT5Xt53RSauMNTJSVhfqm';

export const getLitActionSessionSigs = async (
  devEnv: TinnyEnvironment,
  alice: TinnyPerson,
  resourceAbilityRequests?: LitResourceAbilityRequest[]
) => {
  const centralisation =
    CENTRALISATION_BY_NETWORK[devEnv.litNodeClient.config.litNetwork];

  if (centralisation === 'decentralised') {
    console.warn(
      'Decentralised network detected. Adding superCapacityDelegationAuthSig to eoaSessionSigs'
    );
  }

  // Use default resourceAbilityRequests if not provided
  const _resourceAbilityRequests = resourceAbilityRequests || [
    {
      resource: new LitPKPResource('*'),
      ability: LIT_ABILITY.PKPSigning,
    },
    {
      resource: new LitActionResource('*'),
      ability: LIT_ABILITY.LitActionExecution,
    },
  ];

  const litActionSessionSigs =
    await devEnv.litNodeClient.getLitActionSessionSigs({
      pkpPublicKey: alice.authMethodOwnedPkp.publicKey,
      authMethods: [alice.authMethod],
      resourceAbilityRequests: _resourceAbilityRequests,
      litActionCode: Buffer.from(VALID_SESSION_SIG_LIT_ACTION_CODE).toString(
        'base64'
      ),
      jsParams: {
        publicKey: alice.authMethodOwnedPkp.publicKey,
        sigName: 'unified-auth-sig',
      },

      ...(centralisation === 'decentralised' && {
        capabilityAuthSigs: [devEnv.superCapacityDelegationAuthSig],
      }),
    });

  return litActionSessionSigs;
};

export const getLitActionSessionSigsUsingIpfsId = async (
  devEnv: TinnyEnvironment,
  alice: TinnyPerson,
  resourceAbilityRequests?: LitResourceAbilityRequest[]
) => {
  const centralisation =
    CENTRALISATION_BY_NETWORK[devEnv.litNodeClient.config.litNetwork];

  if (centralisation === 'decentralised') {
    console.warn(
      'Decentralised network detected. Adding superCapacityDelegationAuthSig to eoaSessionSigs'
    );
  }

  // Use default resourceAbilityRequests if not provided
  const _resourceAbilityRequests = resourceAbilityRequests || [
    {
      resource: new LitPKPResource('*'),
      ability: LIT_ABILITY.PKPSigning,
    },
    {
      resource: new LitActionResource('*'),
      ability: LIT_ABILITY.LitActionExecution,
    },
  ];

  const litActionSessionSigs = await devEnv.litNodeClient.getPkpSessionSigs({
    pkpPublicKey: alice.authMethodOwnedPkp.publicKey,
    authMethods: [alice.authMethod],
    resourceAbilityRequests: _resourceAbilityRequests,
    litActionIpfsId: VALID_IPFS_ID,
    jsParams: {
      publicKey: alice.authMethodOwnedPkp.publicKey,
      sigName: 'unified-auth-sig',
    },

    ...(centralisation === 'decentralised' && {
      capabilityAuthSigs: [devEnv.superCapacityDelegationAuthSig],
    }),
  });

  return litActionSessionSigs;
};

export const getInvalidLitActionSessionSigs = async (
  devEnv: TinnyEnvironment,
  alice: TinnyPerson
) => {
  const litActionSessionSigs = await devEnv.litNodeClient.getPkpSessionSigs({
    pkpPublicKey: alice.authMethodOwnedPkp.publicKey,
    authMethods: [alice.authMethod],
    resourceAbilityRequests: [
      {
        resource: new LitPKPResource('*'),
        ability: LIT_ABILITY.PKPSigning,
      },
    ],
    litActionCode: Buffer.from(INVALID_SESSION_SIG_LIT_ACTION_CODE).toString(
      'base64'
    ),
    jsParams: {
      publicKey: alice.authMethodOwnedPkp.publicKey,
      sigName: 'unified-auth-sig',
    },
    ipfsOptions: {
      overwriteCode:
        GLOBAL_OVERWRITE_IPFS_CODE_BY_NETWORK[
          devEnv.litNodeClient.config.litNetwork
        ],
    },
  });

  return litActionSessionSigs;
};

export const getInvalidLitActionIpfsSessionSigs = async (
  devEnv: TinnyEnvironment,
  alice: TinnyPerson
) => {
  const litActionSessionSigs = await devEnv.litNodeClient.getPkpSessionSigs({
    pkpPublicKey: alice.authMethodOwnedPkp.publicKey,
    authMethods: [alice.authMethod],
    resourceAbilityRequests: [
      {
        resource: new LitPKPResource('*'),
        ability: LIT_ABILITY.PKPSigning,
      },
    ],
    litActionIpfsId: INVALID_IPFS_ID,
    jsParams: {
      publicKey: alice.authMethodOwnedPkp.publicKey,
      sigName: 'unified-auth-sig',
    },
    ipfsOptions: {
      overwriteCode:
        GLOBAL_OVERWRITE_IPFS_CODE_BY_NETWORK[
          devEnv.litNodeClient.config.litNetwork
        ],
    },
  });

  return litActionSessionSigs;
};<|MERGE_RESOLUTION|>--- conflicted
+++ resolved
@@ -1,15 +1,9 @@
 import { LitActionResource, LitPKPResource } from '@lit-protocol/auth-helpers';
-<<<<<<< HEAD
 import { LitResourceAbilityRequest } from '@lit-protocol/types';
-import {
-  LIT_ABILITY,
-  CENTRALISATION_BY_NETWORK,
-=======
-import { LitAbility, LitResourceAbilityRequest } from '@lit-protocol/types';
 import {
   CENTRALISATION_BY_NETWORK,
   GLOBAL_OVERWRITE_IPFS_CODE_BY_NETWORK,
->>>>>>> d30de127
+  LIT_ABILITY,
 } from '@lit-protocol/constants';
 import { TinnyPerson } from '../tinny-person';
 import { TinnyEnvironment } from '../tinny-environment';
