--- conflicted
+++ resolved
@@ -259,27 +259,27 @@
       throw new Error(`Network not supported: "${this.network}"`);
     }
 
-<<<<<<< HEAD
+    if (globalThis.wasmExports) {
+      console.warn(
+        'WASM modules already loaded. Will override when connect is called'
+      );
+    }
+
+    if (globalThis.wasmECDSA) {
+      console.warn(
+        'WASM modules already loaded. wil override. when connect is called'
+      );
+    }
+
+    if (globalThis.wasmSevSnpUtils) {
+      console.warn(
+        'WASM modules already loaded. wil override. when connect is called'
+      );
+    }
+
     this.litNodeClient.on('connected', () => {
       console.log(
         'Received `connected` event from `litNodeClient. Ready to go!'
-=======
-    if (globalThis.wasmExports) {
-      console.warn(
-        'WASM modules already loaded. Will override when connect is called'
-      );
-    }
-
-    if (globalThis.wasmECDSA) {
-      console.warn(
-        'WASM modules already loaded. wil override. when connect is called'
-      );
-    }
-
-    if (globalThis.wasmSevSnpUtils) {
-      console.warn(
-        'WASM modules already loaded. wil override. when connect is called'
->>>>>>> b5ccf66b
       );
     });
 
