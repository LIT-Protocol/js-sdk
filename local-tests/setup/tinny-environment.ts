import { LIT_TESTNET, ProcessEnvs, TinnyEnvConfig } from './tinny-config';
import { LitNodeClient } from '@lit-protocol/lit-node-client';
import { LitContracts } from '@lit-protocol/contracts-sdk';
import {
  AuthSig,
  CosmosAuthSig,
  LitContractContext,
  SolanaAuthSig,
} from '@lit-protocol/types';
import { TinnyPerson } from './tinny-person';
import networkContext from './networkContext.json';
import { ethers } from 'ethers';
import { createSiweMessage, generateAuthSig } from '@lit-protocol/auth-helpers';
import { ShivaClient, TestnetClient } from './shiv-client';

export class TinnyEnvironment {
  public network: LIT_TESTNET;

  /**
   * Environment variables used in the process.
   */
  public processEnvs: ProcessEnvs = {
    MAX_ATTEMPTS: parseInt(process.env['MAX_ATTEMPTS']) || 1,
    NETWORK: (process.env['NETWORK'] as LIT_TESTNET) || LIT_TESTNET.LOCALCHAIN,
<<<<<<< HEAD
    DEBUG: process.env['DEBUG'] === 'true',
=======
    DEBUG: process.env['DEBUG'] === 'false',
>>>>>>> d0bc56f0
    REQUEST_PER_KILOSECOND:
      parseInt(process.env['REQUEST_PER_KILOSECOND']) || 200,
    LIT_RPC_URL: process.env['LIT_RPC_URL'] || 'http://127.0.0.1:8545',
    WAIT_FOR_KEY_INTERVAL:
      parseInt(process.env['WAIT_FOR_KEY_INTERVAL']) || 3000,
    BOOTSTRAP_URLS: process.env['BOOTSTRAP_URLS']?.split(',') || [
      'http://127.0.0.1:7470',
      'http://127.0.0.1:7471',
      'http://127.0.0.1:7472',
    ],
    LIT_OFFICIAL_RPC:
      process.env['LIT_OFFICIAL_RPC'] ||
      'https://chain-rpc.litprotocol.com/http',
    TIME_TO_RELEASE_KEY: parseInt(process.env['TIME_TO_RELEASE_KEY']) || 10000,
    RUN_IN_BAND: process.env['RUN_IN_BAND'] === 'false',
    RUN_IN_BAND_INTERVAL: parseInt(process.env['RUN_IN_BAND_INTERVAL']) || 5000,

    // Available Accounts
    // ==================
    // (0) "0xf39Fd6e51aad88F6F4ce6aB8827279cffFb92266" (10000.000000000000000000 ETH)
    // (1) "0x70997970C51812dc3A010C7d01b50e0d17dc79C8" (10000.000000000000000000 ETH)
    // (2) "0x3C44CdDdB6a900fa2b585dd299e03d12FA4293BC" (10000.000000000000000000 ETH)
    // (3) "0x90F79bf6EB2c4f870365E785982E1f101E93b906" (10000.000000000000000000 ETH)
    // (4) "0x15d34AAf54267DB7D7c367839AAf71A00a2C6A65" (10000.000000000000000000 ETH)
    // (5) "0x9965507D1a55bcC2695C58ba16FB37d819B0A4dc" (10000.000000000000000000 ETH)
    // (6) "0x976EA74026E726554dB657fA54763abd0C3a0aa9" (10000.000000000000000000 ETH)
    // (7) "0x14dC79964da2C08b23698B3D3cc7Ca32193d9955" (10000.000000000000000000 ETH)
    // (8) "0x23618e81E3f5cdF7f54C3d65f7FBc0aBf5B21E8f" (10000.000000000000000000 ETH)
    // (9) "0xa0Ee7A142d267C1f36714E4a8F75612F20a79720" (10000.000000000000000000 ETH)
    PRIVATE_KEYS: process.env['PRIVATE_KEYS']?.split(',') || [
      '0x59c6995e998f97a5a0044966f0945389dc9e86dae88c7a8412f4603b6b78690d',
      '0x5de4111afa1a4b94908f83103eb1f1706367c2e68ca870fc3fb9a804cdab365a',
      '0x7c852118294e51e653712a81e05800f419141751be58f605c371e15141b007a6',
      '0x47e179ec197488593b187f80a00eb0da91f1b9d0b13f8733639f19c30a34926a',
      '0x8b3a350cf5c34c9194ca85829a2df0ec3153be0318b5e2d3348e872092edffba',
      '0x92db14e403b83dfe3df233f83dfa3a0d7096f21ca9b0d6d6b8d88b2b4ec1564e',
      '0x4bbbf85ce3377467afe5d46f804f221813b2bb87f24d81f60f1fcdbf7cbf4356',
      '0xdbda1821b80551c9d65939329250298aa3472ba22feea921c0cf5d620ea67b97',
      '0x2a871d0798f97d79848a013d4936a73bf4cc922c825d33c1cf7073dff6d409c6',
    ],
    KEY_IN_USE: new Array(),
    NO_SETUP: process.env['NO_SETUP'] === 'false',
  };

  public litNodeClient: LitNodeClient;
  public contractsClient: LitContracts;
  public rpc: string;
  public superCapacityDelegationAuthSig: AuthSig;
  public bareEthAuthSig: AuthSig;
  public bareSolAuthSig: SolanaAuthSig = {
    sig: '706047fcab06ada3cbfeb6990617c1705d59bafb20f5f1c8103d764fb5eaec297328d164e2b891095866b28acc1ab2df288a8729cf026228ef3c4970238b190a',
    derivedVia: 'solana.signMessage',
    signedMessage:
      'I am creating an account to use Lit Protocol at 2024-05-08T16:39:44.481Z',
    address: 'F7r6ENi6dqH8SnMYZdK3YxWAQ4cwfSNXZyMzbea5fbS1',
  };

  public bareCosmosAuthSig: CosmosAuthSig = {
    sig: 'dE7J8oaWa8zECuMpaI/IVfJXGpLAO1paGLho+/dmtaQkN7Sh1lmJLAdYqZchDyYhQcg+nqfaoEOzLig3CPlosg==',
    derivedVia: 'cosmos.signArbitrary',
    signedMessage:
      '8c857343720203e3f52606409e6818284186a614e74026998f89e7417eed4d4b',
    address: 'cosmos14wp2s5kv07lt220rzfae57k73yv9z2azrmulku',
  };

  //=========== PRIVATE MEMBERS ===========
  private _shivaClient: ShivaClient = new ShivaClient();
  private _testnet: TestnetClient | undefined;
  constructor(network?: LIT_TESTNET) {
    // -- setup networkj
    this.network = network || this.processEnvs.NETWORK;

    if (Object.values(LIT_TESTNET).indexOf(this.network) === -1) {
      throw new Error(
        `Invalid network environment. Please use one of ${Object.values(
          LIT_TESTNET
        )}`
      );
    }

    // -- create an empty array to keep track of all keys
    this.processEnvs.KEY_IN_USE = new Array(
      this.processEnvs.PRIVATE_KEYS.length
    ).fill(false);

    // -- setup rpc
    if (this.network === LIT_TESTNET.LOCALCHAIN) {
      this.rpc = this.processEnvs.LIT_RPC_URL;
    } else {
      this.rpc = this.processEnvs.LIT_OFFICIAL_RPC;
    }
  }

  world: Map<string, TinnyPerson> = new Map();

  /**
   * Retrieves an available private key from a list, marking it as in use and scheduling
   * its automatic release. If no unused keys are available, it waits for a set interval
   * before rechecking.
   *
   * This function loops until it finds an unused key, marks it, and returns the key with
   * its index. If all keys are in use, it logs a wait message and pauses before retrying.
   *
   * Outputs:
   * - privateKey: The selected private key.
   * - index: The index of the selected key.
   *
   * Environment variables required:
   * - KEY_IN_USE: Boolean array indicating key usage.
   * - PRIVATE_KEYS: Array of key strings.
   * - TIME_TO_RELEASE_KEY: Milliseconds until a key is automatically released.
   * - WAIT_FOR_KEY_INTERVAL: Wait time in milliseconds if no keys are free.
   */
  async getAvailablePrivateKey(): Promise<{
    privateKey: string;
    index: number;
  }> {
    while (true) {
      const index = this.processEnvs.KEY_IN_USE.findIndex((used) => !used); // Find the first unused key

      if (index !== -1) {
        // If an available key is found
        this.processEnvs.KEY_IN_USE[index] = true; // Mark the key as in use
        // console.log('[𐬺🧪 Tinny Environment𐬺] 🔑 Selected key at index', index); // Log a message indicating that we have selected a key

        // Set a timer to automatically release the key after 10 seconds
        setTimeout(() => {
          this.releasePrivateKey(index);
          // console.log(
          //   '[𐬺🧪 Tinny Environment𐬺] 🔓 Automatically released key at index',
          //   index,
          //   `after ${this.processEnvs.TIME_TO_RELEASE_KEY / 10000} seconds`
          // );
        }, this.processEnvs.TIME_TO_RELEASE_KEY);

        return { privateKey: this.processEnvs.PRIVATE_KEYS[index], index }; // Return the key and its index
      } else {
        // console.log('[𐬺🧪 Tinny Environment𐬺] No available keys. Waiting...'); // Log a message indicating that we are waiting
        // Wait for the specified interval before checking again
        await new Promise((resolve) =>
          setTimeout(resolve, this.processEnvs.WAIT_FOR_KEY_INTERVAL)
        );
      }
    }
  }

  /**
   * Marks a private key as available again after use.
   * @param {number} index - The index of the key to mark as available.
   */
  releasePrivateKey(index: number) {
    this.processEnvs.KEY_IN_USE[index] = false;
    // console.log(
    //   `[𐬺🧪 Tinny Environment𐬺] 🪽 Released key at index ${index}. Thank you for your service!`
    // );
  }

  /**
   * Initializes the LitNodeClient based on the specified network configuration and environment variables.
   * This setup differentiates between local and production environments, adjusts node attestation checks,
   * and sets network-specific parameters. The function ensures the client is connected and ready before proceeding.
   *
   * The LitNodeClient is configured differently based on the network:
   * - LOCALCHAIN: Uses custom settings for local testing, with node attestation disabled.
   * - MANZANO (or other specified testnets): Configures for specific network environments with node attestation enabled.
   *
   * Logs the process and exits if the client is not ready after attempting to connect.
   */

  async setupLitNodeClient() {
    console.log('[𐬺🧪 Tinny Environment𐬺] Setting up LitNodeClient');

    if (this.network === LIT_TESTNET.LOCALCHAIN) {
      this.litNodeClient = new LitNodeClient({
        litNetwork: 'custom',
        bootstrapUrls: this.processEnvs.BOOTSTRAP_URLS,
        rpcUrl: this.processEnvs.LIT_RPC_URL,
        debug: this.processEnvs.DEBUG,
        checkNodeAttestation: false, // disable node attestation check for local testing
        contractContext: networkContext as LitContractContext,
      });
    } else if (this.network === LIT_TESTNET.MANZANO) {
      this.litNodeClient = new LitNodeClient({
        litNetwork: this.network, // 'habanero' or 'manzano'
        checkNodeAttestation: true,
        debug: this.processEnvs.DEBUG,
      });
    } else {
      this.litNodeClient = new LitNodeClient({
        litNetwork: this.network,
        checkNodeAttestation: false,
        debug: this.processEnvs.DEBUG,
      });
    }

    if (globalThis.wasmExports) {
      console.warn(
        'WASM modules already loaded. Will overide when connect is called'
      );
    }

    if (globalThis.wasmECDSA) {
      console.warn(
        'WASM modules already loaded. wil overide. when connect is called'
      );
    }

    if (globalThis.wasmSevSnpUtils) {
      console.warn(
        'WASM modules already loaded. wil overide. when connect is called'
      );
    }

    await this.litNodeClient.connect();

    if (!this.litNodeClient.ready) {
      console.error('❌ litNodeClient not ready');
      process.exit();
    }
  }

  /**
   * Retrieves the environment configuration.
   * @returns The TinnyEnvConfig object containing the environment configuration.
   */
  getEnvConfig(): TinnyEnvConfig {
    return {
      rpc: this.rpc,
      litNodeClient: this.litNodeClient,
      network: this.network,
      processEnvs: this.processEnvs,
    };
  }

  /**
   * Creates a new person with the given name.
   * @param name - The name of the person.
   * @returns The newly created person.
   * @throws Error if the name is not provided.
   */
  async createNewPerson(name: string) {
    console.log('[𐬺🧪 Tinny Environment𐬺] Creating new person:', name);
    if (!name) {
      throw new Error('Name is required');
    }
    const key = await this.getAvailablePrivateKey();
    const privateKey = key.privateKey;
    const envConfig = this.getEnvConfig();

    const person = new TinnyPerson({
      privateKey,
      envConfig,
    });

    await person.spawn();

    this.world.set(name, person);

    return person;
  }

  /**
   * Retrieves a person from the world by their name.
   * @param name - The name of the person to retrieve.
   * @returns The person object if found, or undefined if not found.
   */
  getPerson(name: string) {
    return this.world.get(name);
  }

  /**
   * Creates a random person.
   * @returns A promise that resolves to the created person.
   */
  async createRandomPerson() {
    return await this.createNewPerson('Alice');
  }

  setUnavailable = (network: LIT_TESTNET) => {
    if (this.processEnvs.NETWORK === network) {
      throw new Error('LIT_IGNORE_TEST');
    }
  };

  /**
   * Init
   */
  async init() {
    if (this.processEnvs.NO_SETUP) {
      console.log('[𐬺🧪 Tinny Environment𐬺] Skipping setup');
      return;
    }
    if (this.network === LIT_TESTNET.LOCALCHAIN) {
      this._testnet = await this._shivaClient.startTestnetManager();
      // wait for the testnet to be active before we start the tests.
      await this._testnet.pollTestnetForActive();
      await this._testnet.getTestnetConfig();
    }

    await this.setupLitNodeClient();
    await this.setupSuperCapacityDelegationAuthSig();
    await this.setupBareEthAuthSig();
  }

  /**
   * Setup bare eth auth sig to test access control and decryption
   */
  async setupBareEthAuthSig() {
    const privateKey = await this.getAvailablePrivateKey();
    const provider = new ethers.providers.JsonRpcBatchProvider(this.rpc);
    const wallet = new ethers.Wallet(privateKey.privateKey, provider);

    const toSign = await createSiweMessage({
      walletAddress: wallet.address,
      nonce: this.litNodeClient.latestBlockhash,
      expiration: new Date(Date.now() + 29 * 24 * 60 * 60 * 1000).toISOString(),
      litNodeClient: this.litNodeClient,
    });

    this.bareEthAuthSig = await generateAuthSig({
      signer: wallet,
      toSign,
    });
  }

  //============= SHIVA ENDPOINTS =============
  /**
   * Will stop the testnet that is being used in the test run.
   */
  async stopTestnet() {
    if (
      this.network === LIT_TESTNET.LOCALCHAIN &&
      this._shivaClient.processEnvs.STOP_TESTNET
    ) {
      await this._testnet.stopTestnet();
    } else {
      console.log('skipping testnet shutdown.');
    }
  }
  //============= END SHIVA ENDPOINTS =============

  /**
   * Context: the reason this is created instead of individually is because we can't allocate capacity beyond the global
   * max capacity.
   */
  setupSuperCapacityDelegationAuthSig = async () => {
    const privateKey = await this.getAvailablePrivateKey();
    const provider = new ethers.providers.JsonRpcBatchProvider(this.rpc);
    const wallet = new ethers.Wallet(privateKey.privateKey, provider);

    /**
     * ====================================
     * Setup contracts-sdk client
     * ====================================
     */
    if (this.network === LIT_TESTNET.LOCALCHAIN) {
      this.contractsClient = new LitContracts({
        signer: wallet,
        debug: this.processEnvs.DEBUG,
        rpc: this.processEnvs.LIT_RPC_URL, // anvil rpc
        customContext: networkContext as unknown as LitContractContext,
      });
    } else {
      // TODO: This wallet should be cached somehwere and reused to create delegation signatures.
      // There is a correlation between the number of Capacity Credit NFTs in a wallet and the speed at which nodes can verify a given rate limit authorization. Creating a single wallet to hold all Capacity Credit NFTs improves network performance during tests.
      const capacityCreditWallet =
        ethers.Wallet.createRandom().connect(provider);

      const transferTx = await wallet.sendTransaction({
        to: capacityCreditWallet.address,
        value: ethers.utils.parseEther('0.001'),
      });
      await transferTx.wait();
      this.contractsClient = new LitContracts({
        signer: capacityCreditWallet,
        debug: this.processEnvs.DEBUG,
        network: this.network,
      });
    }

    await this.contractsClient.connect();

    /**
     * ====================================
     * Mint a Capacity Credits NFT and get a capacity delegation authSig with it
     * ====================================
     */
    console.log(
      '[𐬺🧪 Tinny Environment𐬺] Mint a Capacity Credits NFT and get a capacity delegation authSig with it'
    );
    const capacityTokenId = (
      await this.contractsClient.mintCapacityCreditsNFT({
        requestsPerKilosecond: this.processEnvs.REQUEST_PER_KILOSECOND,
        daysUntilUTCMidnightExpiration: 2,
      })
    ).capacityTokenIdStr;

    this.superCapacityDelegationAuthSig = (
      await this.litNodeClient.createCapacityDelegationAuthSig({
        dAppOwnerWallet: wallet,
        capacityTokenId: capacityTokenId,
        // Sets a maximum limit of 200 times that the delegation can be used and prevents usage beyond it
        uses: '200',
      })
    ).capacityDelegationAuthSig;
  };
}<|MERGE_RESOLUTION|>--- conflicted
+++ resolved
@@ -22,11 +22,7 @@
   public processEnvs: ProcessEnvs = {
     MAX_ATTEMPTS: parseInt(process.env['MAX_ATTEMPTS']) || 1,
     NETWORK: (process.env['NETWORK'] as LIT_TESTNET) || LIT_TESTNET.LOCALCHAIN,
-<<<<<<< HEAD
-    DEBUG: process.env['DEBUG'] === 'true',
-=======
     DEBUG: process.env['DEBUG'] === 'false',
->>>>>>> d0bc56f0
     REQUEST_PER_KILOSECOND:
       parseInt(process.env['REQUEST_PER_KILOSECOND']) || 200,
     LIT_RPC_URL: process.env['LIT_RPC_URL'] || 'http://127.0.0.1:8545',
