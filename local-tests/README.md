# Tinny

Tinny is a mini test framework, serving as a temporary solution for running e2e tests in TypeScript until we can integrate `Jest`. It utilizes `esbuild` for its rapid compilation speed to bundle all the tests into a single `test.mjs` file, then runs the built `test.mjs` file immediately. See [Benchmark](#esbuild-benchmark)

# Prerequisite

- Node v20 or above
- The generated file `networkContext.ts` after running `npm run deploy -- --network custom` in the `lit-assets` repo

# How to run

In most cases, you will only need the following two environment variables, and a `--filter` flag. See [API](#api)

The `testName` specified in the filter **must be the same as the function name**.

## to run all tests

```
// run all tests on local chain
DEBUG=true NETWORK=custom yarn test:local

// run filtered tests on datil-test
DEBUG=true NETWORK=datil-test yarn test:local --filter=testExample
DEBUG=true NETWORK=datil-test yarn test:local --filter=testExample,testBundleSpeed

// run filtered tests by keyword
DEBUG=true NETWORK=datil-test yarn test:local --filter=Encrypt

// eg.
yarn test:local --filter=testExample,testBundleSpeed

```

## API

Below is the API documentation for the `ProcessEnvs` interface, detailing the configurable environment variables and their purposes:

**NOTE: a `.env.sample` is contained in the repository root for the below env tables**

| Variable                 | Description                                                                                                                                                                                                     |
| ------------------------ | --------------------------------------------------------------------------------------------------------------------------------------------------------------------------------------------------------------- |
| `MAX_ATTEMPTS`           | Each test is executed in a loop with a maximum number of attempts specified by `devEnv.processEnvs.MAX_ATTEMPTS`.                                                                                               |
| `TEST_TIMEOUT`           | The maximum number of milliseconds to wait for a test to complete.                                                                                                                                              |
<<<<<<< HEAD
| `NETWORK`                | The network to use for testing, which can be one of the following: `LIT_NETWORK.Custom`, `LIT_NETWORK.Manzano`, or `LIT_NETWORK.Cayenne`.                                                                       |
=======
| `NETWORK`                | The network to use for testing, which can be one of the following: `LIT_NETWORK.Custom`, `LIT_NETWORK.DatilDev`, or `LIT_NETWORK.Datil`.                                                                        |
>>>>>>> 4df408f3
| `DEBUG`                  | Specifies whether to enable debug mode.                                                                                                                                                                         |
| `REQUEST_PER_KILOSECOND` | To execute a transaction with Lit, you must reserve capacity on the network using Capacity Credits. These allow a set number of requests over a period (default 2 days).                                        |
| `WAIT_FOR_KEY_INTERVAL`  | Wait time in milliseconds if no private keys are available.                                                                                                                                                     |
| `TIME_TO_RELEASE_KEY`    | Time to wait before releasing the key after requesting it.                                                                                                                                                      |
| `RUN_IN_BAND`            | Run all tests in a single thread.                                                                                                                                                                               |
| `RUN_IN_BAND_INTERVAL`   | The interval in milliseconds to run the tests in a single thread.                                                                                                                                               |
| `LIT_RPC_URL`            | The URL of the Lit RPC server: <br> - For local Anvil: `http://127.0.0.1:8545` <br> - For Chronicle: `https://chain-rpc.litprotocol.com/http` <br> - For Yellowstone: `https://yellowstone-rpc.litprotocol.com` |
| `STOP_TESTNET`           | Flag to stop a single running testnet after the test run concludes.                                                                                                                                             |
| `USE_SHIVA`              | A flag to determine if `Shiva` should be used for the local `custom` network.                                                                                                                                   |
| `PRIVATE_KEYS`           | A set of private keys to use which will be used to perform chain operations.                                                                                                                                    |
| `CHUNK_SIZE`             | Determines the number of tests run concurrently during parallel execution                                                                                                                                       |

Below is the API Documentation for the `ProccessEnvs` interface for the `shiva-client` detailing the configurable environment variables and their purposes:

| Variable                 | Description                                                                                                 |
| ------------------------ | ----------------------------------------------------------------------------------------------------------- |
| `TESTNET_MANANGER_URL`   | URl to connect to Shiva (our testing tool for network management).                                          |
| `LIT_NODE_BINARY_PATH`   | Binary path for the lit node version you wish to run.                                                       |
| `LIT_Action_BINARY_PATH` | Binary path for the lit node version you wish to run.                                                       |
| `USE_LIT_BINARIES`       | Flag to indicate if a binary path should be used for testnet spawning or if it should be built from source. |
| `STOP_TESTNET`           | Flag to stop a single running testnet after the test run concludes.                                         |

# Writing a test

Writing a test is the same as writing any other code, except that you must throw an error if any occur. There are no assertion libraries, so all tests are written using basic `if-else` statements.

In the test function, a `devEnv` variable will automatically be added as the first parameter to your function.

## Using the devEnv API in the test

```ts
export const testExample = async (devEnv: TinnyEnvironment) => {

  // ========== Enviorment ==========
<<<<<<< HEAD
  // This test will be skipped if we are testing on the Cayenne network
  devEnv.setUnavailable(LIT_NETWORK.Cayenne);
=======
  // This test will be skipped if we are testing on the DatilDev network
  devEnv.setUnavailable(LIT_NETWORK.DatilDev);
>>>>>>> 4df408f3

  // Using litNodeClient
  const res = await devEnv.litNodeClient.executeJs({...});

  // ========== Creating a new identify/user profile ==========
  const alice = await devEnv.createRandomPerson();

  // Alice minting a capacity creditrs NFT
  const aliceCcNft = await alice.mintCapacityCreditsNFT();

  // Alice creating a capacity delegation authSig
  const aliceCcAuthSig = await alice.createCapacityDelegationAuthSig();
};
```

## TinnyPerson Class API

The `TinnyPerson` class encapsulates various functionalities to manage wallet operations, authentication, and contract interactions for testing purposes. Below is a detailed API documentation:

### Alice's Properties

| Property             | Description                                                                                                                                 |
| -------------------- | ------------------------------------------------------------------------------------------------------------------------------------------- |
| `privateKey`         | The private key used to instantiate the wallet associated with the TinnyPerson instance.                                                    |
| `wallet`             | An `ethers.Wallet` instance created using the provided `privateKey` and connected to the specified provider.                                |
| `siweMessage`        | A string that holds the Sign-In with Ethereum (SIWE) message used for authentication.                                                       |
| `pkp`                | EOA/Hot wallet owned PKP NFT                                                                                                                |
| `authSig`            | An `AuthSig` object that stores the authentication signature derived from the SIWE message.                                                 |
| `authMethod`         | An `AuthMethod` object representing the authentication method used, typically related to blockchain wallet authentication.                  |
| `authMethodOwnedPkp` | PKP information specifically tied to the authentication method of the wallet.                                                               |
| `contractsClient`    | An instance of `LitContracts`, used to interact with Lit Protocol smart contracts for operations such as minting tokens or PKP NFTs.        |
| `provider`           | An `ethers.providers.JsonRpcProvider` instance connected to the blockchain network specified in `envConfig`.                                |
| `loveLetter`         | A `Uint8Array` containing a keccak256 hashed value, typically used as unsigned data to be passed to the `executeJs` and `pkpSign` functions |

### Methods

| Method                                       | Description                                                                                                                                                                              |
| -------------------------------------------- | ---------------------------------------------------------------------------------------------------------------------------------------------------------------------------------------- |
| `constructor({privateKey, envConfig})`       | Initializes a new instance of `TinnyPerson` with the specified private key and environment configuration. Sets up the wallet and provider based on these settings.                       |
| `spawn()`                                    | Performs several operations to set up the TinnyPerson instance fully, including authentication and contract client setup. It also mints a PKP using the specified authentication method. |
| `mintCapacityCreditsNFT()`                   | Mints a Capacity Credits NFT based on the `REQUEST_PER_KILOSECOND` setting in `envConfig`. Returns the token ID of the minted NFT.                                                       |
| `createCapacityDelegationAuthSig(addresses)` | Mints a Capacity Credits NFT and creates an authentication signature for delegating capacity, which can be used to authorize other addresses to use the minted credits.                  |

##

# esbuild benchmark

```ts
// test-bundle-speed.ts
export const testBundleSpeed = async (devEnv: TinnyEnvironment) => {
  const a = await import('@lit-protocol/lit-node-client');
  const b = await import('@lit-protocol/contracts-sdk');
  const c = await import('@lit-protocol/auth-helpers');
  const d = await import('@lit-protocol/constants');
  const e = await import('@lit-protocol/lit-auth-client');

  console.log(a, b, c, d, e);
};
// ----------------
// Build time: 77ms
// ----------------
```<|MERGE_RESOLUTION|>--- conflicted
+++ resolved
@@ -41,11 +41,7 @@
 | ------------------------ | --------------------------------------------------------------------------------------------------------------------------------------------------------------------------------------------------------------- |
 | `MAX_ATTEMPTS`           | Each test is executed in a loop with a maximum number of attempts specified by `devEnv.processEnvs.MAX_ATTEMPTS`.                                                                                               |
 | `TEST_TIMEOUT`           | The maximum number of milliseconds to wait for a test to complete.                                                                                                                                              |
-<<<<<<< HEAD
-| `NETWORK`                | The network to use for testing, which can be one of the following: `LIT_NETWORK.Custom`, `LIT_NETWORK.Manzano`, or `LIT_NETWORK.Cayenne`.                                                                       |
-=======
 | `NETWORK`                | The network to use for testing, which can be one of the following: `LIT_NETWORK.Custom`, `LIT_NETWORK.DatilDev`, or `LIT_NETWORK.Datil`.                                                                        |
->>>>>>> 4df408f3
 | `DEBUG`                  | Specifies whether to enable debug mode.                                                                                                                                                                         |
 | `REQUEST_PER_KILOSECOND` | To execute a transaction with Lit, you must reserve capacity on the network using Capacity Credits. These allow a set number of requests over a period (default 2 days).                                        |
 | `WAIT_FOR_KEY_INTERVAL`  | Wait time in milliseconds if no private keys are available.                                                                                                                                                     |
@@ -80,13 +76,8 @@
 export const testExample = async (devEnv: TinnyEnvironment) => {
 
   // ========== Enviorment ==========
-<<<<<<< HEAD
-  // This test will be skipped if we are testing on the Cayenne network
-  devEnv.setUnavailable(LIT_NETWORK.Cayenne);
-=======
   // This test will be skipped if we are testing on the DatilDev network
   devEnv.setUnavailable(LIT_NETWORK.DatilDev);
->>>>>>> 4df408f3
 
   // Using litNodeClient
   const res = await devEnv.litNodeClient.executeJs({...});
