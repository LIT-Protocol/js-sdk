import { LitActionResource, LitPKPResource } from '@lit-protocol/auth-helpers';
import { log } from '@lit-protocol/misc';
import { LIT_ABILITY } from '@lit-protocol/constants';
import { getLitActionSessionSigs } from 'local-tests/setup/session-sigs/get-lit-action-session-sigs';
import { TinnyEnvironment } from 'local-tests/setup/tinny-environment';

/**
 * Test Commands:
<<<<<<< HEAD
 * ✅ NETWORK=cayenne yarn test:local --filter=testUseValidLitActionCodeGeneratedSessionSigsToExecuteJsSigning
 * ❌ NOT AVAILABLE IN HABANERO
 * ✅ NETWORK=custom yarn test:local --filter=testUseValidLitActionCodeGeneratedSessionSigsToExecuteJsSigning
=======
>>>>>>> 4df408f3
 * ✅ NETWORK=datil-dev yarn test:local --filter=testUseValidLitActionCodeGeneratedSessionSigsToExecuteJsSigning
 * ✅ NETWORK=custom yarn test:local --filter=testUseValidLitActionCodeGeneratedSessionSigsToExecuteJsSigning
 */
export const testUseValidLitActionCodeGeneratedSessionSigsToExecuteJsSigning =
  async (devEnv: TinnyEnvironment) => {
    //
<<<<<<< HEAD
    // devEnv.setUnavailable(LIT_NETWORK.Manzano);

=======
>>>>>>> 4df408f3
    const alice = await devEnv.createRandomPerson();
    const litActionSessionSigs = await getLitActionSessionSigs(devEnv, alice, [
      {
        resource: new LitPKPResource('*'),
        ability: LIT_ABILITY.PKPSigning,
      },
      {
        resource: new LitActionResource('*'),
        ability: LIT_ABILITY.LitActionExecution,
      },
    ]);

    const res = await devEnv.litNodeClient.executeJs({
      sessionSigs: litActionSessionSigs,
      code: `(async () => {
        const sigShare = await LitActions.signEcdsa({
          toSign: dataToSign,
          publicKey,
          sigName: "sig",
        });
      })();`,
      jsParams: {
        dataToSign: alice.loveLetter,
        publicKey: alice.authMethodOwnedPkp.publicKey,
      },
    });

    devEnv.releasePrivateKeyFromUser(alice);

    // -- Expected output:
    // {
    //   claims: {},
    //   signatures: {
    //     sig: {
    //       r: "6d5ce6f948ff763939c204fc0f1b750fa0267ed567ed59581082d0cbf283feef",
    //       s: "4957ece75c60388500c4b7aa38a5fbafb7c20427db181aff7806af54c16ee145",
    //       recid: 1,
    //       signature: "0x6d5ce6f948ff763939c204fc0f1b750fa0267ed567ed59581082d0cbf283feef4957ece75c60388500c4b7aa38a5fbafb7c20427db181aff7806af54c16ee1451c",
    //       publicKey: "04D10D941B04491FDC99B048E2252A69137333254C482511D6CCDD401C080AF4F51BF65D9AE2413FCE066E326D7F0CED9C139DD9BA2D1C6334FD8C14CA4DD7F3D0",
    //       dataSigned: "7D87C5EA75F7378BB701E404C50639161AF3EFF66293E9F375B5F17EB50476F4",
    //     },
    //   },
    //   decryptions: [],
    //   response: undefined,
    //   logs: "",
    // }

    // -- assertions
    if (!res.signatures.sig.r) {
      throw new Error(`Expected "r" in res.signatures.sig`);
    }
    if (!res.signatures.sig.s) {
      throw new Error(`Expected "s" in res.signatures.sig`);
    }

    if (!res.signatures.sig.dataSigned) {
      throw new Error(`Expected "dataSigned" in res.signatures.sig`);
    }

    if (!res.signatures.sig.publicKey) {
      throw new Error(`Expected "publicKey" in res.signatures.sig`);
    }

    log('✅ res:', res);
  };<|MERGE_RESOLUTION|>--- conflicted
+++ resolved
@@ -6,23 +6,12 @@
 
 /**
  * Test Commands:
-<<<<<<< HEAD
- * ✅ NETWORK=cayenne yarn test:local --filter=testUseValidLitActionCodeGeneratedSessionSigsToExecuteJsSigning
- * ❌ NOT AVAILABLE IN HABANERO
- * ✅ NETWORK=custom yarn test:local --filter=testUseValidLitActionCodeGeneratedSessionSigsToExecuteJsSigning
-=======
->>>>>>> 4df408f3
  * ✅ NETWORK=datil-dev yarn test:local --filter=testUseValidLitActionCodeGeneratedSessionSigsToExecuteJsSigning
  * ✅ NETWORK=custom yarn test:local --filter=testUseValidLitActionCodeGeneratedSessionSigsToExecuteJsSigning
  */
 export const testUseValidLitActionCodeGeneratedSessionSigsToExecuteJsSigning =
   async (devEnv: TinnyEnvironment) => {
     //
-<<<<<<< HEAD
-    // devEnv.setUnavailable(LIT_NETWORK.Manzano);
-
-=======
->>>>>>> 4df408f3
     const alice = await devEnv.createRandomPerson();
     const litActionSessionSigs = await getLitActionSessionSigs(devEnv, alice, [
       {
