import { hexToBytes } from '@noble/hashes/utils';

import { UnknownSignatureError } from '@lit-protocol/constants';
import {
  curveFunctions,
  hashLitMessage,
  verifyLitSignature,
} from '@lit-protocol/crypto';
import { log } from '@lit-protocol/misc';
<<<<<<< HEAD
import { SigningScheme } from '@lit-protocol/types';

import { getEoaSessionSigs } from 'local-tests/setup/session-sigs/get-eoa-session-sigs';
=======
import { getEoaAuthContext } from 'local-tests/setup/session-sigs/get-eoa-session-sigs';
>>>>>>> 63ac695e
import { TinnyEnvironment } from 'local-tests/setup/tinny-environment';

interface SigningSchemeConfig {
  hasRecoveryId?: boolean;
  hashesMessage: boolean;
  recoversPublicKey?: boolean;
  signingScheme: SigningScheme;
}

/**
 * Test Commands:
 * ✅ NETWORK=naga-dev yarn test:local --filter=testUseEoaSessionSigsToPkpSign
 * ✅ NETWORK=naga-test yarn test:local --filter=testUseEoaSessionSigsToPkpSign
 * ✅ NETWORK=custom yarn test:local --filter=testUseEoaSessionSigsToPkpSign
 */
export const testUseEoaSessionSigsToPkpSign = async (
  devEnv: TinnyEnvironment
) => {
  const alice = await devEnv.createRandomPerson();
  const signingSchemeConfigs: SigningSchemeConfig[] = [
    // BLS
    // {
    //   signingScheme: 'Bls12381', // TODO NodeErrror: Unsupported key type when for Signable. No esta en tss_state.rs::TssState::get_signing_state, puede que no sea posible firmar con esto?
    //   hashesMessage: false,
    // },
    // {
    //   signingScheme: 'Bls12381G1ProofOfPossession', // TODO pkpSignature.signature: '{ProofOfPossession:984ffb9ef7a0e6225dd074bade4b9494fab3487ff543f25a90d86f794cbf190ed20179df6eb6dd3eb9a285838d3cf4980e5e7028688e0461bd1cb95c075046fcafa343d3702e7edff70fb8eb8ada130f58fa45140ab2d90f24b1309b026d98d6}'
    //   hashesMessage: false,
    // },
    // ECDSA
    {
      hasRecoveryId: true,
      hashesMessage: true,
      recoversPublicKey: true,
      signingScheme: 'EcdsaK256Sha256',
    },
    {
      hasRecoveryId: true,
      hashesMessage: true,
      recoversPublicKey: true,
      signingScheme: 'EcdsaP256Sha256',
    },
    {
      hasRecoveryId: true,
      hashesMessage: true,
      recoversPublicKey: true,
      signingScheme: 'EcdsaP384Sha384',
    },
    // FROST
    {
      signingScheme: 'SchnorrEd25519Sha512',
      hashesMessage: false,
    },
    // {
    //   signingScheme: 'SchnorrK256Sha256', // TODO signature of length 64 expected, got 65
    //   hashesMessage: false,
    // },
    // {
    //   signingScheme: 'SchnorrP256Sha256', // TODO Expected pkpSignature to consistently verify its components
    //   hashesMessage: false,
    // },
    // {
    //   signingScheme: 'SchnorrP384Sha384', // TODO Expected pkpSignature to consistently verify its components
    //   hashesMessage: false,
    // },
    // {
    //   signingScheme: 'SchnorrRistretto25519Sha512', // TODO curve.verify is not a function
    //   hashesMessage: false,
    // },
    {
      signingScheme: 'SchnorrEd448Shake256',
      hashesMessage: false,
    },
    // {
    //   signingScheme: 'SchnorrRedJubjubBlake2b512', // TODO Expected pkpSignature to consistently verify its components
    //   hashesMessage: false,
    // },
    // {
    //   signingScheme: 'SchnorrK256Taproot', // TODO Expected pkpSignature to consistently verify its components
    //   hashesMessage: false,
    // },
    // {
    //   signingScheme: 'SchnorrRedDecaf377Blake2b512', // TODO Expected pkpSignature to consistently verify its components
    //   hashesMessage: false,
    // },
    // {
    //   signingScheme: 'SchnorrkelSubstrate', // TODO Expected pkpSignature to consistently verify its components
    //   hashesMessage: false,
    // },
  ];

<<<<<<< HEAD
  for (const signingSchemeConfig of signingSchemeConfigs) {
    try {
=======
  // const eoaSessionSigs = await getEoaSessionSigs(devEnv, alice);
  const runWithSessionSigs = await devEnv.litNodeClient.pkpSign({
    toSign: alice.loveLetter,
    pubKey: alice.pkp.publicKey,
    authContext: getEoaAuthContext(devEnv, alice),
  });

  devEnv.releasePrivateKeyFromUser(alice);

  // Expected output:
  // {
  //   r: "25fc0d2fecde8ed801e9fee5ad26f2cf61d82e6f45c8ad1ad1e4798d3b747fd9",
  //   s: "549fe745b4a09536e6e7108d814cf7e44b93f1d73c41931b8d57d1b101833214",
  //   recid: 1,
  //   signature: "0x25fc0d2fecde8ed801e9fee5ad26f2cf61d82e6f45c8ad1ad1e4798d3b747fd9549fe745b4a09536e6e7108d814cf7e44b93f1d73c41931b8d57d1b1018332141c",
  //   publicKey: "04A3CD53CCF63597D3FFCD1DF1E8236F642C7DF8196F532C8104625635DC55A1EE59ABD2959077432FF635DF2CED36CC153050902B71291C4D4867E7DAAF964049",
  //   dataSigned: "7D87C5EA75F7378BB701E404C50639161AF3EFF66293E9F375B5F17EB50476F4",
  // }

  // -- assertions
  // r, s, dataSigned, and public key should be present
  if (!runWithSessionSigs.r) {
    throw new Error(`Expected "r" in runWithSessionSigs`);
  }
  if (!runWithSessionSigs.s) {
    throw new Error(`Expected "s" in runWithSessionSigs`);
  }
  if (!runWithSessionSigs.dataSigned) {
    throw new Error(`Expected "dataSigned" in runWithSessionSigs`);
  }
  if (!runWithSessionSigs.publicKey) {
    throw new Error(`Expected "publicKey" in runWithSessionSigs`);
  }
>>>>>>> 63ac695e

      const signingScheme = signingSchemeConfig.signingScheme;
      log(`Checking testUseEoaSessionSigsToPkpSign for ${signingSchemeConfig}`);
      const eoaSessionSigs = await getEoaSessionSigs(devEnv, alice);

      const pkpSignature = await devEnv.litNodeClient.pkpSign({
        pubKey: alice.pkp.publicKey,
        sessionSigs: eoaSessionSigs,
        messageToSign: alice.loveLetter,
        signingScheme,
      });

      devEnv.releasePrivateKeyFromUser(alice);

      // -- Combined signature format assertions
      for (const hexString of [
        'signature',
        'verifyingKey',
        'signedData',
        'publicKey',
      ]) {
        if (
          !pkpSignature[hexString] ||
          !pkpSignature[hexString].startsWith('0x')
        ) {
          throw new Error(
            `Expected "${hexString}" hex string in pkpSignature. SigningScheme: ${signingScheme}`
          );
        }
      }
      // Verify correct recoveryId
      if (
        signingSchemeConfig.hasRecoveryId
          ? ![0, 1].includes(pkpSignature.recoveryId)
          : pkpSignature.recoveryId !== null
      ) {
        throw new Error(
          `Expected "recoveryId" to be 0/1 for ECDSA and "null" for the rest of curves. SigningScheme: ${signingScheme}`
        );
      }

      // Signature, public key and signed data verification
      const signatureVerification = verifyLitSignature(
        signingSchemeConfig.signingScheme,
        pkpSignature.publicKey.replace('0x', ''),
        pkpSignature.signedData.replace('0x', ''),
        pkpSignature.signature.replace('0x', '')
      );
      if (!signatureVerification) {
        throw new Error(
          `Expected pkpSignature to consistently verify its components. SigningScheme: ${signingScheme}`
        );
      }

      if (signingSchemeConfig.recoversPublicKey) {
        const curve = curveFunctions[signingScheme];
        const signatureBytes = hexToBytes(
          pkpSignature.signature.replace(/^0x/, '')
        );
        // @ts-expect-error In progress. ECDSA works, not yet Frost
        const signature = curve.Signature.fromCompact(
          signatureBytes
        ).addRecoveryBit(pkpSignature.recoveryId);

        const msgHash = hexToBytes(pkpSignature.signedData.replace(/^0x/, ''));
        const recoveredPubKeyBytes = signature.recoverPublicKey(msgHash);
        const recoveredPubKey = recoveredPubKeyBytes.toHex(false);

        if (pkpSignature.publicKey.replace('0x', '') !== recoveredPubKey) {
          throw new Error(
            `Expected recovered public key to match nodesPublicKey`
          );
        }
        // PKP public key lives in k256, it cannot be directly compared in any other curve
        if (
          signingScheme === 'EcdsaK256Sha256' &&
          alice.pkp.publicKey !== recoveredPubKey
        ) {
          throw new Error(
            `Expected recovered public key to match alice.pkp.publicKey. SigningScheme: ${signingSchemeConfig}`
          );
        }
      }

      const messageHash = signingSchemeConfig.hashesMessage ? hashLitMessage(signingScheme, alice.loveLetter) : alice.loveLetter;
      const messageHashHex = Buffer.from(messageHash).toString('hex');
      if (pkpSignature.signedData.replace('0x', '') !== messageHashHex) {
        throw new Error(
          `Expected signed data to match hashLitMessage(signingScheme, alice.loveLetter). SigningScheme: ${signingScheme}`
        );
      }

      log(`✅ testUseEoaSessionSigsToPkpSign - ${signingScheme}`);
    } catch (e) {
      throw new UnknownSignatureError(
        {
          info: {
            signingSchemeConfig,
            message: alice.loveLetter,
            pkp: alice.pkp,
          },
          cause: e,
        },
        `Signature failed with signing scheme ${signingSchemeConfig.signingScheme}`
      );
    }
  }

  log('✅ testUseEoaSessionSigsToPkpSign all signing schemes');
};<|MERGE_RESOLUTION|>--- conflicted
+++ resolved
@@ -7,13 +7,9 @@
   verifyLitSignature,
 } from '@lit-protocol/crypto';
 import { log } from '@lit-protocol/misc';
-<<<<<<< HEAD
 import { SigningScheme } from '@lit-protocol/types';
 
-import { getEoaSessionSigs } from 'local-tests/setup/session-sigs/get-eoa-session-sigs';
-=======
 import { getEoaAuthContext } from 'local-tests/setup/session-sigs/get-eoa-session-sigs';
->>>>>>> 63ac695e
 import { TinnyEnvironment } from 'local-tests/setup/tinny-environment';
 
 interface SigningSchemeConfig {
@@ -105,52 +101,16 @@
     // },
   ];
 
-<<<<<<< HEAD
   for (const signingSchemeConfig of signingSchemeConfigs) {
     try {
-=======
-  // const eoaSessionSigs = await getEoaSessionSigs(devEnv, alice);
-  const runWithSessionSigs = await devEnv.litNodeClient.pkpSign({
-    toSign: alice.loveLetter,
-    pubKey: alice.pkp.publicKey,
-    authContext: getEoaAuthContext(devEnv, alice),
-  });
-
-  devEnv.releasePrivateKeyFromUser(alice);
-
-  // Expected output:
-  // {
-  //   r: "25fc0d2fecde8ed801e9fee5ad26f2cf61d82e6f45c8ad1ad1e4798d3b747fd9",
-  //   s: "549fe745b4a09536e6e7108d814cf7e44b93f1d73c41931b8d57d1b101833214",
-  //   recid: 1,
-  //   signature: "0x25fc0d2fecde8ed801e9fee5ad26f2cf61d82e6f45c8ad1ad1e4798d3b747fd9549fe745b4a09536e6e7108d814cf7e44b93f1d73c41931b8d57d1b1018332141c",
-  //   publicKey: "04A3CD53CCF63597D3FFCD1DF1E8236F642C7DF8196F532C8104625635DC55A1EE59ABD2959077432FF635DF2CED36CC153050902B71291C4D4867E7DAAF964049",
-  //   dataSigned: "7D87C5EA75F7378BB701E404C50639161AF3EFF66293E9F375B5F17EB50476F4",
-  // }
-
-  // -- assertions
-  // r, s, dataSigned, and public key should be present
-  if (!runWithSessionSigs.r) {
-    throw new Error(`Expected "r" in runWithSessionSigs`);
-  }
-  if (!runWithSessionSigs.s) {
-    throw new Error(`Expected "s" in runWithSessionSigs`);
-  }
-  if (!runWithSessionSigs.dataSigned) {
-    throw new Error(`Expected "dataSigned" in runWithSessionSigs`);
-  }
-  if (!runWithSessionSigs.publicKey) {
-    throw new Error(`Expected "publicKey" in runWithSessionSigs`);
-  }
->>>>>>> 63ac695e
 
       const signingScheme = signingSchemeConfig.signingScheme;
       log(`Checking testUseEoaSessionSigsToPkpSign for ${signingSchemeConfig}`);
-      const eoaSessionSigs = await getEoaSessionSigs(devEnv, alice);
+      // const eoaSessionSigs = await getEoaSessionSigs(devEnv, alice);
 
       const pkpSignature = await devEnv.litNodeClient.pkpSign({
         pubKey: alice.pkp.publicKey,
-        sessionSigs: eoaSessionSigs,
+        authContext: getEoaAuthContext(devEnv, alice),
         messageToSign: alice.loveLetter,
         signingScheme,
       });
