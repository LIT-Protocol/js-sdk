import { log } from '@lit-protocol/misc';
import { getLitActionSessionSigsUsingIpfsId } from 'local-tests/setup/session-sigs/get-lit-action-session-sigs';
import { TinnyEnvironment } from 'local-tests/setup/tinny-environment';

/**
 * Test Commands:
<<<<<<< HEAD
 * ✅ NETWORK=cayenne yarn test:local --filter=testUseValidLitActionIpfsCodeGeneratedSessionSigsToPkpSign
 * ❌ NOT AVAILABLE IN HABANERO
=======
 * ✅ NETWORK=datil-dev yarn test:local --filter=testUseValidLitActionIpfsCodeGeneratedSessionSigsToPkpSign
>>>>>>> 4df408f3
 * ❌ NETWORK=custom yarn test:local --filter=testUseValidLitActionIpfsCodeGeneratedSessionSigsToPkpSign
 *
 **/
export const testUseValidLitActionIpfsCodeGeneratedSessionSigsToPkpSign =
  async (devEnv: TinnyEnvironment) => {
    const alice = await devEnv.createRandomPerson();
    let litActionSessionSigs;

    try {
      litActionSessionSigs = await getLitActionSessionSigsUsingIpfsId(
        devEnv,
        alice
      );
    } catch (e: any) {
      console.log('❌ This error is NOT expected:', e);
      throw new Error(e);
    }

    const res = await devEnv.litNodeClient.pkpSign({
      toSign: alice.loveLetter,
      pubKey: alice.authMethodOwnedPkp.publicKey,
      sessionSigs: litActionSessionSigs,
    });
    devEnv.releasePrivateKeyFromUser(alice);
    console.log('✅ res:', res);

    // -- Expected output:
    // {
    //   r: "ab2cef959db920d56f001c3b05637ee49af4c4441f2867ea067c413594a4c87b",
    //   s: "4bf11e17b4bb618aa6ed75cbf0406e6babfd953c5b201da697077c5fbf5b542e",
    //   recid: 1,
    //   signature: "0xab2cef959db920d56f001c3b05637ee49af4c4441f2867ea067c413594a4c87b4bf11e17b4bb618aa6ed75cbf0406e6babfd953c5b201da697077c5fbf5b542e1c",
    //   publicKey: "04400AD53C2F8BA11EBC69F05D1076D5BEE4EAE668CD66BABADE2E0770F756FDEEFC2C1D20F9A698EA3FEC6E9C944FF9FAFC2DC339B8E9392AFB9CC8AE75C5E5EC",
    //   dataSigned: "7D87C5EA75F7378BB701E404C50639161AF3EFF66293E9F375B5F17EB50476F4",
    // }

    // -- assertions
    // r, s, dataSigned, and public key should be present
    if (!res.r) {
      throw new Error(`Expected "r" in res`);
    }
    if (!res.s) {
      throw new Error(`Expected "s" in res`);
    }
    if (!res.dataSigned) {
      throw new Error(`Expected "dataSigned" in res`);
    }
    if (!res.publicKey) {
      throw new Error(`Expected "publicKey" in res`);
    }

    // signature must start with 0x
    if (!res.signature.startsWith('0x')) {
      throw new Error(`Expected "signature" to start with 0x`);
    }

    // recid must be parseable as a number
    if (isNaN(res.recid)) {
      throw new Error(`Expected "recid" to be parseable as a number`);
    }

    log('✅ res:', res);
  };<|MERGE_RESOLUTION|>--- conflicted
+++ resolved
@@ -4,12 +4,7 @@
 
 /**
  * Test Commands:
-<<<<<<< HEAD
- * ✅ NETWORK=cayenne yarn test:local --filter=testUseValidLitActionIpfsCodeGeneratedSessionSigsToPkpSign
- * ❌ NOT AVAILABLE IN HABANERO
-=======
  * ✅ NETWORK=datil-dev yarn test:local --filter=testUseValidLitActionIpfsCodeGeneratedSessionSigsToPkpSign
->>>>>>> 4df408f3
  * ❌ NETWORK=custom yarn test:local --filter=testUseValidLitActionIpfsCodeGeneratedSessionSigsToPkpSign
  *
  **/
