import { LitActionResource, LitPKPResource } from '@lit-protocol/auth-helpers';
import { LIT_NETWORK, LIT_ABILITY } from '@lit-protocol/constants';
import { getLitActionSessionSigs } from 'local-tests/setup/session-sigs/get-lit-action-session-sigs';
import { TinnyEnvironment } from 'local-tests/setup/tinny-environment';

/**
 * ## Scenario:
 * Testing the capability to claim keys using Lit ACtion PKP session sigs. This test ensures that multiple keys can be claimed correctly.
 *
 * - Given: Lit ACtion PKP sessionSigs are properly generated for the environment.
 * - When: These sessionSigs are used to execute JS code within Lit Action.
 * - And: The Lit Action JS code attempts to claim a key using the provided sessionSigs.
 * - Then: The claim operation should successfully return signatures, derived key IDs, and validate the existence and structure of claimed results.
 * *
 * Test Commands:
<<<<<<< HEAD
 * ✅ NETWORK=cayenne yarn test:local --filter=testUseValidLitActionCodeGeneratedSessionSigsToExecuteJsClaimMultipleKeys
 * ❌ Not supported in Manzano
 * ✅ NETWORK=custom yarn test:local --filter=testUseValidLitActionCodeGeneratedSessionSigsToExecuteJsClaimKeys
 * ✅ NETWORK=datil-dev yarn test:local --filter=testUseValidLitActionCodeGeneratedSessionSigsToExecuteJsClaimKeys
 */
export const testUseValidLitActionCodeGeneratedSessionSigsToExecuteJsClaimKeys =
  async (devEnv: TinnyEnvironment) => {
    devEnv.setUnavailable(LIT_NETWORK.Manzano);

=======
 * ✅ NETWORK=datil-dev yarn test:local --filter=testUseValidLitActionCodeGeneratedSessionSigsToExecuteJsClaimMultipleKeys
 * ✅ NETWORK=custom yarn test:local --filter=testUseValidLitActionCodeGeneratedSessionSigsToExecuteJsClaimKeys
 */
export const testUseValidLitActionCodeGeneratedSessionSigsToExecuteJsClaimKeys =
  async (devEnv: TinnyEnvironment) => {
>>>>>>> 4df408f3
    const alice = await devEnv.createRandomPerson();
    const litActionSessionSigs = await getLitActionSessionSigs(devEnv, alice, [
      {
        resource: new LitPKPResource('*'),
        ability: LIT_ABILITY.PKPSigning,
      },
      {
        resource: new LitActionResource('*'),
        ability: LIT_ABILITY.LitActionExecution,
      },
    ]);

    const res = await devEnv.litNodeClient.executeJs({
      sessionSigs: litActionSessionSigs,
      code: `(async () => {
      Lit.Actions.claimKey({keyId: "foo"});
      Lit.Actions.claimKey({keyId: "bar"});
    })();`,
    });

    devEnv.releasePrivateKeyFromUser(alice);

    // Expected output:
    // {
    //   claims: {
    //     bar: {
    //       signatures: [
    //         {
    //           r: "0x7ee7b329462acb08d1dd1d3fba17f8ac76263454e2582bc0d5f36c74f4aaac68",
    //           s: "0x1b20cd8ac8ab1efdcf500d7ff100229deee42ce44b6420619c609a694af33aad",
    //           v: 28,
    //         }, {
    //           r: "0x2bd6db983d5f5dd239b4fe27b087acf0547e49a69e6c62b8e1435d3890a5d4c5",
    //           s: "0x15a8a80b2a5bf16e9c155bfe9d5da1109847334b8a0a74a9ce277cdfc6b05fdd",
    //           v: 28,
    //         }, {
    //           r: "0x9294c656bdb6764fca46e431dc4b15c653e6347a41eb657d23145d93a1fa19d0",
    //           s: "0x7afe0be470e9393dda32c356a9a262f7794a59f8e75e551bdb7634beb3a0a114",
    //           v: 28,
    //         }
    //       ],
    //       derivedKeyId: "0961c21c8a46c4992003a7b7af9449c15f772a269633ae3242f6ed146708a819",
    //     },
    //     foo: {
    //       signatures: [
    //         {
    //           r: "0xc39c073d69c8878bf06c813af9d090b41e15319abc9677e20f07085c96451e98",
    //           s: "0x6ef6a3d4b365119f4a9613a89fd57af01c4a350a20222935581be306b4c8aba4",
    //           v: 27,
    //         }, {
    //           r: "0xa2473911de4b252349cadde340de121ce3195929cd1ebb4c717f3d9d65c67988",
    //           s: "0x597a45d27a3100fa0bb144644f6bdec62c8a827f35427814cea64f8d3d9a9fa8",
    //           v: 27,
    //         }, {
    //           r: "0x97c393fb1f733b946bfaafdbb13c46192f4cf5ad2b2a9fcf9ff0355a7a2dc5fa",
    //           s: "0x152737c1b0aba904182bb5ac70e3a99ba4301b631df55bd21b91d705eb5ef4d2",
    //           v: 27,
    //         }
    //       ],
    //       derivedKeyId: "7698c828a5e4ae6dd6f98ae72fcb5a96bc83f53fa6a09c614e28ceab8198d5ca",
    //     },
    //   },
    //   signatures: {},
    //   decryptions: [],
    //   response: undefined,
    //   logs: "",
    // }

    // assertions
    if (!res.claims.foo) {
      throw new Error(`Expected "foo" in res.claims`);
    }
    if (!res.claims.foo.derivedKeyId) {
      throw new Error(`Expected "derivedKeyId" in res.claims.foo`);
    }

    if (!res.claims.foo.signatures) {
      throw new Error(`Expected "signatures" in res.claims.foo`);
    }

    res.claims.foo.signatures.forEach((sig: any) => {
      if (!sig.r) {
        throw new Error(`Expected "r" in sig`);
      }
      if (!sig.s) {
        throw new Error(`Expected "s" in sig`);
      }
      if (!sig.v) {
        throw new Error(`Expected "v" in sig`);
      }
    });
  };<|MERGE_RESOLUTION|>--- conflicted
+++ resolved
@@ -13,23 +13,11 @@
  * - Then: The claim operation should successfully return signatures, derived key IDs, and validate the existence and structure of claimed results.
  * *
  * Test Commands:
-<<<<<<< HEAD
- * ✅ NETWORK=cayenne yarn test:local --filter=testUseValidLitActionCodeGeneratedSessionSigsToExecuteJsClaimMultipleKeys
- * ❌ Not supported in Manzano
- * ✅ NETWORK=custom yarn test:local --filter=testUseValidLitActionCodeGeneratedSessionSigsToExecuteJsClaimKeys
- * ✅ NETWORK=datil-dev yarn test:local --filter=testUseValidLitActionCodeGeneratedSessionSigsToExecuteJsClaimKeys
- */
-export const testUseValidLitActionCodeGeneratedSessionSigsToExecuteJsClaimKeys =
-  async (devEnv: TinnyEnvironment) => {
-    devEnv.setUnavailable(LIT_NETWORK.Manzano);
-
-=======
  * ✅ NETWORK=datil-dev yarn test:local --filter=testUseValidLitActionCodeGeneratedSessionSigsToExecuteJsClaimMultipleKeys
  * ✅ NETWORK=custom yarn test:local --filter=testUseValidLitActionCodeGeneratedSessionSigsToExecuteJsClaimKeys
  */
 export const testUseValidLitActionCodeGeneratedSessionSigsToExecuteJsClaimKeys =
   async (devEnv: TinnyEnvironment) => {
->>>>>>> 4df408f3
     const alice = await devEnv.createRandomPerson();
     const litActionSessionSigs = await getLitActionSessionSigs(devEnv, alice, [
       {
