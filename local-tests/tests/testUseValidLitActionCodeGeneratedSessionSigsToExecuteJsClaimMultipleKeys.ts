import { LIT_NETWORK } from '@lit-protocol/constants';
import { getLitActionSessionSigs } from 'local-tests/setup/session-sigs/get-lit-action-session-sigs';
import { TinnyEnvironment } from 'local-tests/setup/tinny-environment';

/**
 * ## Scenario:
 * Testing the capability to claim keys using Lit Action PKP session sigs. This test ensures that multiple keys can be claimed correctly.
 *
 * - Given: Lit Action PKP sessionSigs are properly generated for the environment.
 * - When: These sessionSigs are used to execute JS code within Lit Action.
 * - And: The Lit Action JS code attempts to claim a key using the provided sessionSigs.
 * - Then: The claim operation should successfully return signatures, derived key IDs, and validate the existence and structure of claimed results.
 * *
 * Test Commands:
<<<<<<< HEAD
 * ✅ NETWORK=cayenne yarn test:local --filter=testUseValidLitActionCodeGeneratedSessionSigsToExecuteJsClaimMultipleKeys
 * ❌ Not supported in Manzano
 * ✅ NETWORK=custom yarn test:local --filter=testUseValidLitActionCodeGeneratedSessionSigsToExecuteJsClaimMultipleKeys
=======
>>>>>>> 4df408f3
 * ✅ NETWORK=datil-dev yarn test:local --filter=testUseValidLitActionCodeGeneratedSessionSigsToExecuteJsClaimMultipleKeys
 * ✅ NETWORK=custom yarn test:local --filter=testUseValidLitActionCodeGeneratedSessionSigsToExecuteJsClaimMultipleKeys
 */
export const testUseValidLitActionCodeGeneratedSessionSigsToExecuteJsClaimMultipleKeys =
  async (devEnv: TinnyEnvironment) => {
<<<<<<< HEAD
    devEnv.setUnavailable(LIT_NETWORK.Manzano);

=======
>>>>>>> 4df408f3
    const alice = await devEnv.createRandomPerson();

    const litActionSessionSigs = await getLitActionSessionSigs(devEnv, alice);

    const res = await devEnv.litNodeClient.executeJs({
      sessionSigs: litActionSessionSigs,
      code: `(async () => {
      Lit.Actions.claimKey({keyId: "foo"});
      Lit.Actions.claimKey({keyId: "bar"});
    })();`,
    });

    devEnv.releasePrivateKeyFromUser(alice);

    // Expected output:
    // {
    //   claims: {
    //     bar: {
    //       signatures: [
    //         {
    //           r: "0x7ee7b329462acb08d1dd1d3fba17f8ac76263454e2582bc0d5f36c74f4aaac68",
    //           s: "0x1b20cd8ac8ab1efdcf500d7ff100229deee42ce44b6420619c609a694af33aad",
    //           v: 28,
    //         }, {
    //           r: "0x2bd6db983d5f5dd239b4fe27b087acf0547e49a69e6c62b8e1435d3890a5d4c5",
    //           s: "0x15a8a80b2a5bf16e9c155bfe9d5da1109847334b8a0a74a9ce277cdfc6b05fdd",
    //           v: 28,
    //         }, {
    //           r: "0x9294c656bdb6764fca46e431dc4b15c653e6347a41eb657d23145d93a1fa19d0",
    //           s: "0x7afe0be470e9393dda32c356a9a262f7794a59f8e75e551bdb7634beb3a0a114",
    //           v: 28,
    //         }
    //       ],
    //       derivedKeyId: "0961c21c8a46c4992003a7b7af9449c15f772a269633ae3242f6ed146708a819",
    //     },
    //     foo: {
    //       signatures: [
    //         {
    //           r: "0xc39c073d69c8878bf06c813af9d090b41e15319abc9677e20f07085c96451e98",
    //           s: "0x6ef6a3d4b365119f4a9613a89fd57af01c4a350a20222935581be306b4c8aba4",
    //           v: 27,
    //         }, {
    //           r: "0xa2473911de4b252349cadde340de121ce3195929cd1ebb4c717f3d9d65c67988",
    //           s: "0x597a45d27a3100fa0bb144644f6bdec62c8a827f35427814cea64f8d3d9a9fa8",
    //           v: 27,
    //         }, {
    //           r: "0x97c393fb1f733b946bfaafdbb13c46192f4cf5ad2b2a9fcf9ff0355a7a2dc5fa",
    //           s: "0x152737c1b0aba904182bb5ac70e3a99ba4301b631df55bd21b91d705eb5ef4d2",
    //           v: 27,
    //         }
    //       ],
    //       derivedKeyId: "7698c828a5e4ae6dd6f98ae72fcb5a96bc83f53fa6a09c614e28ceab8198d5ca",
    //     },
    //   },
    //   signatures: {},
    //   decryptions: [],
    //   response: undefined,
    //   logs: "",
    // }

    // assertions
    if (!res.claims.foo) {
      throw new Error(`Expected "foo" in res.claims`);
    }
    if (!res.claims.foo.derivedKeyId) {
      throw new Error(`Expected "derivedKeyId" in res.claims.foo`);
    }

    if (!res.claims.foo.signatures) {
      throw new Error(`Expected "signatures" in res.claims.foo`);
    }

    res.claims.foo.signatures.forEach((sig: any) => {
      if (!sig.r) {
        throw new Error(`Expected "r" in sig`);
      }
      if (!sig.s) {
        throw new Error(`Expected "s" in sig`);
      }
      if (!sig.v) {
        throw new Error(`Expected "v" in sig`);
      }
    });
  };<|MERGE_RESOLUTION|>--- conflicted
+++ resolved
@@ -12,22 +12,11 @@
  * - Then: The claim operation should successfully return signatures, derived key IDs, and validate the existence and structure of claimed results.
  * *
  * Test Commands:
-<<<<<<< HEAD
- * ✅ NETWORK=cayenne yarn test:local --filter=testUseValidLitActionCodeGeneratedSessionSigsToExecuteJsClaimMultipleKeys
- * ❌ Not supported in Manzano
- * ✅ NETWORK=custom yarn test:local --filter=testUseValidLitActionCodeGeneratedSessionSigsToExecuteJsClaimMultipleKeys
-=======
->>>>>>> 4df408f3
  * ✅ NETWORK=datil-dev yarn test:local --filter=testUseValidLitActionCodeGeneratedSessionSigsToExecuteJsClaimMultipleKeys
  * ✅ NETWORK=custom yarn test:local --filter=testUseValidLitActionCodeGeneratedSessionSigsToExecuteJsClaimMultipleKeys
  */
 export const testUseValidLitActionCodeGeneratedSessionSigsToExecuteJsClaimMultipleKeys =
   async (devEnv: TinnyEnvironment) => {
-<<<<<<< HEAD
-    devEnv.setUnavailable(LIT_NETWORK.Manzano);
-
-=======
->>>>>>> 4df408f3
     const alice = await devEnv.createRandomPerson();
 
     const litActionSessionSigs = await getLitActionSessionSigs(devEnv, alice);
