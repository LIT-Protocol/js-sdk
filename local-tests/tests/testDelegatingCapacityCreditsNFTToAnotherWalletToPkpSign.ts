--- conflicted
+++ resolved
@@ -11,12 +11,7 @@
  *
  *
  * ## Test Commands:
-<<<<<<< HEAD
- * - ❌ Not supported in Cayenne, but session sigs would still work
- * - ✅ NETWORK=manzano yarn test:local --filter=testDelegatingCapacityCreditsNFTToAnotherWalletToPkpSign
-=======
  * - ✅ NETWORK=datil-test yarn test:local --filter=testDelegatingCapacityCreditsNFTToAnotherWalletToPkpSign
->>>>>>> 4df408f3
  * - ✅ NETWORK=custom yarn test:local --filter=testDelegatingCapacityCreditsNFTToAnotherWalletToPkpSign
  */
 export const testDelegatingCapacityCreditsNFTToAnotherWalletToPkpSign = async (
