import { getEoaSessionSigs } from 'local-tests/setup/session-sigs/get-eoa-session-sigs';
import { getLitActionSessionSigs } from 'local-tests/setup/session-sigs/get-lit-action-session-sigs';
import { getPkpSessionSigs } from 'local-tests/setup/session-sigs/get-pkp-session-sigs';

import { LIT_NETWORK } from '@lit-protocol/constants';
import { TinnyEnvironment } from 'local-tests/setup/tinny-environment';

export const testExample = async (devEnv: TinnyEnvironment) => {
<<<<<<< HEAD
  // Note: This test will be skipped if we are testing on the Cayenne network
  devEnv.setUnavailable(LIT_NETWORK.Cayenne);
=======
  // Note: This test will be skipped if we are testing on the DatilDev network
  devEnv.setUnavailable(LIT_NETWORK.DatilDev);
>>>>>>> 4df408f3

  const alice = await devEnv.createRandomPerson();

  const aliceEoaSessionSigs = await getEoaSessionSigs(devEnv, alice);

  const aliceExecuteJsRes = await devEnv.litNodeClient.executeJs({
    sessionSigs: aliceEoaSessionSigs,
    code: `(async () => {
      const sigShare = await LitActions.signEcdsa({
        toSign: dataToSign,
        publicKey,
        sigName: "sig",
      });
    })();`,
    jsParams: {
      dataToSign: alice.loveLetter,
      publicKey: alice.pkp.publicKey,
    },
  });

  console.log('aliceExecuteJsRes:', aliceExecuteJsRes);

  devEnv.releasePrivateKeyFromUser(alice);

  // console.log('aliceEoaSessionSigs: ', aliceEoaSessionSigs);

  // const alicePkpSessionSigs = await getPkpSessionSigs(devEnv, alice);
  // console.log('alicePkpSessionSigs: ', alicePkpSessionSigs);

  // const aliceLitActionSessionSigs = await getLitActionSessionSigs(
  //   devEnv,
  //   alice
  // );
  // console.log('aliceLitActionSessionSigs: ', aliceLitActionSessionSigs);
};<|MERGE_RESOLUTION|>--- conflicted
+++ resolved
@@ -6,13 +6,8 @@
 import { TinnyEnvironment } from 'local-tests/setup/tinny-environment';
 
 export const testExample = async (devEnv: TinnyEnvironment) => {
-<<<<<<< HEAD
-  // Note: This test will be skipped if we are testing on the Cayenne network
-  devEnv.setUnavailable(LIT_NETWORK.Cayenne);
-=======
   // Note: This test will be skipped if we are testing on the DatilDev network
   devEnv.setUnavailable(LIT_NETWORK.DatilDev);
->>>>>>> 4df408f3
 
   const alice = await devEnv.createRandomPerson();
 
