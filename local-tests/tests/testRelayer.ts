--- conflicted
+++ resolved
@@ -5,13 +5,8 @@
 
 /**
  * Test Commands:
-<<<<<<< HEAD
- * ✅ NETWORK=cayenne yarn test:local --filter=testRelayer
- * ✅ NETWORK=manzano yarn test:local --filter=testRelayer
-=======
  * ✅ NETWORK=datil-dev yarn test:local --filter=testRelayer
  * ✅ NETWORK=datil-test yarn test:local --filter=testRelayer
->>>>>>> 4df408f3
  * ✅ NETWORK=custom yarn test:local --filter=testRelayer
  * ✅ NETWORK=datil-dev yarn test:local --filter=testRelayer
  */
