import { log } from '@lit-protocol/misc';
import { ClaimRequest, ClientClaimProcessor } from '@lit-protocol/types';
import { TinnyEnvironment } from 'local-tests/setup/tinny-environment';
<<<<<<< HEAD
import { EthWalletProvider, LitRelay } from '@lit-protocol/lit-auth-client';
import { LitNetwork } from '@lit-protocol/constants';
=======
import {
  EthWalletProvider,
  LitAuthClient,
} from '@lit-protocol/lit-auth-client';
import { ProviderType } from '@lit-protocol/constants';
import { withTimeout } from 'local-tests/setup/tinny-utils';
>>>>>>> a945d32a

/**
 * Test Commands:
 * ✅ NETWORK=cayenne yarn test:local --filter=testRelayer
 * ✅ NETWORK=manzano yarn test:local --filter=testRelayer
 * ✅ NETWORK=localchain yarn test:local --filter=testRelayer
 * ✅ NETWORK=datil-dev yarn test:local --filter=testRelayer
 */
export const testRelayer = async (devEnv: TinnyEnvironment) => {
  const alice = await devEnv.createRandomPerson();

  // -- test fetch pkps
  const litRelay = new LitRelay({
    // devEnv.network is LIT_TESTNET, which is an enum similar to LitNetwork but with less networks
    relayUrl: LitRelay.getRelayUrl(devEnv.network as unknown as LitNetwork),
    relayApiKey: 'test-api-key',
  });
  const ethWalletProvider = new EthWalletProvider({
    relay: litRelay,
    litNodeClient: devEnv.litNodeClient,
  });

  const pkps = await ethWalletProvider.fetchPKPsThroughRelayer(
    alice.authMethod
  );

  if (pkps.length <= 0) {
    throw new Error('No PKPs found');
  } else {
    console.log('✅ 1. [testRelayer] /fetch-pkps-by-auth-method works');
  }

  // -- test claims
  const claimRequest: ClaimRequest<ClientClaimProcessor> = {
    authMethod: alice.authMethod,
    signer: alice.wallet,
  };

  const claimRes = await devEnv.litNodeClient.claimKeyId(claimRequest);

  // Expected output:
  // {
  //   signatures: [
  //     {
  //       r: "0xf73ec73f2dd7858d9b463598420169cf153f8cd409c82af606b3832ff82f8774",
  //       s: "0x0de6ab4437749fdf1e6239a8d13af516ac9a0744fc0725f9897a880151799fde",
  //       v: 28,
  //     }, {
  //       r: "0x65ec2ac206c4d18aaf12d6d1f17826543c1f329657214cea66c509fcdec8d633",
  //       s: "0x710e2efb2c61f9ae504721d7bea0b8d1d3c519167e48e4d67c77bf61dfeca735",
  //       v: 28,
  //     }, {
  //       r: "0xe51bd0670463cb5b5e9994870362b3eaa747cb5732e5c666ccf25495fe9aaa54",
  //       s: "0x1b49aed6d46833c9b9ee0fa13a4009c533309dafdfd51dd30165f2556b6cdcf1",
  //       v: 27,
  //     }, {
  //       r: "0x4278d3f7f2eb38801da5940858be54527e42ee11b25d7b239cb491139c00765d",
  //       s: "0x13dac60eaa90a548a4c99f1e09ac24e07cb1ef7447e55d3c82cf2ea6d69ec190",
  //       v: 27,
  //     }, {
  //       r: "0xb18158eccd4b099d0cfae4c2f987843cbaf039ce50164410fe4f529e6dc2bb6a",
  //       s: "0x284d9d5326deeb3d10e2c1d81ed1a7d6fca584c46ad9606a4dad9f12d81874ab",
  //       v: 27,
  //     }, {
  //       r: "0x28ad76574d39d646948642d05f599a982a1dd0776e2e36138315f5fb2c03666e",
  //       s: "0x2a125a028df39b9230f5d866383fcda0107cc7ee2f42fa1f323d41b34f67273a",
  //       v: 27,
  //     }, {
  //       r: "0xb7ab5120aeffeaee6e8d6ab1456d6823a15fae7e5a70b88d2556dc85450486cf",
  //       s: "0x6e1e9ac479066d95d62a6cd86f0cb3db92e07367acf43873fb5a7b8ad558a09d",
  //       v: 28,
  //     }
  //   ],
  //   claimedKeyId: "4825e3caf11a273792ad0405524820410cd15d6323ae4621537f0a89c1322a74",
  //   pubkey: "049528b98ac4829b5eaf8f8e6addaa9c12e94e83c4d17baf8f86554c111f2ac6d774f483fca03ad06b268059f7c8bcf64c7fb93689e153dc2fed79dada7b289195",
  //   mintTx: "0x0000000000000000000000000000000000000000000000000000000000000000",
  // }

  // assertions
  if (!claimRes.claimedKeyId) {
    throw new Error(`Expected "claimedKeyId" in claimRes`);
  }
  if (!claimRes.pubkey) {
    throw new Error(`Expected "pubkey" in claimRes`);
  }
  if (!claimRes.mintTx) {
    throw new Error(`Expected "mintTx" in claimRes`);
  }

  claimRes.signatures.forEach((sig: any) => {
    if (!sig.r) {
      throw new Error(`Expected "r" in sig`);
    }
    if (!sig.s) {
      throw new Error(`Expected "s" in sig`);
    }
    if (!sig.v) {
      throw new Error(`Expected "v" in sig`);
    }
  });

  log('✅ 2. [testRelayer] Claim works');
};<|MERGE_RESOLUTION|>--- conflicted
+++ resolved
@@ -1,17 +1,9 @@
 import { log } from '@lit-protocol/misc';
 import { ClaimRequest, ClientClaimProcessor } from '@lit-protocol/types';
 import { TinnyEnvironment } from 'local-tests/setup/tinny-environment';
-<<<<<<< HEAD
 import { EthWalletProvider, LitRelay } from '@lit-protocol/lit-auth-client';
 import { LitNetwork } from '@lit-protocol/constants';
-=======
-import {
-  EthWalletProvider,
-  LitAuthClient,
-} from '@lit-protocol/lit-auth-client';
-import { ProviderType } from '@lit-protocol/constants';
 import { withTimeout } from 'local-tests/setup/tinny-utils';
->>>>>>> a945d32a
 
 /**
  * Test Commands:
