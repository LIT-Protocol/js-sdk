--- conflicted
+++ resolved
@@ -11,13 +11,8 @@
 
 /**
  * Test Commands:
-<<<<<<< HEAD
- * ✅ NETWORK=cayenne yarn test:local --filter=testGenerateSolanaWrappedKey
- * ✅ NETWORK=manzano yarn test:local --filter=testGenerateSolanaWrappedKey
-=======
  * ✅ NETWORK=datil-dev yarn test:local --filter=testGenerateSolanaWrappedKey
  * ✅ NETWORK=datil-test yarn test:local --filter=testGenerateSolanaWrappedKey
->>>>>>> 4df408f3
  * ✅ NETWORK=custom yarn test:local --filter=testGenerateSolanaWrappedKey
  */
 export const testGenerateSolanaWrappedKey = async (
