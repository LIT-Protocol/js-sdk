import { log } from '@lit-protocol/misc';
import { TinnyEnvironment } from '../../setup/tinny-environment';
import { api } from '@lit-protocol/wrapped-keys';
import { getPkpSessionSigs } from '../../setup/session-sigs/get-pkp-session-sigs';
import { randomSolanaPrivateKey } from '../../setup/tinny-utils';

const { exportPrivateKey, importPrivateKey } = api;
/**
 * Test Commands:
<<<<<<< HEAD
 * ✅ NETWORK=cayenne yarn test:local --filter=testExportWrappedKey
 * ✅ NETWORK=manzano yarn test:local --filter=testExportWrappedKey
=======
 * ✅ NETWORK=datil-dev yarn test:local --filter=testExportWrappedKey
 * ✅ NETWORK=datil-test yarn test:local --filter=testExportWrappedKey
>>>>>>> 4df408f3
 * ✅ NETWORK=custom yarn test:local --filter=testExportWrappedKey
 */
export const testExportWrappedKey = async (devEnv: TinnyEnvironment) => {
  const alice = await devEnv.createRandomPerson();

  try {
    const pkpSessionSigsImport = await getPkpSessionSigs(
      devEnv,
      alice,
      null,
      new Date(Date.now() + 1000 * 60 * 10).toISOString()
    ); // 10 mins expiry

    // console.log(pkpSessionSigsImport);

    const privateKey = randomSolanaPrivateKey();

    const { pkpAddress, id } = await importPrivateKey({
      pkpSessionSigs: pkpSessionSigsImport,
      privateKey,
      litNodeClient: devEnv.litNodeClient,
      publicKey: '0xdeadbeef',
      keyType: 'K256',
      memo: 'Test key',
    });

    const alicePkpAddress = alice.authMethodOwnedPkp.ethAddress;
    if (pkpAddress !== alicePkpAddress) {
      throw new Error(
        `Received address: ${pkpAddress} doesn't match Alice's PKP address: ${alicePkpAddress}`
      );
    }

    const pkpSessionSigsExport = await getPkpSessionSigs(
      devEnv,
      alice,
      null,
      new Date(Date.now() + 1000 * 60 * 10).toISOString()
    ); // 10 mins expiry

    // console.log(pkpSessionSigsExport);

    const { decryptedPrivateKey } = await exportPrivateKey({
      pkpSessionSigs: pkpSessionSigsExport,
      litNodeClient: devEnv.litNodeClient,
      network: 'solana',
      id,
    });

    if (decryptedPrivateKey !== privateKey) {
      throw new Error(
        `Decrypted private key: ${decryptedPrivateKey} doesn't match with the original private key: ${privateKey}`
      );
    }

    log('✅ testExportWrappedKey');
  } finally {
    devEnv.releasePrivateKeyFromUser(alice);
  }
};<|MERGE_RESOLUTION|>--- conflicted
+++ resolved
@@ -7,13 +7,8 @@
 const { exportPrivateKey, importPrivateKey } = api;
 /**
  * Test Commands:
-<<<<<<< HEAD
- * ✅ NETWORK=cayenne yarn test:local --filter=testExportWrappedKey
- * ✅ NETWORK=manzano yarn test:local --filter=testExportWrappedKey
-=======
  * ✅ NETWORK=datil-dev yarn test:local --filter=testExportWrappedKey
  * ✅ NETWORK=datil-test yarn test:local --filter=testExportWrappedKey
->>>>>>> 4df408f3
  * ✅ NETWORK=custom yarn test:local --filter=testExportWrappedKey
  */
 export const testExportWrappedKey = async (devEnv: TinnyEnvironment) => {
