import { log } from '@lit-protocol/misc';
import { TinnyEnvironment } from 'local-tests/setup/tinny-environment';
import { api } from '@lit-protocol/wrapped-keys';
import { getPkpSessionSigs } from 'local-tests/setup/session-sigs/get-pkp-session-sigs';
import { randomSolanaPrivateKey } from 'local-tests/setup/tinny-utils';
import { listPrivateKeyMetadata } from '../../../packages/wrapped-keys/src/lib/service-client';
import { getFirstSessionSig } from '../../../packages/wrapped-keys/src/lib/utils';

const { importPrivateKey } = api;

/**
 * Test Commands:
<<<<<<< HEAD
 * ✅ NETWORK=cayenne yarn test:local --filter=testImportWrappedKey
 * ✅ NETWORK=manzano yarn test:local --filter=testImportWrappedKey
=======
 * ✅ NETWORK=datil-dev yarn test:local --filter=testImportWrappedKey
 * ✅ NETWORK=datil-test yarn test:local --filter=testImportWrappedKey
>>>>>>> 4df408f3
 * ✅ NETWORK=custom yarn test:local --filter=testImportWrappedKey
 */
export const testImportWrappedKey = async (devEnv: TinnyEnvironment) => {
  const alice = await devEnv.createRandomPerson();

  try {
    const pkpSessionSigs = await getPkpSessionSigs(
      devEnv,
      alice,
      null,
      new Date(Date.now() + 1000 * 60 * 10).toISOString()
    ); // 10 mins expiry

    const privateKey = randomSolanaPrivateKey();
    // '4rXcTBAZVypFRGGER4TwSuGGxMvmRwvYA3jwuZfDY4YKX4VEbuUaPCWrZGSxujKknQCdN8UD9wMW8XYmT1BiLxmB';

    const { pkpAddress, id } = await importPrivateKey({
      pkpSessionSigs,
      privateKey,
      litNodeClient: devEnv.litNodeClient,
      publicKey: '0xdeadbeef',
      keyType: 'K256',
      memo: 'Test key',
    });

    const alicePkpAddress = alice.authMethodOwnedPkp.ethAddress;
    if (pkpAddress !== alicePkpAddress) {
      throw new Error(
        `Received address: ${pkpAddress} doesn't match Alice's PKP address: ${alicePkpAddress}`
      );
    }

    const keys = await listPrivateKeyMetadata({
      sessionSig: getFirstSessionSig(pkpSessionSigs),
      litNetwork: devEnv.litNodeClient.config.litNetwork,
    });

    if (keys.length !== 1 || keys[0].id !== id) {
      throw new Error(
        'Keys returned by `listPrivateKeyMetadata()` do not match expected result.'
      );
    }

    log('✅ testImportWrappedKey');
  } finally {
    devEnv.releasePrivateKeyFromUser(alice);
  }
};<|MERGE_RESOLUTION|>--- conflicted
+++ resolved
@@ -10,13 +10,8 @@
 
 /**
  * Test Commands:
-<<<<<<< HEAD
- * ✅ NETWORK=cayenne yarn test:local --filter=testImportWrappedKey
- * ✅ NETWORK=manzano yarn test:local --filter=testImportWrappedKey
-=======
  * ✅ NETWORK=datil-dev yarn test:local --filter=testImportWrappedKey
  * ✅ NETWORK=datil-test yarn test:local --filter=testImportWrappedKey
->>>>>>> 4df408f3
  * ✅ NETWORK=custom yarn test:local --filter=testImportWrappedKey
  */
 export const testImportWrappedKey = async (devEnv: TinnyEnvironment) => {
