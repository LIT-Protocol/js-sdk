--- conflicted
+++ resolved
@@ -86,7 +86,6 @@
       - name: End Tests Connection
         id: connection
         if: steps.build.outputs.exit_code == 0
-<<<<<<< HEAD
         run: yarn test:e2e -t 'Connections'
       - name: End Tests Session Compaitiblity
         id: session
@@ -95,9 +94,7 @@
       - name: End Tests PKP Ethers
         if: steps.session.outputs.exit_code == 0
         id: pkp
-        run: yarn test:e2e -t 'PKP Ethers'
-=======
-        run: yarn test:local --filter=testUseEoaSessionSigsToExecuteJsSigning,testUseEoaSessionSigsToPkpSign,testUsePkpSessionSigsToExecuteJsSigning,testUsePkpSessionSigsToPkpSign,testUseValidLitActionCodeGeneratedSessionSigsToPkpSign,testUseValidLitActionCodeGeneratedSessionSigsToExecuteJsSigning,testDelegatingCapacityCreditsNFTToAnotherWalletToExecuteJs,testEthAuthSigToEncryptDecryptString,testExecuteJsSignAndCombineEcdsa,testExecutJsDecryptAndCombine,testExecuteJsBroadcastAndCollect --exclude=Parallel
+        run: yarn test:e2e -t 'PKP Ethers' 
       - name: Get Container Logs
         if: always()
         run: docker logs shiva
@@ -107,5 +104,4 @@
         run: docker stop shiva && docker rm shiva
       - name: Post Pull Shiva Image
         if: steps.shiva-pull.outputs.exit_code == 0
-        run: docker rmi ghcr.io/lit-protocol/shiva 
->>>>>>> fe283ee6
+        run: docker rmi ghcr.io/lit-protocol/shiva 