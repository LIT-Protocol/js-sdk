--- conflicted
+++ resolved
@@ -42,11 +42,8 @@
   naga-integration-tests:
     runs-on: ubuntu-latest
     timeout-minutes: 30
-<<<<<<< HEAD
     env:
       NAGA_COMMIT_HASH: da7f11eea1451af7d411f5bc1bad6cdf27c13b40
-=======
->>>>>>> 806264ac
     steps:
       - name: Checkout repo
         uses: actions/checkout@v2
@@ -67,13 +64,8 @@
         with:
           fetch-depth: 0
           repository: LIT-Protocol/lit-assets
-<<<<<<< HEAD
           ref: ${{env.NAGA_COMMIT_HASH}}
-          token: ${{secrets.GH_PAT}}
-=======
-          ref: ${{ steps.last-successful-build.outputs.lastSuccessfulBuildSha }}
           token: ${{secrets.GH_PAT_FOR_SHIVA}}
->>>>>>> 806264ac
           path: ${{ github.workspace }}/lit-assets/
           submodules: false
           sparse-checkout: |
@@ -92,11 +84,7 @@
         run: docker pull ghcr.io/lit-protocol/shiva:latest
       - name: Run Shiva Container
         id: shiva-runner
-<<<<<<< HEAD
-        run: docker run -d -m 32g -p 8000:8000 -p 8545:8545 -p 7470:7470 -p 7471:7471 -p 7472:7472 -p 7473:7473 -p 7474:7474 -p 7475:7475 -v ${{github.workspace}}/lit-assets:/data -e GH_PAT=${{secrets.GH_PAT}} -e HASH=$NAGA_COMMIT_HASH -e IPFS_API_KEY=${{secrets.IPFS_API_KEY}} --name shiva ghcr.io/lit-protocol/shiva:latest
-=======
         run: docker run -d -m 32g -p 8000:8000 -p 8545:8545 -p 7470:7470 -p 7471:7471 -p 7472:7472 -p 7473:7473 -p 7474:7474 -p 7475:7475 -v ${{github.workspace}}/lit-assets:/data -e GH_PAT=${{secrets.GH_PAT_FOR_SHIVA}} -e HASH=${{ steps.last-successful-build.outputs.lastSuccessfulBuildSha }} -e IPFS_API_KEY=${{secrets.IPFS_API_KEY}} --name shiva ghcr.io/lit-protocol/shiva:latest
->>>>>>> 806264ac
       - name: Set up Node.js
         uses: actions/setup-node@v3
         with:
@@ -127,9 +115,6 @@
         run: docker stop shiva && docker rm shiva
       - name: Post Pull Shiva Image
         if: steps.shiva-pull.outputs.exit_code == 0
-<<<<<<< HEAD
-        run: docker rmi ghcr.io/lit-protocol/shiva
-=======
         run: docker rmi ghcr.io/lit-protocol/shiva 
   ping-lit-configuration-guides:
     runs-on: ubuntu-latest
@@ -160,5 +145,4 @@
           https://api.github.com/repos/LIT-Protocol/lit-configuration-guides/dispatches \
           -d "{\"event_type\":\"dependency_update\", \"client_payload\": {\"labels\": [\"$TAG\"]}}"
         env:
-          GH_PAT_LIT_CONFIGURATION_GUIDES_REPO: ${{ secrets.GH_PAT_LIT_CONFIGURATION_GUIDES_REPO }}
->>>>>>> 806264ac
+          GH_PAT_LIT_CONFIGURATION_GUIDES_REPO: ${{ secrets.GH_PAT_LIT_CONFIGURATION_GUIDES_REPO }}