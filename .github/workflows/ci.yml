--- conflicted
+++ resolved
@@ -18,7 +18,6 @@
       NETWORK: localchain
       DEBUG: true
       MAX_ATTEMPTS: 3
-<<<<<<< HEAD
       USE_SHIVA: true
       STOP_TESTNET: true
       TESTNET_MANAGER_URL: http://0.0.0.0:8000
@@ -26,9 +25,6 @@
       LIT_NODE_BINARY_PATH: /usr/bin/lit_node
       LIT_ACTION_BINARY_PATH: /usr/bin/lit_actions
       LIT_RPC_URL: http://127.0.0.1:8545
-=======
-      CHUNK_SIZE: 9
->>>>>>> fc71c22b
     steps:
       - name: Checkout repo
         uses: actions/checkout@v2
@@ -74,11 +70,7 @@
         run: cp .env.ci .env
       - name: Run End to End Tests
         if: steps.build.outputs.exit_code == 0
-<<<<<<< HEAD
         run: docker ps -a && yarn test:local --filter=testUseEoaSessionSigsToExecuteJsSigning
       - name: Get Container Logs
         if: always()
-        run: docker logs shiva
-=======
-        run: yarn test:local --filter=testUseEoaSessionSigsToExecuteJsSigning,testUseEoaSessionSigsToPkpSign,testUsePkpSessionSigsToExecuteJsSigning,testUsePkpSessionSigsToPkpSign,testUseValidLitActionCodeGeneratedSessionSigsToPkpSign,testUseValidLitActionCodeGeneratedSessionSigsToExecuteJsSigning,testDelegatingCapacityCreditsNFTToAnotherWalletToExecuteJs,testEthAuthSigToEncryptDecryptString,testExecuteJsSignAndCombineEcdsa,testExecutJsDecryptAndCombine,testExecuteJsBroadcastAndCollect --exclude=Parallel
->>>>>>> fc71c22b
+        run: docker logs shiva