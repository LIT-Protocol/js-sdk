--- conflicted
+++ resolved
@@ -53,17 +53,7 @@
       - name: Set up Node.js
         uses: actions/setup-node@v3
         with:
-<<<<<<< HEAD
-          node-version: '18'
-      - name: Install rust
-        uses: dtolnay/rust-toolchain@1.76.0
-      - uses: jetli/wasm-pack-action@v0.4.0
-        with:
-          # Optional version of wasm-pack to install(eg. 'v0.9.1', 'latest')
-          version: 'latest'
-=======
           node-version: '20'
->>>>>>> 72fc82a9
       - name: Install project dependencies
         run: yarn install
       - name: Build packages
