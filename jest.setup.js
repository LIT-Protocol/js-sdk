--- conflicted
+++ resolved
@@ -4,7 +4,6 @@
 global.TextDecoder = require('util').TextDecoder;
 global.crypto = crypto;
 
-<<<<<<< HEAD
 if (!global.crypto.subtle) {
   global.crypto.subtle = {
     digest: async (algorithm, data) => {
@@ -15,12 +14,11 @@
     },
   };
 }
-=======
+
 // If this is not included, you will get the following error when running it in Jest:
 // (Error) Details: Request is not defined
 // The problem is that Jest is running in a Node.js environment where the global Request API (part of the Fetch API) might not be available or properly configured. Bun, on the other hand, has this API built into its runtime by default, which is why it works.
 const { default: fetch, Request, Response } = require('node-fetch');
 global.fetch = fetch;
 global.Request = Request;
-global.Response = Response;
->>>>>>> aaf8c5f8
+global.Response = Response;