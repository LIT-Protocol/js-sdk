--- conflicted
+++ resolved
@@ -93,9 +93,5 @@
 lit-auth-artillery
 alice-auth-manager-data
 
-<<<<<<< HEAD
 .plans
-=======
-.plans
-.e2e
->>>>>>> a388b280
+.e2e