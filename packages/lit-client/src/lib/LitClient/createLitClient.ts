--- conflicted
+++ resolved
@@ -221,10 +221,6 @@
     const currentHandshakeResult = _stateManager.getCallbackResult();
     const currentConnectionInfo = _stateManager.getLatestConnectionInfo();
 
-<<<<<<< HEAD
-    if (!currentHandshakeResult) {
-      throw new Error(
-=======
     if (!currentHandshakeResult || !currentConnectionInfo) {
       throw new LitNodeClientNotReadyError(
         {
@@ -233,7 +229,6 @@
             operation: 'pkpSign',
           },
         },
->>>>>>> fca67899
         'Handshake result is not available from state manager at the time of pkpSign.'
       );
     }
@@ -318,10 +313,6 @@
     const currentHandshakeResult = _stateManager.getCallbackResult();
     const currentConnectionInfo = _stateManager.getLatestConnectionInfo();
 
-<<<<<<< HEAD
-    if (!currentHandshakeResult) {
-      throw new Error(
-=======
     if (!currentHandshakeResult || !currentConnectionInfo) {
       throw new LitNodeClientNotReadyError(
         {
@@ -330,7 +321,6 @@
             operation: 'signSessionKey',
           },
         },
->>>>>>> fca67899
         'Handshake result is not available from state manager at the time of pkpSign.'
       );
     }
@@ -382,10 +372,6 @@
     const currentHandshakeResult = _stateManager.getCallbackResult();
     const currentConnectionInfo = _stateManager.getLatestConnectionInfo();
 
-<<<<<<< HEAD
-    if (!currentHandshakeResult) {
-      throw new Error(
-=======
     if (!currentHandshakeResult || !currentConnectionInfo) {
       throw new LitNodeClientNotReadyError(
         {
@@ -396,7 +382,6 @@
             operation: 'signCustomSessionKey',
           },
         },
->>>>>>> fca67899
         'Handshake result is not available from state manager at the time of pkpSign.'
       );
     }
@@ -412,8 +397,6 @@
       currentHandshakeResult
     );
 
-<<<<<<< HEAD
-=======
     if (!currentHandshakeResult || !currentConnectionInfo) {
       throw new LitNodeClientNotReadyError(
         {
@@ -428,7 +411,6 @@
       );
     }
 
->>>>>>> fca67899
     // 2. 🟪 Create requests
     const requestArray =
       await networkModule.api.signCustomSessionKey.createRequest(
@@ -465,10 +447,6 @@
     const currentHandshakeResult = _stateManager.getCallbackResult();
     const currentConnectionInfo = _stateManager.getLatestConnectionInfo();
 
-<<<<<<< HEAD
-    if (!currentHandshakeResult) {
-      throw new Error(
-=======
     if (!currentHandshakeResult || !currentConnectionInfo) {
       throw new LitNodeClientNotReadyError(
         {
@@ -477,7 +455,6 @@
             operation: 'executeJs',
           },
         },
->>>>>>> fca67899
         'Handshake result is not available from state manager at the time of executeJs.'
       );
     }
@@ -767,10 +744,6 @@
     const currentHandshakeResult = _stateManager.getCallbackResult();
     const currentConnectionInfo = _stateManager.getLatestConnectionInfo();
 
-<<<<<<< HEAD
-    if (!currentHandshakeResult) {
-      throw new Error(
-=======
     if (!currentHandshakeResult || !currentConnectionInfo) {
       throw new LitNodeClientNotReadyError(
         {
@@ -779,7 +752,6 @@
             operation: 'decrypt',
           },
         },
->>>>>>> fca67899
         'Handshake result is not available from state manager at the time of decrypt.'
       );
     }
@@ -795,8 +767,6 @@
       currentHandshakeResult
     );
 
-<<<<<<< HEAD
-=======
     if (!currentHandshakeResult || !currentConnectionInfo) {
       throw new LitNodeClientNotReadyError(
         {
@@ -809,7 +779,6 @@
       );
     }
 
->>>>>>> fca67899
     if (!currentHandshakeResult.coreNodeConfig?.subnetPubKey) {
       throw new LitNodeClientBadConfigError(
         {
