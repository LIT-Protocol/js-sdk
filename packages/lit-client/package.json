--- conflicted
+++ resolved
@@ -46,12 +46,8 @@
   },
   "dependencies": {
     "@lit-protocol/uint8arrays": "7.1.1",
-<<<<<<< HEAD
     "bs58": "6.0.0",
-=======
-    "bs58": "^6.0.0",
     "typestub-ipfs-only-hash": "^4.0.0",
->>>>>>> f2f41826
     "zod": "3.24.3"
   },
   "peerDependencies": {
