import {
  createCustomAuthContext,
  createPkpAuthContext,
  createPkpAuthContextWithPreGeneratedMaterials,
} from './helper/auth-contexts';
import {
  createExecuteJsTest,
  createPkpSignTest,
  createPkpEncryptDecryptTest,
  createEncryptDecryptFlowTest,
  createPkpPermissionsManagerFlowTest,
  createEoaNativeAuthFlowTest,
  createViemSignMessageTest,
  createViemSignTransactionTest,
  createViemSignTypedDataTest,
  createViewPKPsByAddressTest,
  createViewPKPsByAuthDataTest,
  createPaymentManagerFlowTest,
  createPaymentDelegationFlowTest,
} from './helper/tests';
import { init } from './init';
import { AuthContext } from './types';
import { createPregenDelegationServerReuseTest } from './test-helpers/signSessionKey/pregen-delegation';
import { registerWrappedKeysExecuteJsTests } from './test-helpers/executeJs/wrappedKeys';

const RPC_OVERRIDE = process.env['LIT_YELLOWSTONE_PRIVATE_RPC_URL'];
if (RPC_OVERRIDE) {
  console.log(
    '🧪 E2E: Using RPC override (LIT_YELLOWSTONE_PRIVATE_RPC_URL):',
    RPC_OVERRIDE
  );
}

describe('all', () => {
<<<<<<< HEAD
  describe('full alice, bob, and eve', () => {
    let ctx: Awaited<ReturnType<typeof init>>;
=======
  // Singleton baby
  let ctx: Awaited<ReturnType<typeof init>>;

  // Auth contexts for testing
  let eveCustomAuthContext: AuthContext;

  beforeAll(async () => {
    try {
      ctx = await init();

      // Create PKP and custom auth contexts using helper functions
      // alicePkpAuthContext = await createPkpAuthContext(ctx);
      eveCustomAuthContext = await createCustomAuthContext(ctx);
    } catch (e) {
      console.error('❌ Failed to initialise E2E test context', e);
      process.exit(1);
    }
  });
>>>>>>> 401eefc9

    // Auth contexts for testing
    let eveCustomAuthContext: AuthContext;

    beforeAll(async () => {
      try {
        ctx = await init();

        // Create PKP and custom auth contexts using helper functions
        // alicePkpAuthContext = await createPkpAuthContext(ctx);
        eveCustomAuthContext = await createCustomAuthContext(ctx);
      } catch (e) {
        console.error('❌ Failed to initialise E2E test context');
        console.error(e);
        throw e;
      }
    });

    describe('EOA Auth', () => {
      console.log('🔐 Testing using Externally Owned Account authentication');

      describe('endpoints', () => {
        it('pkpSign', () =>
          createPkpSignTest(ctx, () => ctx.aliceEoaAuthContext)());
        it('executeJs', () =>
          createExecuteJsTest(ctx, () => ctx.aliceEoaAuthContext)());
        it('viewPKPsByAddress', () => createViewPKPsByAddressTest(ctx)());
        it('viewPKPsByAuthData', () =>
          createViewPKPsByAuthDataTest(ctx, () => ctx.aliceEoaAuthContext)());
        it('pkpEncryptDecrypt', () =>
          createPkpEncryptDecryptTest(ctx, () => ctx.aliceEoaAuthContext)());
        it('encryptDecryptFlow', () =>
          createEncryptDecryptFlowTest(ctx, () => ctx.aliceEoaAuthContext)());
        it('pkpPermissionsManagerFlow', () =>
          createPkpPermissionsManagerFlowTest(
            ctx,
            () => ctx.aliceEoaAuthContext
          )());
        it('paymentManagerFlow', () =>
          createPaymentManagerFlowTest(ctx, () => ctx.aliceEoaAuthContext)());
        it('paymentDelegationFlow', () =>
          createPaymentDelegationFlowTest(
            ctx,
            () => ctx.aliceEoaAuthContext
          )());

        describe('integrations', () => {
          describe('pkp viem account', () => {
            it('sign message', () =>
              createViemSignMessageTest(ctx, () => ctx.aliceEoaAuthContext)());
            it('sign transaction', () =>
              createViemSignTransactionTest(
                ctx,
                () => ctx.aliceEoaAuthContext
              )());
            it('sign typed data', () =>
              createViemSignTypedDataTest(
                ctx,
                () => ctx.aliceEoaAuthContext
              )());
          });
        });
      });

      describe('PKP Auth', () => {
        console.log('🔐 Testing using Programmable Key Pair authentication');

        describe('endpoints', () => {
          it('pkpSign', () =>
            createPkpSignTest(ctx, () => ctx.alicePkpAuthContext)());
          it('executeJs', () =>
            createExecuteJsTest(ctx, () => ctx.alicePkpAuthContext)());
          it('viewPKPsByAddress', () => createViewPKPsByAddressTest(ctx)());
          it('viewPKPsByAuthData', () =>
            createViewPKPsByAuthDataTest(ctx, () => ctx.alicePkpAuthContext)());
          it('pkpEncryptDecrypt', () =>
            createPkpEncryptDecryptTest(ctx, () => ctx.alicePkpAuthContext)());
          it('encryptDecryptFlow', () =>
            createEncryptDecryptFlowTest(ctx, () => ctx.alicePkpAuthContext)());
          it('pkpPermissionsManagerFlow', () =>
            createPkpPermissionsManagerFlowTest(
              ctx,
              () => ctx.alicePkpAuthContext
            )());
        });

        describe('integrations', () => {
          describe('pkp viem account', () => {
            it('sign message', () =>
              createViemSignMessageTest(ctx, () => ctx.alicePkpAuthContext)());
            it('sign transaction', () =>
              createViemSignTransactionTest(
                ctx,
                () => ctx.alicePkpAuthContext
              )());
            it('sign typed data', () =>
              createViemSignTypedDataTest(
                ctx,
                () => ctx.alicePkpAuthContext
              )());
          });
        });
      });

      describe('Custom Auth', () => {
        console.log('🔐 Testing using Custom authentication method');

        describe('endpoints', () => {
          it('pkpSign', () =>
            createPkpSignTest(
              ctx,
              () => eveCustomAuthContext,
              ctx.eveViemAccountPkp.pubkey
            )());
          it('executeJs', () =>
            createExecuteJsTest(
              ctx,
              () => eveCustomAuthContext,
              ctx.eveViemAccountPkp.pubkey
            )());
          it('viewPKPsByAddress', () => createViewPKPsByAddressTest(ctx)());
          it('viewPKPsByAuthData', () =>
            createViewPKPsByAuthDataTest(ctx, () => eveCustomAuthContext)());
          it('pkpEncryptDecrypt', () =>
            createPkpEncryptDecryptTest(ctx, () => ctx.aliceEoaAuthContext)());
          it('encryptDecryptFlow', () =>
            createEncryptDecryptFlowTest(ctx, () => ctx.aliceEoaAuthContext)());

          // Disable for now because it requires a different flow
          // it('pkpPermissionsManagerFlow', () =>
          //   createPkpPermissionsManagerFlowTest(
          //     ctx,
          //     () => eveCustomAuthContext, ctx.eveViemAccountPkp.pubkey
          //   )());
        });

        // describe('integrations', () => {
        //   describe('pkp viem account', () => {
        //     it('sign message', () =>
        //       createViemSignMessageTest(ctx, () => eveCustomAuthContext, ctx.eveViemAccountPkp.pubkey)());
        //     it('sign transaction', () =>
        //       createViemSignTransactionTest(ctx, () => eveCustomAuthContext, ctx.eveViemAccountPkp.pubkey)());
        //     it('sign typed data', () =>
        //       createViemSignTypedDataTest(ctx, () => eveCustomAuthContext, ctx.eveViemAccountPkp.pubkey)());
        //   });
        // });
      });

      describe('PKP Auth with Pre-generated Materials', () => {
        console.log('🔐 Testing PKP auth with pre-generated session materials');

        let preGeneratedAuthContext: any;

        beforeAll(async () => {
          try {
            preGeneratedAuthContext =
              await createPkpAuthContextWithPreGeneratedMaterials(ctx);
          } catch (e) {
            console.error('Failed to create pre-generated auth context:', e);
            throw e;
          }
        });

        describe('endpoints', () => {
          it('pkpSign with pre-generated materials', () =>
            createPkpSignTest(ctx, () => preGeneratedAuthContext)());

          it('executeJs with pre-generated materials', () =>
            createExecuteJsTest(ctx, () => preGeneratedAuthContext)());

          it('pkpEncryptDecrypt with pre-generated materials', () =>
            createPkpEncryptDecryptTest(ctx, () => preGeneratedAuthContext)());
        });

        describe('error handling', () => {
          it('should reject when only sessionKeyPair is provided', async () => {
            const tempAuthContext = await ctx.authManager.createPkpAuthContext({
              authData: ctx.aliceViemAccountAuthData,
              pkpPublicKey: ctx.aliceViemAccountPkp.pubkey,
              authConfig: {
                resources: [['pkp-signing', '*']],
                expiration: new Date(Date.now() + 1000 * 60 * 15).toISOString(),
              },
              litClient: ctx.litClient,
            });

            const sessionKeyPair = tempAuthContext.sessionKeyPair;

            await expect(
              ctx.authManager.createPkpAuthContext({
                authData: ctx.aliceViemAccountAuthData,
                pkpPublicKey: ctx.aliceViemAccountPkp.pubkey,
                authConfig: {
                  resources: [['pkp-signing', '*']],
                  expiration: new Date(
                    Date.now() + 1000 * 60 * 15
                  ).toISOString(),
                },
                litClient: ctx.litClient,
                sessionKeyPair, // Only providing sessionKeyPair
                // delegationAuthSig is missing
              })
            ).rejects.toThrow(
              'Both sessionKeyPair and delegationAuthSig must be provided together, or neither should be provided'
            );
          });

          it('should reject when only delegationAuthSig is provided', async () => {
            const tempAuthContext = await ctx.authManager.createPkpAuthContext({
              authData: ctx.aliceViemAccountAuthData,
              pkpPublicKey: ctx.aliceViemAccountPkp.pubkey,
              authConfig: {
                resources: [['pkp-signing', '*']],
                expiration: new Date(Date.now() + 1000 * 60 * 15).toISOString(),
              },
              litClient: ctx.litClient,
            });

            const delegationAuthSig =
              await tempAuthContext.authNeededCallback();

            await expect(
              ctx.authManager.createPkpAuthContext({
                authData: ctx.aliceViemAccountAuthData,
                pkpPublicKey: ctx.aliceViemAccountPkp.pubkey,
                authConfig: {
                  resources: [['pkp-signing', '*']],
                  expiration: new Date(
                    Date.now() + 1000 * 60 * 15
                  ).toISOString(),
                },
                litClient: ctx.litClient,
                // sessionKeyPair is missing
                delegationAuthSig, // Only providing delegationAuthSig
              })
            ).rejects.toThrow(
              'Both sessionKeyPair and delegationAuthSig must be provided together, or neither should be provided'
            );
          });
        });

        /**
         * This scenario mirrors the client/server hand-off used in production:
         * 1. A client generates session materials and a delegation auth sig.
         * 2. The bundle travels over the wire (simulated via JSON serialisation).
         * 3. A server restores those materials with a fresh AuthManager instance and
         *    proves it can sign with the delegated PKP using an independently created LitClient.
         * Keeping this in the main e2e suite ensures we catch regressions in CI without
         * relying on the ad-hoc ticket test.
         */
        describe('server reuse flow', () => {
          it('should sign using materials shipped over the wire', () =>
            createPregenDelegationServerReuseTest({
              authManager: ctx.authManager,
              authData: ctx.aliceViemAccountAuthData,
              pkpPublicKey: ctx.aliceViemAccountPkp.pubkey,
              clientLitClient: ctx.litClient,
              resolvedNetwork: ctx.resolvedNetwork,
            })());
        });
      });

      describe('EOA Native', () => {
        console.log('🔐 Testing EOA native authentication and PKP minting');
        it('eoaNativeAuthFlow', () => createEoaNativeAuthFlowTest(ctx)());
      });
    });
  });

  describe('only alice', () => {
    describe('wrapped keys', () => {
      registerWrappedKeysExecuteJsTests();
    });
  });
});<|MERGE_RESOLUTION|>--- conflicted
+++ resolved
@@ -32,29 +32,8 @@
 }
 
 describe('all', () => {
-<<<<<<< HEAD
   describe('full alice, bob, and eve', () => {
     let ctx: Awaited<ReturnType<typeof init>>;
-=======
-  // Singleton baby
-  let ctx: Awaited<ReturnType<typeof init>>;
-
-  // Auth contexts for testing
-  let eveCustomAuthContext: AuthContext;
-
-  beforeAll(async () => {
-    try {
-      ctx = await init();
-
-      // Create PKP and custom auth contexts using helper functions
-      // alicePkpAuthContext = await createPkpAuthContext(ctx);
-      eveCustomAuthContext = await createCustomAuthContext(ctx);
-    } catch (e) {
-      console.error('❌ Failed to initialise E2E test context', e);
-      process.exit(1);
-    }
-  });
->>>>>>> 401eefc9
 
     // Auth contexts for testing
     let eveCustomAuthContext: AuthContext;
@@ -67,9 +46,8 @@
         // alicePkpAuthContext = await createPkpAuthContext(ctx);
         eveCustomAuthContext = await createCustomAuthContext(ctx);
       } catch (e) {
-        console.error('❌ Failed to initialise E2E test context');
-        console.error(e);
-        throw e;
+        console.error('❌ Failed to initialise E2E test context', e);
+        process.exit(1);
       }
     });
 
@@ -119,214 +97,293 @@
         });
       });
 
-      describe('PKP Auth', () => {
-        console.log('🔐 Testing using Programmable Key Pair authentication');
+      describe('EOA Auth', () => {
+        console.log('🔐 Testing using Externally Owned Account authentication');
 
         describe('endpoints', () => {
           it('pkpSign', () =>
-            createPkpSignTest(ctx, () => ctx.alicePkpAuthContext)());
+            createPkpSignTest(ctx, () => ctx.aliceEoaAuthContext)());
           it('executeJs', () =>
-            createExecuteJsTest(ctx, () => ctx.alicePkpAuthContext)());
+            createExecuteJsTest(ctx, () => ctx.aliceEoaAuthContext)());
           it('viewPKPsByAddress', () => createViewPKPsByAddressTest(ctx)());
           it('viewPKPsByAuthData', () =>
-            createViewPKPsByAuthDataTest(ctx, () => ctx.alicePkpAuthContext)());
-          it('pkpEncryptDecrypt', () =>
-            createPkpEncryptDecryptTest(ctx, () => ctx.alicePkpAuthContext)());
-          it('encryptDecryptFlow', () =>
-            createEncryptDecryptFlowTest(ctx, () => ctx.alicePkpAuthContext)());
-          it('pkpPermissionsManagerFlow', () =>
-            createPkpPermissionsManagerFlowTest(
-              ctx,
-              () => ctx.alicePkpAuthContext
-            )());
-        });
-
-        describe('integrations', () => {
-          describe('pkp viem account', () => {
-            it('sign message', () =>
-              createViemSignMessageTest(ctx, () => ctx.alicePkpAuthContext)());
-            it('sign transaction', () =>
-              createViemSignTransactionTest(
-                ctx,
-                () => ctx.alicePkpAuthContext
-              )());
-            it('sign typed data', () =>
-              createViemSignTypedDataTest(
-                ctx,
-                () => ctx.alicePkpAuthContext
-              )());
-          });
-        });
-      });
-
-      describe('Custom Auth', () => {
-        console.log('🔐 Testing using Custom authentication method');
-
-        describe('endpoints', () => {
-          it('pkpSign', () =>
-            createPkpSignTest(
-              ctx,
-              () => eveCustomAuthContext,
-              ctx.eveViemAccountPkp.pubkey
-            )());
-          it('executeJs', () =>
-            createExecuteJsTest(
-              ctx,
-              () => eveCustomAuthContext,
-              ctx.eveViemAccountPkp.pubkey
-            )());
-          it('viewPKPsByAddress', () => createViewPKPsByAddressTest(ctx)());
-          it('viewPKPsByAuthData', () =>
-            createViewPKPsByAuthDataTest(ctx, () => eveCustomAuthContext)());
+            createViewPKPsByAuthDataTest(ctx, () => ctx.aliceEoaAuthContext)());
           it('pkpEncryptDecrypt', () =>
             createPkpEncryptDecryptTest(ctx, () => ctx.aliceEoaAuthContext)());
           it('encryptDecryptFlow', () =>
             createEncryptDecryptFlowTest(ctx, () => ctx.aliceEoaAuthContext)());
-
-          // Disable for now because it requires a different flow
-          // it('pkpPermissionsManagerFlow', () =>
-          //   createPkpPermissionsManagerFlowTest(
-          //     ctx,
-          //     () => eveCustomAuthContext, ctx.eveViemAccountPkp.pubkey
-          //   )());
-        });
-
-        // describe('integrations', () => {
-        //   describe('pkp viem account', () => {
-        //     it('sign message', () =>
-        //       createViemSignMessageTest(ctx, () => eveCustomAuthContext, ctx.eveViemAccountPkp.pubkey)());
-        //     it('sign transaction', () =>
-        //       createViemSignTransactionTest(ctx, () => eveCustomAuthContext, ctx.eveViemAccountPkp.pubkey)());
-        //     it('sign typed data', () =>
-        //       createViemSignTypedDataTest(ctx, () => eveCustomAuthContext, ctx.eveViemAccountPkp.pubkey)());
-        //   });
-        // });
-      });
-
-      describe('PKP Auth with Pre-generated Materials', () => {
-        console.log('🔐 Testing PKP auth with pre-generated session materials');
-
-        let preGeneratedAuthContext: any;
-
-        beforeAll(async () => {
-          try {
-            preGeneratedAuthContext =
-              await createPkpAuthContextWithPreGeneratedMaterials(ctx);
-          } catch (e) {
-            console.error('Failed to create pre-generated auth context:', e);
-            throw e;
-          }
-        });
-
-        describe('endpoints', () => {
-          it('pkpSign with pre-generated materials', () =>
-            createPkpSignTest(ctx, () => preGeneratedAuthContext)());
-
-          it('executeJs with pre-generated materials', () =>
-            createExecuteJsTest(ctx, () => preGeneratedAuthContext)());
-
-          it('pkpEncryptDecrypt with pre-generated materials', () =>
-            createPkpEncryptDecryptTest(ctx, () => preGeneratedAuthContext)());
-        });
-
-        describe('error handling', () => {
-          it('should reject when only sessionKeyPair is provided', async () => {
-            const tempAuthContext = await ctx.authManager.createPkpAuthContext({
-              authData: ctx.aliceViemAccountAuthData,
-              pkpPublicKey: ctx.aliceViemAccountPkp.pubkey,
-              authConfig: {
-                resources: [['pkp-signing', '*']],
-                expiration: new Date(Date.now() + 1000 * 60 * 15).toISOString(),
-              },
-              litClient: ctx.litClient,
+          it('pkpPermissionsManagerFlow', () =>
+            createPkpPermissionsManagerFlowTest(
+              ctx,
+              () => ctx.aliceEoaAuthContext
+            )());
+          it('paymentManagerFlow', () =>
+            createPaymentManagerFlowTest(ctx, () => ctx.aliceEoaAuthContext)());
+          it('paymentDelegationFlow', () =>
+            createPaymentDelegationFlowTest(
+              ctx,
+              () => ctx.aliceEoaAuthContext
+            )());
+
+          describe('integrations', () => {
+            describe('pkp viem account', () => {
+              it('sign message', () =>
+                createViemSignMessageTest(
+                  ctx,
+                  () => ctx.aliceEoaAuthContext
+                )());
+              it('sign transaction', () =>
+                createViemSignTransactionTest(
+                  ctx,
+                  () => ctx.aliceEoaAuthContext
+                )());
+              it('sign typed data', () =>
+                createViemSignTypedDataTest(
+                  ctx,
+                  () => ctx.aliceEoaAuthContext
+                )());
             });
-
-            const sessionKeyPair = tempAuthContext.sessionKeyPair;
-
-            await expect(
-              ctx.authManager.createPkpAuthContext({
+          });
+        });
+
+        describe('PKP Auth', () => {
+          console.log('🔐 Testing using Programmable Key Pair authentication');
+
+          describe('endpoints', () => {
+            it('pkpSign', () =>
+              createPkpSignTest(ctx, () => ctx.alicePkpAuthContext)());
+            it('executeJs', () =>
+              createExecuteJsTest(ctx, () => ctx.alicePkpAuthContext)());
+            it('viewPKPsByAddress', () => createViewPKPsByAddressTest(ctx)());
+            it('viewPKPsByAuthData', () =>
+              createViewPKPsByAuthDataTest(
+                ctx,
+                () => ctx.alicePkpAuthContext
+              )());
+            it('pkpEncryptDecrypt', () =>
+              createPkpEncryptDecryptTest(
+                ctx,
+                () => ctx.alicePkpAuthContext
+              )());
+            it('encryptDecryptFlow', () =>
+              createEncryptDecryptFlowTest(
+                ctx,
+                () => ctx.alicePkpAuthContext
+              )());
+            it('pkpPermissionsManagerFlow', () =>
+              createPkpPermissionsManagerFlowTest(
+                ctx,
+                () => ctx.alicePkpAuthContext
+              )());
+          });
+
+          describe('integrations', () => {
+            describe('pkp viem account', () => {
+              it('sign message', () =>
+                createViemSignMessageTest(
+                  ctx,
+                  () => ctx.alicePkpAuthContext
+                )());
+              it('sign transaction', () =>
+                createViemSignTransactionTest(
+                  ctx,
+                  () => ctx.alicePkpAuthContext
+                )());
+              it('sign typed data', () =>
+                createViemSignTypedDataTest(
+                  ctx,
+                  () => ctx.alicePkpAuthContext
+                )());
+            });
+          });
+        });
+
+        describe('Custom Auth', () => {
+          console.log('🔐 Testing using Custom authentication method');
+
+          describe('endpoints', () => {
+            it('pkpSign', () =>
+              createPkpSignTest(
+                ctx,
+                () => eveCustomAuthContext,
+                ctx.eveViemAccountPkp.pubkey
+              )());
+            it('executeJs', () =>
+              createExecuteJsTest(
+                ctx,
+                () => eveCustomAuthContext,
+                ctx.eveViemAccountPkp.pubkey
+              )());
+            it('viewPKPsByAddress', () => createViewPKPsByAddressTest(ctx)());
+            it('viewPKPsByAuthData', () =>
+              createViewPKPsByAuthDataTest(ctx, () => eveCustomAuthContext)());
+            it('pkpEncryptDecrypt', () =>
+              createPkpEncryptDecryptTest(
+                ctx,
+                () => ctx.aliceEoaAuthContext
+              )());
+            it('encryptDecryptFlow', () =>
+              createEncryptDecryptFlowTest(
+                ctx,
+                () => ctx.aliceEoaAuthContext
+              )());
+
+            // Disable for now because it requires a different flow
+            // it('pkpPermissionsManagerFlow', () =>
+            //   createPkpPermissionsManagerFlowTest(
+            //     ctx,
+            //     () => eveCustomAuthContext, ctx.eveViemAccountPkp.pubkey
+            //   )());
+          });
+
+          // describe('integrations', () => {
+          //   describe('pkp viem account', () => {
+          //     it('sign message', () =>
+          //       createViemSignMessageTest(ctx, () => eveCustomAuthContext, ctx.eveViemAccountPkp.pubkey)());
+          //     it('sign transaction', () =>
+          //       createViemSignTransactionTest(ctx, () => eveCustomAuthContext, ctx.eveViemAccountPkp.pubkey)());
+          //     it('sign typed data', () =>
+          //       createViemSignTypedDataTest(ctx, () => eveCustomAuthContext, ctx.eveViemAccountPkp.pubkey)());
+          //   });
+          // });
+        });
+
+        describe('PKP Auth with Pre-generated Materials', () => {
+          console.log(
+            '🔐 Testing PKP auth with pre-generated session materials'
+          );
+
+          let preGeneratedAuthContext: any;
+
+          beforeAll(async () => {
+            try {
+              preGeneratedAuthContext =
+                await createPkpAuthContextWithPreGeneratedMaterials(ctx);
+            } catch (e) {
+              console.error('Failed to create pre-generated auth context:', e);
+              throw e;
+            }
+          });
+
+          describe('endpoints', () => {
+            it('pkpSign with pre-generated materials', () =>
+              createPkpSignTest(ctx, () => preGeneratedAuthContext)());
+
+            it('executeJs with pre-generated materials', () =>
+              createExecuteJsTest(ctx, () => preGeneratedAuthContext)());
+
+            it('pkpEncryptDecrypt with pre-generated materials', () =>
+              createPkpEncryptDecryptTest(
+                ctx,
+                () => preGeneratedAuthContext
+              )());
+          });
+
+          describe('error handling', () => {
+            it('should reject when only sessionKeyPair is provided', async () => {
+              const tempAuthContext =
+                await ctx.authManager.createPkpAuthContext({
+                  authData: ctx.aliceViemAccountAuthData,
+                  pkpPublicKey: ctx.aliceViemAccountPkp.pubkey,
+                  authConfig: {
+                    resources: [['pkp-signing', '*']],
+                    expiration: new Date(
+                      Date.now() + 1000 * 60 * 15
+                    ).toISOString(),
+                  },
+                  litClient: ctx.litClient,
+                });
+
+              const sessionKeyPair = tempAuthContext.sessionKeyPair;
+
+              await expect(
+                ctx.authManager.createPkpAuthContext({
+                  authData: ctx.aliceViemAccountAuthData,
+                  pkpPublicKey: ctx.aliceViemAccountPkp.pubkey,
+                  authConfig: {
+                    resources: [['pkp-signing', '*']],
+                    expiration: new Date(
+                      Date.now() + 1000 * 60 * 15
+                    ).toISOString(),
+                  },
+                  litClient: ctx.litClient,
+                  sessionKeyPair, // Only providing sessionKeyPair
+                  // delegationAuthSig is missing
+                })
+              ).rejects.toThrow(
+                'Both sessionKeyPair and delegationAuthSig must be provided together, or neither should be provided'
+              );
+            });
+
+            it('should reject when only delegationAuthSig is provided', async () => {
+              const tempAuthContext =
+                await ctx.authManager.createPkpAuthContext({
+                  authData: ctx.aliceViemAccountAuthData,
+                  pkpPublicKey: ctx.aliceViemAccountPkp.pubkey,
+                  authConfig: {
+                    resources: [['pkp-signing', '*']],
+                    expiration: new Date(
+                      Date.now() + 1000 * 60 * 15
+                    ).toISOString(),
+                  },
+                  litClient: ctx.litClient,
+                });
+
+              const delegationAuthSig =
+                await tempAuthContext.authNeededCallback();
+
+              await expect(
+                ctx.authManager.createPkpAuthContext({
+                  authData: ctx.aliceViemAccountAuthData,
+                  pkpPublicKey: ctx.aliceViemAccountPkp.pubkey,
+                  authConfig: {
+                    resources: [['pkp-signing', '*']],
+                    expiration: new Date(
+                      Date.now() + 1000 * 60 * 15
+                    ).toISOString(),
+                  },
+                  litClient: ctx.litClient,
+                  // sessionKeyPair is missing
+                  delegationAuthSig, // Only providing delegationAuthSig
+                })
+              ).rejects.toThrow(
+                'Both sessionKeyPair and delegationAuthSig must be provided together, or neither should be provided'
+              );
+            });
+          });
+
+          /**
+           * This scenario mirrors the client/server hand-off used in production:
+           * 1. A client generates session materials and a delegation auth sig.
+           * 2. The bundle travels over the wire (simulated via JSON serialisation).
+           * 3. A server restores those materials with a fresh AuthManager instance and
+           *    proves it can sign with the delegated PKP using an independently created LitClient.
+           * Keeping this in the main e2e suite ensures we catch regressions in CI without
+           * relying on the ad-hoc ticket test.
+           */
+          describe('server reuse flow', () => {
+            it('should sign using materials shipped over the wire', () =>
+              createPregenDelegationServerReuseTest({
+                authManager: ctx.authManager,
                 authData: ctx.aliceViemAccountAuthData,
                 pkpPublicKey: ctx.aliceViemAccountPkp.pubkey,
-                authConfig: {
-                  resources: [['pkp-signing', '*']],
-                  expiration: new Date(
-                    Date.now() + 1000 * 60 * 15
-                  ).toISOString(),
-                },
-                litClient: ctx.litClient,
-                sessionKeyPair, // Only providing sessionKeyPair
-                // delegationAuthSig is missing
-              })
-            ).rejects.toThrow(
-              'Both sessionKeyPair and delegationAuthSig must be provided together, or neither should be provided'
-            );
-          });
-
-          it('should reject when only delegationAuthSig is provided', async () => {
-            const tempAuthContext = await ctx.authManager.createPkpAuthContext({
-              authData: ctx.aliceViemAccountAuthData,
-              pkpPublicKey: ctx.aliceViemAccountPkp.pubkey,
-              authConfig: {
-                resources: [['pkp-signing', '*']],
-                expiration: new Date(Date.now() + 1000 * 60 * 15).toISOString(),
-              },
-              litClient: ctx.litClient,
-            });
-
-            const delegationAuthSig =
-              await tempAuthContext.authNeededCallback();
-
-            await expect(
-              ctx.authManager.createPkpAuthContext({
-                authData: ctx.aliceViemAccountAuthData,
-                pkpPublicKey: ctx.aliceViemAccountPkp.pubkey,
-                authConfig: {
-                  resources: [['pkp-signing', '*']],
-                  expiration: new Date(
-                    Date.now() + 1000 * 60 * 15
-                  ).toISOString(),
-                },
-                litClient: ctx.litClient,
-                // sessionKeyPair is missing
-                delegationAuthSig, // Only providing delegationAuthSig
-              })
-            ).rejects.toThrow(
-              'Both sessionKeyPair and delegationAuthSig must be provided together, or neither should be provided'
-            );
-          });
-        });
-
-        /**
-         * This scenario mirrors the client/server hand-off used in production:
-         * 1. A client generates session materials and a delegation auth sig.
-         * 2. The bundle travels over the wire (simulated via JSON serialisation).
-         * 3. A server restores those materials with a fresh AuthManager instance and
-         *    proves it can sign with the delegated PKP using an independently created LitClient.
-         * Keeping this in the main e2e suite ensures we catch regressions in CI without
-         * relying on the ad-hoc ticket test.
-         */
-        describe('server reuse flow', () => {
-          it('should sign using materials shipped over the wire', () =>
-            createPregenDelegationServerReuseTest({
-              authManager: ctx.authManager,
-              authData: ctx.aliceViemAccountAuthData,
-              pkpPublicKey: ctx.aliceViemAccountPkp.pubkey,
-              clientLitClient: ctx.litClient,
-              resolvedNetwork: ctx.resolvedNetwork,
-            })());
+                clientLitClient: ctx.litClient,
+                resolvedNetwork: ctx.resolvedNetwork,
+              })());
+          });
+        });
+
+        describe('EOA Native', () => {
+          console.log('🔐 Testing EOA native authentication and PKP minting');
+          it('eoaNativeAuthFlow', () => createEoaNativeAuthFlowTest(ctx)());
         });
       });
-
-      describe('EOA Native', () => {
-        console.log('🔐 Testing EOA native authentication and PKP minting');
-        it('eoaNativeAuthFlow', () => createEoaNativeAuthFlowTest(ctx)());
+    });
+
+    describe('only alice', () => {
+      describe('wrapped keys', () => {
+        registerWrappedKeysExecuteJsTests();
       });
     });
   });
-
-  describe('only alice', () => {
-    describe('wrapped keys', () => {
-      registerWrappedKeysExecuteJsTests();
-    });
-  });
 });