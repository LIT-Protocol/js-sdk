--- conflicted
+++ resolved
@@ -466,15 +466,8 @@
   switchChain,
   expiration,
   uri,
-<<<<<<< HEAD
-<<<<<<< HEAD
   cache = true,
-=======
   walletConnectProjectId,
->>>>>>> feature/lit-1447-js-sdk-merge-sdk-v3-into-revamp-feature-branch-2
-=======
-  walletConnectProjectId,
->>>>>>> cf06824f
 }: AuthCallbackParams): Promise<AuthSig> => {
   // -- check if it's nodejs
   if (isNode()) {
@@ -707,12 +700,8 @@
     cache,
   });
 
-<<<<<<< HEAD
   let authSigOrError;
   let authSig: AuthSig;
-=======
-  let authSigOrError = getStorageItem(LOCAL_STORAGE_KEYS.AUTH_SIGNATURE);
->>>>>>> cf06824f
 
   // if cache is enabled, get them from local storage
   if (cache) {
