import { ALL_LIT_CHAINS, LIT_ERROR, VMTYPE } from '@lit-protocol/constants';

import { AuthCallbackParams, AuthSig } from '@lit-protocol/types';

import { throwError } from '@lit-protocol/misc';
import { checkAndSignCosmosAuthMessage } from './chains/cosmos';
import { checkAndSignEVMAuthMessage } from './chains/eth';
import { checkAndSignSolAuthMessage } from './chains/sol';

/**
 *
 * Check for an existing cryptographic authentication signature and create one of it does not exist.  This is used to prove ownership of a given crypto wallet address to the Lit nodes.  The result is stored in LocalStorage so the user doesn't have to sign every time they perform an operation.
 *
 * @param { AuthCallbackParams }
 *
 *  @returns { AuthSig } The AuthSig created or retrieved
 */
export const checkAndSignAuthMessage = ({
  chain,
  resources,
  switchChain,
  expiration,
  uri,
  cosmosWalletType,
<<<<<<< HEAD
<<<<<<< HEAD
  cache = true,
=======
  walletConnectProjectId,
>>>>>>> feature/lit-1447-js-sdk-merge-sdk-v3-into-revamp-feature-branch-2
=======
  walletConnectProjectId,
>>>>>>> cf06824f
}: AuthCallbackParams): Promise<AuthSig> => {

  const chainInfo = ALL_LIT_CHAINS[chain];

  // -- validate: if chain info not found
  if (!chainInfo) {
    throwError({
      message: `Unsupported chain selected.  Please select one of: ${Object.keys(
        ALL_LIT_CHAINS
      )}`,
      errorKind: LIT_ERROR.UNSUPPORTED_CHAIN_EXCEPTION.kind,
      errorCode: LIT_ERROR.UNSUPPORTED_CHAIN_EXCEPTION.name,
    });
  }

  if (!expiration) {
    // set default of 1 week
    expiration = new Date(Date.now() + 1000 * 60 * 60 * 24 * 7).toISOString();
  }

  // -- check and sign auth message based on chain
  if (chainInfo.vmType === VMTYPE.EVM) {
    return checkAndSignEVMAuthMessage({
      chain,
      resources,
      switchChain,
      expiration,
      uri,
<<<<<<< HEAD
<<<<<<< HEAD
      cache,
=======
      walletConnectProjectId,
>>>>>>> feature/lit-1447-js-sdk-merge-sdk-v3-into-revamp-feature-branch-2
=======
      walletConnectProjectId,
>>>>>>> cf06824f
    });
  } else if (chainInfo.vmType === VMTYPE.SVM) {
    return checkAndSignSolAuthMessage({ cache });
  } else if (chainInfo.vmType === VMTYPE.CVM) {
    return checkAndSignCosmosAuthMessage({
      chain,
      walletType: cosmosWalletType || 'keplr',
    }); // Keplr is defaulted here, being the Cosmos wallet with the highest market share
  } else {
    return throwError({
      message: `vmType not found for this chain: ${chain}.  This should not happen.  Unsupported chain selected.  Please select one of: ${Object.keys(
        ALL_LIT_CHAINS
      )}`,
      errorKind: LIT_ERROR.UNSUPPORTED_CHAIN_EXCEPTION.kind,
      errorCode: LIT_ERROR.UNSUPPORTED_CHAIN_EXCEPTION.name,
    });
  }
};<|MERGE_RESOLUTION|>--- conflicted
+++ resolved
@@ -22,15 +22,8 @@
   expiration,
   uri,
   cosmosWalletType,
-<<<<<<< HEAD
-<<<<<<< HEAD
   cache = true,
-=======
   walletConnectProjectId,
->>>>>>> feature/lit-1447-js-sdk-merge-sdk-v3-into-revamp-feature-branch-2
-=======
-  walletConnectProjectId,
->>>>>>> cf06824f
 }: AuthCallbackParams): Promise<AuthSig> => {
 
   const chainInfo = ALL_LIT_CHAINS[chain];
@@ -59,15 +52,8 @@
       switchChain,
       expiration,
       uri,
-<<<<<<< HEAD
-<<<<<<< HEAD
       cache,
-=======
       walletConnectProjectId,
->>>>>>> feature/lit-1447-js-sdk-merge-sdk-v3-into-revamp-feature-branch-2
-=======
-      walletConnectProjectId,
->>>>>>> cf06824f
     });
   } else if (chainInfo.vmType === VMTYPE.SVM) {
     return checkAndSignSolAuthMessage({ cache });
