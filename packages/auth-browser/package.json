{
  "name": "@lit-protocol/auth-browser",
<<<<<<< HEAD
  "version": "2.1.120",
=======
>>>>>>> fde05b25
  "license": "MIT",
  "homepage": "https://github.com/Lit-Protocol/js-sdk",
  "repository": {
    "type": "git",
    "url": "https://github.com/LIT-Protocol/js-sdk"
  },
  "keywords": [
    "library"
  ],
  "bugs": {
    "url": "https://github.com/LIT-Protocol/js-sdk/issues"
  },
  "type": "commonjs",
  "publishConfig": {
    "access": "public",
    "directory": "../../dist/packages/auth-browser"
  },
  "gitHead": "0d7334c2c55f448e91fe32f29edc5db8f5e09e4b",
  "peerDependencies": {
    "@walletconnect/ethereum-provider": "2.7.0",
    "lit-siwe": "^1.1.8",
    "tweetnacl": "^1.0.3",
    "tweetnacl-util": "^0.13.3",
    "util": "^0.12.4",
    "web-vitals": "^3.0.4",
    "@web3modal/standalone": "2.2.1"
  },
  "tags": [
    "browser"
  ],
  "version": "2.1.135",
  "main": "./dist/src/index.js",
  "typings": "./dist/src/index.d.ts"
}<|MERGE_RESOLUTION|>--- conflicted
+++ resolved
@@ -1,9 +1,5 @@
 {
   "name": "@lit-protocol/auth-browser",
-<<<<<<< HEAD
-  "version": "2.1.120",
-=======
->>>>>>> fde05b25
   "license": "MIT",
   "homepage": "https://github.com/Lit-Protocol/js-sdk",
   "repository": {
@@ -34,7 +30,7 @@
   "tags": [
     "browser"
   ],
-  "version": "2.1.135",
+  "version": "2.1.137",
   "main": "./dist/src/index.js",
   "typings": "./dist/src/index.d.ts"
 }