{
  "name": "@lit-protocol/auth-browser",
<<<<<<< HEAD
  "version": "2.1.116",
=======
>>>>>>> 94420683
  "license": "MIT",
  "homepage": "https://github.com/Lit-Protocol/js-sdk",
  "repository": {
    "type": "git",
    "url": "https://github.com/LIT-Protocol/js-sdk"
  },
  "keywords": [
    "library"
  ],
  "bugs": {
    "url": "https://github.com/LIT-Protocol/js-sdk/issues"
  },
  "type": "commonjs",
  "publishConfig": {
    "access": "public",
    "directory": "../../dist/packages/auth-browser"
  },
  "gitHead": "0d7334c2c55f448e91fe32f29edc5db8f5e09e4b",
  "peerDependencies": {
    "@walletconnect/ethereum-provider": "2.5.1",
    "lit-siwe": "^1.1.8",
    "tweetnacl": "^1.0.3",
    "tweetnacl-util": "^0.13.3",
    "util": "^0.12.4",
    "web-vitals": "^3.0.4",
    "@web3modal/standalone": "2.2.1"
  },
  "tags": [
    "browser"
  ],
  "version": "2.1.118",
  "main": "./dist/src/index.js",
  "typings": "./dist/src/index.d.ts"
}<|MERGE_RESOLUTION|>--- conflicted
+++ resolved
@@ -1,9 +1,5 @@
 {
   "name": "@lit-protocol/auth-browser",
-<<<<<<< HEAD
-  "version": "2.1.116",
-=======
->>>>>>> 94420683
   "license": "MIT",
   "homepage": "https://github.com/Lit-Protocol/js-sdk",
   "repository": {
