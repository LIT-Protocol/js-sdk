--- conflicted
+++ resolved
@@ -30,11 +30,7 @@
   "tags": [
     "browser"
   ],
-<<<<<<< HEAD
-  "version": "4.1.1"
-=======
   "version": "4.2.1",
   "main": "./dist/src/index.js",
   "typings": "./dist/src/index.d.ts"
->>>>>>> 1286138a
 }