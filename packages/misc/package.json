--- conflicted
+++ resolved
@@ -24,11 +24,7 @@
   "tags": [
     "universal"
   ],
-<<<<<<< HEAD
-  "version": "3.0.2",
-=======
   "version": "3.0.3",
->>>>>>> c95dbd89
   "main": "./dist/src/index.js",
   "typings": "./dist/src/index.d.ts"
 }