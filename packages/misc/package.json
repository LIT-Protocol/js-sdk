--- conflicted
+++ resolved
@@ -24,11 +24,7 @@
   "tags": [
     "universal"
   ],
-<<<<<<< HEAD
-  "version": "3.0.32"
-=======
   "version": "3.1.0",
   "main": "./dist/src/index.js",
   "typings": "./dist/src/index.d.ts"
->>>>>>> dccdaf8d
 }