--- conflicted
+++ resolved
@@ -1,12 +1,8 @@
-<<<<<<< HEAD
 export * from './lib/addresses';
 export * from './lib/misc';
 export * from './lib/params-validators';
 export * from './lib/utils';
-=======
-export * from './lib/misc';
 export {
   validateSessionSig,
   validateSessionSigs,
-} from './lib/helper/session-sigs-validator';
->>>>>>> 08c8131c
+} from './lib/helper/session-sigs-validator';