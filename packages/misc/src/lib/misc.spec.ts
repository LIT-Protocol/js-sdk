// @ts-nocheck
import { TextEncoder, TextDecoder } from 'util';
global.TextEncoder = TextEncoder;
// @ts-ignore
global.TextDecoder = TextDecoder;

import { LIT_ERROR } from '@lit-protocol/constants';
import * as utilsModule from './misc';

describe('utils', () => {
  /**
   * Print Error
   */
  it('should console.log with name, message and stack', () => {
    let err: Error;

    try {
      throw new Error('Test Error');
    } catch (e) {
      err = e as Error;
    }

    console.log = jest.fn();

    utilsModule.printError(err);

    expect((console.log as any).mock.calls[0][0]).toBe('Error Stack');
    expect((console.log as any).mock.calls[1][0]).toBe('Error Name');
    expect((console.log as any).mock.calls[2][0]).toBe('Error Message');
  });

  it('should get the most common string in an array', () => {
    const arr = [1, 2, 3, 4, 5, 6, 7, 8, 9, 8];

    const mostOccured = utilsModule.mostCommonString(arr);

    expect(mostOccured).toBe(8);
  });

  it('should get the last element of the array if every element only appears once', () => {
    const arr = [1, 2, 3, 4, 5, 6, 7, 8, 9, 0];

    const mostOccured = utilsModule.mostCommonString(arr);

    expect(mostOccured).toBe(0);
  });

  it('should throwError in the Lit standardized way', () => {
    let err: Error;

    try {
      err = utilsModule.throwError({
        message: 'Message!',
        name: 'invalidParamType',
        errorCode: 'invalid_param_type',
      });
    } catch (e) {
      err = e as Error;
    }

    const keys = Object.keys(err);
    const values = Object.values(err);

    expect(keys).toContain('message');
    expect(keys).toContain('name');
    expect(keys).toContain('errorCode');
    expect(values).toContain('Message!');
    expect(values).toContain('invalidParamType');
    expect(values).toContain('invalid_param_type');
  });

  it('should able to use the error type from constants', () => {
    let err: Error;

    try {
      err = utilsModule.throwError({
        message: 'custom message',
        error: LIT_ERROR.INVALID_PARAM_TYPE,
      });
    } catch (e) {
      err = e as Error;
    }

    const keys = Object.keys(err);
    const values = Object.values(err);

    expect(keys).toContain('message');
    expect(keys).toContain('name');
    expect(keys).toContain('errorCode');
    expect(values).toContain('custom message');
    // expect(values).toContain('invalidParamType');
    expect(values).toContain('invalid_param_type');
  });

  it('should prepend [Lit-JS-SDK] in the console.log', () => {
    console.log = jest.fn();

    // turn on debug mode so that it prints stuff
    globalThis.litConfig = { debug: true };

    utilsModule.log('foo', 'bar', 'hola');

<<<<<<< HEAD
    // expect((console.log as any).mock.calls[0][0]).toBe(`[Lit-JS-SDK]`);
=======
    // expect((console.log as any).mock.calls[0][0]).toBe('[Lit-JS-SDK]');
>>>>>>> 5a00990c
    expect((console.log as any).mock.calls[0][1]).toBe('foo');
    expect((console.log as any).mock.calls[0][2]).toBe('bar');
    expect((console.log as any).mock.calls[0][3]).toBe('hola');
  });

  it('should get value type by a given value', () => {
    const fooString = 'fooString';
    const fooBool = true;
    const fooNumber = 6;
    const fooList: number[] = [1, 2, 3];
    const fooArray: Array<string> = ['a', 'b', 'c'];
    const fooTuple: [string, number] = ['hello', 10];
    const fooUint8Arr = new Uint8Array([1, 2, 3, 4, 5]);
    const fooUint16Arr = new Uint16Array([1, 2, 3, 4, 5]);
    const fooBlob = new Blob([fooUint8Arr as BlobPart], {});
    const fooFile = new File([fooUint8Arr as BlobPart], '');

    expect(utilsModule.getVarType(fooString)).toBe('String');
    expect(utilsModule.getVarType(fooBool)).toBe('Boolean');
    expect(utilsModule.getVarType(fooNumber)).toBe('Number');
    expect(utilsModule.getVarType(fooList)).toBe('Array');
    expect(utilsModule.getVarType(fooArray)).toBe('Array');
    expect(utilsModule.getVarType(fooTuple)).toBe('Array');
    expect(utilsModule.getVarType(fooUint8Arr)).toBe('Uint8Array');
    expect(utilsModule.getVarType(fooUint16Arr)).toBe('Uint16Array');
    expect(utilsModule.getVarType(fooBlob)).toBe('Blob');
    expect(utilsModule.getVarType(fooFile)).toBe('File');
  });

  it('should check type', () => {
    expect(
      utilsModule.checkType({
        value: 999,
        allowedTypes: ['Number'],
        paramName: 'paramName1',
        functionName: 'functionName1',
      })
    ).toBe(true);

    expect(
      utilsModule.checkType({
        value: 'foo',
        allowedTypes: ['Number', 'String'],
        paramName: 'paramName2',
        functionName: 'functionName2',
      })
    ).toBe(true);

    expect(
      utilsModule.checkType({
        value: [1, 2],
        allowedTypes: ['Number', 'Array'],
        paramName: 'paramName3',
        functionName: 'functionName3',
      })
    ).toBe(true);

    expect(
      utilsModule.checkType({
        value: new Uint8Array([1, 2, 3]),
        allowedTypes: ['String', 'Uint8Array'],
        paramName: 'paramName4',
        functionName: 'functionName4',
      })
    ).toBe(true);
  });

  it('should check auth type', () => {
    const authSig = {
      sig: '',
      derivedVia: 'web3.eth.personal.sign',
      signedMessage:
        'I am creating an account to use Lit Protocol at 2022-04-12T09:23:31.290Z',
      address: '0x7e7763BE1379Bb48AFEE4F5c232Fb67D7c03947F',
    };

    expect(
      utilsModule.checkIfAuthSigRequiresChainParam(authSig, 'ethereum', 'fName')
    ).toBe(true);

    expect(
      utilsModule.checkIfAuthSigRequiresChainParam(
        {
          ethereum: 'foo',
        },
        '123',
        'fName'
      )
    ).toBe(true);
  });
});<|MERGE_RESOLUTION|>--- conflicted
+++ resolved
@@ -100,11 +100,7 @@
 
     utilsModule.log('foo', 'bar', 'hola');
 
-<<<<<<< HEAD
-    // expect((console.log as any).mock.calls[0][0]).toBe(`[Lit-JS-SDK]`);
-=======
     // expect((console.log as any).mock.calls[0][0]).toBe('[Lit-JS-SDK]');
->>>>>>> 5a00990c
     expect((console.log as any).mock.calls[0][1]).toBe('foo');
     expect((console.log as any).mock.calls[0][2]).toBe('bar');
     expect((console.log as any).mock.calls[0][3]).toBe('hola');
