import {
  ABI_ERC20,
  ILitError,
  LIT_AUTH_SIG_CHAIN_KEYS,
  LIT_CHAINS,
  LIT_ERROR,
} from '@lit-protocol/constants';

import {
  Chain,
  AuthSig,
  KV,
  NodeClientErrorV0,
  NodeClientErrorV1,
  NodeErrorV0,
  NodeErrorV1,
  ClaimRequest,
  ClaimKeyResponse,
<<<<<<< HEAD
<<<<<<< HEAD
=======
=======
>>>>>>> cf06824f
  ClaimResult,
  ClaimProcessor,
  MintCallback,
  RelayClaimProcessor,
<<<<<<< HEAD
>>>>>>> feature/lit-1447-js-sdk-merge-sdk-v3-into-revamp-feature-branch-2
=======
>>>>>>> cf06824f
} from '@lit-protocol/types';
import { JsonRpcProvider } from '@ethersproject/providers';
import { Contract } from '@ethersproject/contracts';

import { version } from '@lit-protocol/constants';

const logBuffer: Array<Array<any>> = [];

/**
 *
 * Print error message based on Error interface
 *
 * @param { Error } e
 * @returns { void }
 */
export const printError = (e: Error): void => {
  console.log('Error Stack', e.stack);
  console.log('Error Name', e.name);
  console.log('Error Message', e.message);
};

/**
 *
 * Find the element that occurs the most in an array
 *
 * @param { Array<any> } arr
 * @returns { any } the element that appeared the most
 */
export const mostCommonString = (arr: Array<any>): any => {
  return arr
    .sort(
      (a: any, b: any) =>
        arr.filter((v: any) => v === a).length -
        arr.filter((v: any) => v === b).length
    )
    .pop();
};

export const throwError = (e: NodeClientErrorV0 | NodeClientErrorV1): never => {
  if (isNodeClientErrorV1(e)) {
    return throwErrorV1(e);
  } else if (isNodeClientErrorV0(e)) {
    return throwErrorV0(e);
  }
  return throwGenericError(e as any);
};

/**
 *
 * Standardized way to throw error in Lit Protocol projects
 *
 * @deprecated use throwErrorV1
 * @param { ILitError }
 * @property { string } message
 * @property { string } name
 * @property { string } errorCode
 */
export const throwErrorV0 = ({
  message,
  name,
  errorCode,
  error,
}: ILitError): never => {
  const errConstructorFunc = function (
    this: any,
    message: string,
    name: string,
    errorCode: string
  ) {
    this.message = message;
    this.name = name;

    // Map old error codes to new ones if possible.
    this.errorCode = oldErrorToNewErrorMap[errorCode] ?? errorCode;
  };

  throw new (errConstructorFunc as any)(
    message,
    (name = error?.name ?? name),
    (errorCode = error?.code ?? errorCode)
  );
};

// Map for old error codes to new ones
const oldErrorToNewErrorMap: { [key: string]: string } = {
  not_authorized: 'NodeNotAuthorized',
  storage_error: 'NodeStorageError',
};

/**
 *
 * Standardized way to throw error in Lit Protocol projects
 *
 */
export const throwErrorV1 = ({
  errorKind,
  details,
  status,
  message,
  errorCode,
}: NodeClientErrorV1): never => {
  const errConstructorFunc = function (
    this: any,
    errorKind: string,
    status: number,
    details: string[],
    message?: string,
    errorCode?: string
  ) {
    this.message = message;
    this.errorCode = errorCode;
    this.errorKind = errorKind;
    this.status = status;
    this.details = details;
  };

  throw new (errConstructorFunc as any)(
    errorKind,
    status,
    details,
    message,
    errorCode
  );
};

export const throwGenericError = (e: any): never => {
  const errConstructorFunc = function (this: any, message: string) {
    this.message = message;
    this.errorKind = LIT_ERROR.UNKNOWN_ERROR.name;
    this.errorCode = LIT_ERROR.UNKNOWN_ERROR.code;
  };

  throw new (errConstructorFunc as any)(e.message ?? 'Generic Error');
};

export const isNodeClientErrorV1 = (
  nodeError: NodeClientErrorV0 | NodeClientErrorV1
): nodeError is NodeClientErrorV1 => {
  return (
    nodeError.hasOwnProperty('errorCode') &&
    nodeError.hasOwnProperty('errorKind')
  );
};

export const isNodeClientErrorV0 = (
  nodeError: NodeClientErrorV0 | NodeClientErrorV1
): nodeError is NodeClientErrorV0 => {
  return nodeError.hasOwnProperty('errorCode');
};

export const isNodeErrorV1 = (
  nodeError: NodeErrorV0 | NodeErrorV1
): nodeError is NodeErrorV1 => {
  return (
    nodeError.hasOwnProperty('errorCode') &&
    nodeError.hasOwnProperty('errorKind')
  );
};

export const isNodeErrorV0 = (
  nodeError: NodeErrorV0 | NodeErrorV1
): nodeError is NodeErrorV0 => {
  return nodeError.hasOwnProperty('errorCode');
};

declare global {
  var litConfig: any;
  var wasmExport: any;
  var wasmECDSA: any;
}

export const throwRemovedFunctionError = (functionName: string) => {
  throwError({
    message: `This function "${functionName}" has been removed. Please use the old SDK.`,
    errorKind: LIT_ERROR.REMOVED_FUNCTION_ERROR.kind,
    errorCode: LIT_ERROR.REMOVED_FUNCTION_ERROR.name,
  });
};

/**
 *
 * console.log but prepend [Lit-JS-SDK] before the message
 *
 * @param { any } args
 *
 * @returns { void }
 */
export const log = (...args: any): void => {
  // append the prefix
  args.unshift(`[Lit-JS-SDK v${version}]`);

  if (!globalThis) {
    // there is no globalThis, just print the log
    console.log(...args);
    return;
  }

  // check if config is loaded yet
  if (!globalThis?.litConfig) {
    // config isn't loaded yet, push into buffer
    logBuffer.push(args);
    return;
  }

  if (globalThis?.litConfig?.debug !== true) {
    return;
  }
  // config is loaded, and debug is true

  // if there are there are logs in buffer, print them first and empty the buffer.
  while (logBuffer.length > 0) {
    const log = logBuffer.shift() ?? '';
    console.log(...log);
  }

  console.log(...args);
};

/**
 *
 * Get the type of a variable, could be an object instance type.
 * eg Uint8Array instance should return 'Uint8Array` as string
 * or simply a `string` or `int` type
 *
 * @param { any } value
 * @returns { string } type
 */
export const getVarType = (value: any): string => {
  return Object.prototype.toString.call(value).slice(8, -1);
};

/**
 *
 *  Check if the given value is the given type
 *  If not, throw `invalidParamType` error
 *
 * @property { any } value
 * @property { Array<String> } allowedTypes
 * @property { string } paramName
 * @property { string } functionName
 * @property { boolean } throwOnError
 *
 * @returns { Boolean } true/false
 *
 */
export const checkType = ({
  value,
  allowedTypes,
  paramName,
  functionName,
  throwOnError = true,
}: {
  value: any;
  allowedTypes: Array<string> | any;
  paramName: string;
  functionName: string;
  throwOnError?: boolean;
}): boolean => {
  // -- validate
  if (!allowedTypes.includes(getVarType(value))) {
    const message = `Expecting ${allowedTypes.join(
      ' or '
    )} type for parameter named ${paramName} in Lit-JS-SDK function ${functionName}(), but received "${getVarType(
      value
    )}" type instead. value: ${
      value instanceof Object ? JSON.stringify(value) : value
    }`;

    if (throwOnError) {
      throwError({
        message,
        errorKind: LIT_ERROR.INVALID_PARAM_TYPE.kind,
        errorCode: LIT_ERROR.INVALID_PARAM_TYPE.name,
      });
    }
    return false;
  }

  // -- else
  return true;
};

/**
 *
 * @param { AuthSig } authSig
 * @param { string } chain
 * @param { string } functionName
 *
 * @returns { boolean }
 */
export const checkIfAuthSigRequiresChainParam = (
  authSig: AuthSig,
  chain: string,
  functionName: string
): boolean => {
  log('checkIfAuthSigRequiresChainParam');
  for (const key of LIT_AUTH_SIG_CHAIN_KEYS) {
    if (key in authSig) {
      return true;
    }
  }

  // if we're here, then we need the chain param
  if (
    !checkType({
      value: chain,
      allowedTypes: ['String'],
      paramName: 'chain',
      functionName,
    })
  ) {
    return false;
  }

  return true;
};

/**
 * TODO: Fix "any"
 * Sort object
 *
 * @param { any } obj
 * @returns { any }
 */
export const sortedObject = (obj: any): any => {
  if (typeof obj !== 'object' || obj === null) {
    return obj;
  }
  if (Array.isArray(obj)) {
    return obj.map(sortedObject);
  }
  const sortedKeys = Object.keys(obj).sort();
  const result: any = {};

  // NOTE: Use forEach instead of reduce for performance with large objects eg Wasm code
  sortedKeys.forEach((key: any) => {
    result[key] = sortedObject(obj[key]);
  });

  return result;
};

/**
 *
 * Convert number to hex
 * @param { number } v
 * @return { string } hex value prexied with 0x
 */
export const numberToHex = (v: number): string => {
  return '0x' + v.toString(16);
};

/**
 *
 *  Check if the given value is the given type
 *  If not, throw `invalidParamType` error
 *
 * @param { any } value
 * @param { string } type
 * @param { string } paramName
 * @param { string } functionName
 * @returns { Boolean } true/false
 */
export const is = (
  value: any,
  type: string,
  paramName: string,
  functionName: string,
  throwOnError = true
) => {
  if (getVarType(value) !== type) {
    let message = `Expecting "${type}" type for parameter named ${paramName} in Lit-JS-SDK function ${functionName}(), but received "${getVarType(
      value
    )}" type instead. value: ${
      value instanceof Object ? JSON.stringify(value) : value
    }`;

    if (throwOnError) {
      throwError({
        message,
        errorKind: LIT_ERROR.INVALID_PARAM_TYPE.kind,
        errorCode: LIT_ERROR.INVALID_PARAM_TYPE.name,
      });
    }
    return false;
  }

  return true;
};

/**
 * Convert types before sending to Lit Actions as jsParams, some JS types don't serialize well, so we will convert them before sending to the nodes
 *
 * @param { object } params.jsParams The jsParams you are sending
 * @returns { object } The jsParams object, but with any incompatible types automatically converted
 */
export const convertLitActionsParams = (jsParams: object): object => {
  // -- property
  const convertedParams: KV = {};

  // -- execute
  for (const [key, value] of Object.entries(jsParams)) {
    const _key: string = key;
    const _value: any = value;

    // -- get value type
    const varType = getVarType(_value);

    // -- case: Unit8Array
    if (varType === 'Uint8Array') {
      convertedParams[_key] = Array.from(_value);
      // -- case: Object, recurse over any objects
    } else if (varType === 'Object') {
      convertedParams[_key] = convertLitActionsParams(_value);
    }
    // -- default
    else {
      convertedParams[_key] = _value;
    }
  }

  return convertedParams;
};

export const isNode = () => {
  var isNode = false;
  // @ts-ignore
  if (typeof process === 'object') {
    // @ts-ignore
    if (typeof process.versions === 'object') {
      // @ts-ignore
      if (typeof process.versions.node !== 'undefined') {
        isNode = true;
      }
    }
  }
  return isNode;
};
export const isBrowser = () => {
  return isNode() === false;
};

/**
 *
 * Get the number of decimal places in a token
 *
 * @property { string } contractAddress The token contract address
 * @property { string } chain The chain on which the token is deployed
 *
 * @returns { number } The number of decimal places in the token
 */
export const decimalPlaces = async ({
  contractAddress,
  chain,
}: {
  contractAddress: string;
  chain: Chain;
}): Promise<number> => {
  const rpcUrl = LIT_CHAINS[chain].rpcUrls[0] as string;

  const web3 = new JsonRpcProvider(rpcUrl);

  const contract = new Contract(contractAddress, (ABI_ERC20 as any).abi, web3);

  return await contract['decimals']();
};

/**
 *
 * Generate a random path (for testing)
 *
 * @returns { string } The random path
 */
export const genRandomPath = (): string => {
  return (
    '/' +
    Math.random().toString(36).substring(2, 15) +
    Math.random().toString(36).substring(2, 15)
  );
};

<<<<<<< HEAD
<<<<<<< HEAD

export const defaultMintClaimCallback = async (params: ClaimKeyResponse): Promise<void> => {
  try {
    const relayUrl = "https://relay-server-staging.herokuapp.com/auth/claim";
    const response = await fetch(relayUrl, {
      method: "POST",
      body: JSON.stringify(params),
      headers: {
        'api-key': "",
        'Content-Type': 'application/json',
      }
    });

    if (response.status < 200 || response.status >= 400) {
      let errResp = await response.json();
      let errStmt = `An error occured requesting "/auth/claim" endpoint ${JSON.stringify(errResp)}`;
      console.warn(errStmt);
      throw new Error(errStmt);
    }
  } catch(e) {
    console.error((e as Error).message); 
    throw e;
  }
} 
=======
=======
>>>>>>> cf06824f
export const defaultMintClaimCallback: MintCallback<
  RelayClaimProcessor
> = async (params: ClaimResult<RelayClaimProcessor>): Promise<string> => {
  try {
    const relayUrl = params.relayUrl
      ? params.relayUrl
      : 'https://relayer-server-staging-cayenne.getlit.dev/auth/claim';
    const response = await fetch(relayUrl, {
      method: 'POST',
      body: JSON.stringify(params),
      headers: {
        'api-key': params.relayApiKey
          ? params.relayApiKey
          : '67e55044-10b1-426f-9247-bb680e5fe0c8_relayer',
        'Content-Type': 'application/json',
      },
    });

    if (response.status < 200 || response.status >= 400) {
      let errResp = await response.json() ?? "";
      let errStmt = `An error occured requesting "/auth/claim" endpoint ${JSON.stringify(
        errResp
      )}`;
      console.warn(errStmt);
      throw new Error(errStmt);
    }

    let body: any = await response.json();
    return body.requestId;
  } catch (e) {
    console.error((e as Error).message);
    throw e;
  }
<<<<<<< HEAD
};
>>>>>>> feature/lit-1447-js-sdk-merge-sdk-v3-into-revamp-feature-branch-2
=======
};
>>>>>>> cf06824f
<|MERGE_RESOLUTION|>--- conflicted
+++ resolved
@@ -16,19 +16,10 @@
   NodeErrorV1,
   ClaimRequest,
   ClaimKeyResponse,
-<<<<<<< HEAD
-<<<<<<< HEAD
-=======
-=======
->>>>>>> cf06824f
   ClaimResult,
   ClaimProcessor,
   MintCallback,
   RelayClaimProcessor,
-<<<<<<< HEAD
->>>>>>> feature/lit-1447-js-sdk-merge-sdk-v3-into-revamp-feature-branch-2
-=======
->>>>>>> cf06824f
 } from '@lit-protocol/types';
 import { JsonRpcProvider } from '@ethersproject/providers';
 import { Contract } from '@ethersproject/contracts';
@@ -510,35 +501,6 @@
   );
 };
 
-<<<<<<< HEAD
-<<<<<<< HEAD
-
-export const defaultMintClaimCallback = async (params: ClaimKeyResponse): Promise<void> => {
-  try {
-    const relayUrl = "https://relay-server-staging.herokuapp.com/auth/claim";
-    const response = await fetch(relayUrl, {
-      method: "POST",
-      body: JSON.stringify(params),
-      headers: {
-        'api-key': "",
-        'Content-Type': 'application/json',
-      }
-    });
-
-    if (response.status < 200 || response.status >= 400) {
-      let errResp = await response.json();
-      let errStmt = `An error occured requesting "/auth/claim" endpoint ${JSON.stringify(errResp)}`;
-      console.warn(errStmt);
-      throw new Error(errStmt);
-    }
-  } catch(e) {
-    console.error((e as Error).message); 
-    throw e;
-  }
-} 
-=======
-=======
->>>>>>> cf06824f
 export const defaultMintClaimCallback: MintCallback<
   RelayClaimProcessor
 > = async (params: ClaimResult<RelayClaimProcessor>): Promise<string> => {
@@ -572,9 +534,4 @@
     console.error((e as Error).message);
     throw e;
   }
-<<<<<<< HEAD
-};
->>>>>>> feature/lit-1447-js-sdk-merge-sdk-v3-into-revamp-feature-branch-2
-=======
-};
->>>>>>> cf06824f
+};