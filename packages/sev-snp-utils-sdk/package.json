{
  "name": "@lit-protocol/sev-snp-utils-sdk",
  "license": "MIT",
  "homepage": "https://github.com/Lit-Protocol/js-sdk",
  "repository": {
    "type": "git",
    "url": "https://github.com/LIT-Protocol/js-sdk"
  },
  "keywords": [
    "library"
  ],
  "bugs": {
    "url": "https://github.com/LIT-Protocol/js-sdk/issues"
  },
  "type": "commonjs",
  "publishConfig": {
    "access": "public",
    "directory": "../../dist/packages/sev-snp-utils-sdk"
  },
  "gitHead": "0d7334c2c55f448e91fe32f29edc5db8f5e09e4b",
  "peerDependencies": {
    "pako": "^2.1.0"
  },
  "tags": [
    "universal"
  ],
  "buildOptions": {
    "genReact": false
  },
<<<<<<< HEAD
  "version": "4.2.0"
=======
  "version": "5.0.0",
  "main": "./dist/src/index.js",
  "typings": "./dist/src/index.d.ts"
>>>>>>> fa880fb1
}<|MERGE_RESOLUTION|>--- conflicted
+++ resolved
@@ -27,11 +27,7 @@
   "buildOptions": {
     "genReact": false
   },
-<<<<<<< HEAD
-  "version": "4.2.0"
-=======
   "version": "5.0.0",
   "main": "./dist/src/index.js",
   "typings": "./dist/src/index.d.ts"
->>>>>>> fa880fb1
 }