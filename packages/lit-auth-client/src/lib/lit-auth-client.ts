--- conflicted
+++ resolved
@@ -42,11 +42,6 @@
    */
   private providers: Map<string, BaseProvider>;
 
-<<<<<<< HEAD
-=======
-  private litOtpOptions: OtpProviderOptions | undefined;
-
->>>>>>> 4f1cca54
   /**
    * Create a LitAuthClient instance
    *
@@ -71,12 +66,6 @@
           'An API key is required to use the default Lit Relay server. Please provide either an API key or a custom relay server.'
         );
       }
-<<<<<<< HEAD
-=======
-      if (options?.litOtpConfig) {
-        this.litOtpOptions = options?.litOtpConfig;
-      }
->>>>>>> 4f1cca54
     }
 
     // Check if Lit node client is provided
@@ -146,17 +135,6 @@
         break;
       case `stytchOtp`:
         provider = new StytchOtpProvider(
-<<<<<<< HEAD
-=======
-          {
-            ...baseParams,
-          },
-          options as StytchOtpProviderOptions
-        ) as unknown as T;
-        break;
-      case `otp`:
-        provider = new OtpProvider(
->>>>>>> 4f1cca54
           {
             ...baseParams,
           },
