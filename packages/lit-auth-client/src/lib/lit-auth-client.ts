--- conflicted
+++ resolved
@@ -3,10 +3,7 @@
   IRelay,
   LitAuthClientOptions,
   OAuthProviderOptions,
-<<<<<<< HEAD
   StytchOtpProviderOptions,
-=======
->>>>>>> 7c94ef98
   ProviderOptions,
   SignInWithOTPParams,
   OtpProviderOptions,
@@ -22,12 +19,7 @@
 import WebAuthnProvider from './providers/WebAuthnProvider';
 import { StytchOtpProvider } from './providers/StytchOtpProvider';
 import AppleProvider from './providers/AppleProvider';
-<<<<<<< HEAD
 import { OtpProvider } from './providers/OtpProvider';
-=======
-import { StytchOtpProvider } from '..';
-import { StytchOtpProviderOptions } from 'dist/packages/types/src/lib/interfaces';
->>>>>>> 7c94ef98
 
 /**
  * Class that handles authentication through Lit login
