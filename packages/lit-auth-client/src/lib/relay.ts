--- conflicted
+++ resolved
@@ -65,19 +65,11 @@
    *
    * @param {LitRelayConfig} config
    * @param {string} [config.relayApiKey] - API key for Lit's relay server
-<<<<<<< HEAD
-   * @param {string} [config.relayUrl] - URL for Lit's relay server. If not provided, will default to the Cayenne relay server.
-   */
-  constructor(config: LitRelayConfig) {
-    this.relayUrl =
-      config.relayUrl || LitRelay.getRelayUrl(LIT_NETWORK.Cayenne);
-=======
    * @param {string} [config.relayUrl] - URL for Lit's relay server. If not provided, will default to the last dev relay server.
    */
   constructor(config: LitRelayConfig) {
     this.relayUrl =
       config.relayUrl || LitRelay.getRelayUrl(LIT_NETWORK.DatilDev);
->>>>>>> 4df408f3
     this.relayApiKey = config.relayApiKey || '';
     log("Lit's relay server URL:", this.relayUrl);
   }
