--- conflicted
+++ resolved
@@ -1,14 +1,10 @@
 import * as cbor from 'cbor-web';
 
-<<<<<<< HEAD
-import { AUTH_METHOD_TYPE } from '@lit-protocol/constants';
-=======
 import {
-  AuthMethodType,
+  AUTH_METHOD_TYPE,
   InvalidArgumentException,
   UnknownError,
 } from '@lit-protocol/constants';
->>>>>>> 5a232f08
 import { getLoggerbyId } from '@lit-protocol/misc';
 import { AuthMethod, LoginUrlParams } from '@lit-protocol/types';
 
