--- conflicted
+++ resolved
@@ -13,12 +13,8 @@
   decode,
   clearParamsFromURL,
 } from '../utils';
-<<<<<<< HEAD
-import { utils } from 'ethers';
-import { sha256, toUtf8Bytes } from 'ethers/lib/utils';
-=======
 import { ethers } from 'ethers';
->>>>>>> 0e5ddabd
+import { sha256 } from 'ethers/lib/utils';
 
 export default class DiscordProvider extends BaseProvider {
   /**
@@ -151,22 +147,6 @@
   }
 
   /**
-<<<<<<< HEAD
-   * Derive unique identifier from authentication material produced by auth providers
-   *
-   * @returns {Promise<string>} - Auth method id that can be used for look-up and as an argument when
-   * interacting directly with Lit contracts
-   */
-  public async getAuthMethodId(accessToken?: string): Promise<string> {
-    const _accessToken = accessToken || this.#accessToken;
-
-    if (!_accessToken) {
-      throw new Error('Access token is not defined. Call authenticate first.');
-    }
-    const userId = await this.#fetchDiscordUser(_accessToken);
-    const authMethodId = utils.keccak256(
-      toUtf8Bytes(`${userId}:${this.#clientId}`)
-=======
    * Get auth method id that can be used to look up and interact with
    * PKPs associated with the given auth method
    *
@@ -178,7 +158,6 @@
     const userId = await this.#fetchDiscordUser(authMethod.accessToken);
     const authMethodId = ethers.utils.keccak256(
       ethers.utils.toUtf8Bytes(`${userId}:${this.clientId}`)
->>>>>>> 0e5ddabd
     );
     return authMethodId;
   }
