import { ethers } from 'ethers';
import { SiweMessage } from 'siwe';

<<<<<<< HEAD
import { LIT_CHAINS, AUTH_METHOD_TYPE } from '@lit-protocol/constants';
=======
import {
  LIT_CHAINS,
  AuthMethodType,
  InvalidArgumentException,
  WrongParamFormat,
} from '@lit-protocol/constants';
>>>>>>> 5a232f08
import {
  LitNodeClient,
  checkAndSignAuthMessage,
} from '@lit-protocol/lit-node-client';
import { log } from '@lit-protocol/misc';
import {
  AuthMethod,
  AuthSig,
  BaseProviderOptions,
  EthWalletProviderOptions,
  EthWalletAuthenticateOptions,
} from '@lit-protocol/types';

import { BaseProvider } from './BaseProvider';

export default class EthWalletProvider extends BaseProvider {
  /**
   * The domain from which the signing request is made
   */
  public domain: string;
  /**
   * The origin from which the signing request is made
   */
  public origin: string;

  constructor(options: EthWalletProviderOptions & BaseProviderOptions) {
    super(options);

    try {
      this.domain = options.domain || window.location.hostname;
      this.origin = options.origin || window.location.origin;
    } catch (e) {
      log(
        '⚠️ Error getting "domain" and "origin" from window object, defaulting to "localhost" and "http://localhost"'
      );
      this.domain = options.domain || 'localhost';
      this.origin = options.origin || 'http://localhost';
    }
  }

  /**
   * Generate a wallet signature to use as an auth method
   *
   * @param {EthWalletAuthenticateOptions} options
   * @param {string} [options.address] - Address to sign with
   * @param {function} [options.signMessage] - Function to sign message with
   * @param {string} [options.chain] - Name of chain to use for signature
   * @param {number} [options.expiration] - When the auth signature expires
   *
   * @returns {Promise<AuthMethod>} - Auth method object containing the auth signature
   */
  public async authenticate(
    options?: EthWalletAuthenticateOptions
  ): Promise<AuthMethod> {
    if (!options) {
      throw new InvalidArgumentException(
        {
          info: {
            options,
          },
        },
        'Options are required to authenticate with EthWalletProvider.'
      );
    }

    return EthWalletProvider.authenticate({
      signer: options,
      address: options.address,
      chain: options.chain,
      litNodeClient: this.litNodeClient,
      expiration: options.expiration,
      domain: this.domain,
      origin: this.origin,
    });
  }

  /**
   * Generate a wallet signature to use as an auth method
   *
   * @param {EthWalletAuthenticateOptions} options
   * @param {string} [options.address] - Address to sign with
   * @param {string} [options.chain] - Name of chain to use for signature
   * @param {number} [options.expiration] - When the auth signature expires
   * @returns {Promise<AuthMethod>} - Auth method object containing the auth signature
   * @static
   * @memberof EthWalletProvider
   *
   * @example
   * ```typescript
   *   const authMethod = await EthWalletProvider.authenticate({
   *      signer: wallet,
   *      litNodeClient: client,
   *   });
   * ```
   */
  public static async authenticate({
    signer,
    address,
    chain,
    litNodeClient,
    expiration,
    domain,
    origin,
  }: {
    signer: ethers.Signer | ethers.Wallet | EthWalletAuthenticateOptions;
    litNodeClient: LitNodeClient;
    address?: string;
    chain?: string;
    expiration?: string;
    domain?: string;
    origin?: string;
  }): Promise<AuthMethod> {
    chain = chain || 'ethereum';

    let authSig: AuthSig;

    // convert to EIP-55 format or else SIWE complains
    address =
      address ||
      (await signer?.getAddress!()) ||
      (signer as ethers.Wallet)?.address;

    if (!address) {
      throw new InvalidArgumentException(
        {
          info: {
            address,
            signer,
          },
        },
        `Address is required to authenticate with EthWalletProvider. Cannot find it in signer or options.`
      );
    }

    address = ethers.utils.getAddress(address);

    if (signer?.signMessage) {
      // Get chain ID or default to Ethereum mainnet
      const selectedChain = LIT_CHAINS[chain];
      const chainId = selectedChain?.chainId ? selectedChain.chainId : 1;

      // Get expiration or default to 24 hours
      expiration =
        expiration || new Date(Date.now() + 1000 * 60 * 60 * 24).toISOString();

      // Prepare Sign in with Ethereum message
      const preparedMessage: Partial<SiweMessage> = {
        domain: domain || 'localhost',
        uri: origin || 'http://localhost',
        address,
        version: '1',
        chainId,
        expirationTime: expiration,
        nonce: await litNodeClient.getLatestBlockhash(),
      };

      const message: SiweMessage = new SiweMessage(preparedMessage);
      const toSign: string = message.prepareMessage();

      // Use provided function to sign message
      const signature = await signer.signMessage(toSign);

      authSig = {
        sig: signature,
        derivedVia: 'web3.eth.personal.sign',
        signedMessage: toSign,
        address: address,
      };
    } else {
      authSig = await checkAndSignAuthMessage({
        chain,
        nonce: await litNodeClient.getLatestBlockhash(),
      });
    }

    const authMethod = {
      authMethodType: AUTH_METHOD_TYPE.EthWallet,
      accessToken: JSON.stringify(authSig),
    };
    return authMethod;
  }

  /**
   * Get auth method id that can be used to look up and interact with
   * PKPs associated with the given auth method
   *
   * @param {AuthMethod} authMethod - Auth method object
   *
   * @returns {Promise<string>} - Auth method id
   */
  public async getAuthMethodId(authMethod: AuthMethod): Promise<string> {
    return EthWalletProvider.authMethodId(authMethod);
  }

  public static async authMethodId(authMethod: AuthMethod): Promise<string> {
    let address: string;

    try {
      address = JSON.parse(authMethod.accessToken).address;
    } catch (err) {
      throw new WrongParamFormat(
        {
          info: {
            authMethod,
          },
          cause: err,
        },
        'Error when parsing auth method to generate auth method ID for Eth wallet'
      );
    }

    return ethers.utils.keccak256(ethers.utils.toUtf8Bytes(`${address}:lit`));
  }
}<|MERGE_RESOLUTION|>--- conflicted
+++ resolved
@@ -1,16 +1,12 @@
 import { ethers } from 'ethers';
 import { SiweMessage } from 'siwe';
 
-<<<<<<< HEAD
-import { LIT_CHAINS, AUTH_METHOD_TYPE } from '@lit-protocol/constants';
-=======
 import {
   LIT_CHAINS,
-  AuthMethodType,
+  AUTH_METHOD_TYPE,
   InvalidArgumentException,
   WrongParamFormat,
 } from '@lit-protocol/constants';
->>>>>>> 5a232f08
 import {
   LitNodeClient,
   checkAndSignAuthMessage,
