import {
  AuthMethod,
  AuthSig,
  BaseProviderOptions,
  EthWalletProviderOptions,
  EthWalletAuthenticateOptions,
} from '@lit-protocol/types';
import { LIT_CHAINS, AuthMethodType } from '@lit-protocol/constants';
import { SiweMessage } from 'lit-siwe';
import { ethers } from 'ethers';
import { BaseProvider } from './BaseProvider';
import { checkAndSignAuthMessage } from '@lit-protocol/lit-node-client';
import { isBrowser, isNode } from '@lit-protocol/misc';

export default class EthWalletProvider extends BaseProvider {
  /**
   * The domain from which the signing request is made
   */
  public domain: string;
  /**
   * The origin from which the signing request is made
   */
  public origin: string;

  /**
   * Wallet signature
   */
  #authSig: AuthSig | undefined;

  constructor(options: BaseProviderOptions & EthWalletProviderOptions) {
    super(options);

    try {
      this.domain = options.domain || window.location.hostname;
      this.origin = options.origin || window.location.origin;
    } catch (e) {
      console.log(
        '⚠️ Error getting "domain" and "origin" from window object, defaulting to "My DApp Name" and "MyEthereumApp-development"'
      );
      this.domain = options.domain || 'My DApp Name';
      this.origin = options.origin || 'MyEthereumApp-development';
    }
  }

  public getAuthMethodStorageUID(authSig: AuthSig | string): string {
    let _authSig: AuthSig;

    try {
      _authSig = JSON.parse(authSig as string) as AuthSig;
    } catch (e) {
      _authSig = authSig as AuthSig;
    }

    if (!_authSig.address) {
      throw new Error(
        'Address is required to generate auth method storage UID'
      );
    }

    return `lit-ethwallet-token-${_authSig.address}`;
  }

  /**
   * Generate a wallet signature to use as an auth method
   *
   * @param {EthWalletAuthenticateOptions} options
   * @param {string} [options.address] - Address to sign with
   * @param {function} [options.signMessage] - Function to sign message with
   * @param {string} [options.chain] - Name of chain to use for signature
   * @param {number} [options.expiration] - When the auth signature expires
   *
   * @returns {Promise<AuthMethod>} - Auth method object containing the auth signature
   */
  public async authenticate(
    options?: EthWalletAuthenticateOptions
  ): Promise<AuthMethod> {
    let address = options?.address;
    let signMessage = options?.signMessage;
    const chain = options?.chain || 'ethereum';

    let authSig: AuthSig;

    const _options = {
      cache: true,
      ...options,
    };

    if (_options?.cache) {
      // -- we do not want to use the default lit-auth-signature when cache is enabled,
      // instead we want to use the lit-ethwallet-token
      authSig = await checkAndSignAuthMessage({
        chain,
        ...(_options?.expirationUnit &&
          _options?.expirationLength && {
            expiration: this.storageProvider.convertToISOString(
              _options.expirationLength,
              _options.expirationUnit
            ),
          }),
        cache: false,
      });

      const storageUID = this.getAuthMethodStorageUID(authSig);

      this.storageProvider.setExpirableItem(
        storageUID,
        JSON.stringify({
          authMethodType: AuthMethodType.EthWallet,
          accessToken: JSON.stringify(authSig),
        }),
        _options?.expirationLength ?? 24,
        _options?.expirationUnit ?? 'hours'
      );
    } else {
      /**
       * If signMessage is provided like "ethSigner.signMessage", then we need to
       * bind the signer to the signMessage function. This is because the signer
       * is not available until the user has connected their wallet.
       *
       * eg. const signer = new ethers.Wallet(privateKey);
       *     const signMessage = signer.signMessage.bind(signer);
       *
       * So if you only pass in signer.signMessage, you will get "Cannot read properties
       * of undefined (reading '_signingKey')".
       */
      if ((address && signMessage) || _options?.signer) {
        if (_options?.signer) {
          if (!address) {
            address = await _options?.signer.getAddress();
          }

          if (!signMessage) {
            signMessage = _options.signer.signMessage.bind(_options.signer);
          }
        }
        if (!address) {
          throw new Error('address is required');
        }

        if (!signMessage) {
          throw new Error('signMessage is required');
        }

        // convert to EIP-55 format or else SIWE complains
        address = ethers.utils.getAddress(address);

        // Get chain ID or default to Ethereum mainnet
        const selectedChain = LIT_CHAINS[chain];
        const chainId = selectedChain?.chainId ? selectedChain.chainId : 1;

        // Get expiration or default to 24 hours
        const expiration =
          _options?.expiration ||
          new Date(Date.now() + 1000 * 60 * 60 * 24).toISOString();

        // Prepare Sign in with Ethereum message
        const preparedMessage: Partial<SiweMessage> = {
          domain: this.domain,
          uri: this.origin,
          address,
          version: '1',
          chainId,
          expirationTime: expiration,
        };

        const message: SiweMessage = new SiweMessage(preparedMessage);
        const toSign: string = message.prepareMessage();

        // Use provided function to sign message
        const signature = await signMessage(toSign);

        authSig = {
          sig: signature,
          derivedVia: 'web3.eth.personal.sign',
          signedMessage: toSign,
          address: address,
        };
      } else {
        authSig = await checkAndSignAuthMessage({
          chain,
        });
      }
    }

    if (!authSig) throw new Error('Auth signature is undefined');

    this.#authSig = authSig;

    const authMethod = {
      authMethodType: AuthMethodType.EthWallet,
      accessToken: JSON.stringify(authSig),
    };

    return authMethod;
  }

  /**
<<<<<<< HEAD
   * Derive unique identifier from authentication material produced by auth providers
   *
   * @returns {Promise<string>} - Auth method id that can be used for look-up and as an argument when
   * interacting directly with Lit contracts
   */
  public async getAuthMethodId(accessToken?: string): Promise<string> {
    let authSig;

    if (accessToken) {
      try {
        authSig = JSON.parse(accessToken);
      } catch (e) {
        throw new Error('Invalid access token');
      }
    } else {
      authSig = this.#authSig;
    }

    if (!authSig) {
      throw new Error(
        'Auth signature is not defined. Call authenticate first.'
      );
    }

    const authMethodId = authSig.address;
    return authMethodId;
=======
   * Get auth method id that can be used to look up and interact with
   * PKPs associated with the given auth method
   *
   * @param {AuthMethod} authMethod - Auth method object
   *
   * @returns {Promise<string>} - Auth method id
   */
  public async getAuthMethodId(authMethod: AuthMethod): Promise<string> {
    let address: string;

    try {
      address = JSON.parse(authMethod.accessToken).address;
    } catch (err) {
      throw new Error(
        `Error when parsing auth method to generate auth method ID for Eth wallet: ${err}`
      );
    }

    return address.toLowerCase();
>>>>>>> 0e5ddabd
  }
}<|MERGE_RESOLUTION|>--- conflicted
+++ resolved
@@ -195,34 +195,6 @@
   }
 
   /**
-<<<<<<< HEAD
-   * Derive unique identifier from authentication material produced by auth providers
-   *
-   * @returns {Promise<string>} - Auth method id that can be used for look-up and as an argument when
-   * interacting directly with Lit contracts
-   */
-  public async getAuthMethodId(accessToken?: string): Promise<string> {
-    let authSig;
-
-    if (accessToken) {
-      try {
-        authSig = JSON.parse(accessToken);
-      } catch (e) {
-        throw new Error('Invalid access token');
-      }
-    } else {
-      authSig = this.#authSig;
-    }
-
-    if (!authSig) {
-      throw new Error(
-        'Auth signature is not defined. Call authenticate first.'
-      );
-    }
-
-    const authMethodId = authSig.address;
-    return authMethodId;
-=======
    * Get auth method id that can be used to look up and interact with
    * PKPs associated with the given auth method
    *
@@ -242,6 +214,5 @@
     }
 
     return address.toLowerCase();
->>>>>>> 0e5ddabd
   }
 }