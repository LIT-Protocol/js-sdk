import { ethers } from 'ethers';
import { SiweMessage } from 'siwe';

import { LIT_CHAINS, AuthMethodType } from '@lit-protocol/constants';
import {
  LitNodeClient,
  checkAndSignAuthMessage,
} from '@lit-protocol/lit-node-client';
import { log } from '@lit-protocol/misc';
import {
  AuthMethod,
  AuthSig,
  BaseProviderOptions,
  EthWalletProviderOptions,
  EthWalletAuthenticateOptions,
} from '@lit-protocol/types';
<<<<<<< HEAD
import {
  LIT_CHAINS,
  AuthMethodType,
  InvalidArgumentException,
  InvalidEthBlockhash,
  WrongParamFormat,
} from '@lit-protocol/constants';
import { SiweMessage } from 'siwe';
import { ethers } from 'ethers';
import { BaseProvider } from './BaseProvider';
import {
  LitNodeClient,
  checkAndSignAuthMessage,
} from '@lit-protocol/lit-node-client';
import { log } from '@lit-protocol/misc';
=======

import { BaseProvider } from './BaseProvider';
>>>>>>> 9aee342b

export default class EthWalletProvider extends BaseProvider {
  /**
   * The domain from which the signing request is made
   */
  public domain: string;
  /**
   * The origin from which the signing request is made
   */
  public origin: string;

  constructor(options: EthWalletProviderOptions & BaseProviderOptions) {
    super(options);

    try {
      this.domain = options.domain || window.location.hostname;
      this.origin = options.origin || window.location.origin;
    } catch (e) {
      log(
        '⚠️ Error getting "domain" and "origin" from window object, defaulting to "localhost" and "http://localhost"'
      );
      this.domain = options.domain || 'localhost';
      this.origin = options.origin || 'http://localhost';
    }
  }

  /**
   * Generate a wallet signature to use as an auth method
   *
   * @param {EthWalletAuthenticateOptions} options
   * @param {string} [options.address] - Address to sign with
   * @param {function} [options.signMessage] - Function to sign message with
   * @param {string} [options.chain] - Name of chain to use for signature
   * @param {number} [options.expiration] - When the auth signature expires
   *
   * @returns {Promise<AuthMethod>} - Auth method object containing the auth signature
   */
  public async authenticate(
    options?: EthWalletAuthenticateOptions
  ): Promise<AuthMethod> {
    if (!options) {
      throw new InvalidArgumentException(
        {
          info: {
            options,
          },
        },
        'Options are required to authenticate with EthWalletProvider.'
      );
    }

    return EthWalletProvider.authenticate({
      signer: options,
      address: options.address,
      chain: options.chain,
      litNodeClient: this.litNodeClient,
      expiration: options.expiration,
      domain: this.domain,
      origin: this.origin,
    });
  }

  /**
   * Generate a wallet signature to use as an auth method
   *
   * @param {EthWalletAuthenticateOptions} options
   * @param {string} [options.address] - Address to sign with
   * @param {string} [options.chain] - Name of chain to use for signature
   * @param {number} [options.expiration] - When the auth signature expires
   * @returns {Promise<AuthMethod>} - Auth method object containing the auth signature
   * @static
   * @memberof EthWalletProvider
   *
   * @example
   * ```typescript
   *   const authMethod = await EthWalletProvider.authenticate({
   *      signer: wallet,
   *      litNodeClient: client,
   *   });
   * ```
   */
  public static async authenticate({
    signer,
    address,
    chain,
    litNodeClient,
    expiration,
    domain,
    origin,
  }: {
    signer: ethers.Signer | ethers.Wallet | EthWalletAuthenticateOptions;
    litNodeClient: LitNodeClient;
    address?: string;
    chain?: string;
    expiration?: string;
    domain?: string;
    origin?: string;
  }): Promise<AuthMethod> {
<<<<<<< HEAD
    if (!litNodeClient.latestBlockhash) {
      throw new InvalidEthBlockhash(
        {},
        'Eth Blockhash is undefined. Try connecting to the Lit network again.'
      );
    }

=======
>>>>>>> 9aee342b
    chain = chain || 'ethereum';

    let authSig: AuthSig;

    // convert to EIP-55 format or else SIWE complains
    address =
      address ||
      (await signer?.getAddress!()) ||
      (signer as ethers.Wallet)?.address;

    if (!address) {
      throw new InvalidArgumentException(
        {
          info: {
            address,
            signer,
          },
        },
        `Address is required to authenticate with EthWalletProvider. Cannot find it in signer or options.`
      );
    }

    address = ethers.utils.getAddress(address);

    if (signer?.signMessage) {
      // Get chain ID or default to Ethereum mainnet
      const selectedChain = LIT_CHAINS[chain];
      const chainId = selectedChain?.chainId ? selectedChain.chainId : 1;

      // Get expiration or default to 24 hours
      expiration =
        expiration || new Date(Date.now() + 1000 * 60 * 60 * 24).toISOString();

      // Prepare Sign in with Ethereum message
      const preparedMessage: Partial<SiweMessage> = {
        domain: domain || 'localhost',
        uri: origin || 'http://localhost',
        address,
        version: '1',
        chainId,
        expirationTime: expiration,
        nonce: await litNodeClient.getLatestBlockhash(),
      };

      const message: SiweMessage = new SiweMessage(preparedMessage);
      const toSign: string = message.prepareMessage();

      // Use provided function to sign message
      const signature = await signer.signMessage(toSign);

      authSig = {
        sig: signature,
        derivedVia: 'web3.eth.personal.sign',
        signedMessage: toSign,
        address: address,
      };
    } else {
      authSig = await checkAndSignAuthMessage({
        chain,
        nonce: await litNodeClient.getLatestBlockhash(),
      });
    }

    const authMethod = {
      authMethodType: AuthMethodType.EthWallet,
      accessToken: JSON.stringify(authSig),
    };
    return authMethod;
  }

  /**
   * Get auth method id that can be used to look up and interact with
   * PKPs associated with the given auth method
   *
   * @param {AuthMethod} authMethod - Auth method object
   *
   * @returns {Promise<string>} - Auth method id
   */
  public async getAuthMethodId(authMethod: AuthMethod): Promise<string> {
    return EthWalletProvider.authMethodId(authMethod);
  }

  public static async authMethodId(authMethod: AuthMethod): Promise<string> {
    let address: string;

    try {
      address = JSON.parse(authMethod.accessToken).address;
    } catch (err) {
      throw new WrongParamFormat(
        {
          info: {
            authMethod,
          },
          cause: err,
        },
        'Error when parsing auth method to generate auth method ID for Eth wallet'
      );
    }

    return ethers.utils.keccak256(ethers.utils.toUtf8Bytes(`${address}:lit`));
  }
}<|MERGE_RESOLUTION|>--- conflicted
+++ resolved
@@ -1,7 +1,12 @@
 import { ethers } from 'ethers';
 import { SiweMessage } from 'siwe';
 
-import { LIT_CHAINS, AuthMethodType } from '@lit-protocol/constants';
+import {
+  LIT_CHAINS,
+  AuthMethodType,
+  InvalidArgumentException,
+  WrongParamFormat,
+} from '@lit-protocol/constants';
 import {
   LitNodeClient,
   checkAndSignAuthMessage,
@@ -14,26 +19,8 @@
   EthWalletProviderOptions,
   EthWalletAuthenticateOptions,
 } from '@lit-protocol/types';
-<<<<<<< HEAD
-import {
-  LIT_CHAINS,
-  AuthMethodType,
-  InvalidArgumentException,
-  InvalidEthBlockhash,
-  WrongParamFormat,
-} from '@lit-protocol/constants';
-import { SiweMessage } from 'siwe';
-import { ethers } from 'ethers';
+
 import { BaseProvider } from './BaseProvider';
-import {
-  LitNodeClient,
-  checkAndSignAuthMessage,
-} from '@lit-protocol/lit-node-client';
-import { log } from '@lit-protocol/misc';
-=======
-
-import { BaseProvider } from './BaseProvider';
->>>>>>> 9aee342b
 
 export default class EthWalletProvider extends BaseProvider {
   /**
@@ -132,16 +119,6 @@
     domain?: string;
     origin?: string;
   }): Promise<AuthMethod> {
-<<<<<<< HEAD
-    if (!litNodeClient.latestBlockhash) {
-      throw new InvalidEthBlockhash(
-        {},
-        'Eth Blockhash is undefined. Try connecting to the Lit network again.'
-      );
-    }
-
-=======
->>>>>>> 9aee342b
     chain = chain || 'ethereum';
 
     let authSig: AuthSig;
