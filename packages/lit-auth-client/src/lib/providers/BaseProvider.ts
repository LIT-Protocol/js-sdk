import { ALL_LIT_CHAINS, AuthMethodType } from '@lit-protocol/constants';
import { LitNodeClient } from '@lit-protocol/lit-node-client';
import { LitStorage } from '@lit-protocol/lit-storage';
import { AuthCallback } from '@lit-protocol/types';
import {
  AuthCallback,
  AuthCallbackParams,
  AuthMethod,
  AuthSig,
  AuthenticateOptions,
  BaseProviderOptions,
  BaseProviderSessionSigsParams,
  ClaimKeyResponse,
<<<<<<< HEAD
<<<<<<< HEAD
=======
  ClaimProcessor,
>>>>>>> feature/lit-1447-js-sdk-merge-sdk-v3-into-revamp-feature-branch-2
=======
  ClaimProcessor,
>>>>>>> cf06824f
  ClaimRequest,
  IRelay,
  IRelayPKP,
  IRelayRequestData,
  RelayClaimProcessor,
  SessionSigs,
  SignSessionKeyResponse,
} from '@lit-protocol/types';
import { ethers } from 'ethers';

export abstract class BaseProvider {
  /**
   * Endpoint to interact with a blockchain network. Defaults to the Lit Chronicle.
   */
  public rpcUrl: string;
  /**
   * Relay server to subsidize minting of PKPs
   */
  public relay: IRelay;
  /**
   * Client to connect to Lit nodes
   */
  public litNodeClient: LitNodeClient;

  public storageProvider: LitStorage;

  /**
   * Handle both V2 and V3 versions of the access token, using different storage keys for each:
   * - V2: `lit-auth-signature`
   * - V3: `lit-ethwallet-token-<address>`
   * By default, @getlit/sdk would go for V3, but the primitive would stay with V2.
   */
  public version?: 'V2' | 'V3';

  constructor(options: BaseProviderOptions) {
    this.rpcUrl = options.rpcUrl;
    this.relay = options.relay;
    this.litNodeClient = options.litNodeClient;
    this.storageProvider = options.storageProvider;
    this.version = options.version ?? 'V2';
  }

  /**
   * (Sync Operation) Derive UID for storage from authentication material produced by auth providers
   *
   * @returns { string } - storage UID
   * @param accessToken
   */
  abstract getAuthMethodStorageUID(accessToken?: string | AuthSig): string;

  /**
   * Authenticate the user based on the provider-specific implementation and return the relevant authentication data
   *
   * @template T - Type representing the specific options for the authenticate method
   * @param {T} [options] - Optional parameters that vary based on the provider
   * @returns {Promise<AuthMethod>} - Auth method object that contains authentication data
   */
  abstract authenticate<T extends AuthenticateOptions>(
    options?: T
  ): Promise<AuthMethod>;

  /**
   * Get auth method id that can be used to look up and interact with
   * PKPs associated with the given auth method
   *
   * @param {AuthMethod} authMethod - Auth method object
   * @param {any} [options] - Optional parameters that vary based on the provider
   *
   * @returns {Promise<string>} - Auth method id
   */
  abstract getAuthMethodId(
    authMethod: AuthMethod,
    options?: any
  ): Promise<string>;

  /**
   * Mint a new PKP for the given auth method through the relay server
   *
   * @param {AuthMethod} authMethod - Auth method object
   *
   * @returns {Promise<string>} - Mint transaction hash
   */
  public async mintPKPThroughRelayer(authMethod: AuthMethod): Promise<string> {
    const data = await this.prepareRelayRequestData(authMethod);
    const body = this.prepareMintBody(data);
    const mintRes = await this.relay.mintPKP(body);
    if (!mintRes || !mintRes.requestId) {
      throw new Error('Missing mint response or request ID from relay server');
    }
    return mintRes.requestId;
  }

  /**
   * Fetch PKPs associated with given auth method from relay server
   *
   * @param {AuthMethod} authMethod - Auth method object
   *
   * @returns {Promise<IRelayPKP[]>} - Array of PKPs
   */
  public async fetchPKPsThroughRelayer(
    authMethod: AuthMethod
  ): Promise<IRelayPKP[]> {
    const data = await this.prepareRelayRequestData(authMethod);
    const body = this.prepareFetchBody(data);
    const fetchRes = await this.relay.fetchPKPs(body);
    if (!fetchRes || !fetchRes.pkps) {
      throw new Error('Missing PKPs in fetch response from relay server');
    }
    return fetchRes.pkps;
  }

  /**
   * Generate session sigs for given auth method and PKP
   *
   * @param {BaseProviderSessionSigsParams} params
   * @param {string} params.pkpPublicKey - Public key of PKP to auth with
   * @param {AuthMethod} params.authMethod - Auth method verifying ownership of PKP
   * @param {GetSessionSigsProps} params.sessionSigsParams - Params for getSessionSigs function
   * @param {LitNodeClient} [params.litNodeClient] - Lit Node Client to use. If not provided, will use an existing Lit Node Client or create a new one
   *
   * @returns {Promise<SessionSigs>} - Session sigs
   */
  public async getSessionSigs(
    params: BaseProviderSessionSigsParams
  ): Promise<SessionSigs> {
    // Use provided LitNodeClient or create a new one
    if (params.litNodeClient && params.litNodeClient instanceof LitNodeClient) {
      this.litNodeClient = params.litNodeClient;
    }
    // Connect to LitNodeClient if not already connected
    if (!this.litNodeClient.ready) {
      await this.litNodeClient.connect();
    }

    let authNeededCallback = params.sessionSigsParams.authNeededCallback;

    // If no authNeededCallback is provided, create one that uses the provided PKP and auth method
    // to sign a session key and return an auth sig
    if (!authNeededCallback) {
      const nodeClient = this.litNodeClient;

      authNeededCallback = async (
        authCallbackParams: AuthCallbackParams
      ): Promise<AuthSig> => {
        let chainId = 1;
        try {
          const chainInfo = ALL_LIT_CHAINS[authCallbackParams.chain];
          // @ts-expect-error - chainId is not defined on the type
          chainId = chainInfo.chainId;
        } catch {
          // Do nothing
        }

        let response: SignSessionKeyResponse;

        if (params.authMethod.authMethodType === AuthMethodType.EthWallet) {
          const authSig = JSON.parse(params.authMethod.accessToken);
          response = await nodeClient.signSessionKey({
            statement: authCallbackParams.statement,
            sessionKey: params.sessionSigsParams.sessionKey,
            authMethods: [],
            authSig: authSig,
            pkpPublicKey: params.pkpPublicKey,
            expiration: authCallbackParams.expiration,
            resources: authCallbackParams.resources,
            chainId,
          });
        } else {
          response = await nodeClient.signSessionKey({
            statement: authCallbackParams.statement,
            sessionKey: params.sessionSigsParams.sessionKey,
            authMethods: [params.authMethod],
            pkpPublicKey: params.pkpPublicKey,
            expiration: authCallbackParams.expiration,
            resources: authCallbackParams.resources,
            chainId,
          });
        }

        return response.authSig;
      };
    }

    // Generate session sigs with the given session params
    const sessionSigs = await this.litNodeClient.getSessionSigs({
      ...params.sessionSigsParams,
      authNeededCallback,
    });

    return sessionSigs;
  }

  /**
   * Authenticates an auth Method for claiming a Programmable Key Pair (PKP).
   * Uses the underyling {@link litNodeClient} instance to authenticate a given auth method
<<<<<<< HEAD
<<<<<<< HEAD
   * @param claimRequest 
   * @returns {Promise<ClaimKeyResponse>} - Response from the network for the claim
   */
  public async ClaimKeyId(
    claimRequest: ClaimRequest
  ): Promise<ClaimKeyResponse> {
    const res = await this.litNodeClient.claimKeyId(claimRequest);
    return res;
  }
=======
=======
>>>>>>> cf06824f
   * @param claimRequest
   * @returns {Promise<ClaimKeyResponse>} - Response from the network for the claim
   */
  public async claimKeyId(
    claimRequest: ClaimRequest<ClaimProcessor>
  ): Promise<ClaimKeyResponse> {
    if (!this.litNodeClient.ready) {
      await this.litNodeClient.connect().catch((err) => {
        throw err; // throw error up to caller
      });
    }

    const res = await this.litNodeClient.claimKeyId(claimRequest);
    return res;
  }
  /**
   * Calculates a public key for a given `key identifier` which is an `Auth Method Identifier`
   * the Auth Method Identifier is a hash of a user identifier and app idendtifer.
   * These identifiers are specific to each auth method and will derive the public key protion of a pkp which will be persited
   * when a key is claimed.
   * | Auth Method | User ID | App ID |
   * |:------------|:-------|:-------|
   * | Google OAuth | token `sub` | token `aud` |
   * | Discord OAuth | user id | client app identifier |
   * | Stytch OTP |token `sub` | token `aud`|
   * | Lit Actions | user defined | ipfs cid |
   * @param userId
   * @param appId
   * @returns
   */
  computPublicKeyFromAuthMethod = async (
    authMethod: AuthMethod
  ): Promise<String> => {
    const authMethodId = await this.getAuthMethodId(authMethod);
    if (!this.litNodeClient) {
      throw new Error('Lit Node Client is configured');
    }
    return this.litNodeClient.computeHDPubKey(authMethodId);
  };
<<<<<<< HEAD
>>>>>>> feature/lit-1447-js-sdk-merge-sdk-v3-into-revamp-feature-branch-2
=======
>>>>>>> cf06824f

  /**
   * Generate request data for minting and fetching PKPs via relay server
   *
   * @param {AuthMethod} authMethod - Auth method obejct
   *
   * @returns {Promise<IRelayRequestData>} - Relay request data
   */
  public async prepareRelayRequestData(
    authMethod: AuthMethod
  ): Promise<IRelayRequestData> {
    const authMethodType = authMethod.authMethodType;
    const authMethodId = await this.getAuthMethodId(authMethod);
    const data = {
      authMethodType,
      authMethodId,
    };
    return data;
  }

  /**
   * Generate request body for minting PKP using auth methods via relay server
   *
   * @param {IRelayRequestData} data - Data for minting PKP
   * @param {number} data.authMethodType - Type of auth method
   * @param {string} data.authMethodId - ID of auth method
   * @param {string} [data.authMethodPubKey] - Public key associated with the auth method (used only in WebAuthn)
   *
   * @returns {string} - Relay request body for minting PKP
   */
  protected prepareMintBody(data: IRelayRequestData): string {
    const pubkey = data.authMethodPubKey || '0x';
    const args = {
      keyType: 2,
      permittedAuthMethodTypes: [data.authMethodType],
      permittedAuthMethodIds: [data.authMethodId],
      permittedAuthMethodPubkeys: [pubkey],
      permittedAuthMethodScopes: [[ethers.BigNumber.from('0')]],
      addPkpEthAddressAsPermittedAddress: true,
      sendPkpToItself: true,
    };
    const body = JSON.stringify(args);
    return body;
  }

  /**
   * Generate request body to fetch PKPs using auth method info via relay server
   *
   * @param {IRelayRequestData} data - Data for fetching PKP
   * @param {string} data.authMethodType - Type of auth method
   * @param {string} data.authMethodId - ID of auth method
   * @param {string} [data.authMethodPubKey] - Public key associated with the auth method (used only in WebAuthn)
   *
   * @returns {string} - Relay request body to fetch PKPs
   */
  protected prepareFetchBody(data: IRelayRequestData): string {
    const args = {
      authMethodId: data.authMethodId,
      authMethodType: data.authMethodType,
      authMethodPubKey: data.authMethodPubKey,
    };
    const body = JSON.stringify(args);
    return body;
  }
}<|MERGE_RESOLUTION|>--- conflicted
+++ resolved
@@ -1,9 +1,7 @@
 import { ALL_LIT_CHAINS, AuthMethodType } from '@lit-protocol/constants';
 import { LitNodeClient } from '@lit-protocol/lit-node-client';
 import { LitStorage } from '@lit-protocol/lit-storage';
-import { AuthCallback } from '@lit-protocol/types';
 import {
-  AuthCallback,
   AuthCallbackParams,
   AuthMethod,
   AuthSig,
@@ -11,19 +9,11 @@
   BaseProviderOptions,
   BaseProviderSessionSigsParams,
   ClaimKeyResponse,
-<<<<<<< HEAD
-<<<<<<< HEAD
-=======
   ClaimProcessor,
->>>>>>> feature/lit-1447-js-sdk-merge-sdk-v3-into-revamp-feature-branch-2
-=======
-  ClaimProcessor,
->>>>>>> cf06824f
   ClaimRequest,
   IRelay,
   IRelayPKP,
   IRelayRequestData,
-  RelayClaimProcessor,
   SessionSigs,
   SignSessionKeyResponse,
 } from '@lit-protocol/types';
@@ -188,8 +178,8 @@
           });
         } else {
           response = await nodeClient.signSessionKey({
+            sessionKey: params.sessionSigsParams.sessionKey,
             statement: authCallbackParams.statement,
-            sessionKey: params.sessionSigsParams.sessionKey,
             authMethods: [params.authMethod],
             pkpPublicKey: params.pkpPublicKey,
             expiration: authCallbackParams.expiration,
@@ -214,20 +204,6 @@
   /**
    * Authenticates an auth Method for claiming a Programmable Key Pair (PKP).
    * Uses the underyling {@link litNodeClient} instance to authenticate a given auth method
-<<<<<<< HEAD
-<<<<<<< HEAD
-   * @param claimRequest 
-   * @returns {Promise<ClaimKeyResponse>} - Response from the network for the claim
-   */
-  public async ClaimKeyId(
-    claimRequest: ClaimRequest
-  ): Promise<ClaimKeyResponse> {
-    const res = await this.litNodeClient.claimKeyId(claimRequest);
-    return res;
-  }
-=======
-=======
->>>>>>> cf06824f
    * @param claimRequest
    * @returns {Promise<ClaimKeyResponse>} - Response from the network for the claim
    */
@@ -243,34 +219,33 @@
     const res = await this.litNodeClient.claimKeyId(claimRequest);
     return res;
   }
-  /**
-   * Calculates a public key for a given `key identifier` which is an `Auth Method Identifier`
-   * the Auth Method Identifier is a hash of a user identifier and app idendtifer.
-   * These identifiers are specific to each auth method and will derive the public key protion of a pkp which will be persited
-   * when a key is claimed.
-   * | Auth Method | User ID | App ID |
-   * |:------------|:-------|:-------|
-   * | Google OAuth | token `sub` | token `aud` |
-   * | Discord OAuth | user id | client app identifier |
-   * | Stytch OTP |token `sub` | token `aud`|
-   * | Lit Actions | user defined | ipfs cid |
-   * @param userId
-   * @param appId
-   * @returns
-   */
-  computPublicKeyFromAuthMethod = async (
+
+  /**
+ * Calculates a public key for a given `key identifier` which is an `Auth Method Identifier`
+ * the Auth Method Identifier is a hash of a user identifier and app idendtifer.
+ * These identifiers are specific to each auth method and will derive the public key protion of a pkp which will be persited
+ * when a key is claimed.
+ * | Auth Method | User ID | App ID |
+ * |:------------|:-------|:-------|
+ * | Google OAuth | token `sub` | token `aud` |
+ * | Discord OAuth | user id | client app identifier |
+ * | Stytch OTP |token `sub` | token `aud`|
+ * @param userId
+ * @param appId
+ * @returns
+ */
+  computePublicKeyFromAuthMethod = async (
     authMethod: AuthMethod
   ): Promise<String> => {
-    const authMethodId = await this.getAuthMethodId(authMethod);
+    let authMethodId = await this.getAuthMethodId(authMethod);
+    authMethodId = authMethodId.slice(2);
     if (!this.litNodeClient) {
       throw new Error('Lit Node Client is configured');
     }
     return this.litNodeClient.computeHDPubKey(authMethodId);
   };
-<<<<<<< HEAD
->>>>>>> feature/lit-1447-js-sdk-merge-sdk-v3-into-revamp-feature-branch-2
-=======
->>>>>>> cf06824f
+
+
 
   /**
    * Generate request data for minting and fetching PKPs via relay server
@@ -279,7 +254,7 @@
    *
    * @returns {Promise<IRelayRequestData>} - Relay request data
    */
-  public async prepareRelayRequestData(
+  protected async prepareRelayRequestData(
     authMethod: AuthMethod
   ): Promise<IRelayRequestData> {
     const authMethodType = authMethod.authMethodType;
