import {
  AuthMethod,
  BaseProviderOptions,
  OAuthProviderOptions,
} from '@lit-protocol/types';
import { AuthMethodType } from '@lit-protocol/constants';
import {
  prepareLoginUrl,
  parseLoginParams,
  getStateParam,
  decode,
  parseJWT,
} from '../utils';
import { BaseProvider } from './BaseProvider';
<<<<<<< HEAD
import { utils } from 'ethers';
=======
import { ethers } from 'ethers';
import * as jose from 'jose';
>>>>>>> 0e5ddabd

export default class AppleProvider extends BaseProvider {
  /**
   * The redirect URI that Lit's login server should send the user back to
   */
  public redirectUri: string;

  /**
   * Apple client ID
   */
  #clientId: string = '...';
  /**
   * Apple JWT
   */
  #idToken: string | undefined;

  constructor(options: BaseProviderOptions & OAuthProviderOptions) {
    super(options);
    this.redirectUri = options.redirectUri || window.location.origin;
  }

  /**
   * Redirect user to the Lit's Apple login page
   *
   * @returns {Promise<void>} - Redirects user to Lit login page
   */
  public async signIn(): Promise<void> {
    // Get login url
    const loginUrl = await prepareLoginUrl('apple', this.redirectUri);
    // Redirect to login url
    window.location.assign(loginUrl);
  }

  /**
   * Get the unique identifier for the auth method storage
   * @param {string} accessToken - Access token
   */
  override getAuthMethodStorageUID(accessToken?: string | undefined): string {
    throw new Error('Method not implemented.');
  }

  /**
   * Validate the URL parameters returned from Lit's login server and return the authentication data
   *
   * @returns {Promise<AuthMethod>} - Auth method object that contains OAuth token
   */
  public async authenticate(): Promise<AuthMethod> {
    // Check if current url matches redirect uri
    if (!window.location.href.startsWith(this.redirectUri)) {
      throw new Error(
        `Current url "${window.location.href}" does not match provided redirect uri "${this.redirectUri}"`
      );
    }

    // Check url for params
    const { provider, idToken, state, error } = parseLoginParams(
      window.location.search
    );

    // Check if there's an error
    if (error) {
      throw new Error(error);
    }

    // Check if provider is Apple
    if (!provider || provider !== 'apple') {
      throw new Error(
        `OAuth provider "${provider}" passed in redirect callback URL does not match "apple"`
      );
    }

    // Check if state param matches
    if (!state || decode(decodeURIComponent(state)) !== getStateParam()) {
      throw new Error(
        `Invalid state parameter "${state}" passed in redirect callback URL`
      );
    }

    // Clear params from url
    window.history.replaceState(
      null,
      window.document.title,
      window.location.pathname
    );

    // Check if id token is present in url
    if (!idToken) {
      throw new Error(
        `Missing ID token in redirect callback URL for Apple OAuth"`
      );
    }
    this.#idToken = idToken;

    const authMethod = {
      authMethodType: AuthMethodType.AppleJwt,
      accessToken: idToken,
    };
    return authMethod;
  }

  /**
<<<<<<< HEAD
   * Derive unique identifier from authentication material produced by auth providers
   *
   * @returns {Promise<string>} - Auth method id that can be used for look-up and as an argument when
   * interacting directly with Lit contracts
   */
  public async getAuthMethodId(): Promise<string> {
    if (!this.#idToken) {
      throw new Error('Id token is not defined. Call authenticate first.');
    }
    const tokenPayload = parseJWT(this.#idToken);
    const userId: string = tokenPayload['sub'] as string;
    const audience: string = tokenPayload['aud'] as string;
    const authMethodId = utils.keccak256(
      utils.toUtf8Bytes(`${userId}:${audience}`)
=======
   * Get auth method id that can be used to look up and interact with
   * PKPs associated with the given auth method
   *
   * @param {AuthMethod} authMethod - Auth method object
   *
   * @returns {Promise<string>} - Auth method id
   */
  public async getAuthMethodId(authMethod: AuthMethod): Promise<string> {
    const tokenPayload = jose.decodeJwt(authMethod.accessToken);
    const userId: string = tokenPayload['sub'] as string;
    const audience: string = tokenPayload['aud'] as string;
    const authMethodId = ethers.utils.keccak256(
      ethers.utils.toUtf8Bytes(`${userId}:${audience}`)
>>>>>>> 0e5ddabd
    );
    return authMethodId;
  }
}<|MERGE_RESOLUTION|>--- conflicted
+++ resolved
@@ -9,15 +9,11 @@
   parseLoginParams,
   getStateParam,
   decode,
-  parseJWT,
 } from '../utils';
 import { BaseProvider } from './BaseProvider';
-<<<<<<< HEAD
 import { utils } from 'ethers';
-=======
 import { ethers } from 'ethers';
 import * as jose from 'jose';
->>>>>>> 0e5ddabd
 
 export default class AppleProvider extends BaseProvider {
   /**
@@ -119,22 +115,6 @@
   }
 
   /**
-<<<<<<< HEAD
-   * Derive unique identifier from authentication material produced by auth providers
-   *
-   * @returns {Promise<string>} - Auth method id that can be used for look-up and as an argument when
-   * interacting directly with Lit contracts
-   */
-  public async getAuthMethodId(): Promise<string> {
-    if (!this.#idToken) {
-      throw new Error('Id token is not defined. Call authenticate first.');
-    }
-    const tokenPayload = parseJWT(this.#idToken);
-    const userId: string = tokenPayload['sub'] as string;
-    const audience: string = tokenPayload['aud'] as string;
-    const authMethodId = utils.keccak256(
-      utils.toUtf8Bytes(`${userId}:${audience}`)
-=======
    * Get auth method id that can be used to look up and interact with
    * PKPs associated with the given auth method
    *
@@ -148,7 +128,6 @@
     const audience: string = tokenPayload['aud'] as string;
     const authMethodId = ethers.utils.keccak256(
       ethers.utils.toUtf8Bytes(`${userId}:${audience}`)
->>>>>>> 0e5ddabd
     );
     return authMethodId;
   }
