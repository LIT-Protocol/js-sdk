import {
  AuthMethod,
  BaseProviderOptions,
  OAuthProviderOptions,
} from '@lit-protocol/types';
<<<<<<< HEAD
import { AUTH_METHOD_TYPE } from '@lit-protocol/constants';
=======
import {
  AuthMethodType,
  UnauthorizedException,
  UnknownError,
} from '@lit-protocol/constants';
>>>>>>> 5a232f08
import {
  prepareLoginUrl,
  parseLoginParams,
  getStateParam,
  decode,
} from '../utils';
import { BaseProvider } from './BaseProvider';
import { ethers } from 'ethers';
import * as jose from 'jose';

export default class AppleProvider extends BaseProvider {
  /**
   * The redirect URI that Lit's login server should send the user back to
   */
  public redirectUri: string;

  constructor(options: BaseProviderOptions & OAuthProviderOptions) {
    super(options);
    this.redirectUri = options.redirectUri || window.location.origin;
  }

  /**
   * Redirect user to the Lit's Apple login page
   *
   * @returns {Promise<void>} - Redirects user to Lit login page
   */
  public async signIn(): Promise<void> {
    // Get login url
    const loginUrl = await prepareLoginUrl('apple', this.redirectUri);
    // Redirect to login url
    window.location.assign(loginUrl);
  }

  /**
   * Validate the URL parameters returned from Lit's login server and return the authentication data
   *
   * @returns {Promise<AuthMethod>} - Auth method object that contains OAuth token
   */
  public async authenticate(): Promise<AuthMethod> {
    // Check if current url matches redirect uri
    if (!window.location.href.startsWith(this.redirectUri)) {
      throw new UnauthorizedException(
        {
          info: {
            url: window.location.href,
            redirectUri: this.redirectUri,
          },
        },
        `Current url does not match provided redirect uri`
      );
    }

    // Check url for params
    const { provider, idToken, state, error } = parseLoginParams(
      window.location.search
    );

    // Check if there's an error
    if (error) {
      throw new UnknownError(
        {
          info: {
            error,
          },
          cause: new Error(error),
        },
        error ?? 'Received error from discord authentication'
      );
    }

    // Check if provider is Apple
    if (!provider || provider !== 'apple') {
      throw new UnauthorizedException(
        {
          info: {
            provider,
            redirectUri: this.redirectUri,
          },
        },
        'OAuth provider does not match "apple"'
      );
    }

    // Check if state param matches
    if (!state || decode(decodeURIComponent(state)) !== getStateParam()) {
      throw new UnauthorizedException(
        {
          info: {
            state,
            redirectUri: this.redirectUri,
          },
        },
        'Invalid state parameter in callback URL'
      );
    }

    // Clear params from url
    window.history.replaceState(
      null,
      window.document.title,
      window.location.pathname
    );

    // Check if id token is present in url
    if (!idToken) {
      throw new UnauthorizedException(
        {
          info: {
            idToken,
            redirectUri: this.redirectUri,
          },
        },
        `Missing ID token in callback URL`
      );
    }

    const authMethod = {
      authMethodType: AUTH_METHOD_TYPE.AppleJwt,
      accessToken: idToken,
    };
    return authMethod;
  }

  /**
   * Get auth method id that can be used to look up and interact with
   * PKPs associated with the given auth method
   *
   * @param {AuthMethod} authMethod - Auth method object
   *
   * @returns {Promise<string>} - Auth method id
   */
  public async getAuthMethodId(authMethod: AuthMethod): Promise<string> {
    return AppleProvider.authMethodId(authMethod);
  }
  public static async authMethodId(authMethod: AuthMethod): Promise<string> {
    const tokenPayload = jose.decodeJwt(authMethod.accessToken);
    const userId: string = tokenPayload['sub'] as string;
    const audience: string = tokenPayload['aud'] as string;
    const authMethodId = ethers.utils.keccak256(
      ethers.utils.toUtf8Bytes(`${userId}:${audience}`)
    );
    return authMethodId;
  }
}<|MERGE_RESOLUTION|>--- conflicted
+++ resolved
@@ -3,15 +3,11 @@
   BaseProviderOptions,
   OAuthProviderOptions,
 } from '@lit-protocol/types';
-<<<<<<< HEAD
-import { AUTH_METHOD_TYPE } from '@lit-protocol/constants';
-=======
 import {
-  AuthMethodType,
+  AUTH_METHOD_TYPE,
   UnauthorizedException,
   UnknownError,
 } from '@lit-protocol/constants';
->>>>>>> 5a232f08
 import {
   prepareLoginUrl,
   parseLoginParams,
