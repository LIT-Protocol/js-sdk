import {
  AuthMethod,
  BaseProviderOptions,
  WebAuthnProviderOptions,
} from '@lit-protocol/types';
import { AuthMethodType } from '@lit-protocol/constants';
import { ethers } from 'ethers';
import {
  PublicKeyCredentialCreationOptionsJSON,
  UserVerificationRequirement,
} from '@simplewebauthn/typescript-types';
import base64url from 'base64url';
import { getRPIdFromOrigin, parseAuthenticatorData } from '../utils';
import { BaseProvider } from './BaseProvider';
import { RegistrationResponseJSON } from '@simplewebauthn/typescript-types';

export default class WebAuthnProvider extends BaseProvider {
  /**
   * Name of relying party. Defaults to "lit"
   */
  private rpName?: string;

  constructor(options: BaseProviderOptions & WebAuthnProviderOptions) {
    super(options);
<<<<<<< HEAD
    // the caller should just pass this in or things will get weird on the node side.
    // We might want to remove configuring this property and just use the `rpId` as the `app_id`
    this.rpName = options.rpName || getRPIdFromOrigin(window.location.origin);
=======
    this.rpName = options.rpName || 'lit';
>>>>>>> 4f1cca54
  }
  
  /**
   * Generate registration options for the browser to pass to a supported authenticator
   *
   * @param {string} username - Username to register credential with
   *
   * @returns {Promise<PublicKeyCredentialCreationOptionsJSON>} - Options to pass to the authenticator
   */
  public async register(
    username?: string
  ): Promise<PublicKeyCredentialCreationOptionsJSON> {
    return await this.relay.generateRegistrationOptions(username);
  }

  /**
   * Mint PKP with verified registration data
   *
   * @param {PublicKeyCredentialCreationOptionsJSON} options - Registration options to pass to the authenticator
   *
   * @returns {Promise<string>} - Mint transaction hash
   */
  public async verifyAndMintPKPThroughRelayer(
    options: PublicKeyCredentialCreationOptionsJSON
  ): Promise<string> {
    // Submit registration options to the authenticator
    const { startRegistration } = await import('@simplewebauthn/browser');
    const attResp: RegistrationResponseJSON = await startRegistration(options);

    // Get auth method id
    const authMethodId = await this.getAuthMethodId({
      authMethodType: AuthMethodType.WebAuthn,
      accessToken: JSON.stringify(attResp),
    });

    // Get auth method pub key
    const authMethodPubkey = this.getPublicKeyFromRegistration(attResp);

    // Format args for relay server
    const args = {
      keyType: 2,
      permittedAuthMethodTypes: [AuthMethodType.WebAuthn],
      permittedAuthMethodIds: [authMethodId],
      permittedAuthMethodPubkeys: [authMethodPubkey],
      permittedAuthMethodScopes: [[ethers.BigNumber.from('0')]],
      addPkpEthAddressAsPermittedAddress: true,
      sendPkpToItself: true,
    };
    const body = JSON.stringify(args);

    // Mint PKP
    const mintRes = await this.relay.mintPKP(body);
    if (!mintRes || !mintRes.requestId) {
      throw new Error('Missing mint response or request ID from relay server');
    }

    return mintRes.requestId;
  }

  /**
   * @override
   * This method is not applicable for WebAuthnProvider and should not be used.
   * Use verifyAndMintPKPThroughRelayer instead to mint a PKP for a WebAuthn credential.
   *
   * @throws {Error} - Throws an error when called for WebAuthnProvider.
   */
  public override async mintPKPThroughRelayer(): Promise<string> {
    throw new Error(
      'Use verifyAndMintPKPThroughRelayer for WebAuthnProvider instead.'
    );
  }

  /**
   * Authenticate with a WebAuthn credential and return the relevant authentication data
   *
   * @returns {Promise<AuthMethod>} - Auth method object containing WebAuthn authentication data
   */
  public async authenticate(): Promise<AuthMethod> {
    const provider = new ethers.providers.JsonRpcProvider(this.rpcUrl);

    const block = await provider.getBlock('latest');
    const blockHash = block.hash;

    // Turn into byte array
    const blockHashBytes = ethers.utils.arrayify(blockHash);

    // Construct authentication options
    const rpId = getRPIdFromOrigin(window.location.origin);

    const authenticationOptions = {
      challenge: base64url(Buffer.from(blockHashBytes)),
      timeout: 60000,
      userVerification: 'required' as UserVerificationRequirement,
      rpId,
    };

    // Authenticate with WebAuthn
    const { startAuthentication } = await import('@simplewebauthn/browser');
    const authenticationResponse = await startAuthentication(
      authenticationOptions
    );

    const actualAuthenticationResponse = JSON.parse(
      JSON.stringify(authenticationResponse)
    );

    // Make sure userHandle is base64url encoded if it exists
    const userHandle = authenticationResponse.response?.userHandle;
    if (userHandle) {
      actualAuthenticationResponse.response.userHandle =
        base64url.encode(userHandle);
    }

    const authMethod = {
      authMethodType: AuthMethodType.WebAuthn,
      accessToken: JSON.stringify(actualAuthenticationResponse),
    };

    return authMethod;
  }

  /**
   * Get auth method id that can be used to look up and interact with
   * PKPs associated with the given auth method
   *
   * @param {AuthMethod} authMethod - Auth method object
   *
   * @returns {Promise<string>} - Auth method id
   */
  public async getAuthMethodId(authMethod: AuthMethod): Promise<string> {
    let credentialId: string;

    try {
      credentialId = JSON.parse(authMethod.accessToken).rawId;
    } catch (err) {
      throw new Error(
        `Error when parsing auth method to generate auth method ID for WebAuthn: ${err}`
      );
    }

    const authMethodId = ethers.utils.keccak256(
      ethers.utils.toUtf8Bytes(`${credentialId}:${this.rpName}`)
    );
    return authMethodId;
  }

  /**
   * Parse the WebAuthn registration response to get the WebAuthn credential public key
   *
   * @param {RegistrationResponseJSON} attResp - WebAuthn registration response
   *
   * @returns {string} - WebAuthn credential public key in hex format
   */
  public getPublicKeyFromRegistration(
    attResp: RegistrationResponseJSON
  ): string {
    let publicKey: string;

    try {
      // Create a buffer object from the base64 encoded content
      const attestationBuffer = Buffer.from(
        attResp.response.attestationObject,
        'base64'
      );

      // Parse the buffer to reconstruct the object
      // Buffer is COSE formatted, utilities decode the buffer into json, and extract the public key information
      const authenticationResponse: any =
        parseAuthenticatorData(attestationBuffer);

      // Public key in cose format to register the auth method
      const publicKeyCoseBuffer: Buffer = authenticationResponse
        .attestedCredentialData.credentialPublicKey as Buffer;

      // Encode the public key for contract storage
      publicKey = ethers.utils.hexlify(
        ethers.utils.arrayify(publicKeyCoseBuffer)
      );
    } catch (e) {
      throw new Error(
        `Error while decoding WebAuthn registration response for public key retrieval. Attestation response not encoded as expected: ${e}`
      );
    }

    return publicKey;
  }
}<|MERGE_RESOLUTION|>--- conflicted
+++ resolved
@@ -22,13 +22,7 @@
 
   constructor(options: BaseProviderOptions & WebAuthnProviderOptions) {
     super(options);
-<<<<<<< HEAD
-    // the caller should just pass this in or things will get weird on the node side.
-    // We might want to remove configuring this property and just use the `rpId` as the `app_id`
-    this.rpName = options.rpName || getRPIdFromOrigin(window.location.origin);
-=======
     this.rpName = options.rpName || 'lit';
->>>>>>> 4f1cca54
   }
   
   /**
