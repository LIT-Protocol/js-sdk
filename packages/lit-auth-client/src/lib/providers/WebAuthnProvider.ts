--- conflicted
+++ resolved
@@ -75,17 +75,11 @@
       sendPkpToItself: true,
     };
 
-<<<<<<< HEAD
-    const args: MintRequestBody = {
-      ...defaultArgs,
-      ...customArgs,
-    };
-=======
+
     const args = {
       ...defaultArgs,
       ...customArgs
     }
->>>>>>> 8f738cff
 
     const body = JSON.stringify(args);
 
