--- conflicted
+++ resolved
@@ -10,11 +10,7 @@
 } from '@lit-protocol/types';
 import { BaseProvider } from './BaseProvider';
 import { OtpProviderOptions } from '@lit-protocol/types';
-<<<<<<< HEAD
-import { parseJWT } from '../utils';
-=======
 import { ethers } from 'ethers';
->>>>>>> 0e5ddabd
 
 export class OtpProvider extends BaseProvider {
   #accessToken: string | undefined;
@@ -214,24 +210,6 @@
   }
 
   /**
-<<<<<<< HEAD
-   * Derive unique identifier from authentication material produced by auth providers
-   *
-   * @returns {Promise<string>} - Auth method id that can be used for look-up and as an argument when
-   * interacting directly with Lit contracts
-   */
-  public async getAuthMethodId(accessToken?: string): Promise<string> {
-    const _accessToken = accessToken || this.#accessToken;
-
-    if (!_accessToken) {
-      throw new Error('Access token is not defined. Call authenticate first.');
-    }
-    const resp = await this.#verifyOtpJWT(_accessToken);
-    const userId = resp.userId;
-    const payload = parseJWT(_accessToken);
-    const audience = (payload['orgId'] as string).toLowerCase() || 'lit';
-    const authMethodId = `${userId}:${audience}`;
-=======
    * Get auth method id that can be used to look up and interact with
    * PKPs associated with the given auth method
    *
@@ -248,37 +226,12 @@
     const authMethodId = ethers.utils.keccak256(
       ethers.utils.toUtf8Bytes(`${userId}:${orgId}`)
     );
->>>>>>> 0e5ddabd
     return authMethodId;
   }
 
   /**
    * Parse OTP token
    *
-<<<<<<< HEAD
-   * @param {string} jwt - JWT
-   *
-   * @returns {Promise<OtpVerificationPayload>} - OTP verification payload
-   */
-  async #verifyOtpJWT(jwt: string): Promise<OtpVerificationPayload> {
-    const res = await fetch(this._buildUrl('verify'), {
-      redirect: 'error',
-      method: 'POST',
-      headers: {
-        'Content-Type': 'application/json',
-        'api-key': '67e55044-10b1-426f-9247-bb680e5fe0c8_relayer',
-      },
-      body: JSON.stringify({
-        token: jwt,
-      }),
-    });
-    if (res.status < 200 || res.status >= 400) {
-      throw new Error('Error while verifying token on remote endpoint');
-    }
-    const respBody = await res.json();
-
-    return respBody as OtpVerificationPayload;
-=======
    * @param {string} jwt - Token to parse
    * @returns {Record<string, unknown>} - Parsed body
    */
@@ -292,6 +245,5 @@
       body.toString('ascii')
     );
     return parsedBody;
->>>>>>> 0e5ddabd
   }
 }