import { AuthMethodType } from '@lit-protocol/constants';
import {
  AuthMethod,
  AuthenticateOptions,
  BaseProviderOptions,
  OtpAuthenticateOptions,
  OtpVerificationPayload,
  RelayerRequest,
  SignInWithOTPParams,
} from '@lit-protocol/types';
import { BaseProvider } from './BaseProvider';
import { OtpProviderOptions } from '@lit-protocol/types';
import { parseJWT } from '../utils';

export class OtpProvider extends BaseProvider {
  private _params: SignInWithOTPParams;
  private _baseUrl: string; // TODO: REMOVE THIS HARD CODED STRING
  private _port: string;
  private _startRoute: string;
  private _checkRoute: string;
  private _verifyRoute: string;
  private _requestId: string = '';
  private _captchaRoute: string = '/api/captcha/siteverify';
  private _captchaResponse: string | undefined;

  private _accessToken: string | undefined;

  constructor(
    params: BaseProviderOptions & SignInWithOTPParams,
    config?: OtpProviderOptions
  ) {
    super(params);
    this._params = params;
    this._baseUrl = config?.baseUrl || 'https://auth-api.litgateway.com';
    this._port = config?.port || '443';
    this._startRoute = config?.startRoute || '/api/otp/start';
    this._checkRoute = config?.checkRoute || '/api/otp/check';
<<<<<<< HEAD
    this._verifyRoute = config?.verifyRoute || '/api/otp/verify';
=======
    this._captchaRoute = '/api/captcha/siteverify';
    this._captchaResponse = config?.captchaResponse;

    if (
      !config?.captchaResponse &&
      window &&
      (window as any).LIT_AUTH_CLIENT_CAPTCHA_RES
    ) {
      console.info('[LitJsSdk] Found captcha challenge');
      this._captchaResponse = (window as any).LIT_AUTH_CLIENT_CAPTCHA_RES;
    } else {
      console.warn(
        '[LitJsSdk] Could not find captcha challenge. use the SetCaptchaResponse function to include a response'
      );
    }
>>>>>>> 79198d9a
  }

  /**
   * Validates OTP code from {@link sendOtpCode}
   * @param options {T extends AuthenticateOptions} options used in authentication
   * @returns {Promise<AuthMethod>} Auth Method object containing Json Web Token
   */
  public async authenticate<T extends AuthenticateOptions>(
    options?: T
  ): Promise<AuthMethod> {
    if (options) {
      return this.checkOtpCode(
        (options as unknown as OtpAuthenticateOptions).code
      );
    } else {
      throw new Error(
        `Must provide authentication options for OTP check options given are: ${options}`
      );
    }
  }

  /**
   * Constructs a {@link RelayerRequest} from the access token, {@link authenticate} must be called prior.
   * @returns {Promise<RelayerRequest>} Formed request for sending to Relayer Server
   */
  protected override async getRelayerRequest(): Promise<RelayerRequest> {
    if (!this._accessToken) {
      throw new Error(
        'Access token not defined, did you authenticate before calling validate?'
      );
    }

    let resp = await this.#verifyOtpJWT(this._accessToken).catch((e) => {
      throw e;
    });
    let userId = resp.userId;
    let payload = parseJWT(this._accessToken);
    let audience = (payload['orgId'] as string).toLowerCase() || 'lit';
    return {
      authMethodType: 7,
      authMethodId: `${userId}:${audience}`,
    };
  }

  /**
   * Starts an otp session for a given email or phone number from the {@link SignInWithOTPParams}
   * @returns {Promise<string>} returns a callback to check status of the verification session if successful
   */
  public async sendOtpCode(): Promise<string> {
    if (!this._captchaResponse) {
      throw new Error(
        'Could not find ReCaptcha response, please use the embeddCaptchaInElement or use the site key through getSiteKey() to use your own ReCaptcha Library'
      );
    }
    const url = this._buildUrl('start');
    this._requestId =
      this._params.requestId ??
      (Math.random() * 10000 + 1).toString(10).replace('.', '');

    let body: any = {
      otp: this._params.userId,
      request_id: this._requestId,
      captcha_response: this._captchaResponse,
    };

    if (this._params.emailCustomizationOptions) {
      body.email_configuration = {};
      body.email_configuration.from_name =
        this._params.emailCustomizationOptions.fromName;
      if (this._params.emailCustomizationOptions.from)
        body.email_configuration.from =
          this._params.emailCustomizationOptions.from;
    }

    if (this._params.customName) body.custom_name = this._params.customName;

    body = JSON.stringify(body);

    const response = await fetch(url, {
      method: 'POST',
      headers: {
        'Content-type': 'application/json',
        'api-key': '67e55044-10b1-426f-9247-bb680e5fe0c8_JsSdk',
      },
      body,
    });

    if (response.status < 200 || response.status >= 400) {
      console.warn('Something wrong with  OTP request', await response.json());
      const err = new Error('Unable to start otp verification');
      throw err;
    }
    let respBody: { status: string; callback: string } = await response.json();

    return respBody.callback;
  }

  public setCaptchaResponse(response: string): void {
    this._captchaResponse = response;
  }

  /**
   * Validates otp code from {@link sendOtpCode}
   *
   * @param code {string} - OTP code sent to the user, should be retrieved from user input.
   * @returns {Promise<AuthMethod>} - Auth method that contains Json Web Token
   */
  private async checkOtpCode(code: string): Promise<AuthMethod> {
    const url = this._buildUrl('check');

    /**
        pub struct OtpCheckRequest {
            pub otp: String,
            pub code: String,
            pub request_id: String,
        }
    */
    let body: any = {
      otp: this._params.userId,
      code,
      request_id: this._requestId,
      captchaResponse: this._captchaResponse,
    };

    body = JSON.stringify(body);
    const response = await fetch(url, {
      method: 'POST',
      headers: {
        'Content-type': 'application/json',
        'api-key': '67e55044-10b1-426f-9247-bb680e5fe0c8_JsSdk',
      },
      body,
    });

    if (response.status < 200 || response.status >= 400) {
      console.warn('Something wrong with  OTP request', await response.json());
      const err = new Error('unsucessful otp check');
      throw err;
    }

    const respBody: any = await response.json();

    if (!respBody.token_jwt) {
      throw new Error('Invalid otp code, operation was aborted');
    }
    this._accessToken = respBody.token_jwt;

    return {
      accessToken: respBody.token_jwt,
      authMethodType: AuthMethodType.OTP,
    };
  }

  private _buildUrl(route: string): string {
    switch (route) {
      case 'start':
        return `${this._baseUrl}:${this._port}${this._startRoute}`;
      case 'check':
        return `${this._baseUrl}:${this._port}${this._checkRoute}`;
<<<<<<< HEAD

      case `verify`:
        return `${this._baseUrl}:${this._port}${this._verifyRoute}`;
=======
      case 'captcha':
        return `${this._baseUrl}:${this._port}${this._captchaRoute}`;
>>>>>>> 79198d9a
      default:
        return '';
    }
  }

  async #verifyOtpJWT(jwt: string): Promise<OtpVerificationPayload> {
    const res = await fetch(this._buildUrl('verify'), {
      redirect: 'error',
      method: 'POST',
      headers: {
        'Content-Type': 'application/json',
        'api-key': '67e55044-10b1-426f-9247-bb680e5fe0c8_relayer',
      },
      body: JSON.stringify({
        token: jwt,
      }),
    });
    if (res.status < 200 || res.status >= 400) {
      throw new Error('Error while verifying token on remote endpoint');
    }
    const respBody = await res.json();

    return respBody as OtpVerificationPayload;
  }
}<|MERGE_RESOLUTION|>--- conflicted
+++ resolved
@@ -35,9 +35,7 @@
     this._port = config?.port || '443';
     this._startRoute = config?.startRoute || '/api/otp/start';
     this._checkRoute = config?.checkRoute || '/api/otp/check';
-<<<<<<< HEAD
     this._verifyRoute = config?.verifyRoute || '/api/otp/verify';
-=======
     this._captchaRoute = '/api/captcha/siteverify';
     this._captchaResponse = config?.captchaResponse;
 
@@ -53,7 +51,6 @@
         '[LitJsSdk] Could not find captcha challenge. use the SetCaptchaResponse function to include a response'
       );
     }
->>>>>>> 79198d9a
   }
 
   /**
@@ -213,14 +210,10 @@
         return `${this._baseUrl}:${this._port}${this._startRoute}`;
       case 'check':
         return `${this._baseUrl}:${this._port}${this._checkRoute}`;
-<<<<<<< HEAD
-
       case `verify`:
         return `${this._baseUrl}:${this._port}${this._verifyRoute}`;
-=======
       case 'captcha':
         return `${this._baseUrl}:${this._port}${this._captchaRoute}`;
->>>>>>> 79198d9a
       default:
         return '';
     }
