import { AuthMethodType } from '@lit-protocol/constants';
import {
  AuthMethod,
  AuthenticateOptions,
  BaseProviderOptions,
  OtpAuthenticateOptions,
  OtpVerificationPayload,
  RelayerRequest,
  SignInWithOTPParams,
} from '@lit-protocol/types';
import { BaseProvider } from './BaseProvider';
import { OtpProviderOptions } from '@lit-protocol/types';
import { parseJWT } from '../utils';

export class OtpProvider extends BaseProvider {
  private _params: SignInWithOTPParams;
  private _baseUrl: string; // TODO: REMOVE THIS HARD CODED STRING
  private _port: string;
  private _startRoute: string;
  private _checkRoute: string;
  private _verifyRoute: string;
  private _requestId: string = '';

  #accessToken: string | undefined;

  constructor(
    params: BaseProviderOptions & SignInWithOTPParams,
    config?: OtpProviderOptions
  ) {
    super(params);
    this._params = params;
    this._baseUrl = config?.baseUrl || 'https://auth-api.litgateway.com';
    this._port = config?.port || '443';
    this._startRoute = config?.startRoute || '/api/otp/start';
    this._checkRoute = config?.checkRoute || '/api/otp/check';
<<<<<<< HEAD
    this._verifyRoute = config?.verifyRoute || '/api/otp/verify';
    this._captchaRoute = '/api/captcha/siteverify';
    this._captchaResponse = config?.captchaResponse;

    if (
      !config?.captchaResponse &&
      window &&
      (window as any).LIT_AUTH_CLIENT_CAPTCHA_RES
    ) {
      console.info('[LitJsSdk] Found captcha challenge');
      this._captchaResponse = (window as any).LIT_AUTH_CLIENT_CAPTCHA_RES;
    } else {
      console.warn(
        '[LitJsSdk] Could not find captcha challenge. use the SetCaptchaResponse function to include a response'
      );
    }
=======
>>>>>>> 166068a2
  }

  /**
   * Validates OTP code from {@link sendOtpCode}
   * @param options {T extends AuthenticateOptions} options used in authentication
   * @returns {Promise<AuthMethod>} Auth Method object containing Json Web Token
   */
  public async authenticate<T extends AuthenticateOptions>(
    options?: T
  ): Promise<AuthMethod> {
    if (options) {
      return this.checkOtpCode(
        (options as unknown as OtpAuthenticateOptions).code
      );
    } else {
      throw new Error(
        `Must provide authentication options for OTP check options given are: ${options}`
      );
    }
  }

  /**
   * Check whether the authentication data is valid
   *
   * @returns {Promise<boolean>} - True if authentication data is valid
   */
  public async verify(): Promise<boolean> {
    if (!this.#accessToken) {
      throw new Error('Access token is not defined. Call authenticate first.');
    }
    try {
      await this.#verifyOtpJWT(this.#accessToken);
      return true;
    } catch (err) {
      return false;
    }
  }

  /**
   * Derive unique identifier from authentication material produced by auth providers
   *
   * @returns {Promise<string>} - Auth method id that can be used for look-up and as an argument when
   * interacting directly with Lit contracts
   */
  public async getAuthMethodId(): Promise<string> {
    if (!this.#accessToken) {
      throw new Error('Access token is not defined. Call authenticate first.');
    }
    const resp = await this.#verifyOtpJWT(this.#accessToken);
    const userId = resp.userId;
    const payload = parseJWT(this.#accessToken);
    const audience = (payload['orgId'] as string).toLowerCase() || 'lit';
    const authMethodId = `${userId}:${audience}`;
    return authMethodId;
  }

  /**
   * Constructs a {@link RelayerRequest} from the access token, {@link authenticate} must be called prior.
   * @returns {Promise<RelayerRequest>} Formed request for sending to Relayer Server
   */
  protected override async getRelayerRequest(): Promise<RelayerRequest> {
    if (!this.#accessToken) {
      throw new Error('Access token is not defined. Call authenticate first.');
    }
    const authMethodId = await this.getAuthMethodId();
    return {
      authMethodType: 7,
      authMethodId: authMethodId,
    };
  }

  /**
   * Starts an otp session for a given email or phone number from the {@link SignInWithOTPParams}
   * @returns {Promise<string>} returns a callback to check status of the verification session if successful
   */
  public async sendOtpCode(): Promise<string> {
    const url = this._buildUrl('start');
    this._requestId =
      this._params.requestId ??
      (Math.random() * 10000 + 1).toString(10).replace('.', '');

    let body: any = {
      otp: this._params.userId,
      request_id: this._requestId,
    };

    if (this._params.emailCustomizationOptions) {
      body.email_configuration = {};
      body.email_configuration.from_name =
        this._params.emailCustomizationOptions.fromName;
      if (this._params.emailCustomizationOptions.from)
        body.email_configuration.from =
          this._params.emailCustomizationOptions.from;
    }

    if (this._params.customName) body.custom_name = this._params.customName;

    body = JSON.stringify(body);

    const response = await fetch(url, {
      method: 'POST',
      headers: {
        'Content-type': 'application/json',
        'api-key': '67e55044-10b1-426f-9247-bb680e5fe0c8_JsSdk',
      },
      body,
    });

    if (response.status < 200 || response.status >= 400) {
      console.warn('Something wrong with  OTP request', await response.json());
      const err = new Error('Unable to start otp verification');
      throw err;
    }
    const respBody: { status: string; callback: string } =
      await response.json();

    return respBody.callback;
  }

  /**
   * Validates otp code from {@link sendOtpCode}
   *
   * @param code {string} - OTP code sent to the user, should be retrieved from user input.
   * @returns {Promise<AuthMethod} - Auth method that contains Json Web Token
   */
  private async checkOtpCode(code: string): Promise<AuthMethod> {
    const url = this._buildUrl('check');

    /**
        pub struct OtpCheckRequest {
            pub otp: String,
            pub code: String,
            pub request_id: String,
        }
    */
    let body: any = {
      otp: this._params.userId,
      code,
      request_id: this._requestId,
    };
    body = JSON.stringify(body);
    const response = await fetch(url, {
      method: 'POST',
      headers: {
        'Content-type': 'application/json',
        'api-key': '67e55044-10b1-426f-9247-bb680e5fe0c8_JsSdk',
      },
      body,
    });

    if (response.status < 200 || response.status >= 400) {
      console.warn('Something wrong with  OTP request', await response.json());
      const err = new Error('unsucessful otp check');
      throw err;
    }

    const respBody: any = await response.json();

    if (!respBody.token_jwt) {
      throw new Error('Invalid otp code, operation was aborted');
    }
    this.#accessToken = respBody.token_jwt;

    return {
      accessToken: respBody.token_jwt,
      authMethodType: AuthMethodType.OTP,
    };
  }

  private _buildUrl(route: string): string {
    switch (route) {
      case 'start':
        return `${this._baseUrl}:${this._port}${this._startRoute}`;
      case 'check':
        return `${this._baseUrl}:${this._port}${this._checkRoute}`;
<<<<<<< HEAD
      case `verify`:
        return `${this._baseUrl}:${this._port}${this._verifyRoute}`;
      case 'captcha':
        return `${this._baseUrl}:${this._port}${this._captchaRoute}`;
=======
>>>>>>> 166068a2
      default:
        return '';
    }
  }

  /**
   * Parse OTP token
   *
   * @param {string} jwt - JWT
   *
   * @returns {Promise<OtpVerificationPayload>} - OTP verification payload
   */
  async #verifyOtpJWT(jwt: string): Promise<OtpVerificationPayload> {
    const res = await fetch(this._buildUrl('verify'), {
      redirect: 'error',
      method: 'POST',
      headers: {
        'Content-Type': 'application/json',
        'api-key': '67e55044-10b1-426f-9247-bb680e5fe0c8_relayer',
      },
      body: JSON.stringify({
        token: jwt,
      }),
    });
    if (res.status < 200 || res.status >= 400) {
      throw new Error('Error while verifying token on remote endpoint');
    }
    const respBody = await res.json();

    return respBody as OtpVerificationPayload;
  }
}<|MERGE_RESOLUTION|>--- conflicted
+++ resolved
@@ -18,7 +18,6 @@
   private _port: string;
   private _startRoute: string;
   private _checkRoute: string;
-  private _verifyRoute: string;
   private _requestId: string = '';
 
   #accessToken: string | undefined;
@@ -33,25 +32,6 @@
     this._port = config?.port || '443';
     this._startRoute = config?.startRoute || '/api/otp/start';
     this._checkRoute = config?.checkRoute || '/api/otp/check';
-<<<<<<< HEAD
-    this._verifyRoute = config?.verifyRoute || '/api/otp/verify';
-    this._captchaRoute = '/api/captcha/siteverify';
-    this._captchaResponse = config?.captchaResponse;
-
-    if (
-      !config?.captchaResponse &&
-      window &&
-      (window as any).LIT_AUTH_CLIENT_CAPTCHA_RES
-    ) {
-      console.info('[LitJsSdk] Found captcha challenge');
-      this._captchaResponse = (window as any).LIT_AUTH_CLIENT_CAPTCHA_RES;
-    } else {
-      console.warn(
-        '[LitJsSdk] Could not find captcha challenge. use the SetCaptchaResponse function to include a response'
-      );
-    }
-=======
->>>>>>> 166068a2
   }
 
   /**
@@ -227,13 +207,6 @@
         return `${this._baseUrl}:${this._port}${this._startRoute}`;
       case 'check':
         return `${this._baseUrl}:${this._port}${this._checkRoute}`;
-<<<<<<< HEAD
-      case `verify`:
-        return `${this._baseUrl}:${this._port}${this._verifyRoute}`;
-      case 'captcha':
-        return `${this._baseUrl}:${this._port}${this._captchaRoute}`;
-=======
->>>>>>> 166068a2
       default:
         return '';
     }
