--- conflicted
+++ resolved
@@ -1,10 +1,6 @@
 {
   "name": "@lit-protocol/lit-auth-client",
-<<<<<<< HEAD
-  "version": "2.1.162",
-=======
   "version": "2.2.1",
->>>>>>> 7da7f26c
   "type": "commonjs",
   "license": "MIT",
   "homepage": "https://github.com/Lit-Protocol/js-sdk",
