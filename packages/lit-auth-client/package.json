{
  "name": "@lit-protocol/lit-auth-client",
<<<<<<< HEAD
  "version": "6.0.2-wrapped-keys.beta.1",
=======
  "version": "6.0.3",
>>>>>>> cc953049
  "type": "commonjs",
  "license": "MIT",
  "homepage": "https://github.com/Lit-Protocol/js-sdk",
  "repository": {
    "type": "git",
    "url": "https://github.com/LIT-Protocol/js-sdk"
  },
  "keywords": [
    "library"
  ],
  "bugs": {
    "url": "https://github.com/LIT-Protocol/js-sdk/issues"
  },
  "publishConfig": {
    "access": "public",
    "directory": "../../dist/packages/lit-auth-client"
  },
  "browser": {
    "crypto": false,
    "stream": false
  },
  "tags": [
    "vanilla"
  ],
  "peerDependencies": {
    "@simplewebauthn/browser": "^7.2.0",
    "@simplewebauthn/typescript-types": "^7.0.0"
  },
  "main": "./dist/src/index.js",
  "typings": "./dist/src/index.d.ts"
}<|MERGE_RESOLUTION|>--- conflicted
+++ resolved
@@ -1,10 +1,6 @@
 {
   "name": "@lit-protocol/lit-auth-client",
-<<<<<<< HEAD
   "version": "6.0.2-wrapped-keys.beta.1",
-=======
-  "version": "6.0.3",
->>>>>>> cc953049
   "type": "commonjs",
   "license": "MIT",
   "homepage": "https://github.com/Lit-Protocol/js-sdk",
