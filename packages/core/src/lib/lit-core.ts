--- conflicted
+++ resolved
@@ -176,11 +176,7 @@
     }
 
     // -- set bootstrapUrls to match the network litNetwork unless it's set to custom
-<<<<<<< HEAD
     this._setCustomBootstrapUrls();
-=======
-    this.setCustomBootstrapUrls();
->>>>>>> 14ee81dc
 
     // -- set global variables
     globalThis.litConfig = this.config;
@@ -446,11 +442,7 @@
    *
    * @returns {Promise<void>} A promise that resolves when the listener is successfully set up.
    */
-<<<<<<< HEAD
   private _listenForNewEpoch(): void {
-=======
-  private _listenForNewEpoch() {
->>>>>>> 14ee81dc
     // Check if we've already set up the listener to avoid duplicates
     if (this._stakingContractListener) {
       // Already listening, do nothing
@@ -504,11 +496,7 @@
    * @returns { void }
    *
    */
-<<<<<<< HEAD
   private _setCustomBootstrapUrls = (): void => {
-=======
-  setCustomBootstrapUrls = (): void => {
->>>>>>> 14ee81dc
     // -- validate
     if (this.config.litNetwork === 'custom') return;
 
@@ -629,11 +617,7 @@
   }): Promise<JsonHandshakeResponse> {
     const challenge = this.getRandomHexString(64);
 
-<<<<<<< HEAD
     const handshakeResult = await this._handshakeWithNode(
-=======
-    const handshakeResult = await this.handshakeWithNode(
->>>>>>> 14ee81dc
       { url, challenge },
       requestId
     );
@@ -723,11 +707,7 @@
     coreNodeConfig: CoreNodeConfig;
   }> {
     // -- handshake with each node
-<<<<<<< HEAD
     const requestId: string = this._getRequestId();
-=======
-    const requestId: string = this.getRequestId();
->>>>>>> 14ee81dc
 
     // track connectedNodes for the new handshake operation
     const connectedNodes = new Set<string>();
@@ -900,11 +880,7 @@
    * @returns { string }
    *
    */
-<<<<<<< HEAD
   private _getRequestId(): string {
-=======
-  getRequestId() {
->>>>>>> 14ee81dc
     return Math.random().toString(16).slice(2);
   }
 
@@ -929,11 +905,7 @@
    * @returns { Promise<NodeCommandServerKeysResponse> }
    *
    */
-<<<<<<< HEAD
   private _handshakeWithNode = async (
-=======
-  handshakeWithNode = async (
->>>>>>> 14ee81dc
     params: HandshakeWithNode,
     requestId: string
   ): Promise<NodeCommandServerKeysResponse> => {
