--- conflicted
+++ resolved
@@ -347,12 +347,8 @@
    *  Removes global objects created internally
    */
   async disconnect() {
-<<<<<<< HEAD
-=======
     this.ready = false;
-    unloadModules();
-
->>>>>>> 9da619f0
+
     this._stopListeningForNewEpoch();
     this._stopNetworkPolling();
     if (globalThis.litConfig) delete globalThis.litConfig;
