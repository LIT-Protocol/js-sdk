--- conflicted
+++ resolved
@@ -21,6 +21,7 @@
   LIT_CURVE,
   LIT_CURVE_VALUES,
   LIT_ENDPOINT,
+  LIT_ERROR,
   LIT_ERROR_CODE,
   LIT_NETWORK,
   LIT_NETWORKS,
@@ -678,9 +679,6 @@
             this.config.bootstrapUrls.length
           } nodes. Please check your network connection and try again. Note that you can control this timeout with the connectTimeout config option which takes milliseconds.`;
 
-<<<<<<< HEAD
-          reject(new InitError({}, msg));
-=======
           try {
             // TODO: Kludge, replace with standard error construction
             throwError({
@@ -692,7 +690,6 @@
             logErrorWithRequestId(requestId, e);
             reject(e);
           }
->>>>>>> 17d6eb11
         }, this.config.connectTimeout);
       }),
       Promise.all(
