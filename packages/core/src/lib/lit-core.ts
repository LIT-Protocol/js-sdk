--- conflicted
+++ resolved
@@ -537,11 +537,7 @@
     // Already scheduled update for current epoch number (due to a recent epoch change)
     // Skip setting it right now, because we haven't waited long enough for nodes to propagate the new epoch
     if (!this._epochUpdateTimeout) {
-<<<<<<< HEAD
-      this.currentEpochNumber = 3;
-=======
       this.currentEpochNumber = await this._fetchCurrentEpochNumber();
->>>>>>> bcb4a08b
     }
 
     // -- handshake with each node.  Note that if we've previously initialized successfully, but this call fails,
