import { computeHDPubKey } from '@lit-protocol/crypto';
import { keccak256 } from '@ethersproject/keccak256';
import { toUtf8Bytes } from '@ethersproject/strings';
import {
  canonicalAccessControlConditionFormatter,
  canonicalEVMContractConditionFormatter,
  canonicalSolRpcConditionFormatter,
  canonicalUnifiedAccessControlConditionFormatter,
  hashAccessControlConditions,
  hashEVMContractConditions,
  hashSolRpcConditions,
  hashUnifiedAccessControlConditions,
} from '@lit-protocol/access-control-conditions';

import {
  LIT_ERROR,
  LIT_ERROR_CODE,
  LIT_NETWORKS,
  version,
  TELEM_API_URL,
  SIGTYPE,
  LitNetwork,
  StakingStates,
} from '@lit-protocol/constants';

import {
  isBrowser,
  log,
  mostCommonString,
  throwError,
} from '@lit-protocol/misc';
import {
  AuthMethod,
  AuthSig,
  CustomNetwork,
  FormattedMultipleAccs,
  HandshakeWithNodes,
  JsonExecutionRequest,
  JsonHandshakeResponse,
  JsonPkpSignRequest,
  KV,
  LitNodeClientConfig,
  MultipleAccessControlConditions,
  NodeClientErrorV0,
  NodeClientErrorV1,
  NodeCommandServerKeysResponse,
  NodeErrorV3,
  NodePromiseResponse,
  RejectedNodePromises,
  SendNodeCommand,
  SessionSig,
  SessionSigsMap,
  SuccessNodePromises,
  SupportedJsonRequests,
} from '@lit-protocol/types';
import { ethers } from 'ethers';
import { INTERNAL_DEFAULT_CONFIG } from '@lit-protocol/constants';
<<<<<<< HEAD

=======
import { LitContracts } from '@lit-protocol/contracts-sdk';
>>>>>>> d628e04e
export class LitCore {
  config: LitNodeClientConfig;
  connectedNodes: SetConstructor | Set<any> | any;
  serverKeys: KV | any;
  ready: boolean;
  subnetPubKey: string | null;
  networkPubKey: string | null;
  networkPubKeySet: string | null;
  hdRootPubkeys: string[] | null;
  latestBlockhash: string | null;

  // ========== Constructor ==========
  constructor(args: any[LitNodeClientConfig | CustomNetwork | any]) {
    const customConfig = args;

<<<<<<< HEAD
    // -- initialize default config
    switch (args.litNetwork) {
      case 'cayenne':
        this.config = defaultLitnodeClientConfig;
        break;
      case 'internalDev':
        this.config = INTERNAL_DEFAULT_CONFIG as LitNodeClientConfig;
        break;
      default:
        this.config = defaultLitnodeClientConfig;
    }
=======
    let _defaultConfig = {
      alertWhenUnauthorized: false,
      debug: true,
      connectTimeout: 20000,
      litNetwork: '', // Default value, should be replaced
      minNodeCount: 2, // Default value, should be replaced
      bootstrapUrls: [] // Default value, should be replaced
    };
>>>>>>> d628e04e

    // Initialize default config based on litNetwork
    if (args && 'litNetwork' in args) {
      switch (args.litNetwork) {
        case LitNetwork.Cayenne:
          this.config = {
            ..._defaultConfig,
            litNetwork: LitNetwork.Cayenne,
          } as LitNodeClientConfig;
          break;
        case LitNetwork.InternalDev:
          this.config = {
            ..._defaultConfig,
            litNetwork: LitNetwork.InternalDev,
          } as LitNodeClientConfig;
          break;
        default:
          this.config = {
            ..._defaultConfig,
            ...customConfig,
          } as LitNodeClientConfig;
      }

    } else {
      this.config = { ..._defaultConfig, ...customConfig };
    }



    // -- init default properties
    this.connectedNodes = new Set();
    this.serverKeys = {};
    this.ready = false;
    this.subnetPubKey = null;
    this.networkPubKey = null;
    this.networkPubKeySet = null;
    this.hdRootPubkeys = null;
    this.latestBlockhash = null;
    // -- set bootstrapUrls to match the network litNetwork unless it's set to custom
    this.setCustomBootstrapUrls();

    // -- set global variables
    globalThis.litConfig = this.config;
  }

  // ========== Scoped Class Helpers ==========

  /**
   *
   * Set bootstrapUrls to match the network litNetwork unless it's set to custom
   *
   * @returns { void }
   *
   */
  setCustomBootstrapUrls = (): void => {
    // -- validate
    if (this.config.litNetwork === 'custom') return;

    // -- execute
    const hasNetwork: boolean = this.config.litNetwork in LIT_NETWORKS;

    if (!hasNetwork) {
      // network not found, report error
      throwError({
        message:
          'the litNetwork specified in the LitNodeClient config not found in LIT_NETWORKS',
        errorKind: LIT_ERROR.LIT_NODE_CLIENT_BAD_CONFIG_ERROR.kind,
        errorCode: LIT_ERROR.LIT_NODE_CLIENT_BAD_CONFIG_ERROR.name,
      });
      return;
    }

    this.config.bootstrapUrls = LIT_NETWORKS[this.config.litNetwork];
  };

  /**
   * Asynchronously updates the configuration settings for the LitNodeClient.
   * This function fetches the minimum node count and bootstrap URLs for the
   * specified Lit network. It validates these values and updates the client's
   * configuration accordingly. If the network is set to 'InternalDev', it
   * dynamically updates the bootstrap URLs in the configuration.
   *
   * @throws Will throw an error if the minimum node count is invalid or if
   *         the bootstrap URLs array is empty.
   * @returns {Promise<void>} A promise that resolves when the configuration is updated.
   */
  setNewConfig = async (): Promise<void> => {
    const minNodeCount = await LitContracts.getMinNodeCount(this.config.litNetwork as LitNetwork);
    const bootstrapUrls = await LitContracts.getValidators(this.config.litNetwork as LitNetwork);

    if (minNodeCount <= 0) {
      throwError({
        message: `minNodeCount is ${minNodeCount}, which is invalid. Please check your network connection and try again.`,
        errorKind: LIT_ERROR.INVALID_ARGUMENT_EXCEPTION.kind,
        errorCode: LIT_ERROR.INVALID_ARGUMENT_EXCEPTION.name,
      });
    }

    if (bootstrapUrls.length <= 0) {
      throwError({
        message: `bootstrapUrls is empty, which is invalid. Please check your network connection and try again.`,
        errorKind: LIT_ERROR.INVALID_ARGUMENT_EXCEPTION.kind,
        errorCode: LIT_ERROR.INVALID_ARGUMENT_EXCEPTION.name,
      });
    }

    // -- Update config
    // TODO TEMPORARY: only dynamically update when it's set to internalDev
    if (this.config.litNetwork === LitNetwork.InternalDev) {
      this.config.bootstrapUrls = bootstrapUrls;
    }

    this.config.minNodeCount = minNodeCount;
  }

  /**
   * Sets up a listener to detect state changes (new epochs) in the staking contract.
   * When a new epoch is detected, it triggers the `setNewConfig` function to update
   * the client's configuration based on the new state of the network. This ensures
   * that the client's configuration is always in sync with the current state of the
   * staking contract.
   *
   * @returns {Promise<void>} A promise that resolves when the listener is successfully set up.
   */
  listenForNewEpoch = async (): Promise<void> => {
    const stakingContract = await LitContracts.getStakingContract(this.config.litNetwork as LitNetwork);

    stakingContract.on("StateChanged", async (state: StakingStates) => {
      log(`New state detected: "${state}"`);

      if (state === StakingStates.Active) {
        await this.setNewConfig();
      }
    });
  };

  /**
   * Initiates the connection process for the LitNodeClient. This function performs several key steps:
   * 1. Updates the client's configuration by fetching the latest minimum node count and bootstrap URLs.
   * 2. Sets up a listener to detect new epochs in the staking contract and update the configuration accordingly.
   * 3. Performs a handshake with each node in the bootstrap URLs list, storing their public keys.
   * 4. Waits until a sufficient number of nodes are connected (based on the minimum node count) or until a timeout occurs.
   * 5. Selects the most common public keys among the connected nodes to mitigate the risk of connecting to malicious nodes.
   * 6. Marks the client as ready and makes it globally accessible if in a browser environment.
   * 7. Dispatches a 'lit-ready' event in a browser environment.
   *
   * The function returns a promise that resolves when the client is successfully connected to the required number of nodes,
   * or rejects if the connection process times out or fails to connect to enough nodes.
   *
   * @returns {Promise<any>} A promise that resolves when the client is connected and ready, or rejects with an error message if the connection fails.
   */
  connect = async (): Promise<any> => {

    await this.setNewConfig();
    await this.listenForNewEpoch();

    // -- handshake with each node
    const requestId = this.getRequestId();

    for (const url of this.config.bootstrapUrls) {
      this.handshakeWithNodes({ url }, requestId)
        .then((resp: any) => {
          this.connectedNodes.add(url);

          let keys: JsonHandshakeResponse = {
            serverPubKey: resp.serverPublicKey,
            subnetPubKey: resp.subnetPublicKey,
            networkPubKey: resp.networkPublicKey,
            networkPubKeySet: resp.networkPublicKeySet,
            hdRootPubkeys: resp.hdRootPubkeys,
            latestBlockhash: resp.latestBlockhash,
          };

          // -- validate returned keys
          if (
            keys.serverPubKey === 'ERR' ||
            keys.subnetPubKey === 'ERR' ||
            keys.networkPubKey === 'ERR' ||
            keys.networkPubKeySet === 'ERR'
          ) {
            log('Error connecting to node. Detected "ERR" in keys', url, keys);
          }

          if (!keys.latestBlockhash) {
            log('Error getting latest blockhash from the node.');
          }

          this.serverKeys[url] = keys;
        })
        .catch((e: any) => {
          log('Error connecting to node ', url, e);
        });
    }

    // -- get promise
    const promise = new Promise((resolve: any, reject: any) => {
      const startTime = Date.now();
      const interval = setInterval(() => {
        if (Object.keys(this.serverKeys).length >= this.config.minNodeCount) {
          clearInterval(interval);

          // pick the most common public keys for the subnet and network from the bunch, in case some evil node returned a bad key
          this.subnetPubKey = mostCommonString(
            Object.values(this.serverKeys).map(
              (keysFromSingleNode: any) => keysFromSingleNode.subnetPubKey
            )
          );
          this.networkPubKey = mostCommonString(
            Object.values(this.serverKeys).map(
              (keysFromSingleNode: any) => keysFromSingleNode.networkPubKey
            )
          );
          this.networkPubKeySet = mostCommonString(
            Object.values(this.serverKeys).map(
              (keysFromSingleNode: any) => keysFromSingleNode.networkPubKeySet
            )
          );
          this.hdRootPubkeys = mostCommonString(
            Object.values(this.serverKeys).map(
              (keysFromSingleNode: any) => keysFromSingleNode.hdRootPubkeys
            )
          );
          this.latestBlockhash = mostCommonString(
            Object.values(this.serverKeys).map(
              (keysFromSingleNode: any) => keysFromSingleNode.latestBlockhash
            )
          );
          this.ready = true;

          log(
            `🔥 lit is ready. "litNodeClient" variable is ready to use globally.`
          );

          // @ts-ignore
          globalThis.litNodeClient = this;

          // browser only
          if (isBrowser()) {
            document.dispatchEvent(new Event('lit-ready'));
          }

          // @ts-ignore: Expected 1 arguments, but got 0. Did you forget to include 'void' in your type argument to 'Promise'?ts(2794)
          resolve();
        } else {
          const now = Date.now();
          if (now - startTime > this.config.connectTimeout) {
            clearInterval(interval);
            const msg = `Error: Could not connect to enough nodes after timeout of ${this.config.connectTimeout
              }ms.  Could only connect to ${Object.keys(this.serverKeys).length
              } of ${this.config.minNodeCount
              } required nodes.  Please check your network connection and try again.  Note that you can control this timeout with the connectTimeout config option which takes milliseconds.`;
            log(msg);
            reject(msg);
          }
        }
      }, 500);
    });

    return promise;
  };

  /**
   *
   * Get a random request ID
   *   *
   * @returns { string }
   *
   */
  getRequestId() {
    return Math.random().toString(16).slice(2);
  }

  /**
   *
   * Handshake with Nodes
   *
   * @param { HandshakeWithNodes } params
   *
   * @returns { Promise<NodeCommandServerKeysResponse> }
   *
   */
  handshakeWithNodes = async (
    params: HandshakeWithNodes,
    requestId: string
  ): Promise<NodeCommandServerKeysResponse> => {
    // -- get properties from params
    const { url } = params;

    // -- create url with path
    const urlWithPath = `${url}/web/handshake`;

    log(`handshakeWithNodes ${urlWithPath}`);

    const data = {
      clientPublicKey: 'test',
    };

    return this.sendCommandToNode({
      url: urlWithPath,
      data,
      requestId,
    });
  };

  // ==================== SENDING COMMAND ====================
  /**
   *
   * Send a command to nodes
   *
   * @param { SendNodeCommand }
   *
   * @returns { Promise<any> }
   *
   */
  sendCommandToNode = async ({
    url,
    data,
    requestId,
  }: SendNodeCommand): Promise<any> => {
    log(`sendCommandToNode with url ${url} and data`, data);

    const req: RequestInit = {
      method: 'POST',
      headers: {
        'Content-Type': 'application/json',
        'X-Lit-SDK-Version': version,
        'X-Lit-SDK-Type': 'Typescript',
        'X-Request-Id': 'lit_' + requestId,
      },
      body: JSON.stringify(data),
    };

    return fetch(url, req)
      .then(async (response) => {
        const isJson = response.headers
          .get('content-type')
          ?.includes('application/json');

        const data = isJson ? await response.json() : null;

        if (!response.ok) {
          // get error message from body or default to response status
          const error = data || response.status;
          return Promise.reject(error);
        }

        return data;
      })
      .catch((error: NodeErrorV3) => {
        console.error(
          `Something went wrong, internal id for request: lit_${requestId}. Please provide this identifier with any support requests. ${error?.message || error?.details
            ? `Error is ${error.message} - ${error.details}`
            : ''
          }`
        );
        return Promise.reject(error);
      });
  };

  /**
   *
   * Get and gather node promises
   *
   * @param { any } callback
   *
   * @returns { Array<Promise<any>> }
   *
   */
  getNodePromises = (callback: Function): Array<Promise<any>> => {
    const nodePromises = [];

    for (const url of this.connectedNodes) {
      nodePromises.push(callback(url));
    }

    return nodePromises;
  };

  /**
   *
   * Get either auth sig or session auth sig
   *
   */
  getSessionOrAuthSig = ({
    authSig,
    sessionSigs,
    url,
    mustHave = true,
  }: {
    authSig?: AuthSig;
    sessionSigs?: SessionSigsMap;
    url: string;
    mustHave?: boolean;
  }): AuthSig | SessionSig => {
    if (!authSig && !sessionSigs) {
      if (mustHave) {
        throwError({
          message: `You must pass either authSig, or sessionSigs`,
          errorKind: LIT_ERROR.INVALID_ARGUMENT_EXCEPTION.kind,
          errorCode: LIT_ERROR.INVALID_ARGUMENT_EXCEPTION.name,
        });
      } else {
        log(`authSig or sessionSigs not found. This may be using authMethod`);
      }
    }

    if (sessionSigs) {
      const sigToPassToNode = sessionSigs[url];

      if (!sigToPassToNode) {
        throwError({
          message: `You passed sessionSigs but we could not find session sig for node ${url}`,
          errorKind: LIT_ERROR.INVALID_ARGUMENT_EXCEPTION.kind,
          errorCode: LIT_ERROR.INVALID_ARGUMENT_EXCEPTION.name,
        });
      }

      return sigToPassToNode;
    }

    return authSig!;
  };

  /**
   *
   * Get hash of access control conditions
   *
   * @param { MultipleAccessControlConditions } params
   *
   * @returns { Promise<ArrayBuffer | undefined> }
   *
   */
  getHashedAccessControlConditions = async (
    params: MultipleAccessControlConditions
  ): Promise<ArrayBuffer | undefined> => {
    let hashOfConditions: ArrayBuffer;

    // ========== Prepare Params ==========
    const {
      accessControlConditions,
      evmContractConditions,
      solRpcConditions,
      unifiedAccessControlConditions,
    } = params;

    // ========== Hash ==========
    if (accessControlConditions) {
      hashOfConditions = await hashAccessControlConditions(
        accessControlConditions
      );
    } else if (evmContractConditions) {
      hashOfConditions = await hashEVMContractConditions(evmContractConditions);
    } else if (solRpcConditions) {
      hashOfConditions = await hashSolRpcConditions(solRpcConditions);
    } else if (unifiedAccessControlConditions) {
      hashOfConditions = await hashUnifiedAccessControlConditions(
        unifiedAccessControlConditions
      );
    } else {
      return;
    }

    // ========== Result ==========
    return hashOfConditions;
  };

  /**
   * Handle node promises
   *
   * @param { Array<Promise<any>> } nodePromises
   *
   * @returns { Promise<SuccessNodePromises<T> | RejectedNodePromises> }
   *
   */
  handleNodePromises = async <T>(
    nodePromises: Array<Promise<T>>,
    minNodeCount?: number
  ): Promise<SuccessNodePromises<T> | RejectedNodePromises> => {
    // -- prepare
    const responses = await Promise.allSettled(nodePromises);
    const minNodes = minNodeCount ?? this.config.minNodeCount;

    // -- get fulfilled responses
    const successes: Array<NodePromiseResponse> = responses.filter(
      (r: any) => r.status === 'fulfilled'
    );

    // -- case: success (when success responses are more than minNodeCount)
    if (successes.length >= minNodes) {
      const successPromises: SuccessNodePromises<T> = {
        success: true,
        values: successes.map((r: any) => r.value),
      };

      return successPromises;
    }

    // -- case: if we're here, then we did not succeed.  time to handle and report errors.

    // -- get "rejected" responses
    const rejected = responses.filter((r: any) => r.status === 'rejected');

    const mostCommonError = JSON.parse(
      mostCommonString(
        rejected.map((r: NodePromiseResponse) => JSON.stringify(r.reason))
      )
    );

    log(`most common error: ${JSON.stringify(mostCommonError)}`);

    const rejectedPromises: RejectedNodePromises = {
      success: false,
      error: mostCommonError,
    };

    return rejectedPromises;
  };

  /**
   *
   * Throw node error
   *
   * @param { RejectedNodePromises } res
   *
   * @returns { void }
   *
   */
  _throwNodeError = (res: RejectedNodePromises): void => {
    if (res.error && res.error.errorCode) {
      if (
        (res.error.errorCode === LIT_ERROR_CODE.NODE_NOT_AUTHORIZED ||
          res.error.errorCode === 'not_authorized') &&
        this.config.alertWhenUnauthorized
      ) {
        log(
          '[Alert originally] You are not authorized to access to this content'
        );
      }

      throwError({
        ...res.error,
        message:
          res.error.message ||
          'You are not authorized to access to this content',
        errorCode: res.error.errorCode!,
      } as NodeClientErrorV0 | NodeClientErrorV1);
    } else {
      throwError({
        message: `There was an error getting the signing shares from the nodes`,
        error: LIT_ERROR.UNKNOWN_ERROR,
      });
    }
  };

  /**
   *
   * Get different formats of access control conditions, eg. evm, sol, unified etc.
   *
   * @param { SupportedJsonRequests } params
   *
   * @returns { FormattedMultipleAccs }
   *
   */
  getFormattedAccessControlConditions = (
    params: SupportedJsonRequests
  ): FormattedMultipleAccs => {
    // -- prepare params
    const {
      accessControlConditions,
      evmContractConditions,
      solRpcConditions,
      unifiedAccessControlConditions,
    } = params;

    // -- execute
    let formattedAccessControlConditions;
    let formattedEVMContractConditions;
    let formattedSolRpcConditions;
    let formattedUnifiedAccessControlConditions;
    let error = false;

    if (accessControlConditions) {
      formattedAccessControlConditions = accessControlConditions.map((c: any) =>
        canonicalAccessControlConditionFormatter(c)
      );
      log(
        'formattedAccessControlConditions',
        JSON.stringify(formattedAccessControlConditions)
      );
    } else if (evmContractConditions) {
      formattedEVMContractConditions = evmContractConditions.map((c: any) =>
        canonicalEVMContractConditionFormatter(c)
      );
      log(
        'formattedEVMContractConditions',
        JSON.stringify(formattedEVMContractConditions)
      );
    } else if (solRpcConditions) {
      formattedSolRpcConditions = solRpcConditions.map((c: any) =>
        canonicalSolRpcConditionFormatter(c)
      );
      log(
        'formattedSolRpcConditions',
        JSON.stringify(formattedSolRpcConditions)
      );
    } else if (unifiedAccessControlConditions) {
      formattedUnifiedAccessControlConditions =
        unifiedAccessControlConditions.map((c: any) =>
          canonicalUnifiedAccessControlConditionFormatter(c)
        );
      log(
        'formattedUnifiedAccessControlConditions',
        JSON.stringify(formattedUnifiedAccessControlConditions)
      );
    } else {
      error = true;
    }

    return {
      error,
      formattedAccessControlConditions,
      formattedEVMContractConditions,
      formattedSolRpcConditions,
      formattedUnifiedAccessControlConditions,
    };
  };

  /**
   * Calculates an HD public key from a given {@link keyId} the curve type or signature type will assumed to be k256 unless given
   * @param keyId
   * @param sigType
   * @returns {string} public key
   */
  computeHDPubKey = (
    keyId: string,
    sigType: SIGTYPE = SIGTYPE.EcdsaCaitSith
  ): string => {
    if (!this.hdRootPubkeys) {
      throwError({
        message: `root public keys not found, have you connected to the nodes?`,
        errorKind: LIT_ERROR.LIT_NODE_CLIENT_NOT_READY_ERROR.kind,
        errorCode: LIT_ERROR.LIT_NODE_CLIENT_NOT_READY_ERROR.code,
      });
    }
    return computeHDPubKey(this.hdRootPubkeys as string[], keyId, sigType);
  };

  /**
   * Calculates a Key Id for claiming a pkp based on a user identifier and an app identifier.
   * The key Identifier is an Auth Method Id which scopes the key uniquely to a specific application context.
   * These identifiers are specific to each auth method and will derive the public key protion of a pkp which will be persited
   * when a key is claimed.
   * | Auth Method | User ID | App ID |
   * |:------------|:--------|:-------|
   * | Google OAuth | token `sub` | token `aud` |
   * | Discord OAuth | user id | client app identifier |
   * | Stytch OTP |token `sub` | token `aud`|
   * | Lit Actions | user defined | ipfs cid |
   * *Note* Lit Action claiming uses a different schema than oter auth methods
   * isForActionContext should be set for true if using claiming through actions
   * @param userId {string} user identifier for the Key Identifier
   * @param appId {string} app identifier for the Key Identifier
   * @returns {String} public key of pkp when claimed
   */
  computeHDKeyId(
    userId: string,
    appId: string,
    isForActionContext: boolean = false
  ): string {
    if (!isForActionContext) {
      return ethers.utils.keccak256(
        ethers.utils.toUtf8Bytes(`${userId}:${appId}`)
      );
    } else {
      return ethers.utils.keccak256(
        ethers.utils.toUtf8Bytes(`${appId}:${userId}`)
      );
    }
  }
}<|MERGE_RESOLUTION|>--- conflicted
+++ resolved
@@ -55,11 +55,7 @@
 } from '@lit-protocol/types';
 import { ethers } from 'ethers';
 import { INTERNAL_DEFAULT_CONFIG } from '@lit-protocol/constants';
-<<<<<<< HEAD
-
-=======
 import { LitContracts } from '@lit-protocol/contracts-sdk';
->>>>>>> d628e04e
 export class LitCore {
   config: LitNodeClientConfig;
   connectedNodes: SetConstructor | Set<any> | any;
@@ -75,19 +71,6 @@
   constructor(args: any[LitNodeClientConfig | CustomNetwork | any]) {
     const customConfig = args;
 
-<<<<<<< HEAD
-    // -- initialize default config
-    switch (args.litNetwork) {
-      case 'cayenne':
-        this.config = defaultLitnodeClientConfig;
-        break;
-      case 'internalDev':
-        this.config = INTERNAL_DEFAULT_CONFIG as LitNodeClientConfig;
-        break;
-      default:
-        this.config = defaultLitnodeClientConfig;
-    }
-=======
     let _defaultConfig = {
       alertWhenUnauthorized: false,
       debug: true,
@@ -96,7 +79,6 @@
       minNodeCount: 2, // Default value, should be replaced
       bootstrapUrls: [] // Default value, should be replaced
     };
->>>>>>> d628e04e
 
     // Initialize default config based on litNetwork
     if (args && 'litNetwork' in args) {
