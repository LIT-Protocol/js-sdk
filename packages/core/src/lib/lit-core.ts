--- conflicted
+++ resolved
@@ -200,18 +200,12 @@
     // -- set bootstrapUrls to match the network litNetwork unless it's set to custom
     this.setCustomBootstrapUrls();
 
-<<<<<<< HEAD
-    // -- set misc global variables
-    setMiscLitConfig(this.config);
-    bootstrapLogManager('core');
-=======
     // -- set global variables
     globalThis.litConfig = this.config;
     bootstrapLogManager(
       'core',
       this.config.debug ? LogLevel.DEBUG : LogLevel.OFF
     );
->>>>>>> c9d6c0db
 
     // -- configure local storage if not present
     // LitNodeClientNodejs is a base for LitNodeClient
