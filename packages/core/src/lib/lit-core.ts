--- conflicted
+++ resolved
@@ -68,11 +68,8 @@
   NodeClientErrorV0,
   NodeClientErrorV1,
   NodeCommandServerKeysResponse,
-<<<<<<< HEAD
   NodeErrorV3,
   NodeSet,
-=======
->>>>>>> 5515e15a
   RejectedNodePromises,
   SendNodeCommand,
   SessionSigsMap,
