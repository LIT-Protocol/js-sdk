--- conflicted
+++ resolved
@@ -33,11 +33,6 @@
 } from '@lit-protocol/crypto';
 import {
   bootstrapLogManager,
-<<<<<<< HEAD
-  generateReqeustId,
-  getIpAddress,
-=======
->>>>>>> f1688488
   isBrowser,
   isNode,
   log,
