--- conflicted
+++ resolved
@@ -490,11 +490,7 @@
     if (!this.config.contractContext) {
       this.config.contractContext = await LitContracts.getContractAddresses(
         this.config.litNetwork,
-<<<<<<< HEAD
-        new ethers.providers.JsonRpcProvider(
-=======
         new ethers.providers.StaticJsonRpcProvider(
->>>>>>> 7832e6c0
           this.config.rpcUrl || RPC_URL_BY_NETWORK[this.config.litNetwork]
         )
       );
