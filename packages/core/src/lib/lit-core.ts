import { computeHDPubKey } from '@lit-protocol/crypto';
import { keccak256 } from '@ethersproject/keccak256';
import { toUtf8Bytes } from '@ethersproject/strings';
import {
  canonicalAccessControlConditionFormatter,
  canonicalEVMContractConditionFormatter,
  canonicalSolRpcConditionFormatter,
  canonicalUnifiedAccessControlConditionFormatter,
  hashAccessControlConditions,
  hashEVMContractConditions,
  hashSolRpcConditions,
  hashUnifiedAccessControlConditions,
} from '@lit-protocol/access-control-conditions';

import {
  LIT_ERROR,
  LIT_ERROR_CODE,
  LIT_NETWORKS,
  defaultLitnodeClientConfig,
  version,
  TELEM_API_URL,
  SIGTYPE,
} from '@lit-protocol/constants';

import {
  isBrowser,
  log,
  mostCommonString,
  throwError,
} from '@lit-protocol/misc';
import {
  AuthSig,
  CustomNetwork,
  FormattedMultipleAccs,
  HandshakeWithSgx,
  JsonHandshakeResponse,
  KV,
  LitNodeClientConfig,
  MultipleAccessControlConditions,
  NodeClientErrorV0,
  NodeClientErrorV1,
  NodeCommandServerKeysResponse,
  NodeErrorV3,
  NodePromiseResponse,
  RejectedNodePromises,
  SendNodeCommand,
  SessionSig,
  SessionSigsMap,
  SuccessNodePromises,
  SupportedJsonRequests,
} from '@lit-protocol/types';
import { ethers } from 'ethers';

export class LitCore {
  config: LitNodeClientConfig;
  connectedNodes: SetConstructor | Set<any> | any;
  serverKeys: KV | any;
  ready: boolean;
  subnetPubKey: string | null;
  networkPubKey: string | null;
  networkPubKeySet: string | null;
  hdRootPubkeys: string[] | null;

  // ========== Constructor ==========
  constructor(args: any[LitNodeClientConfig | CustomNetwork | any]) {
    const customConfig = args;

    // -- initialize default config
    this.config = defaultLitnodeClientConfig;

    // -- initialize default auth callback
    // this.defaultAuthCallback = args?.defaultAuthCallback;

    // -- if config params are specified, replace it
    if (customConfig) {
      this.config = { ...this.config, ...customConfig };
      // this.config = override(this.config, customConfig);
    }

    // -- init default properties
    this.connectedNodes = new Set();
    this.serverKeys = {};
    this.ready = false;
    this.subnetPubKey = null;
    this.networkPubKey = null;
    this.networkPubKeySet = null;
    this.hdRootPubkeys = null;
    // -- set bootstrapUrls to match the network litNetwork unless it's set to custom
    this.setCustomBootstrapUrls();

    // -- set global variables
    globalThis.litConfig = this.config;
  }

  // ========== Scoped Class Helpers ==========

  /**
   *
   * Set bootstrapUrls to match the network litNetwork unless it's set to custom
   *
   * @returns { void }
   *
   */
  setCustomBootstrapUrls = (): void => {
    // -- validate
    if (this.config.litNetwork === 'custom') return;

    // -- execute
    const hasNetwork: boolean = this.config.litNetwork in LIT_NETWORKS;

    if (!hasNetwork) {
      // network not found, report error
      throwError({
        message:
          'the litNetwork specified in the LitNodeClient config not found in LIT_NETWORKS',
        errorKind: LIT_ERROR.LIT_NODE_CLIENT_BAD_CONFIG_ERROR.kind,
        errorCode: LIT_ERROR.LIT_NODE_CLIENT_BAD_CONFIG_ERROR.name,
      });
      return;
    }

    this.config.bootstrapUrls = LIT_NETWORKS[this.config.litNetwork];
  };

  /**
   *
   * Connect to the LIT nodes
   *
   * @returns { Promise } A promise that resolves when the nodes are connected.
   *
   */
  connect = (): Promise<any> => {
    // -- handshake with each node
    const requestId = this.getRequestId();
    for (const url of this.config.bootstrapUrls) {
      this.handshakeWithSgx({ url }, requestId)
        .then((resp: any) => {
          this.connectedNodes.add(url);

          let keys: JsonHandshakeResponse = {
            serverPubKey: resp.serverPublicKey,
            subnetPubKey: resp.subnetPublicKey,
            networkPubKey: resp.networkPublicKey,
            networkPubKeySet: resp.networkPublicKeySet,
            hdRootPubkeys: resp.hdRootPubkeys,
          };

          // -- validate returned keys
          if (
            keys.serverPubKey === 'ERR' ||
            keys.subnetPubKey === 'ERR' ||
            keys.networkPubKey === 'ERR' ||
            keys.networkPubKeySet === 'ERR'
          ) {
            log('Error connecting to node. Detected "ERR" in keys', url, keys);
          }

          this.serverKeys[url] = keys;
        })
        .catch((e: any) => {
          log('Error connecting to node ', url, e);
        });
    }

    // -- get promise
    const promise = new Promise((resolve: any, reject: any) => {
      const startTime = Date.now();
      const interval = setInterval(() => {
        if (Object.keys(this.serverKeys).length >= this.config.minNodeCount) {
          clearInterval(interval);

          // pick the most common public keys for the subnet and network from the bunch, in case some evil node returned a bad key
          this.subnetPubKey = mostCommonString(
            Object.values(this.serverKeys).map(
              (keysFromSingleNode: any) => keysFromSingleNode.subnetPubKey
            )
          );
          this.networkPubKey = mostCommonString(
            Object.values(this.serverKeys).map(
              (keysFromSingleNode: any) => keysFromSingleNode.networkPubKey
            )
          );
          this.networkPubKeySet = mostCommonString(
            Object.values(this.serverKeys).map(
              (keysFromSingleNode: any) => keysFromSingleNode.networkPubKeySet
            )
          );
          this.hdRootPubkeys = mostCommonString(
            Object.values(this.serverKeys).map(
              (keysFromSingleNode: any) => keysFromSingleNode.hdRootPubkeys
            )
          );
          this.ready = true;

          log(
            `🔥 lit is ready. "litNodeClient" variable is ready to use globally.`
          );

          // @ts-ignore
          globalThis.litNodeClient = this;

          // browser only
          if (isBrowser()) {
            document.dispatchEvent(new Event('lit-ready'));
          }

          // @ts-ignore: Expected 1 arguments, but got 0. Did you forget to include 'void' in your type argument to 'Promise'?ts(2794)
          resolve();
        } else {
          const now = Date.now();
          if (now - startTime > this.config.connectTimeout) {
            clearInterval(interval);
            const msg = `Error: Could not connect to enough nodes after timeout of ${this.config.connectTimeout
              }ms.  Could only connect to ${Object.keys(this.serverKeys).length
              } of ${this.config.minNodeCount
              } required nodes.  Please check your network connection and try again.  Note that you can control this timeout with the connectTimeout config option which takes milliseconds.`;
            log(msg);
            reject(msg);
          }
        }
      }, 500);
    });

    return promise;
  };

  /**
   *
   * Get a random request ID
   *   *
   * @returns { string }
   *
   */
  getRequestId() {
    return Math.random().toString(16).slice(2);
  }

  /**
   *
   * Handshake with SGX
   *
   * @param { HandshakeWithSgx } params
   *
   * @returns { Promise<NodeCommandServerKeysResponse> }
   *
   */
  handshakeWithSgx = async (
    params: HandshakeWithSgx,
    requestId: string
  ): Promise<NodeCommandServerKeysResponse> => {
    // -- get properties from params
    const { url } = params;

    // -- create url with path
    const urlWithPath = `${url}/web/handshake`;

    log(`handshakeWithSgx ${urlWithPath}`);

    const data = {
      clientPublicKey: 'test',
    };

    return this.sendCommandToNode({
      url: urlWithPath,
      data,
      requestId,
    });
  };

  // ==================== SENDING COMMAND ====================
  /**
   *
   * Send a command to nodes
   *
   * @param { SendNodeCommand }
   *
   * @returns { Promise<any> }
   *
   */
  sendCommandToNode = async ({
    url,
    data,
    requestId,
  }: SendNodeCommand): Promise<any> => {
    log(`sendCommandToNode with url ${url} and data`, data);

    const req: RequestInit = {
      method: 'POST',
      headers: {
        'Content-Type': 'application/json',
        'X-Lit-SDK-Version': version,
        'X-Lit-SDK-Type': 'Typescript',
        'X-Request-Id': 'lit_' + requestId,
      },
      body: JSON.stringify(data),
    };

    return fetch(url, req)
      .then(async (response) => {
        const isJson = response.headers
          .get('content-type')
          ?.includes('application/json');

        const data = isJson ? await response.json() : null;

        if (!response.ok) {
          // get error message from body or default to response status
          const error = data || response.status;
          return Promise.reject(error);
        }

        return data;
      })
<<<<<<< HEAD
      .catch((error) => {
        console.error(
          'Something went wrong, internal id for request: ',
          'lit_' + requestId,
          'Please provide this identifier with any support requests'
        );
=======
      .catch((error: NodeErrorV3) => {
        console.error(`Something went wrong, internal id for request: lit_${requestId}. Please provide this identifier with any support requests. ${(error?.message || error?.details) ? `Error is ${error.message} - ${error.details}` : ''}`);
>>>>>>> c95dbd89
        return Promise.reject(error);
      });
  };

  /**
   *
   * Get and gather node promises
   *
   * @param { any } callback
   *
   * @returns { Array<Promise<any>> }
   *
   */
  getNodePromises = (callback: Function): Array<Promise<any>> => {
    const nodePromises = [];

    for (const url of this.connectedNodes) {
      nodePromises.push(callback(url));
    }

    return nodePromises;
  };

  /**
   *
   * Get either auth sig or session auth sig
   *
   */
  getAuthSigOrSessionAuthSig = ({
    authSig,
    sessionSigs,
    url,
  }: {
    authSig?: AuthSig;
    sessionSigs?: SessionSigsMap;
    url: string;
  }): AuthSig | SessionSig => {
    if (!authSig && !sessionSigs) {
      throwError({
        message: `You must pass either authSig or sessionSigs`,
        errorKind: LIT_ERROR.INVALID_ARGUMENT_EXCEPTION.kind,
        errorCode: LIT_ERROR.INVALID_ARGUMENT_EXCEPTION.name,
      });
      // @ts-ignore
      return;
    }

    if (sessionSigs) {
      const sigToPassToNode = sessionSigs[url];

      if (!sigToPassToNode) {
        throwError({
          message: `You passed sessionSigs but we could not find session sig for node ${url}`,
          errorKind: LIT_ERROR.INVALID_ARGUMENT_EXCEPTION.kind,
          errorCode: LIT_ERROR.INVALID_ARGUMENT_EXCEPTION.name,
        });
      }

      return sigToPassToNode;
    }

    return authSig!;
  };

  /**
   *
   * Get hash of access control conditions
   *
   * @param { MultipleAccessControlConditions } params
   *
   * @returns { Promise<ArrayBuffer | undefined> }
   *
   */
  getHashedAccessControlConditions = async (
    params: MultipleAccessControlConditions
  ): Promise<ArrayBuffer | undefined> => {
    let hashOfConditions: ArrayBuffer;

    // ========== Prepare Params ==========
    const {
      accessControlConditions,
      evmContractConditions,
      solRpcConditions,
      unifiedAccessControlConditions,
    } = params;

    // ========== Hash ==========
    if (accessControlConditions) {
      hashOfConditions = await hashAccessControlConditions(
        accessControlConditions
      );
    } else if (evmContractConditions) {
      hashOfConditions = await hashEVMContractConditions(evmContractConditions);
    } else if (solRpcConditions) {
      hashOfConditions = await hashSolRpcConditions(solRpcConditions);
    } else if (unifiedAccessControlConditions) {
      hashOfConditions = await hashUnifiedAccessControlConditions(
        unifiedAccessControlConditions
      );
    } else {
      return;
    }

    // ========== Result ==========
    return hashOfConditions;
  };

  /**
   * Handle node promises
   *
   * @param { Array<Promise<any>> } nodePromises
   *
   * @returns { Promise<SuccessNodePromises<T> | RejectedNodePromises> }
   *
   */
  handleNodePromises = async <T>(
    nodePromises: Array<Promise<T>>,
    minNodeCount?: number
  ): Promise<SuccessNodePromises<T> | RejectedNodePromises> => {
    // -- prepare
    const responses = await Promise.allSettled(nodePromises);
    const minNodes = minNodeCount ?? this.config.minNodeCount;

    // -- get fulfilled responses
    const successes: Array<NodePromiseResponse> = responses.filter(
      (r: any) => r.status === 'fulfilled'
    );

    // -- case: success (when success responses are more than minNodeCount)
    if (successes.length >= minNodes) {
      const successPromises: SuccessNodePromises<T> = {
        success: true,
        values: successes.map((r: any) => r.value),
      };

      return successPromises;
    }

    // -- case: if we're here, then we did not succeed.  time to handle and report errors.

    // -- get "rejected" responses
    const rejected = responses.filter((r: any) => r.status === 'rejected');

    const mostCommonError = JSON.parse(
      mostCommonString(
        rejected.map((r: NodePromiseResponse) => JSON.stringify(r.reason))
      )
    );

    log(`most common error: ${JSON.stringify(mostCommonError)}`);

    const rejectedPromises: RejectedNodePromises = {
      success: false,
      error: mostCommonError,
    };

    return rejectedPromises;
  };

  /**
   *
   * Throw node error
   *
   * @param { RejectedNodePromises } res
   *
   * @returns { void }
   *
   */
  _throwNodeError = (res: RejectedNodePromises): void => {
    if (res.error && res.error.errorCode) {
      if (
        (res.error.errorCode === LIT_ERROR_CODE.NODE_NOT_AUTHORIZED ||
          res.error.errorCode === 'not_authorized') &&
        this.config.alertWhenUnauthorized
      ) {
        log(
          '[Alert originally] You are not authorized to access to this content'
        );
      }

      throwError({
        ...res.error,
        message:
          res.error.message ||
          'You are not authorized to access to this content',
        errorCode: res.error.errorCode!,
      } as NodeClientErrorV0 | NodeClientErrorV1);
    } else {
      throwError({
        message: `There was an error getting the signing shares from the nodes`,
        error: LIT_ERROR.UNKNOWN_ERROR,
      });
    }
  };

  /**
   *
   * Get different formats of access control conditions, eg. evm, sol, unified etc.
   *
   * @param { SupportedJsonRequests } params
   *
   * @returns { FormattedMultipleAccs }
   *
   */
  getFormattedAccessControlConditions = (
    params: SupportedJsonRequests
  ): FormattedMultipleAccs => {
    // -- prepare params
    const {
      accessControlConditions,
      evmContractConditions,
      solRpcConditions,
      unifiedAccessControlConditions,
    } = params;

    // -- execute
    let formattedAccessControlConditions;
    let formattedEVMContractConditions;
    let formattedSolRpcConditions;
    let formattedUnifiedAccessControlConditions;
    let error = false;

    if (accessControlConditions) {
      formattedAccessControlConditions = accessControlConditions.map((c: any) =>
        canonicalAccessControlConditionFormatter(c)
      );
      log(
        'formattedAccessControlConditions',
        JSON.stringify(formattedAccessControlConditions)
      );
    } else if (evmContractConditions) {
      formattedEVMContractConditions = evmContractConditions.map((c: any) =>
        canonicalEVMContractConditionFormatter(c)
      );
      log(
        'formattedEVMContractConditions',
        JSON.stringify(formattedEVMContractConditions)
      );
    } else if (solRpcConditions) {
      formattedSolRpcConditions = solRpcConditions.map((c: any) =>
        canonicalSolRpcConditionFormatter(c)
      );
      log(
        'formattedSolRpcConditions',
        JSON.stringify(formattedSolRpcConditions)
      );
    } else if (unifiedAccessControlConditions) {
      formattedUnifiedAccessControlConditions =
        unifiedAccessControlConditions.map((c: any) =>
          canonicalUnifiedAccessControlConditionFormatter(c)
        );
      log(
        'formattedUnifiedAccessControlConditions',
        JSON.stringify(formattedUnifiedAccessControlConditions)
      );
    } else {
      error = true;
    }

    return {
      error,
      formattedAccessControlConditions,
      formattedEVMContractConditions,
      formattedSolRpcConditions,
      formattedUnifiedAccessControlConditions,
    };
  };

  /**
   * Calculates an HD public key from a given {@link keyId} the curve type or signature type will assumed to be k256 unless given
   * @param keyId
   * @param sigType
   * @returns {string} public key
   */
  computeHDPubKey = (
    keyId: string,
    sigType: SIGTYPE = SIGTYPE.EcdsaCaitSith
  ): string => {
    if (!this.hdRootPubkeys) {
      throwError({
        message: `root public keys not found, have you connected to the nodes?`,
        errorKind: LIT_ERROR.LIT_NODE_CLIENT_NOT_READY_ERROR.kind,
        errorCode: LIT_ERROR.LIT_NODE_CLIENT_NOT_READY_ERROR.code,
      });
    }
    return computeHDPubKey(this.hdRootPubkeys as string[], keyId, sigType);
  };

  /**
   * Calculates a Key Id for claiming a pkp based on a user identifier and an app identifier.
   * The key Identifier is an Auth Method Id which scopes the key uniquely to a specific application context.
   * These identifiers are specific to each auth method and will derive the public key protion of a pkp which will be persited
   * when a key is claimed.
   * | Auth Method | User ID | App ID |
   * |:------------|:--------|:-------|
   * | Google OAuth | token `sub` | token `aud` |
   * | Discord OAuth | user id | client app identifier |
   * | Stytch OTP |token `sub` | token `aud`|
   * | Lit Actions | user defined | ipfs cid |
   * @param userId {string} user identifier for the Key Identifier
   * @param appId {string} app identifier for the Key Identifier
   * @returns {String} public key of pkp when claimed
   */
  computeHDKeyId(userId: string, appId: string): string {
    return ethers.utils.keccak256(
      ethers.utils.toUtf8Bytes(`${userId}:${appId}`)
    );
  }
}<|MERGE_RESOLUTION|>--- conflicted
+++ resolved
@@ -311,17 +311,8 @@
 
         return data;
       })
-<<<<<<< HEAD
-      .catch((error) => {
-        console.error(
-          'Something went wrong, internal id for request: ',
-          'lit_' + requestId,
-          'Please provide this identifier with any support requests'
-        );
-=======
       .catch((error: NodeErrorV3) => {
         console.error(`Something went wrong, internal id for request: lit_${requestId}. Please provide this identifier with any support requests. ${(error?.message || error?.details) ? `Error is ${error.message} - ${error.details}` : ''}`);
->>>>>>> c95dbd89
         return Promise.reject(error);
       });
   };
