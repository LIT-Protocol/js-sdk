import { ethers } from 'ethers';

import {
  canonicalAccessControlConditionFormatter,
  canonicalEVMContractConditionFormatter,
  canonicalSolRpcConditionFormatter,
  canonicalUnifiedAccessControlConditionFormatter,
  hashAccessControlConditions,
  hashEVMContractConditions,
  hashSolRpcConditions,
  hashUnifiedAccessControlConditions,
  validateAccessControlConditionsSchema,
  validateEVMContractConditionsSchema,
  validateSolRpcConditionsSchema,
  validateUnifiedAccessControlConditionsSchema,
} from '@lit-protocol/access-control-conditions';
import {
  CENTRALISATION_BY_NETWORK,
  HTTP,
  HTTPS,
  LIT_CURVE,
  LIT_CURVE_VALUES,
  LIT_ENDPOINT,
  LIT_ERROR,
  LIT_ERROR_CODE,
  LIT_NETWORK,
  LIT_NETWORKS,
  RPC_URL_BY_NETWORK,
  STAKING_STATES,
  STAKING_STATES_VALUES,
  version,
  InitError,
  InvalidParamType,
  NodeError,
  UnknownError,
  InvalidArgumentException,
  LitNodeClientBadConfigError,
  InvalidEthBlockhash,
  LitNodeClientNotReadyError,
  InvalidNodeAttestation,
} from '@lit-protocol/constants';
import { LitContracts } from '@lit-protocol/contracts-sdk';
<<<<<<< HEAD
import { checkSevSnpAttestation, computeHDPubKey } from '@lit-protocol/crypto';
=======
import {
  checkSevSnpAttestation,
  computeHDPubKey,
  loadModules,
  unloadModules,
} from '@lit-protocol/crypto';
import { LogLevel } from '@lit-protocol/logger';
>>>>>>> 39cf924c
import {
  bootstrapLogManager,
  isBrowser,
  isNode,
  log,
  logError,
  logErrorWithRequestId,
  logWithRequestId,
  mostCommonString,
  sendRequest,
  setMiscLitConfig,
} from '@lit-protocol/misc';
import {
  AuthSig,
  BlockHashErrorResponse,
  CustomNetwork,
  EpochInfo,
  EthBlockhashInfo,
  FormattedMultipleAccs,
  HandshakeWithNode,
  JsonHandshakeResponse,
  LitNodeClientConfig,
  MultipleAccessControlConditions,
  NodeClientErrorV0,
  NodeClientErrorV1,
  NodeCommandServerKeysResponse,
  NodeErrorV3,
  RejectedNodePromises,
  SendNodeCommand,
  SessionSigsMap,
  SuccessNodePromises,
  SupportedJsonRequests,
} from '@lit-protocol/types';

import { composeLitUrl } from './endpoint-version';

// eslint-disable-next-line @typescript-eslint/no-explicit-any
type Listener = (...args: any[]) => void;

interface CoreNodeConfig {
  subnetPubKey: string;
  networkPubKey: string;
  networkPubKeySet: string;
  hdRootPubkeys: string[];
  latestBlockhash: string;
  lastBlockHashRetrieved: number;
}

interface EpochCache {
  currentNumber: null | number;
  startTime: null | number;
}

export type LitNodeClientConfigWithDefaults = Required<
  Pick<
    LitNodeClientConfig,
    | 'alertWhenUnauthorized'
    | 'debug'
    | 'connectTimeout'
    | 'checkNodeAttestation'
    | 'litNetwork'
    | 'minNodeCount'
  >
> &
  Partial<
    Pick<LitNodeClientConfig, 'storageProvider' | 'contractContext' | 'rpcUrl'>
  > & {
    bootstrapUrls: string[];
  } & {
    nodeProtocol?: typeof HTTP | typeof HTTPS | null;
  };

// On epoch change, we wait this many seconds for the nodes to update to the new epoch before using the new epoch #
const EPOCH_PROPAGATION_DELAY = 45_000;
// This interval is responsible for keeping latest block hash up to date
const BLOCKHASH_SYNC_INTERVAL = 30_000;

// Intentionally not including datil-dev here per discussion with Howard
const NETWORKS_REQUIRING_SEV: string[] = [
  LIT_NETWORK.DatilTest,
  LIT_NETWORK.Datil,
];

/**
 * Lowest latency, highest score & privacy enabled listed on https://chainlist.org/
 */
const FALLBACK_RPC_URLS = [
  'https://ethereum-rpc.publicnode.com',
  'https://eth.llamarpc.com',
  'https://eth.drpc.org',
  'https://eth.llamarpc.com',
];

export class LitCore {
  config: LitNodeClientConfigWithDefaults = {
    alertWhenUnauthorized: false,
    debug: true,
    connectTimeout: 20000,
    checkNodeAttestation: false,
    litNetwork: LIT_NETWORK.Custom,
    minNodeCount: 2, // Default value, should be replaced
    bootstrapUrls: [], // Default value, should be replaced
    nodeProtocol: null,
  };
  connectedNodes = new Set<string>();
  serverKeys: Record<string, JsonHandshakeResponse> = {};
  ready: boolean = false;
  subnetPubKey: string | null = null;
  networkPubKey: string | null = null;
  networkPubKeySet: string | null = null;
  hdRootPubkeys: string[] | null = null;
  latestBlockhash: string | null = null;
  lastBlockHashRetrieved: number | null = null;
  private _networkSyncInterval: ReturnType<typeof setInterval> | null = null;
  private _stakingContract: ethers.Contract | null = null;
  private _stakingContractListener: null | Listener = null;
  private _connectingPromise: null | Promise<void> = null;
  private _epochCache: EpochCache = {
    currentNumber: null,
    startTime: null,
  };
  private _blockHashUrl =
    'https://block-indexer.litgateway.com/get_most_recent_valid_block';

  // ========== Constructor ==========
  constructor(config: LitNodeClientConfig | CustomNetwork) {
    if (!(config.litNetwork in LIT_NETWORKS)) {
      const validNetworks = Object.keys(LIT_NETWORKS).join(', ');
      throw new InvalidParamType(
        {},
        'Unsupported network has been provided please use a "litNetwork" option which is supported (%s)',
        validNetworks
      );
    }

    // Initialize default config based on litNetwork
    switch (config?.litNetwork) {
      // Official networks; default value for `checkNodeAttestation` according to network provided.
      case LIT_NETWORK.DatilDev:
        this.config = {
          ...this.config,
          checkNodeAttestation: NETWORKS_REQUIRING_SEV.includes(
            config?.litNetwork
          ),
          ...config,
        };
        break;
      default:
        // `custom`; no opinion about checkNodeAttestation
        this.config = {
          ...this.config,
          ...config,
        };
    }

    // -- set bootstrapUrls to match the network litNetwork unless it's set to custom
    this.setCustomBootstrapUrls();

    // -- set global variables
    setMiscLitConfig(this.config);
    bootstrapLogManager(
      'core',
      this.config.debug ? LogLevel.DEBUG : LogLevel.OFF
    );

    // -- configure local storage if not present
    // LitNodeClientNodejs is a base for LitNodeClient
    // First check for if our runtime is node
    // If the user sets a new storage provider we respect it over our default storage
    // If the user sets a new file path, we respect it over the default path.
    if (this.config.storageProvider?.provider) {
      log(
        'localstorage api not found, injecting persistence instance found in config'
      );
      // using Object defineProperty in order to set a property previously defined as readonly.
      // if the user wants to override the storage option explicitly we override.
      Object.defineProperty(globalThis, 'localStorage', {
        value: this.config.storageProvider?.provider,
      });
    } else if (
      isNode() &&
      !globalThis.localStorage &&
      !this.config.storageProvider?.provider
    ) {
      log(
        'Looks like you are running in NodeJS and did not provide a storage provider, your sessions will not be cached'
      );
    }
  }

  // ========== Logger utilities ==========
  getLogsForRequestId = (id: string): string[] => {
    return globalThis.logManager.getLogsForId(id);
  };

  getRequestIds = (): Set<string> => {
    return globalThis.logManager.LoggerIds;
  };

  /**
   * Retrieves the validator data including staking contract, epoch, minNodeCount, and bootstrapUrls.
   * @returns An object containing the validator data.
   * @throws Error if minNodeCount is not provided, is less than or equal to 0, or if bootstrapUrls are not available.
   */
  private async _getValidatorData(): Promise<{
    stakingContract: ethers.Contract;
    epochInfo: EpochInfo;
    minNodeCount: number;
    bootstrapUrls: string[];
  }> {
    const { stakingContract, epochInfo, minNodeCount, bootstrapUrls } =
      await LitContracts.getConnectionInfo({
        litNetwork: this.config.litNetwork,
        networkContext: this.config.contractContext,
        rpcUrl: this.config.rpcUrl,
        nodeProtocol: this.config.nodeProtocol,
      });

    // Validate minNodeCount
    if (!minNodeCount) {
      throw new InvalidArgumentException(
        {},
        `minNodeCount is %s, which is invalid. Please check your network connection and try again.`,
        minNodeCount
      );
    }

    // Validate bootstrapUrls
    if (!Array.isArray(bootstrapUrls) || bootstrapUrls.length <= 0) {
      throw new InitError(
        {},
        `Failed to get bootstrapUrls for network %s`,
        this.config.litNetwork
      );
    }

    log('[_getValidatorData] epochInfo: ', epochInfo);
    log('[_getValidatorData] minNodeCount: ', minNodeCount);
    log('[_getValidatorData] Bootstrap urls: ', bootstrapUrls);
    log('[_getValidatorData] stakingContract: ', stakingContract.address);

    return {
      stakingContract,
      epochInfo,
      minNodeCount,
      bootstrapUrls,
    };
  }

  // ========== Scoped Class Helpers ==========
  private async _handleStakingContractStateChange(
    state: STAKING_STATES_VALUES
  ) {
    log(`New state detected: "${state}"`);

    const validatorData = await this._getValidatorData();

    if (state === STAKING_STATES.Active) {
      // We always want to track the most recent epoch number on _all_ networks

      this._epochState = await this._fetchCurrentEpochState(
        validatorData.epochInfo
      );

      if (CENTRALISATION_BY_NETWORK[this.config.litNetwork] !== 'centralised') {
        // We don't need to handle node urls changing on centralised networks, since their validator sets are static
        try {
          log(
            'State found to be new validator set locked, checking validator set'
          );
          const existingNodeUrls: string[] = [...this.config.bootstrapUrls];

          const delta: string[] = validatorData.bootstrapUrls.filter((item) =>
            existingNodeUrls.includes(item)
          );
          // if the sets differ we reconnect.
          if (delta.length > 1) {
            // check if the node sets are non-matching and re-connect if they do not.
            /*
                TODO: This covers *most* cases where a node may come in or out of the active
                set which we will need to re attest to the execution environments.
                However, the sdk currently does not know if there is an active network operation pending.
                Such that the state when the request was sent will now mutate when the response is sent back.
                The sdk should be able to understand its current execution environment and wait on an active
                network request to the previous epoch's node set before changing over.
              */
            log(
              'Active validator sets changed, new validators ',
              delta,
              'starting node connection'
            );
          }

          await this.connect();
        } catch (err: unknown) {
          // FIXME: We should emit an error event so that consumers know that we are de-synced and can connect() again
          // But for now, our every-30-second network sync will fix things in at most 30s from now.
          // this.ready = false; Should we assume core is invalid if we encountered errors refreshing from an epoch change?
          const { message = '' } = err as
            | Error
            | NodeClientErrorV0
            | NodeClientErrorV1;
          logError(
            'Error while attempting to reconnect to nodes after epoch transition:',
            message
          );
        }
      }
    }
  }

  /**
   * Sets up a listener to detect state changes (new epochs) in the staking contract.
   * When a new epoch is detected, it triggers the `setNewConfig` function to update
   * the client's configuration based on the new state of the network. This ensures
   * that the client's configuration is always in sync with the current state of the
   * staking contract.
   *
   * @returns {Promise<void>} A promise that resolves when the listener is successfully set up.
   */
  private _listenForNewEpoch() {
    // Check if we've already set up the listener to avoid duplicates
    if (this._stakingContractListener) {
      // Already listening, do nothing
      return;
    }

    if (this._stakingContract) {
      log(
        'listening for state change on staking contract: ',
        this._stakingContract.address
      );

      // Stash a function instance, because its identity must be consistent for '.off()' usage to work later
      this._stakingContractListener = (state: STAKING_STATES_VALUES) => {
        // Intentionally not return or await; Listeners are _not async_
        this._handleStakingContractStateChange(state);
      };
      this._stakingContract.on('StateChanged', this._stakingContractListener);
    }
  }

  /**
   *  Stops internal listeners/polling that refresh network state and watch for epoch changes.
   *  Removes global objects created internally
   */
  async disconnect() {
    this.ready = false;

    this._stopListeningForNewEpoch();
    // this._stopNetworkPolling();
    setMiscLitConfig(undefined);
  }

  // _stopNetworkPolling() {
  //   if (this._networkSyncInterval) {
  //     clearInterval(this._networkSyncInterval);
  //     this._networkSyncInterval = null;
  //   }
  // }
  _stopListeningForNewEpoch() {
    if (this._stakingContract && this._stakingContractListener) {
      this._stakingContract.off('StateChanged', this._stakingContractListener);
      this._stakingContractListener = null;
    }
  }

  /**
   *
   * Set bootstrapUrls to match the network litNetwork unless it's set to custom
   *
   * @returns { void }
   *
   */
  setCustomBootstrapUrls = (): void => {
    // -- validate
    if (this.config.litNetwork === LIT_NETWORK.Custom) return;

    // -- execute
    const hasNetwork: boolean = this.config.litNetwork in LIT_NETWORKS;

    if (!hasNetwork) {
      // network not found, report error
      throw new LitNodeClientBadConfigError(
        {},
        'the litNetwork specified in the LitNodeClient config not found in LIT_NETWORKS'
      );
    }

    this.config.bootstrapUrls = LIT_NETWORKS[this.config.litNetwork];
  };

  /**
   * Return the latest blockhash from the nodes
   * @returns { Promise<string> } latest blockhash
   */
  getLatestBlockhash = async (): Promise<string> => {
    await this._syncBlockhash();
    if (!this.latestBlockhash) {
      throw new InvalidEthBlockhash(
        {},
        `latestBlockhash is not available. Received: "%s"`,
        this.latestBlockhash
      );
    }

    return this.latestBlockhash;
  };

  /**
   *
   * Connect to the LIT nodes
   *
   * @returns { Promise } A promise that resolves when the nodes are connected.
   *
   */
  async connect(): Promise<void> {
    // Ensure that multiple closely timed calls to `connect()` don't result in concurrent connect() operations being run
    if (this._connectingPromise) {
      return this._connectingPromise;
    }

    this._connectingPromise = this._connect();

    await this._connectingPromise.finally(() => {
      this._connectingPromise = null;
    });
  }

  private async _connect() {
    // Ensure an ill-timed epoch change event doesn't trigger concurrent config changes while we're already doing that
    this._stopListeningForNewEpoch();
    // Ensure we don't fire an existing network sync poll handler while we're in the midst of connecting anyway
    // this._stopNetworkPolling();

    // Initialize a contractContext if we were not given one; this allows interaction against the staking contract
    // to be handled locally from then on
    if (!this.config.contractContext) {
      this.config.contractContext = await LitContracts.getContractAddresses(
        this.config.litNetwork,
        new ethers.providers.StaticJsonRpcProvider({
          url: this.config.rpcUrl || RPC_URL_BY_NETWORK[this.config.litNetwork],
          skipFetchSetup: true,
        })
      );
    } else if (
      !this.config.contractContext.Staking &&
      !this.config.contractContext.resolverAddress
    ) {
      throw new InitError(
        {
          info: {
            contractContext: this.config.contractContext,
            litNetwork: this.config.litNetwork,
            rpcUrl: this.config.rpcUrl,
          },
        },
        'The provided contractContext was missing the "Staking" contract'
      );
    }

    if (this.config.contractContext) {
      const logAddresses = Object.entries(this.config.contractContext).reduce(
        (output, [key, val]) => {
          // @ts-expect-error since the object hash returned by `getContractAddresses` is `any`, we have no types here
          output[key] = val.address;
          return output;
        },
        {}
      );
      if (this.config.litNetwork === LIT_NETWORK.Custom) {
        log('using custom contracts: ', logAddresses);
      }
    }

    // Re-use staking contract instance from previous connect() executions that succeeded to improve performance
    // noinspection ES6MissingAwait - intentionally not `awaiting` so we can run this in parallel below
    const validatorData = await this._getValidatorData();

    this._stakingContract = validatorData.stakingContract;
    this.config.minNodeCount = validatorData.minNodeCount;
    this.config.bootstrapUrls = validatorData.bootstrapUrls;

    this._epochState = await this._fetchCurrentEpochState(
      validatorData.epochInfo
    );

    // -- handshake with each node.  Note that if we've previously initialized successfully, but this call fails,
    // core will remain useable but with the existing set of `connectedNodes` and `serverKeys`.
    const { connectedNodes, serverKeys, coreNodeConfig } =
      await this._runHandshakeWithBootstrapUrls();
    Object.assign(this, { ...coreNodeConfig, connectedNodes, serverKeys });

    // this._scheduleNetworkSync();
    this._listenForNewEpoch();

    this.ready = true;

    log(`🔥 lit is ready. "litNodeClient" variable is ready to use globally.`);
    log('current network config', {
      networkPubkey: this.networkPubKey,
      networkPubKeySet: this.networkPubKeySet,
      hdRootPubkeys: this.hdRootPubkeys,
      subnetPubkey: this.subnetPubKey,
      latestBlockhash: this.latestBlockhash,
    });

    // browser only
    if (isBrowser()) {
      document.dispatchEvent(new Event('lit-ready'));
    }
  }

  private async _handshakeAndVerifyNodeAttestation({
    url,
    requestId,
  }: {
    url: string;
    requestId: string;
  }): Promise<JsonHandshakeResponse> {
    const challenge = this.getRandomHexString(64);

    const handshakeResult = await this.handshakeWithNode(
      { url, challenge },
      requestId
    );

    const keys: JsonHandshakeResponse = {
      serverPubKey: handshakeResult.serverPublicKey,
      subnetPubKey: handshakeResult.subnetPublicKey,
      networkPubKey: handshakeResult.networkPublicKey,
      networkPubKeySet: handshakeResult.networkPublicKeySet,
      hdRootPubkeys: handshakeResult.hdRootPubkeys,
      latestBlockhash: handshakeResult.latestBlockhash,
    };

    // Nodes that have just bootstrapped will not have negotiated their keys, yet
    // They will return ERR for those values until they reach consensus

    // Note that if node attestation checks are disabled or checkSevSnpAttestation() succeeds, we will still track the
    // node, even though its keys may be "ERR".
    // Should we really track servers with ERR as keys?
    if (
      keys.serverPubKey === 'ERR' ||
      keys.subnetPubKey === 'ERR' ||
      keys.networkPubKey === 'ERR' ||
      keys.networkPubKeySet === 'ERR'
    ) {
      logErrorWithRequestId(
        requestId,
        'Error connecting to node. Detected "ERR" in keys',
        url,
        keys
      );
    }

    log(`Handshake with ${url} returned keys: `, keys);
    if (!keys.latestBlockhash) {
      logErrorWithRequestId(
        requestId,
        `Error getting latest blockhash from the node ${url}.`
      );
    }

    // We force SEV checks on some networks even if the caller attempts to construct the client with them disabled
    if (
      this.config.checkNodeAttestation ||
      NETWORKS_REQUIRING_SEV.includes(this.config.litNetwork)
    ) {
      const attestation = handshakeResult.attestation;

      if (!attestation) {
        throw new InvalidNodeAttestation(
          {},
          `Missing attestation in handshake response from %s`,
          url
        );
      }

      // actually verify the attestation by checking the signature against AMD certs
      log('Checking attestation against amd certs...');

      try {
        // ensure we won't try to use a node with an invalid attestation response
        await checkSevSnpAttestation(attestation, challenge, url);
        log(`Lit Node Attestation verified for ${url}`);
        // eslint-disable-next-line @typescript-eslint/no-explicit-any
      } catch (e: any) {
        throw new InvalidNodeAttestation(
          {
            cause: e,
          },
          `Lit Node Attestation failed verification for %s - %s`,
          url,
          e.message
        );
      }
    } else if (this.config.litNetwork === LIT_NETWORK.Custom) {
      log(
        `Node attestation SEV verification is disabled. You must explicitly set "checkNodeAttestation" to true when using 'custom' network`
      );
    }

    return keys;
  }

  /** Handshakes with all nodes that are in `bootstrapUrls`
   * @private
   *
   * @returns {Promise<{connectedNodes: Set<string>, serverKeys: {}}>} Returns a set of the urls of nodes that we
   * successfully connected to, an object containing their returned keys, and our 'core' config (most common values for
   * critical values)
   */
  private async _runHandshakeWithBootstrapUrls(): Promise<{
    connectedNodes: Set<string>;
    serverKeys: Record<string, JsonHandshakeResponse>;
    coreNodeConfig: CoreNodeConfig;
  }> {
    // -- handshake with each node
    const requestId: string = this._getNewRequestId();

    // track connectedNodes for the new handshake operation
    const connectedNodes = new Set<string>();
    const serverKeys: Record<string, JsonHandshakeResponse> = {};

    let timeoutHandle: ReturnType<typeof setTimeout>;
    await Promise.race([
      new Promise((_resolve, reject) => {
        timeoutHandle = setTimeout(() => {
          const msg = `Error: Could not handshake with nodes after timeout of ${
            this.config.connectTimeout
          }ms. Could only connect to ${Object.keys(serverKeys).length} of ${
            this.config.bootstrapUrls.length
          } nodes. Please check your network connection and try again. Note that you can control this timeout with the connectTimeout config option which takes milliseconds.`;

          try {
            throw new InitError({}, msg);
          } catch (e) {
            logErrorWithRequestId(requestId, e);
            reject(e);
          }
        }, this.config.connectTimeout);
      }),
      Promise.all(
        this.config.bootstrapUrls.map(async (url) => {
          serverKeys[url] = await this._handshakeAndVerifyNodeAttestation({
            url,
            requestId,
          });
          connectedNodes.add(url);
        })
      ).finally(() => {
        clearTimeout(timeoutHandle);
      }),
    ]);

    const coreNodeConfig = this._getCoreNodeConfigFromHandshakeResults({
      serverKeys,
      requestId,
    });

    return { connectedNodes, serverKeys, coreNodeConfig };
  }

  private _getCoreNodeConfigFromHandshakeResults({
    serverKeys,
    requestId,
  }: {
    serverKeys: Record<string, JsonHandshakeResponse>;
    requestId: string;
  }): CoreNodeConfig {
    const latestBlockhash = mostCommonString(
      Object.values(serverKeys).map(
        (keysFromSingleNode) => keysFromSingleNode.latestBlockhash
      )
    );

    if (!latestBlockhash) {
      logErrorWithRequestId(
        requestId,
        'Error getting latest blockhash from the nodes.'
      );

      throw new InvalidEthBlockhash(
        {
          info: {
            requestId,
          },
        },
        `latestBlockhash is not available. Received: "%s"`,
        latestBlockhash
      );
    }

    // pick the most common public keys for the subnet and network from the bunch, in case some evil node returned a bad key
    return {
      subnetPubKey: mostCommonString(
        Object.values(serverKeys).map(
          (keysFromSingleNode) => keysFromSingleNode.subnetPubKey
        )
      )!,
      networkPubKey: mostCommonString(
        Object.values(serverKeys).map(
          (keysFromSingleNode) => keysFromSingleNode.networkPubKey
        )
      )!,
      networkPubKeySet: mostCommonString(
        Object.values(serverKeys).map(
          (keysFromSingleNode) => keysFromSingleNode.networkPubKeySet
        )
      )!,
      hdRootPubkeys: mostCommonString(
        Object.values(serverKeys).map(
          (keysFromSingleNode) => keysFromSingleNode.hdRootPubkeys
        )
      )!,
      latestBlockhash,
      lastBlockHashRetrieved: Date.now(),
    };
  }

  private _getProviderWithFallback =
    async (): Promise<ethers.providers.JsonRpcProvider | null> => {
      for (const url of FALLBACK_RPC_URLS) {
        try {
          const provider = new ethers.providers.JsonRpcProvider({
            url: url,

            // https://docs.ethers.org/v5/api/utils/web/#ConnectionInfo
            timeout: 60000,
          });
          await provider.getBlockNumber(); // Simple check to see if the provider is working
          return provider;
        } catch (error) {
          logError(`RPC URL failed: ${url}`);
        }
      }
      return null;
    };

  /**
   * Fetches the latest block hash and log any errors that are returned
   * @returns void
   */
  private async _syncBlockhash() {
    const currentTime = Date.now();
    const blockHashValidityDuration = BLOCKHASH_SYNC_INTERVAL;

    if (
      this.latestBlockhash &&
      this.lastBlockHashRetrieved &&
      currentTime - this.lastBlockHashRetrieved < blockHashValidityDuration
    ) {
      log('Blockhash is still valid. No need to sync.');
      return;
    }

    log(
      'Syncing state for new blockhash ',
      'current blockhash: ',
      this.latestBlockhash
    );

    return fetch(this._blockHashUrl)
      .then(async (resp: Response) => {
        const blockHashBody: EthBlockhashInfo = await resp.json();
        this.latestBlockhash = blockHashBody.blockhash;
        this.lastBlockHashRetrieved = Date.now();
        log('Done syncing state new blockhash: ', this.latestBlockhash);

        // If the blockhash retrieval failed, throw an error to trigger fallback in catch block
        if (!this.latestBlockhash) {
          throw new Error(
            `Error getting latest blockhash. Received: "${this.latestBlockhash}"`
          );
        }
      })
      .catch(async (err: BlockHashErrorResponse | Error) => {
        logError(
          'Error while attempting to fetch new latestBlockhash:',
          err instanceof Error ? err.message : err.messages,
          'Reason: ',
          err instanceof Error ? err : err.reason
        );

        log(
          'Attempting to fetch blockhash manually using ethers with fallback RPC URLs...'
        );
        const provider = await this._getProviderWithFallback();

        if (!provider) {
          logError(
            'All fallback RPC URLs failed. Unable to retrieve blockhash.'
          );
          return;
        }

        try {
          const latestBlock = await provider.getBlock('latest');
          this.latestBlockhash = latestBlock.hash;
          this.lastBlockHashRetrieved = Date.now();
          log(
            'Successfully retrieved blockhash manually: ',
            this.latestBlockhash
          );
        } catch (ethersError) {
          logError('Failed to manually retrieve blockhash using ethers');
        }
      });
  }

  /** Currently, we perform a full sync every 30s, including handshaking with every node
   * However, we also have a state change listener that watches for staking contract state change events, which
   * _should_ be the only time that we need to perform handshakes with every node.
   *
   * However, the current block hash does need to be updated regularly, and we currently update it only when we
   * handshake with every node.
   *
   * We can remove this network sync code entirely if we refactor our code to fetch latest blockhash on-demand.
   * @private
   */
  // private _scheduleNetworkSync() {
  //   if (this._networkSyncInterval) {
  //     clearInterval(this._networkSyncInterval);
  //   }

  //   this._networkSyncInterval = setInterval(async () => {
  //     if (
  //       !this.lastBlockHashRetrieved ||
  //       Date.now() - this.lastBlockHashRetrieved >= BLOCKHASH_SYNC_INTERVAL
  //     ) {
  //       await this._syncBlockhash();
  //     }
  //   }, BLOCKHASH_SYNC_INTERVAL);
  // }

  /**
   *
   * Get a new random request ID
   *
   * @returns { string }
   *
   */
  protected _getNewRequestId(): string {
    return Math.random().toString(16).slice(2);
  }

  /**
   *
   * Get a random hex string for use as an attestation challenge
   *
   * @returns { string }
   */

  getRandomHexString(size: number) {
    return [...Array(size)]
      .map(() => Math.floor(Math.random() * 16).toString(16))
      .join('');
  }

  /**
   * Handshake with Node
   *
   * @param { HandshakeWithNode } params
   * @param { string } requestId
   * @returns { Promise<NodeCommandServerKeysResponse> }
   *
   */
  handshakeWithNode = async (
    params: HandshakeWithNode,
    requestId: string
  ): Promise<NodeCommandServerKeysResponse> => {
    // -- get properties from params
    const { url } = params;

    // -- create url with path
    const urlWithPath = composeLitUrl({
      url,
      endpoint: LIT_ENDPOINT.HANDSHAKE,
    });

    log(`handshakeWithNode ${urlWithPath}`);

    const data = {
      clientPublicKey: 'test',
      challenge: params.challenge,
    };

    return await this.sendCommandToNode({
      url: urlWithPath,
      data,
      requestId,
    });
  };

  private async _fetchCurrentEpochState(
    epochInfo?: EpochInfo
  ): Promise<Pick<EpochCache, 'startTime' | 'currentNumber'>> {
    if (!this._stakingContract) {
      throw new InitError(
        {},
        'Unable to fetch current epoch number; no staking contract configured. Did you forget to `connect()`?'
      );
    }

    if (!epochInfo) {
      log(
        'epochinfo not found. Not a problem, fetching current epoch state from staking contract'
      );
      try {
        const validatorData = await this._getValidatorData();
        epochInfo = validatorData.epochInfo;
      } catch (error) {
        throw new UnknownError(
          {},
          '[_fetchCurrentEpochNumber] Error getting current epoch number: %s',
          error
        );
      }
    }

    // when we transition to the new epoch, we don't store the start time.  but we
    // set the endTime to the current timestamp + epochLength.
    // by reversing this and subtracting epochLength from the endTime, we get the start time
    const startTime = epochInfo.endTime - epochInfo.epochLength;

    return {
      currentNumber: epochInfo.number,
      startTime,
    };
  }

  get currentEpochNumber(): number | null {
    // if the epoch started less than 15s ago (aka EPOCH_PROPAGATION_DELAY), use the previous epoch number
    // this gives the nodes time to sync with the chain and see the new epoch before we try to use it
    if (
      this._epochCache.currentNumber &&
      this._epochCache.startTime &&
      Math.floor(Date.now() / 1000) <
        this._epochCache.startTime +
          Math.floor(EPOCH_PROPAGATION_DELAY / 1000) &&
      this._epochCache.currentNumber >= 3 // FIXME: Why this check?
    ) {
      return this._epochCache.currentNumber - 1;
    }
    return this._epochCache.currentNumber;
  }

  private set _epochState({
    currentNumber,
    startTime,
  }: Pick<EpochCache, 'startTime' | 'currentNumber'>) {
    this._epochCache.currentNumber = currentNumber;
    this._epochCache.startTime = startTime;
  }

  // ==================== SENDING COMMAND ====================
  /**
   *
   * Send a command to nodes
   *
   * @param { SendNodeCommand }
   *
   * @returns { Promise<any> }
   *
   */
  sendCommandToNode = async ({
    url,
    data,
    requestId,
  }: // eslint-disable-next-line @typescript-eslint/no-explicit-any
  SendNodeCommand): Promise<any> => {
    // FIXME: Replace <any> usage with explicit, strongly typed handlers
    data = { ...data, epoch: this.currentEpochNumber };

    // If there is a `sessionSigs' object in the params remove before sending the request;
    // this line has been added as a catch all to prevent sending with the request
    if (data.sessionSigs) {
      delete data.sessionSigs;
    }

    logWithRequestId(
      requestId,
      `sendCommandToNode with url ${url} and data`,
      data
    );

    const req: RequestInit = {
      method: 'POST',
      headers: {
        'Content-Type': 'application/json',
        Accept: 'application/json',
        'X-Lit-SDK-Version': version,
        'X-Lit-SDK-Type': 'Typescript',
        'X-Request-Id': 'lit_' + requestId,
      },
      body: JSON.stringify(data),
    };

    return sendRequest(url, req, requestId);
  };

  /**
   *
   * Get and gather node promises
   *
   * @param { any } callback
   *
   * @returns { Array<Promise<any>> }
   *
   */
  getNodePromises = (
    // eslint-disable-next-line @typescript-eslint/no-explicit-any
    callback: (url: string) => Promise<any>
    // eslint-disable-next-line @typescript-eslint/no-explicit-any
  ): Promise<any>[] => {
    // FIXME: Replace <any> usage with explicit, strongly typed handlers

    const nodePromises = [];

    for (const url of this.connectedNodes) {
      nodePromises.push(callback(url));
    }

    return nodePromises;
  };

  getRandomNodePromise(
    // eslint-disable-next-line @typescript-eslint/no-explicit-any
    callback: (url: string) => Promise<any>
    // eslint-disable-next-line @typescript-eslint/no-explicit-any
  ): Promise<any>[] {
    const randomNodeIndex = Math.floor(
      Math.random() * this.connectedNodes.size
    );

    const nodeUrlsArr = Array.from(this.connectedNodes);
    return [callback(nodeUrlsArr[randomNodeIndex])];
  }
  /**
   * Retrieves the session signature for a given URL from the sessionSigs map.
   * Throws an error if sessionSigs is not provided or if the session signature for the URL is not found.
   *
   * @param sessionSigs - The session signatures map.
   * @param url - The URL for which to retrieve the session signature.
   * @returns The session signature for the given URL.
   * @throws An error if sessionSigs is not provided or if the session signature for the URL is not found.
   */
  getSessionSigByUrl = ({
    sessionSigs,
    url,
  }: {
    sessionSigs: SessionSigsMap;
    url: string;
  }): AuthSig => {
    if (!sessionSigs) {
      throw new InvalidArgumentException(
        {},
        'You must pass in sessionSigs. Received: %s',
        sessionSigs
      );
    }

    const sigToPassToNode = sessionSigs[url];

    if (!sessionSigs[url]) {
      throw new InvalidArgumentException(
        {},
        'You passed sessionSigs but we could not find session sig for node %s',
        url
      );
    }

    return sigToPassToNode;
  };

  validateAccessControlConditionsSchema = async (
    params: MultipleAccessControlConditions
  ): Promise<boolean> => {
    // ========== Prepare Params ==========
    const {
      accessControlConditions,
      evmContractConditions,
      solRpcConditions,
      unifiedAccessControlConditions,
    } = params;

    if (accessControlConditions) {
      await validateAccessControlConditionsSchema(accessControlConditions);
    } else if (evmContractConditions) {
      await validateEVMContractConditionsSchema(evmContractConditions);
    } else if (solRpcConditions) {
      await validateSolRpcConditionsSchema(solRpcConditions);
    } else if (unifiedAccessControlConditions) {
      await validateUnifiedAccessControlConditionsSchema(
        unifiedAccessControlConditions
      );
    }

    return true;
  };

  /**
   *
   * Get hash of access control conditions
   *
   * @param { MultipleAccessControlConditions } params
   *
   * @returns { Promise<ArrayBuffer | undefined> }
   *
   */
  getHashedAccessControlConditions = async (
    params: MultipleAccessControlConditions
  ): Promise<ArrayBuffer | undefined> => {
    let hashOfConditions: ArrayBuffer;

    // ========== Prepare Params ==========
    const {
      accessControlConditions,
      evmContractConditions,
      solRpcConditions,
      unifiedAccessControlConditions,
    } = params;

    // ========== Hash ==========
    if (accessControlConditions) {
      hashOfConditions = await hashAccessControlConditions(
        accessControlConditions
      );
    } else if (evmContractConditions) {
      hashOfConditions = await hashEVMContractConditions(evmContractConditions);
    } else if (solRpcConditions) {
      hashOfConditions = await hashSolRpcConditions(solRpcConditions);
    } else if (unifiedAccessControlConditions) {
      hashOfConditions = await hashUnifiedAccessControlConditions(
        unifiedAccessControlConditions
      );
    } else {
      return;
    }

    // ========== Result ==========
    return hashOfConditions;
  };

  /**
   * Handle node promises
   *
   * @param { Array<Promise<any>> } nodePromises
   *
   * @param { string } requestId requestId to be logged in case of error
   * @param { number } minNodeCount number of nodes we need valid results from in order to resolve
   * @returns { Promise<SuccessNodePromises<T> | RejectedNodePromises> }
   */
  handleNodePromises = async <T>(
    nodePromises: Promise<T>[],
    requestId: string,
    minNodeCount: number
  ): Promise<SuccessNodePromises<T> | RejectedNodePromises> => {
    async function waitForNSuccessesWithErrors<T>(
      promises: Promise<T>[],
      n: number
      // eslint-disable-next-line @typescript-eslint/no-explicit-any
    ): Promise<{ successes: T[]; errors: any[] }> {
      let responses = 0;
      const successes: T[] = [];
      // eslint-disable-next-line @typescript-eslint/no-explicit-any
      const errors: any[] = [];

      return new Promise((resolve) => {
        promises.forEach((promise) => {
          promise
            .then((result) => {
              successes.push(result);
              if (successes.length >= n) {
                // If we've got enough successful responses to continue, resolve immediately even if some are pending
                resolve({ successes, errors });
              }
            })
            .catch((error) => {
              errors.push(error);
            })
            .finally(() => {
              responses++;
              if (responses === promises.length) {
                // In case the total number of successful responses is less than n,
                // resolve what we have when all promises are settled.
                resolve({ successes, errors });
              }
            });
        });
      });
    }

    // -- wait until we've received n responses
    const { successes, errors } = await waitForNSuccessesWithErrors(
      nodePromises,
      minNodeCount
    );

    // console.log(`successes: ${JSON.stringify(successes, null, 2)}`)
    // console.log(`errors: ${JSON.stringify(errors, null, 2)}`)

    // -- case: success (when success responses are more than minNodeCount)
    if (successes.length >= minNodeCount) {
      return {
        success: true,
        values: successes,
      };
    }

    // TODO Likely a good use case for MultiError
    // -- case: if we're here, then we did not succeed.  time to handle and report errors.
    const mostCommonError = JSON.parse(
      // eslint-disable-next-line @typescript-eslint/no-explicit-any
      mostCommonString(errors.map((r: any) => JSON.stringify(r)))!
    );

    logErrorWithRequestId(
      requestId || '',
      `most common error: ${JSON.stringify(mostCommonError)}`
    );

    return {
      success: false,
      error: mostCommonError,
    };
  };

  /**
   * Throw node error
   *
   * @param { RejectedNodePromises } res
   * @param { string } requestId
   *
   * @returns { never }
   *
   */
  _throwNodeError = (res: RejectedNodePromises, requestId: string): never => {
    if (res.error) {
      if (
        ((res.error.errorCode &&
          res.error.errorCode === LIT_ERROR_CODE.NODE_NOT_AUTHORIZED) ||
          res.error.errorCode === 'not_authorized') &&
        this.config.alertWhenUnauthorized
      ) {
        log('You are not authorized to access this content');
      }

      throw new NodeError(
        {
          info: {
            requestId,
            errorCode: res.error.errorCode,
            message: res.error.message,
          },
          cause: res.error,
        },
        'There was an error getting the signing shares from the nodes. Response from the nodes: %s',
        JSON.stringify(res)
      );
    } else {
      throw new UnknownError(
        {
          info: {
            requestId,
          },
        },
        `There was an error getting the signing shares from the nodes. Response from the nodes: %s`,
        JSON.stringify(res)
      );
    }
  };

  /**
   *
   * Get different formats of access control conditions, eg. evm, sol, unified etc.
   *
   * @param { SupportedJsonRequests } params
   *
   * @returns { FormattedMultipleAccs }
   *
   */
  getFormattedAccessControlConditions = (
    params: SupportedJsonRequests
  ): FormattedMultipleAccs => {
    // -- prepare params
    const {
      accessControlConditions,
      evmContractConditions,
      solRpcConditions,
      unifiedAccessControlConditions,
    } = params;

    // -- execute
    let formattedAccessControlConditions;
    let formattedEVMContractConditions;
    let formattedSolRpcConditions;
    let formattedUnifiedAccessControlConditions;
    let error = false;

    if (accessControlConditions) {
      formattedAccessControlConditions = accessControlConditions.map((c) =>
        canonicalAccessControlConditionFormatter(c)
      );
      log(
        'formattedAccessControlConditions',
        JSON.stringify(formattedAccessControlConditions)
      );
    } else if (evmContractConditions) {
      formattedEVMContractConditions = evmContractConditions.map((c) =>
        canonicalEVMContractConditionFormatter(c)
      );
      log(
        'formattedEVMContractConditions',
        JSON.stringify(formattedEVMContractConditions)
      );
    } else if (solRpcConditions) {
      // FIXME: ConditionItem is too narrow, or `solRpcConditions` is too wide
      // eslint-disable-next-line @typescript-eslint/no-explicit-any
      formattedSolRpcConditions = solRpcConditions.map((c: any) =>
        canonicalSolRpcConditionFormatter(c)
      );
      log(
        'formattedSolRpcConditions',
        JSON.stringify(formattedSolRpcConditions)
      );
    } else if (unifiedAccessControlConditions) {
      formattedUnifiedAccessControlConditions =
        unifiedAccessControlConditions.map((c) =>
          canonicalUnifiedAccessControlConditionFormatter(c)
        );
      log(
        'formattedUnifiedAccessControlConditions',
        JSON.stringify(formattedUnifiedAccessControlConditions)
      );
    } else {
      error = true;
    }

    return {
      error,
      formattedAccessControlConditions,
      formattedEVMContractConditions,
      formattedSolRpcConditions,
      formattedUnifiedAccessControlConditions,
    };
  };

  /**
   * Calculates an HD public key from a given keyId
   * The curve type or signature type is assumed to be k256 unless provided
   * @param keyId
   * @param {LIT_CURVE_VALUES} sigType
   * @returns {string} public key
   */
  computeHDPubKey = async (
    keyId: string,
    sigType: LIT_CURVE_VALUES = LIT_CURVE.EcdsaCaitSith
  ): Promise<string> => {
    if (!this.hdRootPubkeys) {
      logError('root public keys not found, have you connected to the nodes?');
      throw new LitNodeClientNotReadyError(
        {},
        'root public keys not found, have you connected to the nodes?'
      );
    }
    return await computeHDPubKey(
      this.hdRootPubkeys as string[],
      keyId,
      sigType
    );
  };

  /**
   * Calculates a Key Id for claiming a pkp based on a user identifier and an app identifier.
   * The key Identifier is an Auth Method Id which scopes the key uniquely to a specific application context.
   * These identifiers are specific to each auth method and will derive the public key portion of a pkp which will be persisted
   * when a key is claimed.
   * | Auth Method | User ID | App ID |
   * |:------------|:--------|:-------|
   * | Google OAuth | token `sub` | token `aud` |
   * | Discord OAuth | user id | client app identifier |
   * | Stytch OTP |token `sub` | token `aud`|
   * | Lit Actions | user defined | ipfs cid |
   * *Note* Lit Action claiming uses a different schema than other auth methods
   *
   * @param {string} userId user identifier for the Key Identifier
   * @param {string} appId app identifier for the Key Identifier
   * @param {boolean} isForActionContext should be set for true if using claiming through actions
   *
   * @returns {string} public key of pkp when claimed
   */
  computeHDKeyId(
    userId: string,
    appId: string,
    isForActionContext: boolean = false
  ): string {
    if (!isForActionContext) {
      return ethers.utils.keccak256(
        ethers.utils.toUtf8Bytes(`${userId}:${appId}`)
      );
    } else {
      return ethers.utils.keccak256(
        ethers.utils.toUtf8Bytes(`${appId}:${userId}`)
      );
    }
  }
}<|MERGE_RESOLUTION|>--- conflicted
+++ resolved
@@ -40,17 +40,7 @@
   InvalidNodeAttestation,
 } from '@lit-protocol/constants';
 import { LitContracts } from '@lit-protocol/contracts-sdk';
-<<<<<<< HEAD
 import { checkSevSnpAttestation, computeHDPubKey } from '@lit-protocol/crypto';
-=======
-import {
-  checkSevSnpAttestation,
-  computeHDPubKey,
-  loadModules,
-  unloadModules,
-} from '@lit-protocol/crypto';
-import { LogLevel } from '@lit-protocol/logger';
->>>>>>> 39cf924c
 import {
   bootstrapLogManager,
   isBrowser,
