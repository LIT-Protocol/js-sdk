--- conflicted
+++ resolved
@@ -469,7 +469,6 @@
   };
 
   /**
-<<<<<<< HEAD
    * returns the latest block hash.
    * will call refresh if the block hash is expired
    * @returns {Promise<string>} latest block hash from `handhsake` with the lit network.
@@ -482,8 +481,6 @@
 
   /**
    *
-=======
->>>>>>> a71e70c1
    * Connect to the LIT nodes
    *
    * @returns { Promise } A promise that resolves when the nodes are connected.
