--- conflicted
+++ resolved
@@ -293,15 +293,8 @@
     log('[_getValidatorData] epochInfo: ', epochInfo);
     log('[_getValidatorData] minNodeCount: ', minNodeCount);
     log('[_getValidatorData] Bootstrap urls: ', bootstrapUrls);
-<<<<<<< HEAD
-    log(
-      '[_getValidatorData] Staking contract address: ',
-      stakingContract.address
-    );
-=======
     log('[_getValidatorData] stakingContract: ', stakingContract.address);
 
->>>>>>> de2ce15c
     return {
       stakingContract,
       epochInfo,
