import { ethers } from 'ethers';

import {
  CENTRALISATION_BY_NETWORK,
  HTTP,
  HTTPS,
  InitError,
  InvalidArgumentException,
  InvalidEthBlockhash,
  InvalidNodeAttestation,
  InvalidParamType,
  LIT_CURVE,
  LIT_CURVE_VALUES,
  LIT_ENDPOINT,
  LIT_ERROR_CODE,
  LIT_NETWORK,
  LIT_NETWORKS,
  LitNodeClientNotReadyError,
  LOG_LEVEL,
  NetworkError,
  NodeError,
  RPC_URL_BY_NETWORK,
  STAKING_STATES,
  STAKING_STATES_VALUES,
  UnknownError,
<<<<<<< HEAD
  InvalidArgumentException,
  LitNodeClientBadConfigError,
  InvalidEthBlockhash,
  LitNodeClientNotReadyError,
  InvalidNodeAttestation,
  LogLevel,
  LitEcdsaVariantType,
=======
  version,
>>>>>>> 63ac695e
} from '@lit-protocol/constants';
import { LitContracts } from '@lit-protocol/contracts-sdk';
import { checkSevSnpAttestation, computeHDPubKey } from '@lit-protocol/crypto';
import {
  bootstrapLogManager,
  isBrowser,
  isNode,
  log,
  logError,
  logErrorWithRequestId,
  logWithRequestId,
  mostCommonString,
  sendRequest,
  setMiscLitConfig,
} from '@lit-protocol/misc';
import {
  AuthSig,
  BlockHashErrorResponse,
  CustomNetwork,
  EpochInfo,
  EthBlockhashInfo,
  JsonHandshakeResponse,
  LitNodeClientConfig,
  NodeSet,
  RejectedNodePromises,
  SessionSigsMap,
  SuccessNodePromises,
} from '@lit-protocol/types';

import { composeLitUrl } from './endpoint-version';
import {
  CoreNodeConfig,
  EpochCache,
  HandshakeWithNode,
  Listener,
  NodeCommandServerKeysResponse,
  providerTest,
  SendNodeCommand,
} from './types';

// ==================== CONSTANTS ====================
const MINIMUM_THRESHOLD = 3;

/**
 * This number is primarily used for local testing. When running nodes locally,
 * epoch 1 is the first epoch and does not contain any peers, we need to
 * wait for the DKG process to complete.
 */
const EPOCH_READY_FOR_LOCAL_DEV = 3;

// On epoch change, we wait this many seconds for the nodes to update to the new epoch before using the new epoch #
const EPOCH_PROPAGATION_DELAY = 45_000;
// This interval is responsible for keeping latest block hash up to date
const BLOCKHASH_SYNC_INTERVAL = 30_000;
// When fetching the blockhash from a provider (not lit), we use a 5 minutes old block to ensure the nodes centralized indexer has it
const BLOCKHASH_COUNT_PROVIDER_DELAY = -30; // 30 blocks ago. Eth block are mined every 12s. 30 blocks is 6 minutes, indexer/nodes must have it by now

// Intentionally not including datil-dev here per discussion with Howard
const NETWORKS_REQUIRING_SEV: string[] = [
  // LIT_NETWORK.NagaTest, // CHANGE: We need to add this
  // LIT_NETWORK.Naga, // CHANGE: We need to add this
];

/**
 * Lowest latency, highest score & privacy enabled listed on https://chainlist.org/
 */
const FALLBACK_RPC_URLS = [
  'https://ethereum-rpc.publicnode.com',
  'https://eth.llamarpc.com',
  'https://eth.drpc.org',
  'https://eth.llamarpc.com',
];
// ==================================================

export type LitNodeClientConfigWithDefaults = Required<
  Pick<
    LitNodeClientConfig,
    | 'alertWhenUnauthorized'
    | 'debug'
    | 'connectTimeout'
    | 'checkNodeAttestation'
    | 'litNetwork'
    | 'minNodeCount'
  >
> &
  Partial<
    Pick<LitNodeClientConfig, 'storageProvider' | 'contractContext' | 'rpcUrl'>
  > & {
    bootstrapUrls: string[];
  } & {
    nodeProtocol?: typeof HTTP | typeof HTTPS | null;
  };

export class LitCore {
  config: LitNodeClientConfigWithDefaults = {
    alertWhenUnauthorized: false,
    debug: true,
    connectTimeout: 20000,
    checkNodeAttestation: false,
    litNetwork: LIT_NETWORK.Custom,
    minNodeCount: 2, // Default value, should be replaced
    bootstrapUrls: [], // Default value, should be replaced
    nodeProtocol: null,
  };
  connectedNodes = new Set<string>();
  serverKeys: Record<string, JsonHandshakeResponse> = {};
  ready: boolean = false;
  subnetPubKey: string | null = null;
  networkPubKey: string | null = null;
  networkPubKeySet: string | null = null;
  hdRootPubkeys: string[] | null = null;
  latestBlockhash: string | null = null;
  lastBlockHashRetrieved: number | null = null;
  private _stakingContract: ethers.Contract | null = null;
  private _stakingContractListener: null | Listener = null;
  private _connectingPromise: null | Promise<void> = null;
  private _epochCache: EpochCache = {
    currentNumber: null,
    startTime: null,
  };
  private _blockHashUrl =
    'https://block-indexer.litgateway.com/get_most_recent_valid_block';

  // ========== Constructor ==========
  constructor(config: LitNodeClientConfig | CustomNetwork) {
    if (!(config.litNetwork in LIT_NETWORKS)) {
      const validNetworks = Object.keys(LIT_NETWORKS).join(', ');
      throw new InvalidParamType(
        {},
        'Unsupported network has been provided please use a "litNetwork" option which is supported (%s)',
        validNetworks
      );
    }

    // Initialize default config based on litNetwork
    switch (config?.litNetwork) {
      // Official networks; default value for `checkNodeAttestation` according to network provided.
      case LIT_NETWORK.NagaDev:
        this.config = {
          ...this.config,
          checkNodeAttestation: NETWORKS_REQUIRING_SEV.includes(
            config?.litNetwork
          ),
          ...config,
        };
        break;
      default:
        // `custom`; no opinion about checkNodeAttestation
        this.config = {
          ...this.config,
          ...config,
        };
    }

    // -- set global variables
    setMiscLitConfig(this.config);
    bootstrapLogManager(
      'core',
      this.config.debug ? LOG_LEVEL.DEBUG : LOG_LEVEL.OFF
    );

    // -- configure local storage if not present
    // LitNodeClientNodejs is a base for LitNodeClient
    // First check for if our runtime is node
    // If the user sets a new storage provider we respect it over our default storage
    // If the user sets a new file path, we respect it over the default path.
    if (this.config.storageProvider?.provider) {
      log(
        'localstorage api not found, injecting persistence instance found in config'
      );
      // using Object defineProperty in order to set a property previously defined as readonly.
      // if the user wants to override the storage option explicitly we override.
      Object.defineProperty(globalThis, 'localStorage', {
        value: this.config.storageProvider?.provider,
      });
    } else if (
      isNode() &&
      !globalThis.localStorage &&
      !this.config.storageProvider?.provider
    ) {
      log(
        'Looks like you are running in NodeJS and did not provide a storage provider, your sessions will not be cached'
      );
    }
  }

  // ========== Logger utilities ==========
  getLogsForRequestId = (id: string): string[] => {
    return globalThis.logManager.getLogsForId(id);
  };

  getRequestIds = (): Set<string> => {
    return globalThis.logManager.LoggerIds;
  };

  /**
   * Retrieves the validator data including staking contract, epoch, minNodeCount, and bootstrapUrls.
   * @returns An object containing the validator data.
   * @throws Error if minNodeCount is not provided, is less than or equal to 0, or if bootstrapUrls are not available.
   */
  private async _getValidatorData(): Promise<{
    stakingContract: ethers.Contract;
    epochInfo: EpochInfo;
    minNodeCount: number;
    bootstrapUrls: string[];
    nodePrices: { url: string; prices: bigint[] }[];
  }> {
    const {
      stakingContract,
      epochInfo,
      minNodeCount,
      bootstrapUrls,
      nodePrices,
    } = await LitContracts.getConnectionInfo({
      litNetwork: this.config.litNetwork,
      networkContext: this.config.contractContext,
      rpcUrl: this.config.rpcUrl,
      nodeProtocol: this.config.nodeProtocol,
    });

    // Validate minNodeCount
    if (!minNodeCount) {
      throw new InvalidArgumentException(
        {},
        `minimum validator count is %s, which is invalid. Please check your network connection and try again.`,
        minNodeCount
      );
    }

    // Validate bootstrapUrls
    if (!Array.isArray(bootstrapUrls) || bootstrapUrls.length <= 0) {
      throw new InitError(
        {},
        `Failed to get bootstrapUrls for network %s`,
        this.config.litNetwork
      );
    }

    log('[_getValidatorData] epochInfo: ', epochInfo);
    log('[_getValidatorData] minNodeCount: ', minNodeCount);
    log('[_getValidatorData] Bootstrap urls: ', bootstrapUrls);
    log('[_getValidatorData] stakingContract: ', stakingContract.address);

    return {
      stakingContract,
      epochInfo,
      minNodeCount,
      bootstrapUrls,
      nodePrices,
    };
  }

  /**
   * See rust/lit-node/common/lit-node-testnet/src/validator.rs > threshold for more details
   */
  protected _getThreshold = (): number => {
    return Math.max(
      MINIMUM_THRESHOLD,
      Math.floor((this.connectedNodes.size * 2) / 3)
    );
  };

  private async _handleStakingContractStateChange(
    state: STAKING_STATES_VALUES
  ) {
    log(`New state detected: "${state}"`);

    const validatorData = await this._getValidatorData();

    if (state === STAKING_STATES.Active) {
      // We always want to track the most recent epoch number on _all_ networks

      this._epochState = await this._fetchCurrentEpochState(
        validatorData.epochInfo
      );

      if (CENTRALISATION_BY_NETWORK[this.config.litNetwork] !== 'centralised') {
        // We don't need to handle node urls changing on centralised networks, since their validator sets are static
        try {
          log(
            'State found to be new validator set locked, checking validator set'
          );
          const existingNodeUrls: string[] = [...this.config.bootstrapUrls];

          const delta: string[] = validatorData.bootstrapUrls.filter((item) =>
            existingNodeUrls.includes(item)
          );
          // if the sets differ we reconnect.
          if (delta.length > 1) {
            // check if the node sets are non-matching and re-connect if they do not.
            /*
                TODO: This covers *most* cases where a node may come in or out of the active
                set which we will need to re attest to the execution environments.
                However, the sdk currently does not know if there is an active network operation pending.
                Such that the state when the request was sent will now mutate when the response is sent back.
                The sdk should be able to understand its current execution environment and wait on an active
                network request to the previous epoch's node set before changing over.
              */
            log(
              'Active validator sets changed, new validators ',
              delta,
              'starting node connection'
            );
          }

          await this.connect();
        } catch (err: unknown) {
          // FIXME: We should emit an error event so that consumers know that we are de-synced and can connect() again
          // But for now, our every-30-second network sync will fix things in at most 30s from now.
          // this.ready = false; Should we assume core is invalid if we encountered errors refreshing from an epoch change?
          const { message = '' } = err as Error;
          logError(
            'Error while attempting to reconnect to nodes after epoch transition:',
            message
          );
        }
      }
    }
  }

  /**
   * Sets up a listener to detect state changes (new epochs) in the staking contract.
   * When a new epoch is detected, it triggers the `setNewConfig` function to update
   * the client's configuration based on the new state of the network. This ensures
   * that the client's configuration is always in sync with the current state of the
   * staking contract.
   */
  private _listenForNewEpoch() {
    // Check if we've already set up the listener to avoid duplicates
    if (this._stakingContractListener) {
      // Already listening, do nothing
      return;
    }

    if (this._stakingContract) {
      log(
        'listening for state change on staking contract: ',
        this._stakingContract.address
      );

      // Stash a function instance, because its identity must be consistent for '.off()' usage to work later
      this._stakingContractListener = (state: STAKING_STATES_VALUES) => {
        // Intentionally not return or await; Listeners are _not async_
        this._handleStakingContractStateChange(state);
      };
      this._stakingContract.on('StateChanged', this._stakingContractListener);
    }
  }

  /**
   * Gets the set of nodes from validator data, transforming bootstrap URLs into NodeSet objects.
   *
   * @returns {Promise<NodeSet[]>} A promise that resolves with an array of NodeSet objects.
   */
  protected _getNodeSet = (bootstrapUrls: string[]): NodeSet[] => {
    return bootstrapUrls.map((url) => {
      // remove protocol from the url as we only need ip:port
      const urlWithoutProtocol = url.replace(/(^\w+:|^)\/\//, '') as string;

      return {
        socketAddress: urlWithoutProtocol,

        // CHANGE: This is a placeholder value. Brendon said: It's not used anymore in the nodes, but leaving it as we may need it in the future.
        value: 1,
      };
    });
  };

  /**
   *  Stops internal listeners/polling that refresh network state and watch for epoch changes.
   *  Removes global objects created internally
   */
  async disconnect() {
    this.ready = false;

    this._stopListeningForNewEpoch();
    // this._stopNetworkPolling();
    setMiscLitConfig(undefined);
  }

  _stopListeningForNewEpoch() {
    if (this._stakingContract && this._stakingContractListener) {
      this._stakingContract.off('StateChanged', this._stakingContractListener);
      this._stakingContractListener = null;
    }
  }

  /**
   * Return the latest blockhash from the nodes
   * @returns { Promise<string> } latest blockhash
   */
  getLatestBlockhash = async (): Promise<string> => {
    await this._syncBlockhash();
    if (!this.latestBlockhash) {
      throw new InvalidEthBlockhash(
        {},
        `latestBlockhash is not available. Received: "%s"`,
        this.latestBlockhash
      );
    }

    return this.latestBlockhash;
  };

  /**
   *
   * Connect to the LIT nodes
   *
   * @returns { Promise } A promise that resolves when the nodes are connected.
   *
   */
  async connect(): Promise<void> {
    // Ensure that multiple closely timed calls to `connect()` don't result in concurrent connect() operations being run
    if (this._connectingPromise) {
      return this._connectingPromise;
    }

    this._connectingPromise = this._connect();

    await this._connectingPromise.finally(() => {
      this._connectingPromise = null;
    });
  }

  private async _connect() {
    // Ensure an ill-timed epoch change event doesn't trigger concurrent config changes while we're already doing that
    this._stopListeningForNewEpoch();
    // Ensure we don't fire an existing network sync poll handler while we're in the midst of connecting anyway
    // this._stopNetworkPolling();

    // Initialize a contractContext if we were not given one; this allows interaction against the staking contract
    // to be handled locally from then on
    if (!this.config.contractContext) {
      this.config.contractContext = await LitContracts.getContractAddresses(
        this.config.litNetwork,
        new ethers.providers.StaticJsonRpcProvider({
          url: this.config.rpcUrl || RPC_URL_BY_NETWORK[this.config.litNetwork],
          skipFetchSetup: true,
        })
      );
    } else if (
      !this.config.contractContext.Staking &&
      !this.config.contractContext.resolverAddress
    ) {
      throw new InitError(
        {
          info: {
            contractContext: this.config.contractContext,
            litNetwork: this.config.litNetwork,
            rpcUrl: this.config.rpcUrl,
          },
        },
        'The provided contractContext was missing the "Staking" contract'
      );
    }

    if (this.config.contractContext) {
      const logAddresses = Object.entries(this.config.contractContext).reduce(
        (output, [key, val]) => {
          // @ts-expect-error since the object hash returned by `getContractAddresses` is `any`, we have no types here
          output[key] = val.address;
          return output;
        },
        {}
      );
      if (this.config.litNetwork === LIT_NETWORK.Custom) {
        log('using custom contracts: ', logAddresses);
      }
    }

    // Re-use staking contract instance from previous connect() executions that succeeded to improve performance
    // noinspection ES6MissingAwait - intentionally not `awaiting` so we can run this in parallel below
    const validatorData = await this._getValidatorData();

    this._stakingContract = validatorData.stakingContract;
    this.config.minNodeCount = validatorData.minNodeCount;
    this.config.bootstrapUrls = validatorData.bootstrapUrls;

    this._epochState = await this._fetchCurrentEpochState(
      validatorData.epochInfo
    );

    // -- handshake with each node.  Note that if we've previously initialized successfully, but this call fails,
    // core will remain useable but with the existing set of `connectedNodes` and `serverKeys`.
    const { connectedNodes, serverKeys, coreNodeConfig } =
      await this._runHandshakeWithBootstrapUrls();
    Object.assign(this, { ...coreNodeConfig, connectedNodes, serverKeys });

    // this._scheduleNetworkSync();
    this._listenForNewEpoch();

    this.ready = true;

    log(`🔥 lit is ready. "litNodeClient" variable is ready to use globally.`);
    log('current network config', {
      networkPubkey: this.networkPubKey,
      networkPubKeySet: this.networkPubKeySet,
      hdRootPubkeys: this.hdRootPubkeys,
      subnetPubkey: this.subnetPubKey,
      latestBlockhash: this.latestBlockhash,
    });

    // browser only
    if (isBrowser()) {
      document.dispatchEvent(new Event('lit-ready'));
    }
  }

  private async _handshakeAndVerifyNodeAttestation({
    url,
    requestId,
  }: {
    url: string;
    requestId: string;
  }): Promise<JsonHandshakeResponse> {
    const challenge = this._getRandomHexString(64);

    const handshakeResult = await this._handshakeWithNode(
      { url, challenge },
      requestId
    );

    const keys: JsonHandshakeResponse = {
      serverPubKey: handshakeResult.serverPublicKey,
      subnetPubKey: handshakeResult.subnetPublicKey,
      networkPubKey: handshakeResult.networkPublicKey,
      networkPubKeySet: handshakeResult.networkPublicKeySet,
      hdRootPubkeys: handshakeResult.hdRootPubkeys,
      latestBlockhash: handshakeResult.latestBlockhash,
    };

    // Nodes that have just bootstrapped will not have negotiated their keys, yet
    // They will return ERR for those values until they reach consensus

    // Note that if node attestation checks are disabled or checkSevSnpAttestation() succeeds, we will still track the
    // node, even though its keys may be "ERR".
    // Should we really track servers with ERR as keys?
    if (
      keys.serverPubKey === 'ERR' ||
      keys.subnetPubKey === 'ERR' ||
      keys.networkPubKey === 'ERR' ||
      keys.networkPubKeySet === 'ERR'
    ) {
      logErrorWithRequestId(
        requestId,
        'Error connecting to node. Detected "ERR" in keys',
        url,
        keys
      );
    }

    log(`Handshake with ${url} returned keys: `, keys);
    if (!keys.latestBlockhash) {
      logErrorWithRequestId(
        requestId,
        `Error getting latest blockhash from the node ${url}.`
      );
    }

    // We force SEV checks on some networks even if the caller attempts to construct the client with them disabled
    if (
      this.config.checkNodeAttestation ||
      NETWORKS_REQUIRING_SEV.includes(this.config.litNetwork)
    ) {
      const attestation = handshakeResult.attestation;

      if (!attestation) {
        throw new InvalidNodeAttestation(
          {},
          `Missing attestation in handshake response from %s`,
          url
        );
      }

      // actually verify the attestation by checking the signature against AMD certs
      log('Checking attestation against amd certs...');

      try {
        // ensure we won't try to use a node with an invalid attestation response
        await checkSevSnpAttestation(attestation, challenge, url);
        log(`Lit Node Attestation verified for ${url}`);
        // eslint-disable-next-line @typescript-eslint/no-explicit-any
      } catch (e: any) {
        throw new InvalidNodeAttestation(
          {
            cause: e,
          },
          `Lit Node Attestation failed verification for %s - %s`,
          url,
          e.message
        );
      }
    } else if (this.config.litNetwork === LIT_NETWORK.Custom) {
      log(
        `Node attestation SEV verification is disabled. You must explicitly set "checkNodeAttestation" to true when using 'custom' network`
      );
    }

    return keys;
  }

  /** Handshakes with all nodes that are in `bootstrapUrls`
   * @private
   *
   * @returns {Promise<{connectedNodes: Set<string>, serverKeys: {}}>} Returns a set of the urls of nodes that we
   * successfully connected to, an object containing their returned keys, and our 'core' config (most common values for
   * critical values)
   */
  private async _runHandshakeWithBootstrapUrls(): Promise<{
    connectedNodes: Set<string>;
    serverKeys: Record<string, JsonHandshakeResponse>;
    coreNodeConfig: CoreNodeConfig;
  }> {
    // -- handshake with each node
    const requestId: string = this._getNewRequestId();

    // track connectedNodes for the new handshake operation
    const connectedNodes = new Set<string>();
    const serverKeys: Record<string, JsonHandshakeResponse> = {};

    let timeoutHandle: ReturnType<typeof setTimeout>;
    await Promise.race([
      new Promise((_resolve, reject) => {
        timeoutHandle = setTimeout(() => {
          const msg = `Error: Could not handshake with nodes after timeout of ${
            this.config.connectTimeout
          }ms. Could only connect to ${Object.keys(serverKeys).length} of ${
            this.config.bootstrapUrls.length
          } nodes. Please check your network connection and try again. Note that you can control this timeout with the connectTimeout config option which takes milliseconds.`;

          try {
            throw new InitError({}, msg);
          } catch (e) {
            logErrorWithRequestId(requestId, e);
            reject(e);
          }
        }, this.config.connectTimeout);
      }),
      Promise.all(
        this.config.bootstrapUrls.map(async (url) => {
          serverKeys[url] = await this._handshakeAndVerifyNodeAttestation({
            url,
            requestId,
          });
          connectedNodes.add(url);
        })
      ).finally(() => {
        clearTimeout(timeoutHandle);
      }),
    ]);

    const coreNodeConfig = this._getCoreNodeConfigFromHandshakeResults({
      serverKeys,
      requestId,
    });

    return { connectedNodes, serverKeys, coreNodeConfig };
  }

  private _getCoreNodeConfigFromHandshakeResults({
    serverKeys,
    requestId,
  }: {
    serverKeys: Record<string, JsonHandshakeResponse>;
    requestId: string;
  }): CoreNodeConfig {
    const latestBlockhash = mostCommonString(
      Object.values(serverKeys).map(
        (keysFromSingleNode) => keysFromSingleNode.latestBlockhash
      )
    );

    if (!latestBlockhash) {
      logErrorWithRequestId(
        requestId,
        'Error getting latest blockhash from the nodes.'
      );

      throw new InvalidEthBlockhash(
        {
          info: {
            requestId,
          },
        },
        `latestBlockhash is not available. Received: "%s"`,
        latestBlockhash
      );
    }

    // pick the most common public keys for the subnet and network from the bunch, in case some evil node returned a bad key
    return {
      subnetPubKey: mostCommonString(
        Object.values(serverKeys).map(
          (keysFromSingleNode) => keysFromSingleNode.subnetPubKey
        )
      )!,
      networkPubKey: mostCommonString(
        Object.values(serverKeys).map(
          (keysFromSingleNode) => keysFromSingleNode.networkPubKey
        )
      )!,
      networkPubKeySet: mostCommonString(
        Object.values(serverKeys).map(
          (keysFromSingleNode) => keysFromSingleNode.networkPubKeySet
        )
      )!,
      hdRootPubkeys: mostCommonString(
        Object.values(serverKeys).map(
          (keysFromSingleNode) => keysFromSingleNode.hdRootPubkeys
        )
      )!,
      latestBlockhash,
      lastBlockHashRetrieved: Date.now(),
    };
  }

  private _getProviderWithFallback = async <T>(
    providerTest: providerTest<T>
  ): Promise<{
    provider: ethers.providers.JsonRpcProvider;
    testResult: T;
  } | null> => {
    for (const url of FALLBACK_RPC_URLS) {
      try {
        const provider = new ethers.providers.JsonRpcProvider({
          url: url,

          // https://docs.ethers.org/v5/api/utils/web/#ConnectionInfo
          timeout: 60000,
        });
        const testResult = await providerTest(provider); // Check to see if the provider is working
        return {
          provider,
          testResult,
        };
      } catch (error) {
        logError(`RPC URL failed: ${url}`);
      }
    }
    return null;
  };

  /**
   * Fetches the latest block hash and log any errors that are returned
   * Nodes will accept any blockhash in the last 30 days but use the latest 10 as challenges for webauthn
   * Note: last blockhash from providers might not be propagated to the nodes yet, so we need to use a slightly older one
   * @returns void
   */
  private async _syncBlockhash() {
    const currentTime = Date.now();
    const blockHashValidityDuration = BLOCKHASH_SYNC_INTERVAL;

    if (
      this.latestBlockhash &&
      this.lastBlockHashRetrieved &&
      currentTime - this.lastBlockHashRetrieved < blockHashValidityDuration
    ) {
      log('Blockhash is still valid. No need to sync.');
      return;
    }

    log(
      'Syncing state for new blockhash ',
      'current blockhash: ',
      this.latestBlockhash
    );

    try {
      // This fetches from the lit propagation service so nodes will always have it
      const resp = await fetch(this._blockHashUrl);
      // If the blockhash retrieval failed, throw an error to trigger fallback in catch block
      if (!resp.ok) {
        throw new NetworkError(
          {
            responseResult: resp.ok,
            responseStatus: resp.status,
          },
          `Error getting latest blockhash from ${this._blockHashUrl}. Received: "${resp.status}"`
        );
      }

      const blockHashBody: EthBlockhashInfo = await resp.json();
      const { blockhash, timestamp } = blockHashBody;

      // If the blockhash retrieval does not have the required fields, throw an error to trigger fallback in catch block
      if (!blockhash || !timestamp) {
        throw new NetworkError(
          {
            responseResult: resp.ok,
            blockHashBody,
          },
          `Error getting latest blockhash from block indexer. Received: "${blockHashBody}"`
        );
      }

      this.latestBlockhash = blockHashBody.blockhash;
      this.lastBlockHashRetrieved = parseInt(timestamp) * 1000;
      log('Done syncing state new blockhash: ', this.latestBlockhash);
    } catch (error: unknown) {
      const err = error as BlockHashErrorResponse | Error;

      logError(
        'Error while attempting to fetch new latestBlockhash:',
        err instanceof Error ? err.message : err.messages,
        'Reason: ',
        err instanceof Error ? err : err.reason
      );

      log(
        'Attempting to fetch blockhash manually using ethers with fallback RPC URLs...'
      );
      const { testResult } =
        (await this._getProviderWithFallback<ethers.providers.Block>(
          // We use a previous block to avoid nodes not having received the latest block yet
          (provider) => provider.getBlock(BLOCKHASH_COUNT_PROVIDER_DELAY)
        )) || {};

      if (!testResult || !testResult.hash) {
        logError('All fallback RPC URLs failed. Unable to retrieve blockhash.');
        return;
      }

      try {
        this.latestBlockhash = testResult.hash;
        this.lastBlockHashRetrieved = testResult.timestamp;
        log(
          'Successfully retrieved blockhash manually: ',
          this.latestBlockhash
        );
      } catch (ethersError) {
        logError('Failed to manually retrieve blockhash using ethers');
      }
    }
  }

  /**
   * Get a new random request ID
   * @returns { string }
   */
  protected _getNewRequestId(): string {
    return Math.random().toString(16).slice(2);
  }

  /**
   * Get a random hex string for use as an attestation challenge
   * @returns { string }
   */
  private _getRandomHexString(size: number): string {
    return [...Array(size)]
      .map(() => Math.floor(Math.random() * 16).toString(16))
      .join('');
  }

  /**
   * Handshake with Node
   *
   * @param { HandshakeWithNode } params
   * @param { string } requestId
   * @returns { Promise<NodeCommandServerKeysResponse> }
   *
   */
  protected _handshakeWithNode = async (
    params: HandshakeWithNode,
    requestId: string
  ): Promise<NodeCommandServerKeysResponse> => {
    // -- get properties from params
    const { url } = params;

    // -- create url with path
    const urlWithPath = composeLitUrl({
      url,
      endpoint: LIT_ENDPOINT.HANDSHAKE,
    });

    log(`handshakeWithNode ${urlWithPath}`);

    const data = {
      clientPublicKey: 'test',
      challenge: params.challenge,
    };

    return await this._sendCommandToNode({
      url: urlWithPath,
      data,
      requestId,
    });
  };

  private async _fetchCurrentEpochState(
    epochInfo?: EpochInfo
  ): Promise<Pick<EpochCache, 'startTime' | 'currentNumber'>> {
    if (!this._stakingContract) {
      throw new InitError(
        {},
        'Unable to fetch current epoch number; no staking contract configured. Did you forget to `connect()`?'
      );
    }

    if (!epochInfo) {
      log(
        'epochinfo not found. Not a problem, fetching current epoch state from staking contract'
      );
      try {
        const validatorData = await this._getValidatorData();
        epochInfo = validatorData.epochInfo;
      } catch (error) {
        throw new UnknownError(
          {},
          '[_fetchCurrentEpochNumber] Error getting current epoch number: %s',
          error
        );
      }
    }

    // when we transition to the new epoch, we don't store the start time.  but we
    // set the endTime to the current timestamp + epochLength.
    // by reversing this and subtracting epochLength from the endTime, we get the start time
    const startTime = epochInfo.endTime - epochInfo.epochLength;

    return {
      currentNumber: epochInfo.number,
      startTime,
    };
  }

  get currentEpochNumber(): number | null {
    // if the epoch started less than 15s ago (aka EPOCH_PROPAGATION_DELAY), use the previous epoch number
    // this gives the nodes time to sync with the chain and see the new epoch before we try to use it
    if (
      this._epochCache.currentNumber &&
      this._epochCache.startTime &&
      Math.floor(Date.now() / 1000) <
        this._epochCache.startTime +
          Math.floor(EPOCH_PROPAGATION_DELAY / 1000) &&
      this._epochCache.currentNumber >= EPOCH_READY_FOR_LOCAL_DEV
    ) {
      return this._epochCache.currentNumber - 1;
    }
    return this._epochCache.currentNumber;
  }

  private set _epochState({
    currentNumber,
    startTime,
  }: Pick<EpochCache, 'startTime' | 'currentNumber'>) {
    this._epochCache.currentNumber = currentNumber;
    this._epochCache.startTime = startTime;
  }

  // ==================== SENDING COMMAND ====================
  /**
   *
   * Send a command to nodes
   *
   * @param { SendNodeCommand }
   *
   * @returns { Promise<any> }
   *
   */
  protected _sendCommandToNode = async ({
    url,
    data,
    requestId,
  }: // eslint-disable-next-line @typescript-eslint/no-explicit-any
  SendNodeCommand): Promise<any> => {
    // FIXME: Replace <any> usage with explicit, strongly typed handlers
    data = { ...data, epoch: this.currentEpochNumber };

    // If there is a `sessionSigs' object in the params remove before sending the request;
    // this line has been added as a catch all to prevent sending with the request
    if (data.sessionSigs) {
      delete data.sessionSigs;
    }

    logWithRequestId(
      requestId,
      `sendCommandToNode with url ${url} and data`,
      data
    );

    const req: RequestInit = {
      method: 'POST',
      headers: {
        'Content-Type': 'application/json',
        Accept: 'application/json',
        'X-Lit-SDK-Version': version,
        'X-Lit-SDK-Type': 'Typescript',
        'X-Request-Id': 'lit_' + requestId,
      },
      body: JSON.stringify(data),
    };

    return sendRequest(url, req, requestId);
  };

  /**
   * Get and gather node promises
   *
   * @param { string[] } nodeUrls URLs of nodes to get promises for
   * @param { function } callback
   *
   * @returns { Array<Promise<any>> }
   */
  protected _getNodePromises = (
    nodeUrls: string[],
    // eslint-disable-next-line @typescript-eslint/no-explicit-any
    callback: (url: string) => Promise<any>
    // eslint-disable-next-line @typescript-eslint/no-explicit-any
  ): Promise<any>[] => {
    // FIXME: Replace <any> usage with explicit, strongly typed handlers

    const nodePromises = [];

    for (const url of nodeUrls) {
      nodePromises.push(callback(url));
    }

    return nodePromises;
  };

  /**
   * Retrieves the session signature for a given URL from the sessionSigs map.
   * Throws an error if sessionSigs is not provided or if the session signature for the URL is not found.
   *
   * @param sessionSigs - The session signatures map.
   * @param url - The URL for which to retrieve the session signature.
   * @returns The session signature for the given URL.
   * @throws An error if sessionSigs is not provided or if the session signature for the URL is not found.
   */
  protected _getSessionSigByUrl = ({
    sessionSigs,
    url,
  }: {
    sessionSigs: SessionSigsMap;
    url: string;
  }): AuthSig => {
    if (!sessionSigs) {
      throw new InvalidArgumentException(
        {},
        'You must pass in sessionSigs. Received: %s',
        sessionSigs
      );
    }

    const sigToPassToNode = sessionSigs[url];

    if (!sessionSigs[url]) {
      throw new InvalidArgumentException(
        {},
        'You passed sessionSigs but we could not find session sig for node %s',
        url
      );
    }

    return sigToPassToNode;
  };

  /**
   * Handle node promises
   *
   * @param { Array<Promise<any>> } nodePromises
   *
   * @param { string } requestId requestId to be logged in case of error
   * @param { number } minNodeCount number of nodes we need valid results from in order to resolve
   * @returns { Promise<SuccessNodePromises<T> | RejectedNodePromises> }
   */
  protected _handleNodePromises = async <T>(
    nodePromises: Promise<T>[],
    requestId: string,
    minNodeCount: number
  ): Promise<SuccessNodePromises<T> | RejectedNodePromises> => {
    async function waitForNSuccessesWithErrors<T>(
      promises: Promise<T>[],
      n: number
      // eslint-disable-next-line @typescript-eslint/no-explicit-any
    ): Promise<{ successes: T[]; errors: any[] }> {
      let responses = 0;
      const successes: T[] = [];
      // eslint-disable-next-line @typescript-eslint/no-explicit-any
      const errors: any[] = [];

      return new Promise((resolve) => {
        promises.forEach((promise) => {
          promise
            .then((result) => {
              successes.push(result);
              if (successes.length >= n) {
                // If we've got enough successful responses to continue, resolve immediately even if some are pending
                resolve({ successes, errors });
              }
            })
            .catch((error) => {
              errors.push(error);
            })
            .finally(() => {
              responses++;

              if (responses === promises.length) {
                // In case the total number of successful responses is less than n,
                // resolve what we have when all promises are settled.
                resolve({ successes, errors });
              }
            });
        });
      });
    }

    // -- wait until we've received n responses
    const { successes, errors } = await waitForNSuccessesWithErrors(
      nodePromises,
      minNodeCount
    );

    // console.log(`successes: ${JSON.stringify(successes, null, 2)}`)
    // console.log(`errors: ${JSON.stringify(errors, null, 2)}`)

    // -- case: success (when success responses are more than minNodeCount)
    if (successes.length >= minNodeCount) {
      return {
        success: true,
        values: successes,
      };
    }

    if (errors.length === 0) {
      throw new UnknownError(
        {
          info: {
            requestId,
            successes,
            errors,
            minNodeCount,
            threshold: this._getThreshold(),
            numPromises: nodePromises.length,
          },
        },
        `Not enough responses from nodes, but no errors either; probably incorrect minNodeCount or threshold."`
      );
    }

    // TODO Likely a good use case for MultiError
    // -- case: if we're here, then we did not succeed.  time to handle and report errors.
    const mostCommonError = JSON.parse(
      // eslint-disable-next-line @typescript-eslint/no-explicit-any
      mostCommonString(errors.map((r: any) => JSON.stringify(r)))!
    );

    logErrorWithRequestId(
      requestId || '',
      `most common error: ${JSON.stringify(mostCommonError)}`
    );

    return {
      success: false,
      error: mostCommonError,
    };
  };

  /**
   * Throw node error
   *
   * @param { RejectedNodePromises } res
   * @param { string } requestId
   *
   * @returns { never }
   *
   */
  protected _throwNodeError = (
    res: RejectedNodePromises,
    requestId: string
  ): never => {
    if (res.error) {
      if (
        ((res.error.errorCode &&
          res.error.errorCode === LIT_ERROR_CODE.NODE_NOT_AUTHORIZED) ||
          res.error.errorCode === 'not_authorized') &&
        this.config.alertWhenUnauthorized
      ) {
        log('You are not authorized to access this content');
      }

      throw new NodeError(
        {
          info: {
            requestId,
            errorCode: res.error.errorCode,
            errorKind: res.error.errorKind,
            status: res.error.status,
          },
        },
        `There was an error getting the signing shares from the nodes: ${res.error.message}`
      );
    } else {
      throw new UnknownError(
        {
          info: {
            requestId,
          },
        },
        `There was an error getting the signing shares from the nodes`,
        JSON.stringify(res)
      );
    }
  };

  /**
   * Calculates an HD public key from a given keyId
   * The curve type or signature type is assumed to be k256 unless provided
   * @param keyId
   * @param {LitEcdsaVariantType} sigType
   * @returns {string} public key
   */
  computeHDPubKey = async (
    keyId: string,
    sigType: LitEcdsaVariantType = LIT_CURVE.EcdsaK256Sha256
  ): Promise<string> => {
    if (!this.hdRootPubkeys) {
      logError('root public keys not found, have you connected to the nodes?');
      throw new LitNodeClientNotReadyError(
        {},
        'root public keys not found, have you connected to the nodes?'
      );
    }
    return await computeHDPubKey(
      this.hdRootPubkeys as string[],
      keyId,
      sigType
    );
  };

  /**
   * Calculates a Key Id for claiming a pkp based on a user identifier and an app identifier.
   * The key Identifier is an Auth Method Id which scopes the key uniquely to a specific application context.
   * These identifiers are specific to each auth method and will derive the public key portion of a pkp which will be persisted
   * when a key is claimed.
   * | Auth Method | User ID | App ID |
   * |:------------|:--------|:-------|
   * | Google OAuth | token `sub` | token `aud` |
   * | Discord OAuth | user id | client app identifier |
   * | Stytch OTP |token `sub` | token `aud`|
   * | Lit Actions | user defined | ipfs cid |
   * *Note* Lit Action claiming uses a different schema than other auth methods
   *
   * @param {string} userId user identifier for the Key Identifier
   * @param {string} appId app identifier for the Key Identifier
   * @param {boolean} isForActionContext should be set for true if using claiming through actions
   *
   * @returns {string} public key of pkp when claimed
   */
  computeHDKeyId(
    userId: string,
    appId: string,
    isForActionContext: boolean = false
  ): string {
    if (!isForActionContext) {
      return ethers.utils.keccak256(
        ethers.utils.toUtf8Bytes(`${userId}:${appId}`)
      );
    } else {
      return ethers.utils.keccak256(
        ethers.utils.toUtf8Bytes(`${appId}:${userId}`)
      );
    }
  }
}<|MERGE_RESOLUTION|>--- conflicted
+++ resolved
@@ -10,7 +10,6 @@
   InvalidNodeAttestation,
   InvalidParamType,
   LIT_CURVE,
-  LIT_CURVE_VALUES,
   LIT_ENDPOINT,
   LIT_ERROR_CODE,
   LIT_NETWORK,
@@ -23,17 +22,8 @@
   STAKING_STATES,
   STAKING_STATES_VALUES,
   UnknownError,
-<<<<<<< HEAD
-  InvalidArgumentException,
-  LitNodeClientBadConfigError,
-  InvalidEthBlockhash,
-  LitNodeClientNotReadyError,
-  InvalidNodeAttestation,
-  LogLevel,
+  version,
   LitEcdsaVariantType,
-=======
-  version,
->>>>>>> 63ac695e
 } from '@lit-protocol/constants';
 import { LitContracts } from '@lit-protocol/contracts-sdk';
 import { checkSevSnpAttestation, computeHDPubKey } from '@lit-protocol/crypto';
