import { computeHDPubKey, checkSevSnpAttestation } from '@lit-protocol/crypto';
import { keccak256 } from '@ethersproject/keccak256';
import { toUtf8Bytes } from '@ethersproject/strings';

import {
  canonicalAccessControlConditionFormatter,
  canonicalEVMContractConditionFormatter,
  canonicalSolRpcConditionFormatter,
  canonicalUnifiedAccessControlConditionFormatter,
  hashAccessControlConditions,
  hashEVMContractConditions,
  hashSolRpcConditions,
  hashUnifiedAccessControlConditions,
} from '@lit-protocol/access-control-conditions';

import {
  LIT_ERROR,
  LIT_ERROR_CODE,
  LIT_NETWORKS,
  version,
  TELEM_API_URL,
  SIGTYPE,
  LitNetwork,
  StakingStates,
} from '@lit-protocol/constants';

import {
  isBrowser,
  log,
  mostCommonString,
  throwError,
} from '@lit-protocol/misc';
import {
  AuthMethod,
  AuthSig,
  CustomNetwork,
  FormattedMultipleAccs,
<<<<<<< HEAD
  HandshakeWithNodes,
=======
  HandshakeWithNode,
>>>>>>> b5e7514a
  JsonExecutionRequest,
  JsonHandshakeResponse,
  JsonPkpSignRequest,
  KV,
  LitNodeClientConfig,
  MultipleAccessControlConditions,
  NodeAttestation,
  NodeClientErrorV0,
  NodeClientErrorV1,
  NodeCommandServerKeysResponse,
  NodeErrorV3,
  NodePromiseResponse,
  RejectedNodePromises,
  SendNodeCommand,
  SessionSig,
  SessionSigsMap,
  SuccessNodePromises,
  SupportedJsonRequests,
} from '@lit-protocol/types';
import { ethers } from 'ethers';
<<<<<<< HEAD
import { INTERNAL_DEFAULT_CONFIG } from '@lit-protocol/constants';
import { LitContracts } from '@lit-protocol/contracts-sdk';
=======
import { uint8arrayFromString } from '@lit-protocol/uint8arrays';

>>>>>>> b5e7514a
export class LitCore {
  config: LitNodeClientConfig;
  connectedNodes: SetConstructor | Set<any> | any;
  serverKeys: KV | any;
  ready: boolean;
  subnetPubKey: string | null;
  networkPubKey: string | null;
  networkPubKeySet: string | null;
  hdRootPubkeys: string[] | null;
  latestBlockhash: string | null;

  // ========== Constructor ==========
  constructor(args: any[LitNodeClientConfig | CustomNetwork | any]) {
    const customConfig = args;

    let _defaultConfig = {
      alertWhenUnauthorized: false,
      debug: true,
      connectTimeout: 20000,
      litNetwork: '', // Default value, should be replaced
      minNodeCount: 2, // Default value, should be replaced
      bootstrapUrls: [] // Default value, should be replaced
    };

    // Initialize default config based on litNetwork
    if (args && 'litNetwork' in args) {
      switch (args.litNetwork) {
        case LitNetwork.Cayenne:
          this.config = {
            ..._defaultConfig,
            litNetwork: LitNetwork.Cayenne,
          } as LitNodeClientConfig;
          break;
        case LitNetwork.InternalDev:
          this.config = {
            ..._defaultConfig,
            litNetwork: LitNetwork.InternalDev,
          } as LitNodeClientConfig;
          break;
        default:
          this.config = {
            ..._defaultConfig,
            ...customConfig,
          } as LitNodeClientConfig;
      }

    } else {
      this.config = { ..._defaultConfig, ...customConfig };
    }



    // -- init default properties
    this.connectedNodes = new Set();
    this.serverKeys = {};
    this.ready = false;
    this.subnetPubKey = null;
    this.networkPubKey = null;
    this.networkPubKeySet = null;
    this.hdRootPubkeys = null;
    this.latestBlockhash = null;
    // -- set bootstrapUrls to match the network litNetwork unless it's set to custom
    this.setCustomBootstrapUrls();

    // -- set global variables
    globalThis.litConfig = this.config;
  }

  // ========== Scoped Class Helpers ==========

  /**
   *
   * Set bootstrapUrls to match the network litNetwork unless it's set to custom
   *
   * @returns { void }
   *
   */
  setCustomBootstrapUrls = (): void => {
    // -- validate
    if (this.config.litNetwork === 'custom') return;

    // -- execute
    const hasNetwork: boolean = this.config.litNetwork in LIT_NETWORKS;

    if (!hasNetwork) {
      // network not found, report error
      throwError({
        message:
          'the litNetwork specified in the LitNodeClient config not found in LIT_NETWORKS',
        errorKind: LIT_ERROR.LIT_NODE_CLIENT_BAD_CONFIG_ERROR.kind,
        errorCode: LIT_ERROR.LIT_NODE_CLIENT_BAD_CONFIG_ERROR.name,
      });
      return;
    }

    this.config.bootstrapUrls = LIT_NETWORKS[this.config.litNetwork];
  };

  /**
   * Asynchronously updates the configuration settings for the LitNodeClient.
   * This function fetches the minimum node count and bootstrap URLs for the
   * specified Lit network. It validates these values and updates the client's
   * configuration accordingly. If the network is set to 'InternalDev', it
   * dynamically updates the bootstrap URLs in the configuration.
   *
   * @throws Will throw an error if the minimum node count is invalid or if
   *         the bootstrap URLs array is empty.
   * @returns {Promise<void>} A promise that resolves when the configuration is updated.
   */
  setNewConfig = async (): Promise<void> => {
    const minNodeCount = await LitContracts.getMinNodeCount(this.config.litNetwork as LitNetwork);
    const bootstrapUrls = await LitContracts.getValidators(this.config.litNetwork as LitNetwork);

    if (minNodeCount <= 0) {
      throwError({
        message: `minNodeCount is ${minNodeCount}, which is invalid. Please check your network connection and try again.`,
        errorKind: LIT_ERROR.INVALID_ARGUMENT_EXCEPTION.kind,
        errorCode: LIT_ERROR.INVALID_ARGUMENT_EXCEPTION.name,
      });
    }

    if (bootstrapUrls.length <= 0) {
      throwError({
        message: `bootstrapUrls is empty, which is invalid. Please check your network connection and try again.`,
        errorKind: LIT_ERROR.INVALID_ARGUMENT_EXCEPTION.kind,
        errorCode: LIT_ERROR.INVALID_ARGUMENT_EXCEPTION.name,
      });
    }

    // -- Update config
    // TODO TEMPORARY: only dynamically update when it's set to internalDev
    if (this.config.litNetwork === LitNetwork.InternalDev) {
      this.config.bootstrapUrls = bootstrapUrls;
    }

    this.config.minNodeCount = minNodeCount;
  }

  /**
   * Sets up a listener to detect state changes (new epochs) in the staking contract.
   * When a new epoch is detected, it triggers the `setNewConfig` function to update
   * the client's configuration based on the new state of the network. This ensures
   * that the client's configuration is always in sync with the current state of the
   * staking contract.
   *
   * @returns {Promise<void>} A promise that resolves when the listener is successfully set up.
   */
  listenForNewEpoch = async (): Promise<void> => {
    const stakingContract = await LitContracts.getStakingContract(this.config.litNetwork as LitNetwork);

    stakingContract.on("StateChanged", async (state: StakingStates) => {
      log(`New state detected: "${state}"`);

      if (state === StakingStates.Active) {
        await this.setNewConfig();
      }
    });
  };

  /**
   * Initiates the connection process for the LitNodeClient. This function performs several key steps:
   * 1. Updates the client's configuration by fetching the latest minimum node count and bootstrap URLs.
   * 2. Sets up a listener to detect new epochs in the staking contract and update the configuration accordingly.
   * 3. Performs a handshake with each node in the bootstrap URLs list, storing their public keys.
   * 4. Waits until a sufficient number of nodes are connected (based on the minimum node count) or until a timeout occurs.
   * 5. Selects the most common public keys among the connected nodes to mitigate the risk of connecting to malicious nodes.
   * 6. Marks the client as ready and makes it globally accessible if in a browser environment.
   * 7. Dispatches a 'lit-ready' event in a browser environment.
   *
   * The function returns a promise that resolves when the client is successfully connected to the required number of nodes,
   * or rejects if the connection process times out or fails to connect to enough nodes.
   *
   * @returns {Promise<any>} A promise that resolves when the client is connected and ready, or rejects with an error message if the connection fails.
   */
  connect = async (): Promise<any> => {

    await this.setNewConfig();
    await this.listenForNewEpoch();

    // -- handshake with each node
    const requestId = this.getRequestId();

    for (const url of this.config.bootstrapUrls) {
<<<<<<< HEAD
      this.handshakeWithNodes({ url }, requestId)
=======
      const challenge = this.getRandomHexString(64);
      this.handshakeWithNode({ url, challenge }, requestId)
>>>>>>> b5e7514a
        .then((resp: any) => {
          this.connectedNodes.add(url);

          let keys: JsonHandshakeResponse = {
            serverPubKey: resp.serverPublicKey,
            subnetPubKey: resp.subnetPublicKey,
            networkPubKey: resp.networkPublicKey,
            networkPubKeySet: resp.networkPublicKeySet,
            hdRootPubkeys: resp.hdRootPubkeys,
            latestBlockhash: resp.latestBlockhash,
          };

          // -- validate returned keys
          if (
            keys.serverPubKey === 'ERR' ||
            keys.subnetPubKey === 'ERR' ||
            keys.networkPubKey === 'ERR' ||
            keys.networkPubKeySet === 'ERR'
          ) {
            log('Error connecting to node. Detected "ERR" in keys', url, keys);
          }

          if (!keys.latestBlockhash) {
            log('Error getting latest blockhash from the node.');
          }

          if (this.config.checkNodeAttestation) {
            // check attestation
            if (!resp.attestation) {
              console.error(
                `Missing attestation in handshake response from ${url}`
              );
              throwError({
                message: `Missing attestation in handshake response from ${url}`,
                errorKind: LIT_ERROR.INVALID_NODE_ATTESTATION.kind,
                errorCode: LIT_ERROR.INVALID_NODE_ATTESTATION.name,
              });
            } else {
              // actually verify the attestation by checking the signature against AMD certs
              log('Checking attestation against amd certs...');
              const attestation = resp.attestation;

              try {
                checkSevSnpAttestation(attestation, challenge, url).then(() => {
                  log(`Lit Node Attestation verified for ${url}`);

                  // only set server keys if attestation is valid
                  // so that we don't use this node if it's not valid
                  this.serverKeys[url] = keys;
                });
              } catch (e) {
                console.error(
                  `Lit Node Attestation failed verification for ${url}`
                );
                console.error(e);
                throwError({
                  message: `Lit Node Attestation failed verification for ${url}`,
                  errorKind: LIT_ERROR.INVALID_NODE_ATTESTATION.kind,
                  errorCode: LIT_ERROR.INVALID_NODE_ATTESTATION.name,
                });
              }
            }
          } else {
            // don't check attestation, just set server keys
            this.serverKeys[url] = keys;
          }
        })
        .catch((e: any) => {
          log('Error connecting to node ', url, e);
        });
    }

    // -- get promise
    const promise = new Promise((resolve: any, reject: any) => {
      const startTime = Date.now();
      const interval = setInterval(() => {
        if (Object.keys(this.serverKeys).length >= this.config.minNodeCount) {
          clearInterval(interval);

          // pick the most common public keys for the subnet and network from the bunch, in case some evil node returned a bad key
          this.subnetPubKey = mostCommonString(
            Object.values(this.serverKeys).map(
              (keysFromSingleNode: any) => keysFromSingleNode.subnetPubKey
            )
          );
          this.networkPubKey = mostCommonString(
            Object.values(this.serverKeys).map(
              (keysFromSingleNode: any) => keysFromSingleNode.networkPubKey
            )
          );
          this.networkPubKeySet = mostCommonString(
            Object.values(this.serverKeys).map(
              (keysFromSingleNode: any) => keysFromSingleNode.networkPubKeySet
            )
          );
          this.hdRootPubkeys = mostCommonString(
            Object.values(this.serverKeys).map(
              (keysFromSingleNode: any) => keysFromSingleNode.hdRootPubkeys
            )
          );
          this.latestBlockhash = mostCommonString(
            Object.values(this.serverKeys).map(
              (keysFromSingleNode: any) => keysFromSingleNode.latestBlockhash
            )
          );
          this.ready = true;

          log(
            `🔥 lit is ready. "litNodeClient" variable is ready to use globally.`
          );

          // @ts-ignore
          globalThis.litNodeClient = this;

          // browser only
          if (isBrowser()) {
            document.dispatchEvent(new Event('lit-ready'));
          }

          // @ts-ignore: Expected 1 arguments, but got 0. Did you forget to include 'void' in your type argument to 'Promise'?ts(2794)
          resolve();
        } else {
          const now = Date.now();
          if (now - startTime > this.config.connectTimeout) {
            clearInterval(interval);
            const msg = `Error: Could not connect to enough nodes after timeout of ${this.config.connectTimeout
              }ms.  Could only connect to ${Object.keys(this.serverKeys).length
              } of ${this.config.minNodeCount
              } required nodes.  Please check your network connection and try again.  Note that you can control this timeout with the connectTimeout config option which takes milliseconds.`;
            log(msg);
            reject(msg);
          }
        }
      }, 500);
    });

    return promise;
  };

  /**
   *
   * Get a random request ID
   *
   * @returns { string }
   *
   */
  getRequestId() {
    return Math.random().toString(16).slice(2);
  }

  /**
   *
<<<<<<< HEAD
   * Handshake with Nodes
   *
   * @param { HandshakeWithNodes } params
=======
   * Get a random hex string for use as an attestation challenge
   *
   * @returns { string }
   */

  getRandomHexString(size: number) {
    return [...Array(size)]
      .map(() => Math.floor(Math.random() * 16).toString(16))
      .join('');
  }

  /**
   *
   * Handshake with Node
   *
   * @param { HandshakeWithNode } params
>>>>>>> b5e7514a
   *
   * @returns { Promise<NodeCommandServerKeysResponse> }
   *
   */
<<<<<<< HEAD
  handshakeWithNodes = async (
    params: HandshakeWithNodes,
=======
  handshakeWithNode = async (
    params: HandshakeWithNode,
>>>>>>> b5e7514a
    requestId: string
  ): Promise<NodeCommandServerKeysResponse> => {
    // -- get properties from params
    const { url } = params;

    // -- create url with path
    const urlWithPath = `${url}/web/handshake`;

<<<<<<< HEAD
    log(`handshakeWithNodes ${urlWithPath}`);
=======
    log(`handshakeWithNode ${urlWithPath}`);
>>>>>>> b5e7514a

    const data = {
      clientPublicKey: 'test',
      challenge: params.challenge,
    };

    return this.sendCommandToNode({
      url: urlWithPath,
      data,
      requestId,
    });
  };

  // ==================== SENDING COMMAND ====================
  /**
   *
   * Send a command to nodes
   *
   * @param { SendNodeCommand }
   *
   * @returns { Promise<any> }
   *
   */
  sendCommandToNode = async ({
    url,
    data,
    requestId,
  }: SendNodeCommand): Promise<any> => {
    log(`sendCommandToNode with url ${url} and data`, data);

    const req: RequestInit = {
      method: 'POST',
      headers: {
        'Content-Type': 'application/json',
        'X-Lit-SDK-Version': version,
        'X-Lit-SDK-Type': 'Typescript',
        'X-Request-Id': 'lit_' + requestId,
      },
      body: JSON.stringify(data),
    };

    return fetch(url, req)
      .then(async (response) => {
        const isJson = response.headers
          .get('content-type')
          ?.includes('application/json');

        const data = isJson ? await response.json() : null;

        if (!response.ok) {
          // get error message from body or default to response status
          const error = data || response.status;
          return Promise.reject(error);
        }

        return data;
      })
      .catch((error: NodeErrorV3) => {
        console.error(
          `Something went wrong, internal id for request: lit_${requestId}. Please provide this identifier with any support requests. ${error?.message || error?.details
            ? `Error is ${error.message} - ${error.details}`
            : ''
          }`
        );
        return Promise.reject(error);
      });
  };

  /**
   *
   * Get and gather node promises
   *
   * @param { any } callback
   *
   * @returns { Array<Promise<any>> }
   *
   */
  getNodePromises = (callback: Function): Array<Promise<any>> => {
    const nodePromises = [];

    for (const url of this.connectedNodes) {
      nodePromises.push(callback(url));
    }

    return nodePromises;
  };

  /**
   *
   * Get either auth sig or session auth sig
   *
   */
  getSessionOrAuthSig = ({
    authSig,
    sessionSigs,
    url,
    mustHave = true,
  }: {
    authSig?: AuthSig;
    sessionSigs?: SessionSigsMap;
    url: string;
    mustHave?: boolean;
  }): AuthSig | SessionSig => {
    if (!authSig && !sessionSigs) {
      if (mustHave) {
        throwError({
          message: `You must pass either authSig, or sessionSigs`,
          errorKind: LIT_ERROR.INVALID_ARGUMENT_EXCEPTION.kind,
          errorCode: LIT_ERROR.INVALID_ARGUMENT_EXCEPTION.name,
        });
      } else {
        log(`authSig or sessionSigs not found. This may be using authMethod`);
      }
    }

    if (sessionSigs) {
      const sigToPassToNode = sessionSigs[url];

      if (!sigToPassToNode) {
        throwError({
          message: `You passed sessionSigs but we could not find session sig for node ${url}`,
          errorKind: LIT_ERROR.INVALID_ARGUMENT_EXCEPTION.kind,
          errorCode: LIT_ERROR.INVALID_ARGUMENT_EXCEPTION.name,
        });
      }

      return sigToPassToNode;
    }

    return authSig!;
  };

  /**
   *
   * Get hash of access control conditions
   *
   * @param { MultipleAccessControlConditions } params
   *
   * @returns { Promise<ArrayBuffer | undefined> }
   *
   */
  getHashedAccessControlConditions = async (
    params: MultipleAccessControlConditions
  ): Promise<ArrayBuffer | undefined> => {
    let hashOfConditions: ArrayBuffer;

    // ========== Prepare Params ==========
    const {
      accessControlConditions,
      evmContractConditions,
      solRpcConditions,
      unifiedAccessControlConditions,
    } = params;

    // ========== Hash ==========
    if (accessControlConditions) {
      hashOfConditions = await hashAccessControlConditions(
        accessControlConditions
      );
    } else if (evmContractConditions) {
      hashOfConditions = await hashEVMContractConditions(evmContractConditions);
    } else if (solRpcConditions) {
      hashOfConditions = await hashSolRpcConditions(solRpcConditions);
    } else if (unifiedAccessControlConditions) {
      hashOfConditions = await hashUnifiedAccessControlConditions(
        unifiedAccessControlConditions
      );
    } else {
      return;
    }

    // ========== Result ==========
    return hashOfConditions;
  };

  /**
   * Handle node promises
   *
   * @param { Array<Promise<any>> } nodePromises
   *
   * @returns { Promise<SuccessNodePromises<T> | RejectedNodePromises> }
   *
   */
  handleNodePromises = async <T>(
    nodePromises: Array<Promise<T>>,
    minNodeCount?: number
  ): Promise<SuccessNodePromises<T> | RejectedNodePromises> => {
    // -- prepare
    const responses = await Promise.allSettled(nodePromises);
    const minNodes = minNodeCount ?? this.config.minNodeCount;

    // -- get fulfilled responses
    const successes: Array<NodePromiseResponse> = responses.filter(
      (r: any) => r.status === 'fulfilled'
    );

    // -- case: success (when success responses are more than minNodeCount)
    if (successes.length >= minNodes) {
      const successPromises: SuccessNodePromises<T> = {
        success: true,
        values: successes.map((r: any) => r.value),
      };

      return successPromises;
    }

    // -- case: if we're here, then we did not succeed.  time to handle and report errors.

    // -- get "rejected" responses
    const rejected = responses.filter((r: any) => r.status === 'rejected');

    const mostCommonError = JSON.parse(
      mostCommonString(
        rejected.map((r: NodePromiseResponse) => JSON.stringify(r.reason))
      )
    );

    log(`most common error: ${JSON.stringify(mostCommonError)}`);

    const rejectedPromises: RejectedNodePromises = {
      success: false,
      error: mostCommonError,
    };

    return rejectedPromises;
  };

  /**
   *
   * Throw node error
   *
   * @param { RejectedNodePromises } res
   *
   * @returns { void }
   *
   */
  _throwNodeError = (res: RejectedNodePromises): void => {
    if (res.error && res.error.errorCode) {
      if (
        (res.error.errorCode === LIT_ERROR_CODE.NODE_NOT_AUTHORIZED ||
          res.error.errorCode === 'not_authorized') &&
        this.config.alertWhenUnauthorized
      ) {
        log(
          '[Alert originally] You are not authorized to access to this content'
        );
      }

      throwError({
        ...res.error,
        message:
          res.error.message ||
          'You are not authorized to access to this content',
        errorCode: res.error.errorCode!,
      } as NodeClientErrorV0 | NodeClientErrorV1);
    } else {
      throwError({
        message: `There was an error getting the signing shares from the nodes`,
        error: LIT_ERROR.UNKNOWN_ERROR,
      });
    }
  };

  /**
   *
   * Get different formats of access control conditions, eg. evm, sol, unified etc.
   *
   * @param { SupportedJsonRequests } params
   *
   * @returns { FormattedMultipleAccs }
   *
   */
  getFormattedAccessControlConditions = (
    params: SupportedJsonRequests
  ): FormattedMultipleAccs => {
    // -- prepare params
    const {
      accessControlConditions,
      evmContractConditions,
      solRpcConditions,
      unifiedAccessControlConditions,
    } = params;

    // -- execute
    let formattedAccessControlConditions;
    let formattedEVMContractConditions;
    let formattedSolRpcConditions;
    let formattedUnifiedAccessControlConditions;
    let error = false;

    if (accessControlConditions) {
      formattedAccessControlConditions = accessControlConditions.map((c: any) =>
        canonicalAccessControlConditionFormatter(c)
      );
      log(
        'formattedAccessControlConditions',
        JSON.stringify(formattedAccessControlConditions)
      );
    } else if (evmContractConditions) {
      formattedEVMContractConditions = evmContractConditions.map((c: any) =>
        canonicalEVMContractConditionFormatter(c)
      );
      log(
        'formattedEVMContractConditions',
        JSON.stringify(formattedEVMContractConditions)
      );
    } else if (solRpcConditions) {
      formattedSolRpcConditions = solRpcConditions.map((c: any) =>
        canonicalSolRpcConditionFormatter(c)
      );
      log(
        'formattedSolRpcConditions',
        JSON.stringify(formattedSolRpcConditions)
      );
    } else if (unifiedAccessControlConditions) {
      formattedUnifiedAccessControlConditions =
        unifiedAccessControlConditions.map((c: any) =>
          canonicalUnifiedAccessControlConditionFormatter(c)
        );
      log(
        'formattedUnifiedAccessControlConditions',
        JSON.stringify(formattedUnifiedAccessControlConditions)
      );
    } else {
      error = true;
    }

    return {
      error,
      formattedAccessControlConditions,
      formattedEVMContractConditions,
      formattedSolRpcConditions,
      formattedUnifiedAccessControlConditions,
    };
  };

  /**
   * Calculates an HD public key from a given {@link keyId} the curve type or signature type will assumed to be k256 unless given
   * @param keyId
   * @param sigType
   * @returns {string} public key
   */
  computeHDPubKey = (
    keyId: string,
    sigType: SIGTYPE = SIGTYPE.EcdsaCaitSith
  ): string => {
    if (!this.hdRootPubkeys) {
      throwError({
        message: `root public keys not found, have you connected to the nodes?`,
        errorKind: LIT_ERROR.LIT_NODE_CLIENT_NOT_READY_ERROR.kind,
        errorCode: LIT_ERROR.LIT_NODE_CLIENT_NOT_READY_ERROR.code,
      });
    }
    return computeHDPubKey(this.hdRootPubkeys as string[], keyId, sigType);
  };

  /**
   * Calculates a Key Id for claiming a pkp based on a user identifier and an app identifier.
   * The key Identifier is an Auth Method Id which scopes the key uniquely to a specific application context.
   * These identifiers are specific to each auth method and will derive the public key protion of a pkp which will be persited
   * when a key is claimed.
   * | Auth Method | User ID | App ID |
   * |:------------|:--------|:-------|
   * | Google OAuth | token `sub` | token `aud` |
   * | Discord OAuth | user id | client app identifier |
   * | Stytch OTP |token `sub` | token `aud`|
   * | Lit Actions | user defined | ipfs cid |
   * *Note* Lit Action claiming uses a different schema than oter auth methods
   * isForActionContext should be set for true if using claiming through actions
   * @param userId {string} user identifier for the Key Identifier
   * @param appId {string} app identifier for the Key Identifier
   * @returns {String} public key of pkp when claimed
   */
  computeHDKeyId(
    userId: string,
    appId: string,
    isForActionContext: boolean = false
  ): string {
    if (!isForActionContext) {
      return ethers.utils.keccak256(
        ethers.utils.toUtf8Bytes(`${userId}:${appId}`)
      );
    } else {
      return ethers.utils.keccak256(
        ethers.utils.toUtf8Bytes(`${appId}:${userId}`)
      );
    }
  }
}<|MERGE_RESOLUTION|>--- conflicted
+++ resolved
@@ -35,11 +35,7 @@
   AuthSig,
   CustomNetwork,
   FormattedMultipleAccs,
-<<<<<<< HEAD
-  HandshakeWithNodes,
-=======
   HandshakeWithNode,
->>>>>>> b5e7514a
   JsonExecutionRequest,
   JsonHandshakeResponse,
   JsonPkpSignRequest,
@@ -60,13 +56,9 @@
   SupportedJsonRequests,
 } from '@lit-protocol/types';
 import { ethers } from 'ethers';
-<<<<<<< HEAD
-import { INTERNAL_DEFAULT_CONFIG } from '@lit-protocol/constants';
 import { LitContracts } from '@lit-protocol/contracts-sdk';
-=======
 import { uint8arrayFromString } from '@lit-protocol/uint8arrays';
 
->>>>>>> b5e7514a
 export class LitCore {
   config: LitNodeClientConfig;
   connectedNodes: SetConstructor | Set<any> | any;
@@ -250,12 +242,8 @@
     const requestId = this.getRequestId();
 
     for (const url of this.config.bootstrapUrls) {
-<<<<<<< HEAD
-      this.handshakeWithNodes({ url }, requestId)
-=======
       const challenge = this.getRandomHexString(64);
       this.handshakeWithNode({ url, challenge }, requestId)
->>>>>>> b5e7514a
         .then((resp: any) => {
           this.connectedNodes.add(url);
 
@@ -408,11 +396,6 @@
 
   /**
    *
-<<<<<<< HEAD
-   * Handshake with Nodes
-   *
-   * @param { HandshakeWithNodes } params
-=======
    * Get a random hex string for use as an attestation challenge
    *
    * @returns { string }
@@ -429,18 +412,12 @@
    * Handshake with Node
    *
    * @param { HandshakeWithNode } params
->>>>>>> b5e7514a
    *
    * @returns { Promise<NodeCommandServerKeysResponse> }
    *
    */
-<<<<<<< HEAD
-  handshakeWithNodes = async (
-    params: HandshakeWithNodes,
-=======
   handshakeWithNode = async (
     params: HandshakeWithNode,
->>>>>>> b5e7514a
     requestId: string
   ): Promise<NodeCommandServerKeysResponse> => {
     // -- get properties from params
@@ -449,11 +426,7 @@
     // -- create url with path
     const urlWithPath = `${url}/web/handshake`;
 
-<<<<<<< HEAD
-    log(`handshakeWithNodes ${urlWithPath}`);
-=======
     log(`handshakeWithNode ${urlWithPath}`);
->>>>>>> b5e7514a
 
     const data = {
       clientPublicKey: 'test',
