import { computeHDPubKey, checkSevSnpAttestation } from '@lit-protocol/crypto';
import { keccak256 } from '@ethersproject/keccak256';
import { toUtf8Bytes } from '@ethersproject/strings';

import {
  canonicalAccessControlConditionFormatter,
  canonicalEVMContractConditionFormatter,
  canonicalSolRpcConditionFormatter,
  canonicalUnifiedAccessControlConditionFormatter,
  hashAccessControlConditions,
  hashEVMContractConditions,
  hashSolRpcConditions,
  hashUnifiedAccessControlConditions,
  validateAccessControlConditionsSchema,
  validateEVMContractConditionsSchema,
  validateSolRpcConditionsSchema,
  validateUnifiedAccessControlConditionsSchema,
} from '@lit-protocol/access-control-conditions';

import {
  INTERNAL_DEFAULT_CONFIG,
  LitNetwork,
  LIT_ERROR,
  LIT_ERROR_CODE,
  LIT_NETWORKS,
  version,
  TELEM_API_URL,
  SIGTYPE,
  StakingStates,
} from '@lit-protocol/constants';

import {
  bootstrapLogManager,
  executeWithRetry,
  isBrowser,
  isNode,
  log,
  logError,
  logErrorWithRequestId,
  logWithRequestId,
  mostCommonString,
  sendRequest,
  throwError,
} from '@lit-protocol/misc';
import {
  AuthMethod,
  AuthSig,
  CustomNetwork,
  FormattedMultipleAccs,
  HandshakeWithNode,
  JsonExecutionRequest,
  JsonHandshakeResponse,
  JsonPkpSignRequest,
  KV,
  LitContractContext,
  LitContractResolverContext,
  LitNodeClientConfig,
  MultipleAccessControlConditions,
  NodeAttestation,
  NodeClientErrorV0,
  NodeClientErrorV1,
  NodeCommandServerKeysResponse,
  NodeErrorV3,
  NodePromiseResponse,
  RejectedNodePromises,
  RetryTolerance,
  SendNodeCommand,
  SessionSig,
  SessionSigsMap,
  SuccessNodePromises,
  SupportedJsonRequests,
} from '@lit-protocol/types';
import { ethers } from 'ethers';
import { LitContracts } from '@lit-protocol/contracts-sdk';

export class LitCore {
  config: LitNodeClientConfig;
  connectedNodes: SetConstructor | Set<any> | any;
  serverKeys: KV | any;
  ready: boolean;
  subnetPubKey: string | null;
  networkPubKey: string | null;
  networkPubKeySet: string | null;
  hdRootPubkeys: string[] | null;
  latestBlockhash: string | null;
  lastBlockHashRetrieved: number | null;
  networkSyncInterval: any | null;

  // ========== Constructor ==========
  constructor(args: any[LitNodeClientConfig | CustomNetwork | any]) {
    const customConfig = args;
    let _defaultConfig = {
      alertWhenUnauthorized: false,
      debug: true,
      connectTimeout: 20000,
      litNetwork: 'cayenne', // Default to cayenne network. will be replaced by custom config.
      minNodeCount: 2, // Default value, should be replaced
      bootstrapUrls: [], // Default value, should be replaced
      retryTolerance: {
        timeout: 31_000,
        maxRetryLimit: 3,
        interval: 100,
      },
    };

    // Initialize default config based on litNetwork
    if (args && 'litNetwork' in args) {
      switch (args.litNetwork) {
        case LitNetwork.Cayenne:
          this.config = {
            ..._defaultConfig,
            litNetwork: LitNetwork.Cayenne,
          } as unknown as LitNodeClientConfig;
          break;
        case LitNetwork.Manzano:
          this.config = {
            ..._defaultConfig,
            litNetwork: LitNetwork.Manzano,
            checkSevSnpAttestation: true,
          } as unknown as LitNodeClientConfig;
          break;
        case LitNetwork.Habanero:
          this.config = {
            ..._defaultConfig,
            litNetwork: LitNetwork.Habanero,
            checkSevSnpAttestation: true,
          } as unknown as LitNodeClientConfig;
          break;
        default:
          this.config = {
            ..._defaultConfig,
            ...customConfig,
          } as LitNodeClientConfig;
      }
    } else {
      this.config = { ..._defaultConfig, ...customConfig };
    }

    // -- initialize default auth callback
    // this.defaultAuthCallback = args?.defaultAuthCallback;

    // -- if config params are specified, replace it
    if (customConfig) {
      this.config = { ...this.config, ...customConfig };
      // this.config = override(this.config, customConfig);
    }

    // -- init default properties
    this.connectedNodes = new Set();
    this.serverKeys = {};
    this.ready = false;
    this.subnetPubKey = null;
    this.networkPubKey = null;
    this.networkPubKeySet = null;
    this.hdRootPubkeys = null;
    this.latestBlockhash = null;
    this.lastBlockHashRetrieved = null;
    // -- set bootstrapUrls to match the network litNetwork unless it's set to custom
    this.setCustomBootstrapUrls();

    // -- set global variables
    globalThis.litConfig = this.config;
    bootstrapLogManager('core');

    // -- configure local storage if not present
    // LitNodeClientNodejs is a base for LitNodeClient
    // First check for if our runtime is node
    // If the user sets a new storage provider we respect it over our default storage
    // If the user sets a new file path, we respect it over the default path.
    if (this.config.storageProvider?.provider) {
      log(
        'localstorage api not found, injecting persistance instance found in config'
      );
      // using Object definProperty in order to set a property previously defined as readonly.
      // if the user wants to override the storage option explicitly we override.
      Object.defineProperty(globalThis, 'localStorage', {
        value: this.config.storageProvider?.provider,
      });
    } else if (
      isNode() &&
      !globalThis.localStorage &&
      !this.config.storageProvider?.provider
    ) {
      log(
        'Looks like you are running in NodeJS and did not provide a storage provider, youre sessions will not be cached'
      );
    }
  }

  // ========== Logger utilities ==========
  getLogsForRequestId = (id: string): string[] => {
    return globalThis.logManager.getLogsForId(id);
  };

  // ========== Scoped Class Helpers ==========
  /**
   * Asynchronously updates the configuration settings for the LitNodeClient.
   * This function fetches the minimum node count and bootstrap URLs for the
   * specified Lit network. It validates these values and updates the client's
   * configuration accordingly.
   *
   * @throws Will throw an error if the minimum node count is invalid or if
   *         the bootstrap URLs array is empty.
   * @returns {Promise<void>} A promise that resolves when the configuration is updated.
   */
  setNewConfig = async (): Promise<void> => {
    if (
      this.config.litNetwork === LitNetwork.Manzano ||
      this.config.litNetwork === LitNetwork.Habanero
    ) {
      const minNodeCount = await LitContracts.getMinNodeCount(
        this.config.litNetwork as LitNetwork
      );
      const bootstrapUrls = await LitContracts.getValidators(
        this.config.litNetwork as LitNetwork
      );
      log('Bootstrap urls: ', bootstrapUrls);
      if (minNodeCount <= 0) {
        throwError({
          message: `minNodeCount is ${minNodeCount}, which is invalid. Please check your network connection and try again.`,
          errorKind: LIT_ERROR.INVALID_ARGUMENT_EXCEPTION.kind,
          errorCode: LIT_ERROR.INVALID_ARGUMENT_EXCEPTION.name,
        });
      }

      if (bootstrapUrls.length <= 0) {
        throwError({
          message: `bootstrapUrls is empty, which is invalid. Please check your network connection and try again.`,
          errorKind: LIT_ERROR.INVALID_ARGUMENT_EXCEPTION.kind,
          errorCode: LIT_ERROR.INVALID_ARGUMENT_EXCEPTION.name,
        });
      }

      this.config.minNodeCount = parseInt(minNodeCount, 10);
      this.config.bootstrapUrls = bootstrapUrls;
    } else if (this.config.litNetwork === LitNetwork.Cayenne) {
      // If the network is cayenne it is a centralized testnet so we use a static config
      // This is due to staking contracts holding local ip / port contexts which are innacurate to the ip / port exposed to the world
      this.config.bootstrapUrls = LIT_NETWORKS.cayenne;
      this.config.minNodeCount =
        LIT_NETWORKS.cayenne.length == 2
          ? 2
          : (LIT_NETWORKS.cayenne.length * 2) / 3;

      /**
       * Here we are checking if a custom network defined with no node urls (bootstrap urls) defined
       * If this is the case we need to bootstrap the network state from the set of contracts given.
       * So we call to the Staking contract with the address given by the caller to resolve the network state.
       */
    } else if (
      this.config.litNetwork === LitNetwork.Custom &&
      this.config.bootstrapUrls.length < 1
    ) {
      log('using custom contracts: ', this.config.contractContext);

      const minNodeCount = await LitContracts.getMinNodeCount(
        this.config.litNetwork as LitNetwork,
        this.config.contractContext
      );

      const bootstrapUrls = await LitContracts.getValidators(
        this.config.litNetwork as LitNetwork,
        this.config.contractContext
      );
      log('Bootstrap urls: ', bootstrapUrls);
      if (minNodeCount <= 0) {
        throwError({
          message: `minNodeCount is ${minNodeCount}, which is invalid. Please check your network connection and try again.`,
          errorKind: LIT_ERROR.INVALID_ARGUMENT_EXCEPTION.kind,
          errorCode: LIT_ERROR.INVALID_ARGUMENT_EXCEPTION.name,
        });
      }

      if (bootstrapUrls.length <= 0) {
        throwError({
          message: `bootstrapUrls is empty, which is invalid. Please check your network connection and try again.`,
          errorKind: LIT_ERROR.INVALID_ARGUMENT_EXCEPTION.kind,
          errorCode: LIT_ERROR.INVALID_ARGUMENT_EXCEPTION.name,
        });
      }

      this.config.minNodeCount = parseInt(minNodeCount, 10);
      this.config.bootstrapUrls = bootstrapUrls;
    }
  };

  /**
   * Sets up a listener to detect state changes (new epochs) in the staking contract.
   * When a new epoch is detected, it triggers the `setNewConfig` function to update
   * the client's configuration based on the new state of the network. This ensures
   * that the client's configuration is always in sync with the current state of the
   * staking contract.
   *
   * @returns {Promise<void>} A promise that resolves when the listener is successfully set up.
   */
  listenForNewEpoch = async (): Promise<void> => {
    if (
      this.config.litNetwork === LitNetwork.Manzano ||
      this.config.litNetwork === LitNetwork.Habanero ||
      this.config.litNetwork === LitNetwork.Custom
    ) {
      const stakingContract = await LitContracts.getStakingContract(
        this.config.litNetwork as any,
        this.config.contractContext
      );
      log(
        'listening for state change on staking contract: ',
        stakingContract.address
      );

      stakingContract.on('StateChanged', async (state: StakingStates) => {
        log(`New state detected: "${state}"`);
        if (state === StakingStates.NextValidatorSetLocked) {
          log(
            'State found to be new validator set locked, checking validator set'
          );
          const oldNodeUrls: string[] = [...this.config.bootstrapUrls].sort();
          await this.setNewConfig();
          const currentNodeUrls: string[] = this.config.bootstrapUrls.sort();
          const delta: string[] = currentNodeUrls.filter((item) =>
            oldNodeUrls.includes(item)
          );
          // if the sets differ we reconnect.
          if (delta.length > 1) {
            // check if the node sets are non matching and re connect if they do not.
            /*
              TODO: While this covers most cases where a node may come in or out of the active 
              set which we will need to re attest to the execution environments.
              The sdk currently does not know if there is an active network operation pending.
              Such that the state when the request was sent will now mutate when the response is sent back.
              The sdk should be able to understand its current execution environment and wait on an active 
              network request to the previous epoch's node set before changing over.
              
            */
            log(
              'Active validator sets changed, new validators ',
              delta,
              'starting node connection'
            );
            this.connectedNodes =
              await this._runHandshakeWithBootstrapUrls().catch(
                (err: NodeClientErrorV0 | NodeClientErrorV1) => {
                  logError(
                    'Error while attempting to reconnect to nodes after epoch transition: ',
                    err.message
                  );
                }
              );
          }
        }
      });
    }
  };

  /**
   *
   * Set bootstrapUrls to match the network litNetwork unless it's set to custom
   *
   * @returns { void }
   *
   */
  setCustomBootstrapUrls = (): void => {
    // -- validate
    if (this.config.litNetwork === 'custom') return;

    // -- execute
    const hasNetwork: boolean = this.config.litNetwork in LIT_NETWORKS;

    if (!hasNetwork) {
      // network not found, report error
      throwError({
        message:
          'the litNetwork specified in the LitNodeClient config not found in LIT_NETWORKS',
        errorKind: LIT_ERROR.LIT_NODE_CLIENT_BAD_CONFIG_ERROR.kind,
        errorCode: LIT_ERROR.LIT_NODE_CLIENT_BAD_CONFIG_ERROR.name,
      });
      return;
    }

    this.config.bootstrapUrls = LIT_NETWORKS[this.config.litNetwork];
  };

  /**
   *
   * Connect to the LIT nodes
   *
   * @returns { Promise } A promise that resolves when the nodes are connected.
   *
   */
  connect = async (): Promise<any> => {
    // -- handshake with each node
    await this.setNewConfig();
    await this.listenForNewEpoch();
    await this._runHandshakeWithBootstrapUrls();
  };

  /**
   *
   * @returns {Promise<any>}
   */

  _runHandshakeWithBootstrapUrls = async (): Promise<any> => {
    // -- handshake with each node
    const requestId = this.getRequestId();

    // reset connectedNodes for the new handshake operation
    this.connectedNodes = new Set();

    if (this.config.bootstrapUrls.length <= 0) {
      throwError({
        message: `Failed to get bootstrapUrls for network ${this.config.litNetwork}`,
        errorKind: LIT_ERROR.INIT_ERROR.kind,
        errorCode: LIT_ERROR.INIT_ERROR.name,
      });
    }

    for (const url of this.config.bootstrapUrls) {
      const challenge = this.getRandomHexString(64);
      this.handshakeWithNode({ url, challenge }, requestId)
        .then((resp: any) => {
          this.connectedNodes.add(url);

          let keys: JsonHandshakeResponse = {
            serverPubKey: resp.serverPublicKey,
            subnetPubKey: resp.subnetPublicKey,
            networkPubKey: resp.networkPublicKey,
            networkPubKeySet: resp.networkPublicKeySet,
            hdRootPubkeys: resp.hdRootPubkeys,
            latestBlockhash: resp.latestBlockhash,
          };

          // -- validate returned keys
          if (
            keys.serverPubKey === 'ERR' ||
            keys.subnetPubKey === 'ERR' ||
            keys.networkPubKey === 'ERR' ||
            keys.networkPubKeySet === 'ERR'
          ) {
            logErrorWithRequestId(
              requestId,
              'Error connecting to node. Detected "ERR" in keys',
              url,
              keys
            );
          }
          log('returned keys: ', keys);
          if (!keys.latestBlockhash) {
            logErrorWithRequestId(
              requestId,
              'Error getting latest blockhash from the node.'
            );
          }

          if (
            this.config.checkNodeAttestation ||
            this.config.litNetwork === LitNetwork.Manzano ||
            this.config.litNetwork === LitNetwork.Habanero
          ) {
            // check attestation
            if (!resp.attestation) {
              logErrorWithRequestId(
                requestId,
                `Missing attestation in handshake response from ${url}`
              );
              throwError({
                message: `Missing attestation in handshake response from ${url}`,
                errorKind: LIT_ERROR.INVALID_NODE_ATTESTATION.kind,
                errorCode: LIT_ERROR.INVALID_NODE_ATTESTATION.name,
              });
            } else {
              // actually verify the attestation by checking the signature against AMD certs
              log('Checking attestation against amd certs...');
              const attestation = resp.attestation;

              try {
                checkSevSnpAttestation(attestation, challenge, url).then(() => {
                  log(`Lit Node Attestation verified for ${url}`);

                  // only set server keys if attestation is valid
                  // so that we don't use this node if it's not valid
                  this.serverKeys[url] = keys;
                });
              } catch (e) {
                logErrorWithRequestId(
                  requestId,
                  `Lit Node Attestation failed verification for ${url}`
                );
                throwError({
                  message: `Lit Node Attestation failed verification for ${url}`,
                  errorKind: LIT_ERROR.INVALID_NODE_ATTESTATION.kind,
                  errorCode: LIT_ERROR.INVALID_NODE_ATTESTATION.name,
                });
              }
            }
          } else {
            // don't check attestation, just set server keys
            this.serverKeys[url] = keys;
          }
        })
        .catch((e: any) => {
          log('Error connecting to node ', url, e);
        });
    }

    // -- get promise
    const promise = new Promise((resolve: any, reject: any) => {
      const startTime = Date.now();
      const interval = setInterval(() => {
        if (
          Object.keys(this.serverKeys).length ==
          this.config.bootstrapUrls.length
        ) {
          clearInterval(interval);

          // pick the most common public keys for the subnet and network from the bunch, in case some evil node returned a bad key
          this.subnetPubKey = mostCommonString(
            Object.values(this.serverKeys).map(
              (keysFromSingleNode: any) => keysFromSingleNode.subnetPubKey
            )
          );
          this.networkPubKey = mostCommonString(
            Object.values(this.serverKeys).map(
              (keysFromSingleNode: any) => keysFromSingleNode.networkPubKey
            )
          );
          this.networkPubKeySet = mostCommonString(
            Object.values(this.serverKeys).map(
              (keysFromSingleNode: any) => keysFromSingleNode.networkPubKeySet
            )
          );
          this.hdRootPubkeys = mostCommonString(
            Object.values(this.serverKeys).map(
              (keysFromSingleNode: any) => keysFromSingleNode.hdRootPubkeys
            )
          );
          this.latestBlockhash = mostCommonString(
            Object.values(this.serverKeys).map(
              (keysFromSingleNode: any) => keysFromSingleNode.latestBlockhash
            )
          );

          if (!this.latestBlockhash) {
            logErrorWithRequestId(
              requestId,
              'Error getting latest blockhash from the nodes.'
            );

            throwError({
              message: 'Error getting latest blockhash from the nodes.',
              errorKind: LIT_ERROR.INVALID_ETH_BLOCKHASH.kind,
              errorCode: LIT_ERROR.INVALID_ETH_BLOCKHASH.name,
            });
          }

          this.lastBlockHashRetrieved = Date.now();
          this.ready = true;

          log(
            `🔥 lit is ready. "litNodeClient" variable is ready to use globally.`
          );
          log('current network config', {
            networkPubkey: this.networkPubKey,
            networkPubKeySet: this.networkPubKeySet,
            hdRootPubkeys: this.hdRootPubkeys,
            subnetPubkey: this.subnetPubKey,
            latestBlockhash: this.latestBlockhash,
          });

          // @ts-ignore
          globalThis.litNodeClient = this;

          // browser only
          if (isBrowser()) {
            document.dispatchEvent(new Event('lit-ready'));
          }
          // if the interval is defined we clear it
          if (this.networkSyncInterval) {
            clearInterval(this.networkSyncInterval);
          }

          this.networkSyncInterval = setInterval(async () => {
            if (Date.now() - this.lastBlockHashRetrieved! >= 30_000) {
              log(
                'Syncing state for new network context current config: ',
                this.config,
                'current blockhash: ',
                this.lastBlockHashRetrieved
              );
              await this._runHandshakeWithBootstrapUrls().catch((err) => {
                throw err;
              });
              log(
                'Done syncing state new config: ',
                this.config,
                'new blockhash: ',
                this.lastBlockHashRetrieved
              );
            }
          }, 30_000);

          // @ts-ignore: Expected 1 arguments, but got 0. Did you forget to include 'void' in your type argument to 'Promise'?ts(2794)
          resolve();
        } else {
          const now = Date.now();
          if (now - startTime > this.config.connectTimeout) {
            clearInterval(interval);
            const msg = `Error: Could not connect to enough nodes after timeout of ${
              this.config.connectTimeout
            }ms.  Could only connect to ${
              Object.keys(this.serverKeys).length
            } of ${
              this.config.bootstrapUrls.length
            } required nodes.  Please check your network connection and try again.  Note that you can control this timeout with the connectTimeout config option which takes milliseconds.`;
            logErrorWithRequestId(requestId, msg);
            reject(msg);
          }
        }
      }, 500);
    });

    return promise;
  };

  /**
   *
   * Get a random request ID
   *
   * @returns { string }
   *
   */
  getRequestId() {
    return Math.random().toString(16).slice(2);
  }

  /**
   *
   * Get a random hex string for use as an attestation challenge
   *
   * @returns { string }
   */

  getRandomHexString(size: number) {
    return [...Array(size)]
      .map(() => Math.floor(Math.random() * 16).toString(16))
      .join('');
  }

  /**
   *
   * Handshake with Node
   *
   * @param { HandshakeWithNode } params
   *
   * @returns { Promise<NodeCommandServerKeysResponse> }
   *
   */
  handshakeWithNode = async (
    params: HandshakeWithNode,
    requestId: string
  ): Promise<NodeCommandServerKeysResponse> => {
    const wrapper = async (id: string) => {
      // -- get properties from params
      const { url } = params;

      // -- create url with path
      const urlWithPath = `${url}/web/handshake`;

      log(`handshakeWithNode ${urlWithPath}`);

      const data = {
        clientPublicKey: 'test',
        challenge: params.challenge,
      };

      let res = await this.sendCommandToNode({
        url: urlWithPath,
        data,
        requestId,
      }).catch((err: NodeErrorV3) => {
        return err;
      });

      return res;
    };

    let res = await executeWithRetry<NodeCommandServerKeysResponse>(
      wrapper,
      (_error: any, _requestId: string, isFinal: boolean) => {
        if (!isFinal) {
          logError('an error occured, attempting to retry');
        }
      },
      this.config.retryTolerance
    );

    return res as NodeCommandServerKeysResponse;
  };

  // ==================== SENDING COMMAND ====================
  /**
   *
   * Send a command to nodes
   *
   * @param { SendNodeCommand }
   *
   * @returns { Promise<any> }
   *
   */
  sendCommandToNode = async ({
    url,
    data,
    requestId,
  }: SendNodeCommand): Promise<any> => {
    logWithRequestId(
      requestId,
      `sendCommandToNode with url ${url} and data`,
      data
    );

    const req: RequestInit = {
      method: 'POST',
      headers: {
        'Content-Type': 'application/json',
        'X-Lit-SDK-Version': version,
        'X-Lit-SDK-Type': 'Typescript',
        'X-Request-Id': 'lit_' + requestId,
      },
      body: JSON.stringify(data),
    };

    return sendRequest(url, req, requestId);
  };

  /**
   *
   * Get and gather node promises
   *
   * @param { any } callback
   *
   * @returns { Array<Promise<any>> }
   *
   */
  getNodePromises = (callback: Function): Array<Promise<any>> => {
    const nodePromises = [];

    for (const url of this.connectedNodes) {
      nodePromises.push(callback(url));
    }

    return nodePromises;
  };

  /**
   *
   * Get either auth sig or session auth sig
   *
   */
  getSessionOrAuthSig = ({
    authSig,
    sessionSigs,
    url,
    mustHave = true,
  }: {
    authSig?: AuthSig;
    sessionSigs?: SessionSigsMap;
    url: string;
    mustHave?: boolean;
  }): AuthSig | SessionSig => {
    if (!authSig && !sessionSigs) {
      if (mustHave) {
        throwError({
          message: `You must pass either authSig, or sessionSigs`,
          errorKind: LIT_ERROR.INVALID_ARGUMENT_EXCEPTION.kind,
          errorCode: LIT_ERROR.INVALID_ARGUMENT_EXCEPTION.name,
        });
      } else {
        log(`authSig or sessionSigs not found. This may be using authMethod`);
      }
    }

    if (sessionSigs) {
      const sigToPassToNode = sessionSigs[url];

      if (!sigToPassToNode) {
        throwError({
          message: `You passed sessionSigs but we could not find session sig for node ${url}`,
          errorKind: LIT_ERROR.INVALID_ARGUMENT_EXCEPTION.kind,
          errorCode: LIT_ERROR.INVALID_ARGUMENT_EXCEPTION.name,
        });
      }

      return sigToPassToNode;
    }

    return authSig!;
  };

  validateAccessControlConditionsSchema = async (
    params: MultipleAccessControlConditions
  ): Promise<boolean> => {
    // ========== Prepare Params ==========
    const {
      accessControlConditions,
      evmContractConditions,
      solRpcConditions,
      unifiedAccessControlConditions,
    } = params;

    if (accessControlConditions) {
      await validateAccessControlConditionsSchema(accessControlConditions);
    } else if (evmContractConditions) {
      await validateEVMContractConditionsSchema(evmContractConditions);
    } else if (solRpcConditions) {
      await validateSolRpcConditionsSchema(solRpcConditions);
    } else if (unifiedAccessControlConditions) {
      await validateUnifiedAccessControlConditionsSchema(
        unifiedAccessControlConditions
      );
    }

    return true;
  };

  /**
   *
   * Get hash of access control conditions
   *
   * @param { MultipleAccessControlConditions } params
   *
   * @returns { Promise<ArrayBuffer | undefined> }
   *
   */
  getHashedAccessControlConditions = async (
    params: MultipleAccessControlConditions
  ): Promise<ArrayBuffer | undefined> => {
    let hashOfConditions: ArrayBuffer;

    // ========== Prepare Params ==========
    const {
      accessControlConditions,
      evmContractConditions,
      solRpcConditions,
      unifiedAccessControlConditions,
    } = params;

    // ========== Hash ==========
    if (accessControlConditions) {
      hashOfConditions = await hashAccessControlConditions(
        accessControlConditions
      );
    } else if (evmContractConditions) {
      hashOfConditions = await hashEVMContractConditions(evmContractConditions);
    } else if (solRpcConditions) {
      hashOfConditions = await hashSolRpcConditions(solRpcConditions);
    } else if (unifiedAccessControlConditions) {
      hashOfConditions = await hashUnifiedAccessControlConditions(
        unifiedAccessControlConditions
      );
    } else {
      return;
    }

    // ========== Result ==========
    return hashOfConditions;
  };

  /**
   * Handle node promises
   *
   * @param { Array<Promise<any>> } nodePromises
   *
   * @returns { Promise<SuccessNodePromises<T> | RejectedNodePromises> }
   *
   */
  handleNodePromises = async <T>(
    nodePromises: Array<Promise<T>>,
    requestId: string,
    minNodeCount: number
  ): Promise<SuccessNodePromises<T> | RejectedNodePromises> => {
    async function waitForNSuccessesWithErrors<T>(
      promises: Array<Promise<T>>,
      n: number
    ): Promise<{ successes: T[]; errors: any[] }> {
      let responses = 0;
      const successes: T[] = [];
      const errors: any[] = [];

      return new Promise((resolve) => {
        promises.forEach((promise) => {
          promise
            .then((result) => {
              successes.push(result);
              if (successes.length >= n) {
                // If we've got enough successful responses to continue, resolve immediately even if some are pending
                resolve({ successes, errors });
              }
            })
            .catch((error) => {
              errors.push(error);
            })
            .finally(() => {
              responses++;
              if (responses === promises.length) {
                // In case the total number of successful responses is less than n,
                // resolve what we have when all promises are settled.
                resolve({ successes, errors });
              }
            });
        });
      });
    }

<<<<<<< HEAD
    // -- wait until we've received n responses
=======
>>>>>>> 63abb46f
    const { successes, errors } = await waitForNSuccessesWithErrors(
      nodePromises,
      minNodeCount
    );

    // console.log(`successes: ${JSON.stringify(successes, null, 2)}`)
    // console.log(`errors: ${JSON.stringify(errors, null, 2)}`)

    // -- case: success (when success responses are more than minNodeCount)
    if (successes.length >= minNodeCount) {
      const successPromises: SuccessNodePromises<T> = {
        success: true,
        values: successes,
      };

      return successPromises;
    }

    // -- case: if we're here, then we did not succeed.  time to handle and report errors.
    const mostCommonError = JSON.parse(
      mostCommonString(errors.map((r: any) => JSON.stringify(r)))
    );

    logErrorWithRequestId(
      requestId || '',
      `most common error: ${JSON.stringify(mostCommonError)}`
    );

    const rejectedPromises: RejectedNodePromises = {
      success: false,
      error: mostCommonError,
    };

    return rejectedPromises;
  };

  /**
   *
   * Throw node error
   *
   * @param { RejectedNodePromises } res
   *
   * @returns { void }
   *
   */
  _throwNodeError = (res: RejectedNodePromises, requestId: string): void => {
    if (res.error) {
      if (
        ((res.error.errorCode &&
          res.error.errorCode === LIT_ERROR_CODE.NODE_NOT_AUTHORIZED) ||
          res.error.errorCode === 'not_authorized') &&
        this.config.alertWhenUnauthorized
      ) {
        log('You are not authorized to access this content');
      }

      throwError({
        ...res.error,
        message:
          res.error.message ||
          'There was an error getting the signing shares from the nodes',
        errorCode: res.error.errorCode || LIT_ERROR.UNKNOWN_ERROR.code,
        requestId,
      } as NodeClientErrorV0 | NodeClientErrorV1);
    } else {
      throwError({
        message: `There was an error getting the signing shares from the nodes.  Response from the nodes: ${JSON.stringify(
          res
        )}`,
        error: LIT_ERROR.UNKNOWN_ERROR,
        requestId,
      });
    }
  };

  /**
   *
   * Get different formats of access control conditions, eg. evm, sol, unified etc.
   *
   * @param { SupportedJsonRequests } params
   *
   * @returns { FormattedMultipleAccs }
   *
   */
  getFormattedAccessControlConditions = (
    params: SupportedJsonRequests
  ): FormattedMultipleAccs => {
    // -- prepare params
    const {
      accessControlConditions,
      evmContractConditions,
      solRpcConditions,
      unifiedAccessControlConditions,
    } = params;

    // -- execute
    let formattedAccessControlConditions;
    let formattedEVMContractConditions;
    let formattedSolRpcConditions;
    let formattedUnifiedAccessControlConditions;
    let error = false;

    if (accessControlConditions) {
      formattedAccessControlConditions = accessControlConditions.map((c: any) =>
        canonicalAccessControlConditionFormatter(c)
      );
      log(
        'formattedAccessControlConditions',
        JSON.stringify(formattedAccessControlConditions)
      );
    } else if (evmContractConditions) {
      formattedEVMContractConditions = evmContractConditions.map((c: any) =>
        canonicalEVMContractConditionFormatter(c)
      );
      log(
        'formattedEVMContractConditions',
        JSON.stringify(formattedEVMContractConditions)
      );
    } else if (solRpcConditions) {
      formattedSolRpcConditions = solRpcConditions.map((c: any) =>
        canonicalSolRpcConditionFormatter(c)
      );
      log(
        'formattedSolRpcConditions',
        JSON.stringify(formattedSolRpcConditions)
      );
    } else if (unifiedAccessControlConditions) {
      formattedUnifiedAccessControlConditions =
        unifiedAccessControlConditions.map((c: any) =>
          canonicalUnifiedAccessControlConditionFormatter(c)
        );
      log(
        'formattedUnifiedAccessControlConditions',
        JSON.stringify(formattedUnifiedAccessControlConditions)
      );
    } else {
      error = true;
    }

    return {
      error,
      formattedAccessControlConditions,
      formattedEVMContractConditions,
      formattedSolRpcConditions,
      formattedUnifiedAccessControlConditions,
    };
  };

  /**
   * Calculates an HD public key from a given {@link keyId} the curve type or signature type will assumed to be k256 unless given
   * @param keyId
   * @param sigType
   * @returns {string} public key
   */
  computeHDPubKey = (
    keyId: string,
    sigType: SIGTYPE = SIGTYPE.EcdsaCaitSith
  ): string => {
    if (!this.hdRootPubkeys) {
      logError('root public keys not found, have you connected to the nodes?');
      throwError({
        message: `root public keys not found, have you connected to the nodes?`,
        errorKind: LIT_ERROR.LIT_NODE_CLIENT_NOT_READY_ERROR.kind,
        errorCode: LIT_ERROR.LIT_NODE_CLIENT_NOT_READY_ERROR.code,
      });
    }
    return computeHDPubKey(this.hdRootPubkeys as string[], keyId, sigType);
  };

  /**
   * Calculates a Key Id for claiming a pkp based on a user identifier and an app identifier.
   * The key Identifier is an Auth Method Id which scopes the key uniquely to a specific application context.
   * These identifiers are specific to each auth method and will derive the public key protion of a pkp which will be persited
   * when a key is claimed.
   * | Auth Method | User ID | App ID |
   * |:------------|:--------|:-------|
   * | Google OAuth | token `sub` | token `aud` |
   * | Discord OAuth | user id | client app identifier |
   * | Stytch OTP |token `sub` | token `aud`|
   * | Lit Actions | user defined | ipfs cid |
   * *Note* Lit Action claiming uses a different schema than oter auth methods
   * isForActionContext should be set for true if using claiming through actions
   * @param userId {string} user identifier for the Key Identifier
   * @param appId {string} app identifier for the Key Identifier
   * @returns {String} public key of pkp when claimed
   */
  computeHDKeyId(
    userId: string,
    appId: string,
    isForActionContext: boolean = false
  ): string {
    if (!isForActionContext) {
      return ethers.utils.keccak256(
        ethers.utils.toUtf8Bytes(`${userId}:${appId}`)
      );
    } else {
      return ethers.utils.keccak256(
        ethers.utils.toUtf8Bytes(`${appId}:${userId}`)
      );
    }
  }
}<|MERGE_RESOLUTION|>--- conflicted
+++ resolved
@@ -910,10 +910,7 @@
       });
     }
 
-<<<<<<< HEAD
     // -- wait until we've received n responses
-=======
->>>>>>> 63abb46f
     const { successes, errors } = await waitForNSuccessesWithErrors(
       nodePromises,
       minNodeCount
