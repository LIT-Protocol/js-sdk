import { computeHDPubKey, checkSevSnpAttestation } from '@lit-protocol/crypto';
import { keccak256 } from '@ethersproject/keccak256';
import { toUtf8Bytes } from '@ethersproject/strings';

import {
  canonicalAccessControlConditionFormatter,
  canonicalEVMContractConditionFormatter,
  canonicalSolRpcConditionFormatter,
  canonicalUnifiedAccessControlConditionFormatter,
  hashAccessControlConditions,
  hashEVMContractConditions,
  hashSolRpcConditions,
  hashUnifiedAccessControlConditions,
} from '@lit-protocol/access-control-conditions';

import {
  INTERNAL_DEFAULT_CONFIG,
  LitNetwork,
  LIT_ERROR,
  LIT_ERROR_CODE,
  LIT_NETWORKS,
  version,
  TELEM_API_URL,
  SIGTYPE,
  StakingStates,
} from '@lit-protocol/constants';

import {
  bootstrapLogManager,
  isBrowser,
  log,
  logError,
  logErrorWithRequestId,
  logWithRequestId,
  mostCommonString,
  throwError,
} from '@lit-protocol/misc';
import {
  AuthMethod,
  AuthSig,
  CustomNetwork,
  FormattedMultipleAccs,
  HandshakeWithNode,
  JsonExecutionRequest,
  JsonHandshakeResponse,
  JsonPkpSignRequest,
  KV,
  LitNodeClientConfig,
  MultipleAccessControlConditions,
  NodeAttestation,
  NodeClientErrorV0,
  NodeClientErrorV1,
  NodeCommandServerKeysResponse,
  NodeErrorV3,
  NodePromiseResponse,
  RejectedNodePromises,
  SendNodeCommand,
  SessionSig,
  SessionSigsMap,
  SuccessNodePromises,
  SupportedJsonRequests,
} from '@lit-protocol/types';
import { ethers } from 'ethers';
import { uint8arrayFromString } from '@lit-protocol/uint8arrays';
import { LitContracts } from '@lit-protocol/contracts-sdk';
import { LogLevel, LogManager } from '@lit-protocol/logger';

export class LitCore {
  config: LitNodeClientConfig;
  connectedNodes: SetConstructor | Set<any> | any;
  serverKeys: KV | any;
  ready: boolean;
  subnetPubKey: string | null;
  networkPubKey: string | null;
  networkPubKeySet: string | null;
  hdRootPubkeys: string[] | null;
  latestBlockhash: string | null;

  // ========== Constructor ==========
  constructor(args: any[LitNodeClientConfig | CustomNetwork | any]) {
    const customConfig = args;
    let _defaultConfig = {
      alertWhenUnauthorized: false,
      debug: true,
      connectTimeout: 20000,
      litNetwork: '', // Default value, should be replaced
      minNodeCount: 2, // Default value, should be replaced
      bootstrapUrls: [], // Default value, should be replaced
    };

    // Initialize default config based on litNetwork
    if (args && 'litNetwork' in args) {
      switch (args.litNetwork) {
        case LitNetwork.Cayenne:
          this.config = {
            ..._defaultConfig,
            litNetwork: LitNetwork.Cayenne,
          } as unknown as LitNodeClientConfig;
          break;
        default:
          this.config = {
            ..._defaultConfig,
            ...customConfig,
          } as LitNodeClientConfig;
      }
    } else {
      this.config = { ..._defaultConfig, ...customConfig };
    }

    // -- initialize default auth callback
    // this.defaultAuthCallback = args?.defaultAuthCallback;

    // -- if config params are specified, replace it
    if (customConfig) {
      this.config = { ...this.config, ...customConfig };
      // this.config = override(this.config, customConfig);
    }

    // -- init default properties
    this.connectedNodes = new Set();
    this.serverKeys = {};
    this.ready = false;
    this.subnetPubKey = null;
    this.networkPubKey = null;
    this.networkPubKeySet = null;
    this.hdRootPubkeys = null;
    this.latestBlockhash = null;
    // -- set bootstrapUrls to match the network litNetwork unless it's set to custom
    this.setCustomBootstrapUrls();

    // -- set global variables
    globalThis.litConfig = this.config;
    bootstrapLogManager('core');
  }

  // ========== Logger utilities ==========
  getLogsForRequestId = (id: string): string[] => {
    return globalThis.logManager.getLogsForId(id);
  };

  // ========== Scoped Class Helpers ==========
  /**
   * Asynchronously updates the configuration settings for the LitNodeClient.
   * This function fetches the minimum node count and bootstrap URLs for the
   * specified Lit network. It validates these values and updates the client's
   * configuration accordingly. If the network is set to 'InternalDev', it
   * dynamically updates the bootstrap URLs in the configuration.
   *
   * @throws Will throw an error if the minimum node count is invalid or if
   *         the bootstrap URLs array is empty.
   * @returns {Promise<void>} A promise that resolves when the configuration is updated.
   */
  setNewConfig = async (): Promise<void> => {
<<<<<<< HEAD
    if (this.config.litNetwork !== LitNetwork.Cayenne  && this.config.litNetwork !== LitNetwork.Custom) {
=======
    if (
      this.config.litNetwork !== LitNetwork.Cayenne &&
      this.config.litNetwork !== LitNetwork.Custom
    ) {
>>>>>>> 0eeda68d
      const minNodeCount = await LitContracts.getMinNodeCount(
        this.config.litNetwork as LitNetwork
      );
      const bootstrapUrls = await LitContracts.getValidators(
        this.config.litNetwork as LitNetwork
      );
      log('Bootstrap urls: ', bootstrapUrls);
      if (minNodeCount <= 0) {
        throwError({
          message: `minNodeCount is ${minNodeCount}, which is invalid. Please check your network connection and try again.`,
          errorKind: LIT_ERROR.INVALID_ARGUMENT_EXCEPTION.kind,
          errorCode: LIT_ERROR.INVALID_ARGUMENT_EXCEPTION.name,
        });
      }

      if (bootstrapUrls.length <= 0) {
        throwError({
          message: `bootstrapUrls is empty, which is invalid. Please check your network connection and try again.`,
          errorKind: LIT_ERROR.INVALID_ARGUMENT_EXCEPTION.kind,
          errorCode: LIT_ERROR.INVALID_ARGUMENT_EXCEPTION.name,
        });
      }

      this.config.minNodeCount = parseInt(minNodeCount, 10);
    } else if (this.config.litNetwork === LitNetwork.Cayenne) {
      // If the network is cayenne it is a centralized testnet so we use a static config
      // This is due to staking contracts holding local ip / port contexts which are innacurate to the ip / port exposed to the world
      this.config.bootstrapUrls = LIT_NETWORKS.cayenne;
      this.config.minNodeCount =
        LIT_NETWORKS.cayenne.length == 2
          ? 2
          : (LIT_NETWORKS.cayenne.length * 2) / 3;
    }
  };

  /**
   * Sets up a listener to detect state changes (new epochs) in the staking contract.
   * When a new epoch is detected, it triggers the `setNewConfig` function to update
   * the client's configuration based on the new state of the network. This ensures
   * that the client's configuration is always in sync with the current state of the
   * staking contract.
   *
   * @returns {Promise<void>} A promise that resolves when the listener is successfully set up.
   */
  listenForNewEpoch = async (): Promise<void> => {
<<<<<<< HEAD
    if (this.config.litNetwork !== LitNetwork.Cayenne && this.config.litNetwork !== LitNetwork.Custom) {
=======
    if (
      this.config.litNetwork !== LitNetwork.Cayenne &&
      this.config.litNetwork !== LitNetwork.Custom
    ) {
>>>>>>> 0eeda68d
      const stakingContract = await LitContracts.getStakingContract(
        this.config.litNetwork as any
      );
      log(
        'listening for state change on staking contract: ',
        stakingContract.address
      );
      stakingContract.on('StateChanged', async (state: StakingStates) => {
        log(`New state detected: "${state}"`);
        if (state === StakingStates.NextValidatorSetLocked) {
          await this.setNewConfig();
        }
      });
    }
  };

  /**
   *
   * Set bootstrapUrls to match the network litNetwork unless it's set to custom
   *
   * @returns { void }
   *
   */
  setCustomBootstrapUrls = (): void => {
    // -- validate
    if (this.config.litNetwork === 'custom') return;

    // -- execute
    const hasNetwork: boolean = this.config.litNetwork in LIT_NETWORKS;

    if (!hasNetwork) {
      // network not found, report error
      throwError({
        message:
          'the litNetwork specified in the LitNodeClient config not found in LIT_NETWORKS',
        errorKind: LIT_ERROR.LIT_NODE_CLIENT_BAD_CONFIG_ERROR.kind,
        errorCode: LIT_ERROR.LIT_NODE_CLIENT_BAD_CONFIG_ERROR.name,
      });
      return;
    }

    this.config.bootstrapUrls = LIT_NETWORKS[this.config.litNetwork];
  };

  /**
   *
   * Connect to the LIT nodes
   *
   * @returns { Promise } A promise that resolves when the nodes are connected.
   *
   */
  connect = async (): Promise<any> => {
    // -- handshake with each node
    await this.setNewConfig();
    await this.listenForNewEpoch();

    // -- handshake with each node
    const requestId = this.getRequestId();

    for (const url of this.config.bootstrapUrls) {
      const challenge = this.getRandomHexString(64);
      this.handshakeWithNode({ url, challenge }, requestId)
        .then((resp: any) => {
          this.connectedNodes.add(url);

          let keys: JsonHandshakeResponse = {
            serverPubKey: resp.serverPublicKey,
            subnetPubKey: resp.subnetPublicKey,
            networkPubKey: resp.networkPublicKey,
            networkPubKeySet: resp.networkPublicKeySet,
            hdRootPubkeys: resp.hdRootPubkeys,
          };

          // -- validate returned keys
          if (
            keys.serverPubKey === 'ERR' ||
            keys.subnetPubKey === 'ERR' ||
            keys.networkPubKey === 'ERR' ||
            keys.networkPubKeySet === 'ERR'
          ) {
            logErrorWithRequestId(
              requestId,
              'Error connecting to node. Detected "ERR" in keys',
              url,
              keys
            );
          }

          if (!keys.latestBlockhash) {
            logErrorWithRequestId(
              requestId,
              'Error getting latest blockhash from the node.'
            );
          }

          if (this.config.checkNodeAttestation) {
            // check attestation
            if (!resp.attestation) {
              logErrorWithRequestId(
                requestId,
                `Missing attestation in handshake response from ${url}`
              );
              throwError({
                message: `Missing attestation in handshake response from ${url}`,
                errorKind: LIT_ERROR.INVALID_NODE_ATTESTATION.kind,
                errorCode: LIT_ERROR.INVALID_NODE_ATTESTATION.name,
              });
            } else {
              // actually verify the attestation by checking the signature against AMD certs
              log('Checking attestation against amd certs...');
              const attestation = resp.attestation;

              try {
                checkSevSnpAttestation(attestation, challenge, url).then(() => {
                  log(`Lit Node Attestation verified for ${url}`);

                  // only set server keys if attestation is valid
                  // so that we don't use this node if it's not valid
                  this.serverKeys[url] = keys;
                });
              } catch (e) {
                logErrorWithRequestId(
                  requestId,
                  `Lit Node Attestation failed verification for ${url}`
                );
                throwError({
                  message: `Lit Node Attestation failed verification for ${url}`,
                  errorKind: LIT_ERROR.INVALID_NODE_ATTESTATION.kind,
                  errorCode: LIT_ERROR.INVALID_NODE_ATTESTATION.name,
                });
              }
            }
          } else {
            // don't check attestation, just set server keys
            this.serverKeys[url] = keys;
          }
        })
        .catch((e: any) => {
          log('Error connecting to node ', url, e);
        });
    }

    // -- get promise
    const promise = new Promise((resolve: any, reject: any) => {
      const startTime = Date.now();
      const interval = setInterval(() => {
        if (Object.keys(this.serverKeys).length >= this.config.minNodeCount) {
          clearInterval(interval);

          // pick the most common public keys for the subnet and network from the bunch, in case some evil node returned a bad key
          this.subnetPubKey = mostCommonString(
            Object.values(this.serverKeys).map(
              (keysFromSingleNode: any) => keysFromSingleNode.subnetPubKey
            )
          );
          this.networkPubKey = mostCommonString(
            Object.values(this.serverKeys).map(
              (keysFromSingleNode: any) => keysFromSingleNode.networkPubKey
            )
          );
          this.networkPubKeySet = mostCommonString(
            Object.values(this.serverKeys).map(
              (keysFromSingleNode: any) => keysFromSingleNode.networkPubKeySet
            )
          );
          this.hdRootPubkeys = mostCommonString(
            Object.values(this.serverKeys).map(
              (keysFromSingleNode: any) => keysFromSingleNode.hdRootPubkeys
            )
          );
          this.ready = true;

          log(
            `🔥 lit is ready. "litNodeClient" variable is ready to use globally.`
          );
          log('current network config', {
            networkPubkey: this.networkPubKey,
            networkPubKeySet: this.networkPubKeySet,
            hdRootPubkeys: this.hdRootPubkeys,
            subnetPubkey: this.subnetPubKey,
          });

          // @ts-ignore
          globalThis.litNodeClient = this;

          // browser only
          if (isBrowser()) {
            document.dispatchEvent(new Event('lit-ready'));
          }

          // @ts-ignore: Expected 1 arguments, but got 0. Did you forget to include 'void' in your type argument to 'Promise'?ts(2794)
          resolve();
        } else {
          const now = Date.now();
          if (now - startTime > this.config.connectTimeout) {
            clearInterval(interval);
            const msg = `Error: Could not connect to enough nodes after timeout of ${
              this.config.connectTimeout
            }ms.  Could only connect to ${
              Object.keys(this.serverKeys).length
            } of ${
              this.config.minNodeCount
            } required nodes.  Please check your network connection and try again.  Note that you can control this timeout with the connectTimeout config option which takes milliseconds.`;
            logErrorWithRequestId(requestId, msg);
            reject(msg);
          }
        }
      }, 500);
    });

    return promise;
  };

  /**
   *
   * Get a random request ID
   *
   * @returns { string }
   *
   */
  getRequestId() {
    return Math.random().toString(16).slice(2);
  }

  /**
   *
   * Get a random hex string for use as an attestation challenge
   *
   * @returns { string }
   */

  getRandomHexString(size: number) {
    return [...Array(size)]
      .map(() => Math.floor(Math.random() * 16).toString(16))
      .join('');
  }

  /**
   *
   * Handshake with Node
   *
   * @param { HandshakeWithNode } params
   *
   * @returns { Promise<NodeCommandServerKeysResponse> }
   *
   */
  handshakeWithNode = async (
    params: HandshakeWithNode,
    requestId: string
  ): Promise<NodeCommandServerKeysResponse> => {
    // -- get properties from params
    const { url } = params;

    // -- create url with path
    const urlWithPath = `${url}/web/handshake`;

    log(`handshakeWithNode ${urlWithPath}`);

    const data = {
      clientPublicKey: 'test',
      challenge: params.challenge,
    };

    return this.sendCommandToNode({
      url: urlWithPath,
      data,
      requestId,
    });
  };

  // ==================== SENDING COMMAND ====================
  /**
   *
   * Send a command to nodes
   *
   * @param { SendNodeCommand }
   *
   * @returns { Promise<any> }
   *
   */
  sendCommandToNode = async ({
    url,
    data,
    requestId,
  }: SendNodeCommand): Promise<any> => {
    logWithRequestId(
      requestId,
      `sendCommandToNode with url ${url} and data`,
      data
    );

    const req: RequestInit = {
      method: 'POST',
      headers: {
        'Content-Type': 'application/json',
        'X-Lit-SDK-Version': version,
        'X-Lit-SDK-Type': 'Typescript',
        'X-Request-Id': 'lit_' + requestId,
      },
      body: JSON.stringify(data),
    };

    return fetch(url, req)
      .then(async (response) => {
        const isJson = response.headers
          .get('content-type')
          ?.includes('application/json');

        const data = isJson ? await response.json() : null;

        if (!response.ok) {
          // get error message from body or default to response status
          const error = data || response.status;
          return Promise.reject(error);
        }

        return data;
      })
      .catch((error: NodeErrorV3) => {
        logErrorWithRequestId(
          requestId,
          `Something went wrong, internal id for request: lit_${requestId}. Please provide this identifier with any support requests. ${
            error?.message || error?.details
              ? `Error is ${error.message} - ${error.details}`
              : ''
          }`
        );
        return Promise.reject(error);
      });
  };

  /**
   *
   * Get and gather node promises
   *
   * @param { any } callback
   *
   * @returns { Array<Promise<any>> }
   *
   */
  getNodePromises = (callback: Function): Array<Promise<any>> => {
    const nodePromises = [];

    for (const url of this.connectedNodes) {
      nodePromises.push(callback(url));
    }

    return nodePromises;
  };

  /**
   *
   * Get either auth sig or session auth sig
   *
   */
  getSessionOrAuthSig = ({
    authSig,
    sessionSigs,
    url,
    mustHave = true,
  }: {
    authSig?: AuthSig;
    sessionSigs?: SessionSigsMap;
    url: string;
    mustHave?: boolean;
  }): AuthSig | SessionSig => {
    if (!authSig && !sessionSigs) {
      if (mustHave) {
        throwError({
          message: `You must pass either authSig, or sessionSigs`,
          errorKind: LIT_ERROR.INVALID_ARGUMENT_EXCEPTION.kind,
          errorCode: LIT_ERROR.INVALID_ARGUMENT_EXCEPTION.name,
        });
      } else {
        log(`authSig or sessionSigs not found. This may be using authMethod`);
      }
    }

    if (sessionSigs) {
      const sigToPassToNode = sessionSigs[url];

      if (!sigToPassToNode) {
        throwError({
          message: `You passed sessionSigs but we could not find session sig for node ${url}`,
          errorKind: LIT_ERROR.INVALID_ARGUMENT_EXCEPTION.kind,
          errorCode: LIT_ERROR.INVALID_ARGUMENT_EXCEPTION.name,
        });
      }

      return sigToPassToNode;
    }

    return authSig!;
  };

  /**
   *
   * Get hash of access control conditions
   *
   * @param { MultipleAccessControlConditions } params
   *
   * @returns { Promise<ArrayBuffer | undefined> }
   *
   */
  getHashedAccessControlConditions = async (
    params: MultipleAccessControlConditions
  ): Promise<ArrayBuffer | undefined> => {
    let hashOfConditions: ArrayBuffer;

    // ========== Prepare Params ==========
    const {
      accessControlConditions,
      evmContractConditions,
      solRpcConditions,
      unifiedAccessControlConditions,
    } = params;

    // ========== Hash ==========
    if (accessControlConditions) {
      hashOfConditions = await hashAccessControlConditions(
        accessControlConditions
      );
    } else if (evmContractConditions) {
      hashOfConditions = await hashEVMContractConditions(evmContractConditions);
    } else if (solRpcConditions) {
      hashOfConditions = await hashSolRpcConditions(solRpcConditions);
    } else if (unifiedAccessControlConditions) {
      hashOfConditions = await hashUnifiedAccessControlConditions(
        unifiedAccessControlConditions
      );
    } else {
      return;
    }

    // ========== Result ==========
    return hashOfConditions;
  };

  /**
   * Handle node promises
   *
   * @param { Array<Promise<any>> } nodePromises
   *
   * @returns { Promise<SuccessNodePromises<T> | RejectedNodePromises> }
   *
   */
  handleNodePromises = async <T>(
    nodePromises: Array<Promise<T>>,
    requestId?: string,
    minNodeCount?: number
  ): Promise<SuccessNodePromises<T> | RejectedNodePromises> => {
    // -- prepare
    const responses = await Promise.allSettled(nodePromises);
    const minNodes = minNodeCount ?? this.config.minNodeCount;

    // -- get fulfilled responses
    const successes: Array<NodePromiseResponse> = responses.filter(
      (r: any) => r.status === 'fulfilled'
    );

    // -- case: success (when success responses are more than minNodeCount)
    if (successes.length >= minNodes) {
      const successPromises: SuccessNodePromises<T> = {
        success: true,
        values: successes.map((r: any) => r.value),
      };

      return successPromises;
    }

    // -- case: if we're here, then we did not succeed.  time to handle and report errors.

    // -- get "rejected" responses
    const rejected = responses.filter((r: any) => r.status === 'rejected');

    const mostCommonError = JSON.parse(
      mostCommonString(
        rejected.map((r: NodePromiseResponse) => JSON.stringify(r.reason))
      )
    );

    logErrorWithRequestId(
      requestId || '',
      `most common error: ${JSON.stringify(mostCommonError)}`
    );

    const rejectedPromises: RejectedNodePromises = {
      success: false,
      error: mostCommonError,
    };

    return rejectedPromises;
  };

  /**
   *
   * Throw node error
   *
   * @param { RejectedNodePromises } res
   *
   * @returns { void }
   *
   */
  _throwNodeError = (res: RejectedNodePromises): void => {
    if (res.error && res.error.errorCode) {
      if (
        (res.error.errorCode === LIT_ERROR_CODE.NODE_NOT_AUTHORIZED ||
          res.error.errorCode === 'not_authorized') &&
        this.config.alertWhenUnauthorized
      ) {
        log(
          '[Alert originally] You are not authorized to access to this content'
        );
      }

      throwError({
        ...res.error,
        message:
          res.error.message ||
          'You are not authorized to access to this content',
        errorCode: res.error.errorCode!,
      } as NodeClientErrorV0 | NodeClientErrorV1);
    } else {
      throwError({
        message: `There was an error getting the signing shares from the nodes`,
        error: LIT_ERROR.UNKNOWN_ERROR,
      });
    }
  };

  /**
   *
   * Get different formats of access control conditions, eg. evm, sol, unified etc.
   *
   * @param { SupportedJsonRequests } params
   *
   * @returns { FormattedMultipleAccs }
   *
   */
  getFormattedAccessControlConditions = (
    params: SupportedJsonRequests
  ): FormattedMultipleAccs => {
    // -- prepare params
    const {
      accessControlConditions,
      evmContractConditions,
      solRpcConditions,
      unifiedAccessControlConditions,
    } = params;

    // -- execute
    let formattedAccessControlConditions;
    let formattedEVMContractConditions;
    let formattedSolRpcConditions;
    let formattedUnifiedAccessControlConditions;
    let error = false;

    if (accessControlConditions) {
      formattedAccessControlConditions = accessControlConditions.map((c: any) =>
        canonicalAccessControlConditionFormatter(c)
      );
      log(
        'formattedAccessControlConditions',
        JSON.stringify(formattedAccessControlConditions)
      );
    } else if (evmContractConditions) {
      formattedEVMContractConditions = evmContractConditions.map((c: any) =>
        canonicalEVMContractConditionFormatter(c)
      );
      log(
        'formattedEVMContractConditions',
        JSON.stringify(formattedEVMContractConditions)
      );
    } else if (solRpcConditions) {
      formattedSolRpcConditions = solRpcConditions.map((c: any) =>
        canonicalSolRpcConditionFormatter(c)
      );
      log(
        'formattedSolRpcConditions',
        JSON.stringify(formattedSolRpcConditions)
      );
    } else if (unifiedAccessControlConditions) {
      formattedUnifiedAccessControlConditions =
        unifiedAccessControlConditions.map((c: any) =>
          canonicalUnifiedAccessControlConditionFormatter(c)
        );
      log(
        'formattedUnifiedAccessControlConditions',
        JSON.stringify(formattedUnifiedAccessControlConditions)
      );
    } else {
      error = true;
    }

    return {
      error,
      formattedAccessControlConditions,
      formattedEVMContractConditions,
      formattedSolRpcConditions,
      formattedUnifiedAccessControlConditions,
    };
  };

  /**
   * Calculates an HD public key from a given {@link keyId} the curve type or signature type will assumed to be k256 unless given
   * @param keyId
   * @param sigType
   * @returns {string} public key
   */
  computeHDPubKey = (
    keyId: string,
    sigType: SIGTYPE = SIGTYPE.EcdsaCaitSith
  ): string => {
    if (!this.hdRootPubkeys) {
      logError('root public keys not found, have you connected to the nodes?');
      throwError({
        message: `root public keys not found, have you connected to the nodes?`,
        errorKind: LIT_ERROR.LIT_NODE_CLIENT_NOT_READY_ERROR.kind,
        errorCode: LIT_ERROR.LIT_NODE_CLIENT_NOT_READY_ERROR.code,
      });
    }
    return computeHDPubKey(this.hdRootPubkeys as string[], keyId, sigType);
  };

  /**
   * Calculates a Key Id for claiming a pkp based on a user identifier and an app identifier.
   * The key Identifier is an Auth Method Id which scopes the key uniquely to a specific application context.
   * These identifiers are specific to each auth method and will derive the public key protion of a pkp which will be persited
   * when a key is claimed.
   * | Auth Method | User ID | App ID |
   * |:------------|:--------|:-------|
   * | Google OAuth | token `sub` | token `aud` |
   * | Discord OAuth | user id | client app identifier |
   * | Stytch OTP |token `sub` | token `aud`|
   * | Lit Actions | user defined | ipfs cid |
   * *Note* Lit Action claiming uses a different schema than oter auth methods
   * isForActionContext should be set for true if using claiming through actions
   * @param userId {string} user identifier for the Key Identifier
   * @param appId {string} app identifier for the Key Identifier
   * @returns {String} public key of pkp when claimed
   */
  computeHDKeyId(
    userId: string,
    appId: string,
    isForActionContext: boolean = false
  ): string {
    if (!isForActionContext) {
      return ethers.utils.keccak256(
        ethers.utils.toUtf8Bytes(`${userId}:${appId}`)
      );
    } else {
      return ethers.utils.keccak256(
        ethers.utils.toUtf8Bytes(`${appId}:${userId}`)
      );
    }
  }
}<|MERGE_RESOLUTION|>--- conflicted
+++ resolved
@@ -151,14 +151,10 @@
    * @returns {Promise<void>} A promise that resolves when the configuration is updated.
    */
   setNewConfig = async (): Promise<void> => {
-<<<<<<< HEAD
-    if (this.config.litNetwork !== LitNetwork.Cayenne  && this.config.litNetwork !== LitNetwork.Custom) {
-=======
     if (
       this.config.litNetwork !== LitNetwork.Cayenne &&
       this.config.litNetwork !== LitNetwork.Custom
     ) {
->>>>>>> 0eeda68d
       const minNodeCount = await LitContracts.getMinNodeCount(
         this.config.litNetwork as LitNetwork
       );
@@ -204,14 +200,10 @@
    * @returns {Promise<void>} A promise that resolves when the listener is successfully set up.
    */
   listenForNewEpoch = async (): Promise<void> => {
-<<<<<<< HEAD
-    if (this.config.litNetwork !== LitNetwork.Cayenne && this.config.litNetwork !== LitNetwork.Custom) {
-=======
     if (
       this.config.litNetwork !== LitNetwork.Cayenne &&
       this.config.litNetwork !== LitNetwork.Custom
     ) {
->>>>>>> 0eeda68d
       const stakingContract = await LitContracts.getStakingContract(
         this.config.litNetwork as any
       );
