--- conflicted
+++ resolved
@@ -1,10 +1,6 @@
 {
   "name": "@lit-protocol/core",
-<<<<<<< HEAD
-  "version": "2.2.35",
-=======
   "version": "2.2.38",
->>>>>>> 308e9922
   "type": "commonjs",
   "license": "MIT",
   "homepage": "https://github.com/Lit-Protocol/js-sdk",
