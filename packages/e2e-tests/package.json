{
  "name": "@lit-protocol/e2e-tests",
  "license": "MIT",
  "homepage": "https://github.com/Lit-Protocol/js-sdk",
  "repository": {
    "type": "git",
    "url": "https://github.com/LIT-Protocol/js-sdk"
  },
  "keywords": [
    "library"
  ],
  "bugs": {
    "url": "https://github.com/LIT-Protocol/js-sdk/issues"
  },
  "type": "commonjs",
  "gitHead": "0d7334c2c55f448e91fe32f29edc5db8f5e09e4b",
  "tags": [
    "universal"
  ],
<<<<<<< HEAD
  "scripts": {
    "test:long-run": "node src/tests/long-running/build.mjs && dotenvx run --env-file=../../.env -- node src/tests/long-running/build/test.mjs"
  },
  "version": "6.4.10",
=======
  "version": "6.10.0",
>>>>>>> f5958946
  "private": true,
  "main": "./dist/src/index.js",
  "typings": "./dist/src/index.d.ts"
}<|MERGE_RESOLUTION|>--- conflicted
+++ resolved
@@ -17,14 +17,10 @@
   "tags": [
     "universal"
   ],
-<<<<<<< HEAD
   "scripts": {
     "test:long-run": "node src/tests/long-running/build.mjs && dotenvx run --env-file=../../.env -- node src/tests/long-running/build/test.mjs"
   },
-  "version": "6.4.10",
-=======
   "version": "6.10.0",
->>>>>>> f5958946
   "private": true,
   "main": "./dist/src/index.js",
   "typings": "./dist/src/index.d.ts"
