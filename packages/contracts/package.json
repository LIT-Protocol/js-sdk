{
  "name": "@lit-protocol/contracts",
  "version": "0.6.0",
  "license": "MIT",
  "homepage": "https://github.com/LIT-Protocol/js-sdk",
  "repository": {
    "type": "git",
    "url": "https://github.com/LIT-Protocol/js-sdk"
  },
  "keywords": [
    "library"
  ],
  "bugs": {
    "url": "https://github.com/LIT-Protocol/js-sdk/issues"
  },
  "type": "module",
  "main": "./dist/index.cjs",
  "module": "./dist/index.js",
  "types": "./dist/index.d.ts",
  "exports": {
    ".": {
      "import": "./dist/index.js",
      "require": "./dist/index.cjs",
      "types": "./dist/index.d.ts"
    },
    "./prod/datil": {
      "import": "./dist/prod/datil.js",
      "require": "./dist/prod/datil.cjs",
      "types": "./dist/prod/datil.d.ts"
    },
    "./signatures/datil": {
      "import": "./dist/signatures/datil.js",
      "require": "./dist/signatures/datil.cjs",
      "types": "./dist/signatures/datil.d.ts"
    },
    "./prod/datil-dev": {
      "import": "./dist/prod/datil-dev.js",
      "require": "./dist/prod/datil-dev.cjs",
      "types": "./dist/prod/datil-dev.d.ts"
    },
    "./signatures/datil-dev": {
      "import": "./dist/signatures/datil-dev.js",
      "require": "./dist/signatures/datil-dev.cjs",
      "types": "./dist/signatures/datil-dev.d.ts"
    },
    "./prod/datil-test": {
      "import": "./dist/prod/datil-test.js",
      "require": "./dist/prod/datil-test.cjs",
      "types": "./dist/prod/datil-test.d.ts"
    },
    "./signatures/datil-test": {
      "import": "./dist/signatures/datil-test.js",
      "require": "./dist/signatures/datil-test.cjs",
      "types": "./dist/signatures/datil-test.d.ts"
    },
    "./prod/naga-dev": {
      "import": "./dist/prod/naga-dev.js",
      "require": "./dist/prod/naga-dev.cjs",
      "types": "./dist/prod/naga-dev.d.ts"
    },
    "./signatures/naga-dev": {
      "import": "./dist/signatures/naga-dev.js",
      "require": "./dist/signatures/naga-dev.cjs",
      "types": "./dist/signatures/naga-dev.d.ts"
    },
    "./prod/naga-test": {
      "import": "./dist/prod/naga-test.js",
      "require": "./dist/prod/naga-test.cjs",
      "types": "./dist/prod/naga-test.d.ts"
    },
    "./signatures/naga-test": {
      "import": "./dist/signatures/naga-test.js",
      "require": "./dist/signatures/naga-test.cjs",
      "types": "./dist/signatures/naga-test.d.ts"
    },
    "./prod/naga-staging": {
      "import": "./dist/prod/naga-staging.js",
      "require": "./dist/prod/naga-staging.cjs",
      "types": "./dist/prod/naga-staging.d.ts"
    },
    "./signatures/naga-staging": {
      "import": "./dist/signatures/naga-staging.js",
      "require": "./dist/signatures/naga-staging.cjs",
      "types": "./dist/signatures/naga-staging.d.ts"
    },
    "./dev/develop": {
      "import": "./dist/dev/develop.js",
      "require": "./dist/dev/develop.cjs",
      "types": "./dist/dev/develop.d.ts"
    },
    "./signatures/develop": {
      "import": "./dist/signatures/develop.js",
      "require": "./dist/signatures/develop.cjs",
      "types": "./dist/signatures/develop.d.ts"
    },
    "./custom-network-signatures": {
      "import": "./dist/custom-network-signatures.js",
      "require": "./dist/custom-network-signatures.cjs",
      "types": "./dist/custom-network-signatures.d.ts"
    }
  },
  "typesVersions": {
    "*": {
      "prod/datil": [
        "dist/prod/datil.d.ts"
      ],
      "signatures/datil": [
        "dist/signatures/datil.d.ts"
      ],
      "prod/datil-dev": [
        "dist/prod/datil-dev.d.ts"
      ],
      "signatures/datil-dev": [
        "dist/signatures/datil-dev.d.ts"
      ],
      "prod/datil-test": [
        "dist/prod/datil-test.d.ts"
      ],
      "signatures/datil-test": [
        "dist/signatures/datil-test.d.ts"
      ],
      "prod/naga-dev": [
        "dist/prod/naga-dev.d.ts"
      ],
      "signatures/naga-dev": [
        "dist/signatures/naga-dev.d.ts"
      ],
      "prod/naga-test": [
        "dist/prod/naga-test.d.ts"
      ],
      "signatures/naga-test": [
        "dist/signatures/naga-test.d.ts"
      ],
      "prod/naga-staging": [
        "dist/prod/naga-staging.d.ts"
      ],
      "signatures/naga-staging": [
        "dist/signatures/naga-staging.d.ts"
      ],
      "dev/develop": [
        "dist/dev/develop.d.ts"
      ],
      "signatures/develop": [
        "dist/signatures/develop.d.ts"
      ],
      "custom-network-signatures": [
        "dist/custom-network-signatures.d.ts"
      ]
    }
  },
  "publishConfig": {
    "access": "public",
    "directory": "../../dist/packages/contracts"
  },
  "devDependencies": {
<<<<<<< HEAD
    "@t3-oss/env-core": "0.13.8",
    "@typechain/ethers-v6": "0.5.1",
    "esbuild": "0.19.2",
    "ethers": "5.7.2",
    "tsx": "4.20.5",
    "typechain": "8.3.2",
    "typescript": "5.8.3",
    "viem": "2.29.4",
    "zod": "3.24.3"
=======
    "@t3-oss/env-core": "^0.13.8",
    "@typechain/ethers-v6": "^0.5.1",
    "esbuild": "^0.19.2",
    "ethers": "^6.13.5",
    "tsx": "^4.20.5",
    "typechain": "^8.3.2",
    "typescript": "^5.8.3",
    "viem": "2.38.x",
    "zod": "^3.24.3"
>>>>>>> c8916e32
  },
  "peerDependencies": {
    "typescript": "5.8.3"
  }
}<|MERGE_RESOLUTION|>--- conflicted
+++ resolved
@@ -153,7 +153,6 @@
     "directory": "../../dist/packages/contracts"
   },
   "devDependencies": {
-<<<<<<< HEAD
     "@t3-oss/env-core": "0.13.8",
     "@typechain/ethers-v6": "0.5.1",
     "esbuild": "0.19.2",
@@ -161,21 +160,10 @@
     "tsx": "4.20.5",
     "typechain": "8.3.2",
     "typescript": "5.8.3",
-    "viem": "2.29.4",
     "zod": "3.24.3"
-=======
-    "@t3-oss/env-core": "^0.13.8",
-    "@typechain/ethers-v6": "^0.5.1",
-    "esbuild": "^0.19.2",
-    "ethers": "^6.13.5",
-    "tsx": "^4.20.5",
-    "typechain": "^8.3.2",
-    "typescript": "^5.8.3",
-    "viem": "2.38.x",
-    "zod": "^3.24.3"
->>>>>>> c8916e32
   },
   "peerDependencies": {
-    "typescript": "5.8.3"
+    "typescript": "5.8.3",
+     "viem": "2.38.x"
   }
 }