--- conflicted
+++ resolved
@@ -22,7 +22,6 @@
   UnknownSignatureError,
   UnknownSignatureType,
 } from '@lit-protocol/constants';
-<<<<<<< HEAD
 import {
   applyTransformations,
   cleanArrayValues,
@@ -44,21 +43,13 @@
   SigShare,
   SigningScheme, LitActionSignedData,
 } from '@lit-protocol/types';
-=======
-import { log } from '@lit-protocol/misc';
-import { nacl } from '@lit-protocol/nacl';
-import { NodeAttestation, SessionKeyPair, SigShare } from '@lit-protocol/types';
->>>>>>> 63ac695e
 import {
   uint8arrayFromString,
   uint8arrayToString,
 } from '@lit-protocol/uint8arrays';
 import {
-<<<<<<< HEAD
   // BLS
   BlsSignatureShareJsonString,
-=======
->>>>>>> 63ac695e
   blsCombine,
   blsDecrypt,
   blsEncrypt,
