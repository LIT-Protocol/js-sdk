// @ts-nocheck

import * as blsSdk from '@lit-protocol/bls-sdk';

import { LIT_ERROR, SessionKeyPair, SigShare } from '@lit-protocol/constants';

import * as ecdsaSdk from '@lit-protocol/ecdsa-sdk';

import * as sevSnpUtilsSdk from '@lit-protocol/sev-snp-utils-sdk';

<<<<<<< HEAD
import { isBrowser, logDebug, throwError } from '@lit-protocol/misc';
=======
import { isBrowser, log, logError, throwError } from '@lit-protocol/misc';
>>>>>>> dccdaf8d

import {
  uint8arrayFromString,
  uint8ArrayToBase64,
  uint8arrayToString,
} from '@lit-protocol/uint8arrays';

import { nacl } from '@lit-protocol/nacl';
import { SIGTYPE } from '@lit-protocol/constants';
import { CombinedECDSASignature } from '@lit-protocol/types';

// if 'wasmExports' is not available, we need to initialize the BLS SDK
if (!globalThis.wasmExports) {
  blsSdk.initWasmBlsSdk().then((exports) => {
    globalThis.wasmExports = exports;

    if (!globalThis.jestTesting) {
      logDebug(
        `✅ [BLS SDK] wasmExports loaded. ${
          Object.keys(exports).length
        } functions available. Run 'wasmExports' in the console to see them.`
      );
    }
  });
}

if (!globalThis.wasmECDSA) {
  let init = ecdsaSdk.initWasmEcdsaSdk;
  let env;

  if (isBrowser()) {
    env = 'Browser';
  } else {
    env = 'NodeJS';
  }

  init().then((sdk: any) => {
    globalThis.wasmECDSA = sdk;

    if (!globalThis.jestTesting) {
      logDebug(
        `✅ [ECDSA SDK ${env}] wasmECDSA loaded. ${
          Object.keys(wasmECDSA).length
        } functions available. Run 'wasmECDSA' in the console to see them.`
      );
    }
  });
}

if (!globalThis.wasmSevSnpUtils) {
  sevSnpUtilsSdk.initWasmSevSnpUtilsSdk().then((exports) => {
    globalThis.wasmSevSnpUtils = exports;

    if (!globalThis.jestTesting) {
      logDebug(
        `✅ [SEV SNP Utils SDK] wasmSevSnpUtils loaded. ${
          Object.keys(exports).length
        } functions available. Run 'wasmSevSnpUtils' in the console to see them.`
      );
    }
  });
}

/** ---------- Exports ---------- */

export interface BlsSignatureShare {
  ProofOfPossession: string;
}

/**
 * Encrypt data with a BLS public key.
 *
 * @param publicKey hex-encoded string of the BLS public key to encrypt with
 * @param data Uint8Array of the data to encrypt
 * @param identity Uint8Array of the identity parameter used during encryption
 * @returns base64 encoded string of the ciphertext
 */
export const encrypt = (
  publicKey: string,
  data: Uint8Array,
  identity: Uint8Array
): string => {
  return blsSdk.encrypt(
    publicKey,
    uint8arrayToString(data, 'base64'),
    uint8arrayToString(identity, 'base64')
  );
};

/**
 * Decrypt ciphertext using BLS signature shares.
 *
 * @param ciphertext base64-encoded string of the ciphertext to decrypt
 * @param shares hex-encoded array of the BLS signature shares
 * @returns Uint8Array of the decrypted data
 */
export const decryptWithSignatureShares = (
  ciphertext: string,
  shares: BlsSignatureShare[]
): Uint8Array => {
  // Format the signature shares
  const sigShares = shares.map((s) => JSON.stringify(s));

  // Decrypt
  const privateData = blsSdk.decrypt_with_signature_shares(
    ciphertext,
    sigShares
  );

  // Format
  return uint8arrayFromString(privateData, 'base64');
};

/**
 * Verify and decrypt ciphertext using BLS signature shares.
 *
 * @param publicKey hex-encoded string of the BLS public key to verify with
 * @param identity Uint8Array of the identity parameter used during encryption
 * @param ciphertext base64-encoded string of the ciphertext to decrypt
 * @param shares hex-encoded array of the BLS signature shares
 * @returns base64-encoded string of the decrypted data
 */
export const verifyAndDecryptWithSignatureShares = (
  publicKey: string,
  identity: Uint8Array,
  ciphertext: string,
  shares: BlsSignatureShare[]
): Uint8Array => {
  // Format the signature shares
  const sigShares = shares.map((s) => JSON.stringify(s));

  const base64Identity = uint8ArrayToBase64(identity);

  // Decrypt
  const privateData = blsSdk.verify_and_decrypt_with_signature_shares(
    publicKey,
    base64Identity,
    ciphertext,
    sigShares
  );

  // Format
  return uint8arrayFromString(privateData, 'base64');
};

/**
 * Combine BLS signature shares.
 *
 * @param shares hex-encoded array of the BLS signature shares
 * @returns hex-encoded string of the combined signature
 */
export const combineSignatureShares = (shares: BlsSignatureShare[]): string => {
  // Format the signature shares
  const sigShares = shares.map((s) => JSON.stringify(s));

  return blsSdk.combine_signature_shares(sigShares);
};

/**
 * Verify the BLS network signature.
 *
 * @param publicKey hex-encoded string of the BLS public key to verify with.
 * @param message Uint8Array of the message to verify.
 * @param signature Uint8Array of the signature to verify.
 */
export const verifySignature = (
  publicKey: string,
  message: Uint8Array,
  signature: Uint8Array
): void => {
  blsSdk.verify_signature(
    publicKey,
    uint8arrayToString(message, 'base64'),
    uint8arrayToString(signature, 'base64')
  );
};

/**
 *
 * Combine ECDSA Shares
 *
 * @param { SigShares | Array<SigShare> } sigShares
 *
 * @returns { any }
 *
 */
export const combineEcdsaShares = (
  sigShares: Array<SigShare>
): CombinedECDSASignature => {
  const type = sigShares[0].sigType;

  if (!type) {
    throw new Error(
      "Sig type is not defined! Here's your sigShares:",
      sigShares
    );
  }

  // the public key can come from any node - it obviously will be identical from each node
  // const publicKey = sigShares[0].publicKey;
  // const dataSigned = '0x' + sigShares[0].dataSigned;
  // filter out empty shares
  const validShares = sigShares.reduce((acc, val) => {
    if (val.signatureShare !== '') {
      const newVal = _remapKeyShareForEcdsa(val);

      if (!newVal.sig_name) {
        newVal.sig_name = 'sig-created-by-lit-sdk';
      }

      acc.push(JSON.stringify(newVal));
    }
    return acc;
  }, []);

  logDebug('Valid Shares:', validShares);

  // if there are no valid shares, throw an error
  if (validShares.length === 0) {
    return throwError({
      message: 'No valid shares to combine',
      errorKind: LIT_ERROR.NO_VALID_SHARES.kind,
      errorCode: LIT_ERROR.NO_VALID_SHARES.name,
    });
  }

  let sig: CombinedECDSASignature | undefined;

  try {
    let res: string = '';
    switch (type) {
      case SIGTYPE.EcdsaCaitSith:
        res = ecdsaSdk.combine_signature(validShares, 2);

        try {
          sig = JSON.parse(res) as CombinedECDSASignature;
        } catch (e) {
          logError('Error while combining signatures shares', validShares);
          throwError({
            message: (e as Error).message,
            name: LIT_ERROR.SIGNATURE_VALIDATION_ERROR.name,
            kind: LIT_ERROR.SIGNATURE_VALIDATION_ERROR.kind,
          });
        }

        /*
          r and s values of the signature should be maximum of 64 bytes
          r and s values can have polarity as the first two bits, here we remove 
        */
        if (sig && sig.r && sig.r.length > 64) {
          while (sig.r.length > 64) {
            sig.r = sig.r.slice(1);
          }
        }
        if (sig && sig.s && sig.s.length > 64) {
          while (sig.s.length > 64) {
            sig.s = sig.s.slice(1);
          }
        }
        break;
      case SIGTYPE.ECDSCAITSITHP256:
        res = ecdsaSdk.combine_signature(validShares, 3);
        logDebug('response from combine_signature', res);
        sig = JSON.parse(res);
        break;
      // if its another sig type, it shouldnt be resolving to this method
      default:
        throw new Error(
          'Unsupported signature type present in signature shares. Please report this issue'
        );
    }
  } catch (e) {
    logDebug('Failed to combine signatures:', e);
  }

  logDebug('signature', sig);

  return sig;
};

export const computeHDPubKey = (
  pubkeys: string[],
  keyId: string,
  sigType: SIGTYPE
): string => {
  // TODO: hardcoded for now, need to be replaced on each DKG as the last dkg id will be the active root key set.
  try {
    switch (sigType) {
      case SIGTYPE.EcdsaCaitSith:
        return ecdsaSdk.compute_public_key(keyId, pubkeys, 2);
        defualt: throw new Error('Non supported signature type');
    }
  } catch (e) {
    logDebug('Failed to derive public key', e);
  }
};

/**
 *
 * Generate a session key pair
 *
 * @returns { SessionKeyPair } sessionKeyPair
 */
export const generateSessionKeyPair = (): SessionKeyPair => {
  const keyPair = nacl.sign.keyPair();

  const sessionKeyPair: SessionKeyPair = {
    publicKey: uint8arrayToString(keyPair.publicKey, 'base16'),
    secretKey: uint8arrayToString(keyPair.secretKey, 'base16'),
  };

  return sessionKeyPair;
};

const _remapKeyShareForEcdsa = (share: SigShare): any[] => {
  const keys = Object.keys(share);
  let newShare = {};
  for (const key of keys) {
    const new_key = key.replace(
      /[A-Z]/g,
      (letter) => `_${letter.toLowerCase()}`
    );
    newShare = Object.defineProperty(
      newShare,
      new_key,
      Object.getOwnPropertyDescriptor(share, key)
    );
  }

  return newShare;
};

function base64ToBufferAsync(base64) {
  var dataUrl = 'data:application/octet-binary;base64,' + base64;

  return fetch(dataUrl)
    .then((res) => res.arrayBuffer())
    .then((buffer) => {
      return new Uint8Array(buffer);
    });
}

async function getAmdCert(url: string) {
  // unfortunately, until AMD enables CORS, we have to use a proxy when in the browser
  if (isBrowser()) {
    // CORS proxy url
    url = `https://shielded-earth-13917-10ba15245911.herokuapp.com/${url}`;
  }
  const response = await fetch(url);
  const arrayBuffer = await response.arrayBuffer();
  return new Uint8Array(arrayBuffer);
}

/**
 *
 * Check the attestation against AMD certs
 *
 * @param { NodeAttestation } attestation The actual attestation object, which includes the signature and report
 * @param { string } challenge The challenge we sent
 * @param { string } url The URL we talked to
 *
 * @returns { Promise<undefined> } A promise that throws if the attestation is invalid
 */
export const checkSevSnpAttestation = async (
  attestation: NodeAttestation,
  challenge: string,
  url: string
) => {
  /* attestation object looks like this:
   "attestation": {
      "type": "AMD_SEV_SNP",
      "noonce": "RPFFYVWtSV37r9/VExEvma5xAjmPazJ4+AG51lT3cD0=",
      "data": {
          "INSTANCE_ID": "YzJjNmI3NjE=",
          "RELEASE_ID": "ZmM1YzkyNTBjY2MxNTllNGEwM2QzOGZiNGRmMDdhNTM1OGE0NGEyN2NjNDkxYjBk",
          "UNIX_TIME": "gqNFZQAAAAA="
      },
      "signatures": [
          "MEQCIH4A2AhIi6GgedbNnmXVQFn+qx1tBppcsrEhmv4fK2vTAiAWhfHnJHPepkSoKzoxMc9Sc3wNtKyzEt1IJXdfqd0RgQEEouNBbEJ/Y5ZQNxtsJ1EfM+xOKzCnc1dSxSMXdCVTun8KDChld60axa7i6kCkUjDG7XrIRzaqjO3pHwbKOYSatQ=="
      ],
      "report": "AgAAAAAAAAAAAAMAAAAAAAEAAAAFEAABCwyQBQajBzX8XJJQzMFZ5KA9OPtN8HpTAAAAAAEAAAADAAAAAAAKqQEAAAAAAAAAAQAAAAAAAAD="
  }
  */

  const { noonce, data, signatures, report, type } = attestation;
  // base64 decode the noonce and compare it to the challenge
  const decodedNoonce = Buffer.from(noonce, 'base64').toString('hex');
  if (decodedNoonce !== challenge) {
    throw new Error(
      `Attestation noonce ${decodedNoonce} does not match challenge ${challenge}`
    );
  }

  const parsedUrl = new URL(url);
  let ipWeTalkedTo = parsedUrl.hostname;
  let portWeTalkedTo = parsedUrl.port;
  if (portWeTalkedTo === '') {
    // if we're on HTTP or HTTPS, the port will be empty
    if (url.startsWith('https://')) {
      portWeTalkedTo = '443';
    } else if (url.startsWith('http://')) {
      portWeTalkedTo = '80';
    } else {
      throw new Error(`Unknown port in URL ${url}`);
    }
  }

  let ipAndAddrFromReport = Buffer.from(
    data['EXTERNAL_ADDR'],
    'base64'
  ).toString('utf8');
  let ipFromReport = ipAndAddrFromReport.split(':')[0];
  let portFromReport = ipAndAddrFromReport.split(':')[1];

  if (ipWeTalkedTo !== ipFromReport) {
    throw new Error(
      `Attestation external address ${ipFromReport} does not match IP we talked to ${ipWeTalkedTo}`
    );
  }
  if (portWeTalkedTo !== portFromReport) {
    throw new Error(
      `Attestation external port ${portFromReport} does not match port we talked to ${portWeTalkedTo}`
    );
  }

  // get the VCEK certificate
  let vcekCert;
  const vcekUrl = sevSnpUtilsSdk.get_vcek_url(report);
  // if browser, use local storage
  if (isBrowser()) {
    vcekCert = localStorage.getItem(vcekUrl);
    if (vcekCert) {
      vcekCert = uint8arrayFromString(vcekCert, 'base64');
    } else {
      vcekCert = await getAmdCert(vcekUrl);
      localStorage.setItem(vcekUrl, uint8arrayToString(vcekCert, 'base64'));
    }
  } else {
    // if nodejs, store in memory
    if (!globalThis.amdCertStore) {
      globalThis.amdCertStore = {};
    }
    vcekCert = globalThis.amdCertStore[vcekUrl];
    if (!vcekCert) {
      vcekCert = await getAmdCert(vcekUrl);
      globalThis.amdCertStore[vcekUrl] = vcekCert;
    }
  }

  // pass base64 encoded report to wasm wrapper
  return sevSnpUtilsSdk.verify_attestation_report_and_check_challenge(
    report,
    data,
    signatures,
    challenge,
    vcekCert
  );
};<|MERGE_RESOLUTION|>--- conflicted
+++ resolved
@@ -8,11 +8,7 @@
 
 import * as sevSnpUtilsSdk from '@lit-protocol/sev-snp-utils-sdk';
 
-<<<<<<< HEAD
 import { isBrowser, logDebug, throwError } from '@lit-protocol/misc';
-=======
-import { isBrowser, log, logError, throwError } from '@lit-protocol/misc';
->>>>>>> dccdaf8d
 
 import {
   uint8arrayFromString,
