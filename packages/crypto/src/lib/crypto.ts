--- conflicted
+++ resolved
@@ -139,6 +139,7 @@
 
 const ecdsaSigntureTypeMap: Partial<Record<SIGTYPE, EcdsaVariant>> = {
   [SIGTYPE.EcdsaCaitSith]: 'K256',
+  [SIGTYPE.EcdsaK256]: 'K256',
   [SIGTYPE.EcdsaCAITSITHP256]: 'P256',
 };
 
@@ -166,62 +167,11 @@
     });
   }
 
-<<<<<<< HEAD
   const variant = ecdsaSigntureTypeMap[anyValidShare.sigType];
   if (!variant) {
     throw new Error(
       'Unsupported signature type present in signature shares. Please report this issue'
     );
-=======
-  let sig: CombinedECDSASignature | undefined;
-
-  try {
-    let res: string = '';
-    switch (type) {
-      case SIGTYPE.EcdsaCaitSith:
-      case SIGTYPE.EcdsaK256:
-        res = ecdsaSdk.combine_signature(validShares, 2);
-
-        try {
-          sig = JSON.parse(res) as CombinedECDSASignature;
-        } catch (e) {
-          logError('Error while combining signatures shares', validShares);
-          throwError({
-            message: (e as Error).message,
-            name: LIT_ERROR.SIGNATURE_VALIDATION_ERROR.name,
-            kind: LIT_ERROR.SIGNATURE_VALIDATION_ERROR.kind,
-          });
-        }
-
-        /*
-          r and s values of the signature should be maximum of 64 bytes
-          r and s values can have polarity as the first two bits, here we remove
-        */
-        if (sig && sig.r && sig.r.length > 64) {
-          while (sig.r.length > 64) {
-            sig.r = sig.r.slice(1);
-          }
-        }
-        if (sig && sig.s && sig.s.length > 64) {
-          while (sig.s.length > 64) {
-            sig.s = sig.s.slice(1);
-          }
-        }
-        break;
-      case SIGTYPE.ECDSCAITSITHP256:
-        res = ecdsaSdk.combine_signature(validShares, 3);
-        log('response from combine_signature', res);
-        sig = JSON.parse(res);
-        break;
-      // if its another sig type, it shouldnt be resolving to this method
-      default:
-        throw new Error(
-          'Unsupported signature type present in signature shares. Please report this issue'
-        );
-    }
-  } catch (e) {
-    log('Failed to combine signatures:', e);
->>>>>>> 91b33814
   }
 
   const presignature = Buffer.from(anyValidShare.bigR, 'hex');
@@ -251,30 +201,11 @@
   keyIdHex: string,
   sigType: SIGTYPE
 ): string => {
-<<<<<<< HEAD
   const variant = ecdsaSigntureTypeMap[sigType];
   if (!variant) {
     throw new Error(
       'Unsupported signature type present in signature shares. Please report this issue'
     );
-=======
-  // TODO: hardcoded for now, need to be replaced on each DKG as the last dkg id will be the active root key set.
-  try {
-    switch (sigType) {
-      case SIGTYPE.EcdsaCaitSith:
-      case SIGTYPE.EcdsaK256:
-        // a bit of pre processing to remove characters which will cause our wasm module to reject the values.
-        pubkeys = pubkeys.map((value: string) => {
-          return value.replace('0x', '');
-        });
-        keyId = keyId.replace('0x', '');
-        return ecdsaSdk.compute_public_key(keyId, pubkeys, 2);
-      default:
-        throw new Error('Non supported signature type');
-    }
-  } catch (e) {
-    log('Failed to derive public key', e);
->>>>>>> 91b33814
   }
 
   const derivedKey = ecdsaDeriveKey(
