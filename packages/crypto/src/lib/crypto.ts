import { sha256 } from '@noble/hashes/sha256';
import { sha384 } from '@noble/hashes/sha512';
import { x25519 } from '@noble/curves/ed25519';
import { sha512 } from '@noble/hashes/sha512';
import { nacl } from '@lit-protocol/nacl';

import {
  CurveTypeNotFoundError,
  EcdsaSigType,
  InvalidParamType,
  NetworkError,
  NoValidShares,
  UnknownError,
} from '@lit-protocol/constants';
import {
  applyTransformations,
  cleanArrayValues,
  cleanStringValues,
  convertKeysToCamelCase,
  convertNumberArraysToUint8Arrays,
  hexifyStringValues,
  log,
} from '@lit-protocol/misc';
import {
  AuthSig,
  CleanLitNodeSignature,
  CombinedLitNodeSignature,
  LitActionSignedData,
  NodeAttestation,
  PKPSignEndpointResponse,
  SessionKeyPair,
<<<<<<< HEAD
  SigningAccessControlConditionJWTPayload,
  SigShare,
=======
>>>>>>> e1620059
  WalletEncryptedPayload,
} from '@lit-protocol/types';
import {
  uint8arrayFromString,
  uint8arrayToString,
} from '@lit-protocol/uint8arrays';
import {
  blsCombine,
  blsDecrypt,
  blsEncrypt,
  BlsSignatureShareJsonString,
  blsVerify,
  ecdsaDeriveKey,
  sevSnpGetVcekUrl,
  sevSnpVerify,
  unifiedCombineAndVerify,
} from '@lit-protocol/wasm';

/** ---------- Exports ---------- */
const LIT_CORS_PROXY = `https://cors.litgateway.com`;

export interface BlsSignatureShare {
  ProofOfPossession: {
    identifier: string;
    value: string;
  };
}

/**
 * Encrypt data with a BLS public key.
 * We are using G1 for encryption and G2 for signatures
 *
 * @param publicKeyHex hex-encoded string of the BLS public key to encrypt with
 * @param message Uint8Array of the data to encrypt
 * @param identity Uint8Array of the identity parameter used during encryption
 * @returns base64 encoded string of the ciphertext
 */
export const encrypt = async (
  publicKeyHex: string,
  message: Uint8Array,
  identity: Uint8Array
): Promise<string> => {
  const publicKey = Buffer.from(publicKeyHex, 'hex');

  /**
   * Our system uses BLS12-381 on the G1 curve for encryption.
   * However, on the SDK side (this function), we expect the public key
   * to use the G2 curve for signature purposes, hence the switch on public key length.
   *
   * The G2 curve, `Bls12381G2`, is typically associated with signature generation/verification,
   * while G1 is associated with encryption. Here, the length of the public key determines how
   * we handle the encryption and the format of the returned encrypted message.
   */
  if (publicKeyHex.replace('0x', '').length !== 96) {
    throw new InvalidParamType(
      {
        info: {
          publicKeyHex,
        },
      },
      `Invalid public key length. Expecting 96 characters, got ${
        publicKeyHex.replace('0x', '').length
      } instead.`
    );
  }
  return Buffer.from(await blsEncrypt(publicKey, message, identity)).toString(
    'base64'
  );
};

/**
 * Verify and decrypt ciphertext using BLS signature shares.
 *
 * @param publicKeyHex hex-encoded string of the BLS public key to verify with
 * @param identity Uint8Array of the identity parameter used during encryption
 * @param ciphertextBase64 base64-encoded string of the ciphertext to decrypt
 * @param shares hex-encoded array of the BLS signature shares
 * @returns base64-encoded string of the decrypted data
 */
export const verifyAndDecryptWithSignatureShares = async (
  publicKeyHex: string,
  identity: Uint8Array,
  ciphertextBase64: string,
  shares: BlsSignatureShare[]
): Promise<Uint8Array> => {
  const publicKey = Buffer.from(publicKeyHex, 'hex');
  const signature = await combineSignatureShares(shares);

  await blsVerify(publicKey, identity, signature);

  const sigShares = toJSONShares(shares);

  return doDecrypt(ciphertextBase64, sigShares);
};

const toJSONShares = (
  shares: BlsSignatureShare[]
): BlsSignatureShareJsonString[] => {
  return shares.map((s) => {
    return JSON.stringify(s);
  }) as BlsSignatureShareJsonString[];
};

/**
 * Combine BLS signature shares.
 *
 * @param shares hex-encoded array of the BLS signature shares
 * @returns hex-encoded string of the combined signature
 */
export const combineSignatureShares = async (
  shares: BlsSignatureShare[]
): Promise<string> => {
  const sigShares = toJSONShares(shares);

  const signature = await blsCombine(sigShares);

  if (signature.length !== 192) {
    throw new Error(
      `Signature length is not 192. Got ${signature.length} instead.`
    );
  }

  return signature;
};

/**
 * Verify the BLS network signature.
 *
 * @param publicKeyHex hex-encoded string of the BLS public key to verify with.
 * @param message Uint8Array of the message to verify.
 * @param signature Uint8Array of the signature to verify.
 */
export const verifySignature = async (
  publicKeyHex: string,
  message: Uint8Array,
  signature: string
): Promise<void> => {
  const publicKey = Buffer.from(publicKeyHex, 'hex');

  await blsVerify(publicKey, message, signature);
};

const parseCombinedSignature = (
  combinedSignature: CombinedLitNodeSignature
): CleanLitNodeSignature => {
  const transformations = [
    convertKeysToCamelCase,
    cleanArrayValues,
    convertNumberArraysToUint8Arrays,
    cleanStringValues,
    hexifyStringValues,
  ];
  return applyTransformations(
    combinedSignature as unknown as Record<string, unknown>,
    transformations
  ) as unknown as CleanLitNodeSignature;
};

/**
 * Combine and verify Lit execute js node shares
 *
 * @param { LitActionSignedData[] } litActionResponseData
 *
 * @returns { CleanLitNodeSignature } signature
 *
 * @throws { NoValidShares }
 *
 */
export const combineExecuteJsNodeShares = async (
  litActionResponseData: LitActionSignedData[]
): Promise<CleanLitNodeSignature> => {
  try {
    const combinerShares = litActionResponseData.map((s) => s.signatureShare);
    const unifiedSignature = await unifiedCombineAndVerify(combinerShares);
    const combinedSignature = JSON.parse(
      unifiedSignature
    ) as CombinedLitNodeSignature;

    return parseCombinedSignature(combinedSignature);
  } catch (e) {
    throw new NoValidShares(
      {
        info: {
          shares: litActionResponseData,
        },
        cause: e,
      },
      'No valid lit action shares to combine'
    );
  }
};

/**
 * Combine and verify Lit pkp sign node shares
 *
 * @param { PKPSignEndpointResponse[] } nodesSignResponseData
 *
 * @returns { CleanLitNodeSignature } signature
 *
 * @throws { NoValidShares }
 *
 */
export const combinePKPSignNodeShares = async (
  nodesSignResponseData: PKPSignEndpointResponse[]
): Promise<CleanLitNodeSignature> => {
  try {
    const validShares = nodesSignResponseData.filter((share) => share.success);

    const combinerShares = validShares.map((s) =>
      JSON.stringify(s.signatureShare)
    );
    const unifiedSignature = await unifiedCombineAndVerify(combinerShares);
    const combinedSignature = JSON.parse(
      unifiedSignature
    ) as CombinedLitNodeSignature;

    return parseCombinedSignature(combinedSignature);
  } catch (e) {
    throw new NoValidShares(
      {
        info: {
          shares: nodesSignResponseData,
        },
        cause: e,
      },
      'No valid pkp sign shares to combine'
    );
  }
};

export const computeHDPubKey = async (
  pubkeys: string[],
  keyId: string
): Promise<string> => {
  // a bit of preprocessing to remove characters which will cause our wasm module to reject the values.
  pubkeys = pubkeys.map((value: string) => {
    return value.replace('0x', '');
  });
  keyId = keyId.replace('0x', '');
  const preComputedPubkey = await ecdsaDeriveKey(
    Buffer.from(keyId, 'hex'),
    pubkeys.map((hex: string) => Buffer.from(hex, 'hex'))
  );
  return Buffer.from(preComputedPubkey).toString('hex');
};

/**
 *
 * Generate a session key pair
 *
 * @returns { SessionKeyPair } sessionKeyPair
 */
export const generateSessionKeyPair = (): SessionKeyPair => {
  const keyPair = nacl.sign.keyPair();

  const sessionKeyPair: SessionKeyPair = {
    publicKey: uint8arrayToString(keyPair.publicKey, 'base16'),
    secretKey: uint8arrayToString(keyPair.secretKey, 'base16'),
  };

  return sessionKeyPair;
};

async function doDecrypt(
  ciphertextBase64: string,
  shares: BlsSignatureShareJsonString[]
): Promise<Uint8Array> {
  const ciphertext = Buffer.from(ciphertextBase64, 'base64');
  const decrypt = await blsDecrypt(ciphertext, shares);
  return decrypt;
}

/**
 * Asynchronously fetches an AMD certification from a specified URL using a CORS proxy.
 * The primary purpose of using a CORS proxy is to avoid being rate-limited by AMD.
 * The function attempts to fetch the AMD cert through a proxy, and if the proxy fetch fails,
 * it retries directly from the original URL.
 *
 * Note: This project is hosted on heroku and uses this codebase: https://github.com/LIT-Protocol/cors-proxy-amd
 *
 * @param url The URL from which to fetch the AMD cert.
 * @returns A Promise that resolves to a Uint8Array containing the AMD certification data.
 * @throws An error detailing HTTP or network issues encountered during the fetch process.
 */
async function getAmdCert(url: string): Promise<Uint8Array> {
  const proxyUrl = `${LIT_CORS_PROXY}/${url}`;

  log(
    `[getAmdCert] Fetching AMD cert using proxy URL ${proxyUrl} to manage CORS restrictions and to avoid being rate limited by AMD.`
  );

  async function fetchAsUint8Array(targetUrl: string) {
    const res = await fetch(targetUrl);
    if (!res.ok) {
      throw new NetworkError(
        {
          info: {
            targetUrl,
          },
        },
        `[getAmdCert] HTTP error! status: ${res.status}`
      );
    }
    const arrayBuffer = await res.arrayBuffer();
    return new Uint8Array(arrayBuffer);
  }

  try {
    return await fetchAsUint8Array(proxyUrl);
  } catch (e) {
    log(`[getAmdCert] Failed to fetch AMD cert from proxy:`, e);
  }

  // Try direct fetch only if proxy fails
  log('[getAmdCert] Attempting to fetch directly without proxy.');

  try {
    return await fetchAsUint8Array(url);
  } catch (e) {
    log('[getAmdCert] Direct fetch also failed:', e);
    throw e; // Re-throw to signal that both methods failed
  }
}

<<<<<<< HEAD
export const walletEncrypt = async(
  myWalletSecretKey: Uint8Array, 
  theirWalletPublicKey: Uint8Array,
  sessionSig: Uint8Array,
  message: Uint8Array
): Promise<WalletEncryptedPayload> => {
  const random = new Uint8Array(16);
  window.crypto.getRandomValues(random);
=======
export const walletEncrypt = async (
  myWalletSecretKey: Uint8Array,
  theirWalletPublicKey: Uint8Array,
  sessionSig: AuthSig,
  message: Uint8Array
): Promise<WalletEncryptedPayload> => {
  const uint8SessionSig = Buffer.from(JSON.stringify(sessionSig));

  const random = new Uint8Array(16);
  crypto.getRandomValues(random);
>>>>>>> e1620059
  const dateNow = Date.now();
  const createdAt = Math.floor(dateNow / 1000);
  const timestamp = Buffer.alloc(8);
  timestamp.writeBigUInt64BE(BigInt(createdAt), 0);

  const myWalletPublicKey = new Uint8Array(32);
<<<<<<< HEAD
  nacl.crypto_scalarmult_base(myWalletPublicKey, myWalletSecretKey);

  // Construct AAD
  const sessionSignature = Buffer.from(sessionSig); // Replace with actual session signature
  const theirPublicKey = Buffer.from(theirWalletPublicKey); // Replace with their public key
  const myPublicKey = Buffer.from(myWalletPublicKey); // Replace with your wallet public key
  
=======
  nacl.lowlevel.crypto_scalarmult_base(myWalletPublicKey, myWalletSecretKey);

  // Construct AAD (Additional Authenticated Data) - data that is authenticated but not encrypted
  const sessionSignature = uint8SessionSig; // Replace with actual session signature
  const theirPublicKey = Buffer.from(theirWalletPublicKey); // Replace with their public key
  const myPublicKey = Buffer.from(myWalletPublicKey); // Replace with your wallet public key

>>>>>>> e1620059
  const aad = Buffer.concat([
    sessionSignature,
    random,
    timestamp,
    theirPublicKey,
    myPublicKey,
  ]);
<<<<<<< HEAD
  
  const hash = new Uint8Array(64);
  nacl.crypto_hash(hash, aad);

  const nonce = hash.slice(0, 24);
  const ciphertext = nacl.box(message, nonce, theirPublicKey, myWalletSecretKey);
=======

  const hash = new Uint8Array(64);
  nacl.lowlevel.crypto_hash(hash, aad);

  const nonce = hash.slice(0, 24);
  const ciphertext = nacl.box(
    message,
    nonce,
    theirPublicKey,
    myWalletSecretKey
  );
>>>>>>> e1620059
  return {
    V1: {
      verification_key: uint8ArrayToHex(myWalletPublicKey),
      ciphertext_and_tag: uint8ArrayToHex(ciphertext),
      session_signature: uint8ArrayToHex(sessionSignature),
      random: uint8ArrayToHex(random),
<<<<<<< HEAD
      created_at: dateNow.toISOString(),
    } 
  };
}

export const walletDecrypt = async(
  myWalletSecretKey: Uint8Array,
  payload: WalletEncryptedPayload
): Promise<Uint8Array> => {
  const dateSent = new Date(payload.V1.created_at)
  const createdAt = Math.floor(dateSent / 1000);
=======
      created_at: new Date(dateNow).toISOString(),
    },
  };
};

export const walletDecrypt = async (
  myWalletSecretKey: Uint8Array,
  payload: WalletEncryptedPayload
): Promise<Uint8Array> => {
  const dateSent = new Date(payload.V1.created_at);
  const createdAt = Math.floor(dateSent.getTime() / 1000);
>>>>>>> e1620059
  const timestamp = Buffer.alloc(8);
  timestamp.writeBigUInt64BE(BigInt(createdAt), 0);

  const myWalletPublicKey = new Uint8Array(32);
<<<<<<< HEAD
  nacl.crypto_scalarmult_base(myWalletPublicKey, myWalletSecretKey);

  // Construct AAD
  const random = Buffer.from(hexToUint8Array(payload.V1.random));
  const sessionSignature = Buffer.from(hexToUint8Array(payload.V1.session_signature)); // Replace with actual session signature
  const theirPublicKey = hexToUint8Array(payload.V1.verification_key);
  const theirPublicKeyBuffer = Buffer.from(theirPublicKey); // Replace with their public key
  const myPublicKey = Buffer.from(myWalletPublicKey); // Replace with your wallet public key
  
=======
  nacl.lowlevel.crypto_scalarmult_base(myWalletPublicKey, myWalletSecretKey);

  // Construct AAD
  const random = Buffer.from(hexToUint8Array(payload.V1.random));
  const sessionSignature = Buffer.from(
    hexToUint8Array(payload.V1.session_signature)
  ); // Replace with actual session signature
  const theirPublicKey = hexToUint8Array(payload.V1.verification_key);
  const theirPublicKeyBuffer = Buffer.from(theirPublicKey); // Replace with their public key
  const myPublicKey = Buffer.from(myWalletPublicKey); // Replace with your wallet public key

>>>>>>> e1620059
  const aad = Buffer.concat([
    sessionSignature,
    random,
    timestamp,
    theirPublicKeyBuffer,
    myPublicKey,
  ]);
<<<<<<< HEAD
  
  const hash = new Uint8Array(64);
  nacl.crypto_hash(hash, aad);

  const nonce = hash.slice(0, 24);
  const message = nacl.box.open(payload.V1.ciphertext_and_tag, nonce, theirPublicKey, myWalletSecretKey);
  return message;
}

function uint8ArrayToHex(array: Uint8Array) {
  return Array.from(array)
      .map(byte => byte.toString(16).padStart(2, '0'))
      .join('');
=======

  const hash = new Uint8Array(64);
  nacl.lowlevel.crypto_hash(hash, aad);

  const nonce = hash.slice(0, 24);

  // Convert hex ciphertext back to Uint8Array
  const ciphertext = hexToUint8Array(payload.V1.ciphertext_and_tag);

  const message = nacl.box.open(
    ciphertext,
    nonce,
    theirPublicKey,
    myWalletSecretKey
  );
  return message;
};

function uint8ArrayToHex(array: Uint8Array) {
  return Array.from(array)
    .map((byte) => byte.toString(16).padStart(2, '0'))
    .join('');
>>>>>>> e1620059
}

function hexToUint8Array(hexString: string): Uint8Array {
  if (hexString.length % 2 !== 0) {
<<<<<<< HEAD
      throw new Error("Hex string must have an even length");
  }
  const bytes = new Uint8Array(hexString.length / 2);
  for (let i = 0; i < bytes.length; i++) {
      bytes[i] = parseInt(hexString.slice(i * 2, i * 2 + 2), 16);
=======
    throw new Error('Hex string must have an even length');
  }
  const bytes = new Uint8Array(hexString.length / 2);
  for (let i = 0; i < bytes.length; i++) {
    bytes[i] = parseInt(hexString.slice(i * 2, i * 2 + 2), 16);
>>>>>>> e1620059
  }
  return bytes;
}

/**
 *
 * Check the attestation against AMD certs
 *
 * @param { NodeAttestation } attestation The actual attestation object, which includes the signature and report
 * @param { string } challengeHex The challenge we sent
 * @param { string } url The URL we talked to
 *
 * @returns { Promise<void> } A promise that throws if the attestation is invalid
 */
export const checkSevSnpAttestation = async (
  attestation: NodeAttestation,
  challengeHex: string,
  url: string
): Promise<void> => {
  const noonce = Buffer.from(attestation.noonce, 'base64');
  const challenge = Buffer.from(challengeHex, 'hex');
  const data = Object.fromEntries(
    Object.entries(attestation.data).map(([k, v]) => [
      k,
      Buffer.from(v, 'base64'),
    ])
  );
  const signatures = attestation.signatures.map((s) =>
    Buffer.from(s, 'base64')
  );
  const report = Buffer.from(attestation.report, 'base64');

  if (!noonce.equals(challenge)) {
    throw new NetworkError(
      {
        info: {
          attestation,
          challengeHex,
          noonce,
          challenge,
        },
      },
      `Attestation noonce ${noonce} does not match challenge ${challenge}`
    );
  }

  const parsedUrl = new URL(url);
  const ipWeTalkedTo = parsedUrl.hostname;
  let portWeTalkedTo = parsedUrl.port;
  if (portWeTalkedTo === '') {
    // if we're on HTTP or HTTPS, the port will be empty
    if (url.startsWith('https://')) {
      portWeTalkedTo = '443';
    } else if (url.startsWith('http://')) {
      portWeTalkedTo = '80';
    } else {
      throw new NetworkError(
        {
          info: {
            url,
          },
        },
        `Unknown port in URL ${url}`
      );
    }
  }

  const ipAndAddrFromReport = data['EXTERNAL_ADDR'].toString('utf8');
  const ipFromReport = ipAndAddrFromReport.split(':')[0];
  const portFromReport = ipAndAddrFromReport.split(':')[1];

  if (ipWeTalkedTo !== ipFromReport) {
    throw new NetworkError(
      {
        info: {
          attestation,
          ipWeTalkedTo,
          ipFromReport,
        },
      },
      `Attestation external address ${ipFromReport} does not match IP we talked to ${ipWeTalkedTo}`
    );
  }
  if (portWeTalkedTo !== portFromReport) {
    throw new NetworkError(
      {
        info: {
          attestation,
          portWeTalkedTo,
          portFromReport,
        },
      },
      `Attestation external port ${portFromReport} does not match port we talked to ${portWeTalkedTo}`
    );
  }

  // get the VCEK certificate
  let vcekCert;
  const vcekUrl = await sevSnpGetVcekUrl(report);
  // use local storage if we have one available
  if (globalThis.localStorage) {
    log('Using local storage for certificate caching');
    vcekCert = localStorage.getItem(vcekUrl);
    if (vcekCert) {
      vcekCert = uint8arrayFromString(vcekCert, 'base64');
    } else {
      vcekCert = await getAmdCert(vcekUrl);
      localStorage.setItem(vcekUrl, uint8arrayToString(vcekCert, 'base64'));
    }
  } else {
    const cache = ((
      globalThis as unknown as { amdCertStore: Record<string, Uint8Array> }
    ).amdCertStore ??= {});
    cache[vcekUrl] ??= await getAmdCert(vcekUrl);
    vcekCert = cache[vcekUrl];
  }

  if (!vcekCert || vcekCert.length === 0 || vcekCert.length < 256) {
    throw new UnknownError(
      {
        info: {
          attestation,
          report,
          vcekUrl,
        },
      },
      'Unable to retrieve VCEK certificate from AMD'
    );
  }

  // pass base64 encoded report to wasm wrapper
  return sevSnpVerify(report, data, signatures, challenge, vcekCert);
};

// Map the right hash function per signing scheme
export const ecdsaHashFunctions: Record<
  EcdsaSigType,
  (arg0: Uint8Array) => Uint8Array
> = {
  EcdsaK256Sha256: sha256,
  EcdsaP256Sha256: sha256,
  EcdsaP384Sha384: sha384,
} as const;

export function hashLitMessage(
  signingScheme: EcdsaSigType,
  message: Uint8Array
): Uint8Array {
  const hashFn = ecdsaHashFunctions[signingScheme];

  if (!hashFn) {
    throw new CurveTypeNotFoundError(
      {
        info: {
          signingScheme,
        },
      },
      `No known hash function for specified signing scheme ${signingScheme}`
    );
  }

  return hashFn(message);
}<|MERGE_RESOLUTION|>--- conflicted
+++ resolved
@@ -29,11 +29,6 @@
   NodeAttestation,
   PKPSignEndpointResponse,
   SessionKeyPair,
-<<<<<<< HEAD
-  SigningAccessControlConditionJWTPayload,
-  SigShare,
-=======
->>>>>>> e1620059
   WalletEncryptedPayload,
 } from '@lit-protocol/types';
 import {
@@ -358,16 +353,6 @@
   }
 }
 
-<<<<<<< HEAD
-export const walletEncrypt = async(
-  myWalletSecretKey: Uint8Array, 
-  theirWalletPublicKey: Uint8Array,
-  sessionSig: Uint8Array,
-  message: Uint8Array
-): Promise<WalletEncryptedPayload> => {
-  const random = new Uint8Array(16);
-  window.crypto.getRandomValues(random);
-=======
 export const walletEncrypt = async (
   myWalletSecretKey: Uint8Array,
   theirWalletPublicKey: Uint8Array,
@@ -378,22 +363,12 @@
 
   const random = new Uint8Array(16);
   crypto.getRandomValues(random);
->>>>>>> e1620059
   const dateNow = Date.now();
   const createdAt = Math.floor(dateNow / 1000);
   const timestamp = Buffer.alloc(8);
   timestamp.writeBigUInt64BE(BigInt(createdAt), 0);
 
   const myWalletPublicKey = new Uint8Array(32);
-<<<<<<< HEAD
-  nacl.crypto_scalarmult_base(myWalletPublicKey, myWalletSecretKey);
-
-  // Construct AAD
-  const sessionSignature = Buffer.from(sessionSig); // Replace with actual session signature
-  const theirPublicKey = Buffer.from(theirWalletPublicKey); // Replace with their public key
-  const myPublicKey = Buffer.from(myWalletPublicKey); // Replace with your wallet public key
-  
-=======
   nacl.lowlevel.crypto_scalarmult_base(myWalletPublicKey, myWalletSecretKey);
 
   // Construct AAD (Additional Authenticated Data) - data that is authenticated but not encrypted
@@ -401,7 +376,6 @@
   const theirPublicKey = Buffer.from(theirWalletPublicKey); // Replace with their public key
   const myPublicKey = Buffer.from(myWalletPublicKey); // Replace with your wallet public key
 
->>>>>>> e1620059
   const aad = Buffer.concat([
     sessionSignature,
     random,
@@ -409,14 +383,6 @@
     theirPublicKey,
     myPublicKey,
   ]);
-<<<<<<< HEAD
-  
-  const hash = new Uint8Array(64);
-  nacl.crypto_hash(hash, aad);
-
-  const nonce = hash.slice(0, 24);
-  const ciphertext = nacl.box(message, nonce, theirPublicKey, myWalletSecretKey);
-=======
 
   const hash = new Uint8Array(64);
   nacl.lowlevel.crypto_hash(hash, aad);
@@ -428,26 +394,12 @@
     theirPublicKey,
     myWalletSecretKey
   );
->>>>>>> e1620059
   return {
     V1: {
       verification_key: uint8ArrayToHex(myWalletPublicKey),
       ciphertext_and_tag: uint8ArrayToHex(ciphertext),
       session_signature: uint8ArrayToHex(sessionSignature),
       random: uint8ArrayToHex(random),
-<<<<<<< HEAD
-      created_at: dateNow.toISOString(),
-    } 
-  };
-}
-
-export const walletDecrypt = async(
-  myWalletSecretKey: Uint8Array,
-  payload: WalletEncryptedPayload
-): Promise<Uint8Array> => {
-  const dateSent = new Date(payload.V1.created_at)
-  const createdAt = Math.floor(dateSent / 1000);
-=======
       created_at: new Date(dateNow).toISOString(),
     },
   };
@@ -459,22 +411,10 @@
 ): Promise<Uint8Array> => {
   const dateSent = new Date(payload.V1.created_at);
   const createdAt = Math.floor(dateSent.getTime() / 1000);
->>>>>>> e1620059
   const timestamp = Buffer.alloc(8);
   timestamp.writeBigUInt64BE(BigInt(createdAt), 0);
 
   const myWalletPublicKey = new Uint8Array(32);
-<<<<<<< HEAD
-  nacl.crypto_scalarmult_base(myWalletPublicKey, myWalletSecretKey);
-
-  // Construct AAD
-  const random = Buffer.from(hexToUint8Array(payload.V1.random));
-  const sessionSignature = Buffer.from(hexToUint8Array(payload.V1.session_signature)); // Replace with actual session signature
-  const theirPublicKey = hexToUint8Array(payload.V1.verification_key);
-  const theirPublicKeyBuffer = Buffer.from(theirPublicKey); // Replace with their public key
-  const myPublicKey = Buffer.from(myWalletPublicKey); // Replace with your wallet public key
-  
-=======
   nacl.lowlevel.crypto_scalarmult_base(myWalletPublicKey, myWalletSecretKey);
 
   // Construct AAD
@@ -486,7 +426,6 @@
   const theirPublicKeyBuffer = Buffer.from(theirPublicKey); // Replace with their public key
   const myPublicKey = Buffer.from(myWalletPublicKey); // Replace with your wallet public key
 
->>>>>>> e1620059
   const aad = Buffer.concat([
     sessionSignature,
     random,
@@ -494,21 +433,6 @@
     theirPublicKeyBuffer,
     myPublicKey,
   ]);
-<<<<<<< HEAD
-  
-  const hash = new Uint8Array(64);
-  nacl.crypto_hash(hash, aad);
-
-  const nonce = hash.slice(0, 24);
-  const message = nacl.box.open(payload.V1.ciphertext_and_tag, nonce, theirPublicKey, myWalletSecretKey);
-  return message;
-}
-
-function uint8ArrayToHex(array: Uint8Array) {
-  return Array.from(array)
-      .map(byte => byte.toString(16).padStart(2, '0'))
-      .join('');
-=======
 
   const hash = new Uint8Array(64);
   nacl.lowlevel.crypto_hash(hash, aad);
@@ -531,24 +455,15 @@
   return Array.from(array)
     .map((byte) => byte.toString(16).padStart(2, '0'))
     .join('');
->>>>>>> e1620059
 }
 
 function hexToUint8Array(hexString: string): Uint8Array {
   if (hexString.length % 2 !== 0) {
-<<<<<<< HEAD
-      throw new Error("Hex string must have an even length");
-  }
-  const bytes = new Uint8Array(hexString.length / 2);
-  for (let i = 0; i < bytes.length; i++) {
-      bytes[i] = parseInt(hexString.slice(i * 2, i * 2 + 2), 16);
-=======
     throw new Error('Hex string must have an even length');
   }
   const bytes = new Uint8Array(hexString.length / 2);
   for (let i = 0; i < bytes.length; i++) {
     bytes[i] = parseInt(hexString.slice(i * 2, i * 2 + 2), 16);
->>>>>>> e1620059
   }
   return bytes;
 }
