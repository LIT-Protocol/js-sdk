import { isBrowser, throwError } from '@lit-protocol/misc';

import {
  uint8arrayFromString,
  uint8arrayToString,
} from '@lit-protocol/uint8arrays';

import {
  EcdsaVariant,
  blsCombine,
  blsDecrypt,
  blsEncrypt,
  blsVerify,
  ecdsaCombine,
  ecdsaDeriveKey,
  ecdsaVerify,
  sevSnpGetVcekUrl,
  sevSnpVerify,
} from '@lit-protocol/wasm';

import { LIT_ERROR, SIGTYPE } from '@lit-protocol/constants';
import { nacl } from '@lit-protocol/nacl';
<<<<<<< HEAD
import {
  CombinedECDSASignature,
  NodeAttestation,
  SessionKeyPair,
  SigShare,
} from '@lit-protocol/types';
import { splitSignature } from 'ethers/lib/utils';
=======
import { SIGTYPE } from '@lit-protocol/constants';
import { CombinedECDSASignature } from '@lit-protocol/types';

const LIT_CORS_PROXY = `https://cors.litgateway.com`;

// if 'wasmExports' is not available, we need to initialize the BLS SDK
if (!globalThis.wasmExports) {
  blsSdk.initWasmBlsSdk().then((exports) => {
    globalThis.wasmExports = exports;

    if (!globalThis.jestTesting) {
      log(
        `✅ [BLS SDK] wasmExports loaded. ${
          Object.keys(exports).length
        } functions available. Run 'wasmExports' in the console to see them.`
      );
    }
  });
}

if (!globalThis.wasmECDSA) {
  let init = ecdsaSdk.initWasmEcdsaSdk;
  let env;

  if (isBrowser()) {
    env = 'Browser';
  } else {
    env = 'NodeJS';
  }

  init().then((sdk: any) => {
    globalThis.wasmECDSA = sdk;

    if (!globalThis.jestTesting) {
      log(
        `✅ [ECDSA SDK ${env}] wasmECDSA loaded. ${
          Object.keys(wasmECDSA).length
        } functions available. Run 'wasmECDSA' in the console to see them.`
      );
    }
  });
}

if (!globalThis.wasmSevSnpUtils) {
  sevSnpUtilsSdk.initWasmSevSnpUtilsSdk().then((exports) => {
    globalThis.wasmSevSnpUtils = exports;

    if (!globalThis.jestTesting) {
      log(
        `✅ [SEV SNP Utils SDK] wasmSevSnpUtils loaded. ${
          Object.keys(exports).length
        } functions available. Run 'wasmSevSnpUtils' in the console to see them.`
      );
    }
  });
}
>>>>>>> fa880fb1

/** ---------- Exports ---------- */

export interface BlsSignatureShare {
  ProofOfPossession: string;
}

/**
 * Encrypt data with a BLS public key.
 *
 * @param publicKeyHex hex-encoded string of the BLS public key to encrypt with
 * @param message Uint8Array of the data to encrypt
 * @param identity Uint8Array of the identity parameter used during encryption
 * @returns base64 encoded string of the ciphertext
 */
export const encrypt = (
  publicKeyHex: string,
  message: Uint8Array,
  identity: Uint8Array
): string => {
  const publicKey = Buffer.from(publicKeyHex, 'hex');

  // TODO(cairomassimo): determine G1/G2 based on the public key size
  switch (publicKeyHex.replace('0x', '').length) {
    case 96:
      return Buffer.from(
        blsEncrypt('Bls12381G2', publicKey, message, identity)
      ).toString('hex');
    case 192:
      return Buffer.from(
        blsEncrypt('Bls12381G1', publicKey, message, identity)
      ).toString('hex');
    default:
      return '';
  }
};

/**
 * Decrypt ciphertext using BLS signature shares.
 *
 * @param ciphertextBase64 base64-encoded string of the ciphertext to decrypt
 * @param shares hex-encoded array of the BLS signature shares
 * @returns Uint8Array of the decrypted data
 */
export const decryptWithSignatureShares = (
  ciphertextBase64: string,
  shares: BlsSignatureShare[]
): Uint8Array => {
  const signature = doCombineSignatureShares(shares);

  return doDecrypt(ciphertextBase64, signature);
};

/**
 * Verify and decrypt ciphertext using BLS signature shares.
 *
 * @param publicKeyHex hex-encoded string of the BLS public key to verify with
 * @param identity Uint8Array of the identity parameter used during encryption
 * @param ciphertextBase64 base64-encoded string of the ciphertext to decrypt
 * @param shares hex-encoded array of the BLS signature shares
 * @returns base64-encoded string of the decrypted data
 */
export const verifyAndDecryptWithSignatureShares = (
  publicKeyHex: string,
  identity: Uint8Array,
  ciphertextBase64: string,
  shares: BlsSignatureShare[]
): Uint8Array => {
  const publicKey = Buffer.from(publicKeyHex, 'hex');
  const signature = doCombineSignatureShares(shares);
  blsVerify('Bls12381G2', publicKey, identity, signature);

  return doDecrypt(ciphertextBase64, signature);
};

/**
 * Combine BLS signature shares.
 *
 * @param shares hex-encoded array of the BLS signature shares
 * @returns hex-encoded string of the combined signature
 */
export const combineSignatureShares = (shares: BlsSignatureShare[]): string => {
  const signature = doCombineSignatureShares(shares);

  return Buffer.from(signature).toString('hex');
};

/**
 * Verify the BLS network signature.
 *
 * @param publicKeyHex hex-encoded string of the BLS public key to verify with.
 * @param message Uint8Array of the message to verify.
 * @param signature Uint8Array of the signature to verify.
 */
export const verifySignature = (
  publicKeyHex: string,
  message: Uint8Array,
  signature: Uint8Array
): void => {
  const publicKey = Buffer.from(publicKeyHex, 'hex');

  blsVerify('Bls12381G2', publicKey, message, signature);
};

// export interface EcdsaSignatureShare {
//   sigType: SIGTYPE;
//   signatureShare: string;
//   shareIndex: number; // ignored
//   publicKey: string;
//   dataSigned: string;
//   bigR: string;
//   sigName: string; // ignored
// }

const ecdsaSigntureTypeMap: Partial<Record<SIGTYPE, EcdsaVariant>> = {
  [SIGTYPE.EcdsaCaitSith]: 'K256',
  [SIGTYPE.EcdsaK256]: 'K256',
  [SIGTYPE.EcdsaCAITSITHP256]: 'P256',
};

/**
 *
 * Combine ECDSA Shares
 *
 * @param { Array<SigShare> } sigShares
 *
 * @returns { any }
 *
 */
export const combineEcdsaShares = (
  sigShares: Array<SigShare>
): CombinedECDSASignature => {
  const validShares = sigShares.filter((share) => share.signatureShare);

  const anyValidShare = validShares[0];

  if (!anyValidShare) {
    return throwError({
      message: 'No valid shares to combine',
      errorKind: LIT_ERROR.NO_VALID_SHARES.kind,
      errorCode: LIT_ERROR.NO_VALID_SHARES.name,
    });
  }

  const variant = ecdsaSigntureTypeMap[anyValidShare.sigType as SIGTYPE];
  if (!variant) {
    throw new Error(
      'Unsupported signature type present in signature shares. Please report this issue'
    );
  }

  const presignature = Buffer.from(anyValidShare.bigR!, 'hex');

  const signatureShares = validShares.map((share) =>
    Buffer.from(share.signatureShare, 'hex')
  );

  const [r, s, v] = ecdsaCombine(variant, presignature, signatureShares);

  const publicKey = Buffer.from(anyValidShare.publicKey, 'hex');
  const messageHash = Buffer.from(anyValidShare.dataSigned, 'hex');

  ecdsaVerify(variant, messageHash, publicKey, [r, s, v]);

  const signature = splitSignature(Buffer.concat([r, s, Buffer.from([v])]));

  return {
    r: signature.r.slice('0x'.length),
    s: signature.s.slice('0x'.length),
    recid: signature.recoveryParam,
  };
};

export const computeHDPubKey = (
  publicKeysHex: string[],
  keyIdHex: string,
  sigType: SIGTYPE
): string => {
  const variant = ecdsaSigntureTypeMap[sigType];
  if (!variant) {
    throw new Error(
      'Unsupported signature type present in signature shares. Please report this issue'
    );
  }

  const derivedKey = ecdsaDeriveKey(
    variant,
    Buffer.from(keyIdHex, 'hex'),
    publicKeysHex.map((hex) => Buffer.from(hex, 'hex'))
  );

  return Buffer.from(derivedKey).toString('hex');
};

/**
 *
 * Generate a session key pair
 *
 * @returns { SessionKeyPair } sessionKeyPair
 */
export const generateSessionKeyPair = (): SessionKeyPair => {
  const keyPair = nacl.sign.keyPair();

  const sessionKeyPair: SessionKeyPair = {
    publicKey: uint8arrayToString(keyPair.publicKey, 'base16'),
    secretKey: uint8arrayToString(keyPair.secretKey, 'base16'),
  };

  return sessionKeyPair;
};

function doDecrypt(ciphertextBase64: string, signature: Uint8Array) {
  console.log('signature from encrypt op: ', signature);
  const ciphertext = Buffer.from(ciphertextBase64, 'base64');
  return blsDecrypt('Bls12381G2', ciphertext, signature);
}

function doCombineSignatureShares(shares: BlsSignatureShare[]) {
  const sigShares = shares.map((s) => Buffer.from(s.ProofOfPossession, 'hex'));
  const signature = blsCombine('Bls12381G2', sigShares);
  return signature;
}

/**
 * Asynchronously fetches an AMD certification from a specified URL using a CORS proxy.
 * The primary purpose of using a CORS proxy is to avoid being rate-limited by AMD.
 * The function attempts to fetch the AMD cert through a proxy, and if the proxy fetch fails,
 * it retries directly from the original URL.
 *
 * Note: This project is hosted on heroku and uses this codebase: https://github.com/LIT-Protocol/cors-proxy-amd
 *
 * @param url The URL from which to fetch the AMD cert.
 * @returns A Promise that resolves to a Uint8Array containing the AMD certification data.
 * @throws An error detailing HTTP or network issues encountered during the fetch process.
 */
async function getAmdCert(url: string): Promise<Uint8Array> {
  const proxyUrl = `${LIT_CORS_PROXY}/${url}`;

  log(
    `[getAmdCert] Fetching AMD cert using proxy URL ${proxyUrl} to manage CORS restrictions and to avoid being rate limited by AMD.`
  );

  async function fetchAsUint8Array(targetUrl) {
    const res = await fetch(targetUrl);
    if (!res.ok) {
      throw new Error(`[getAmdCert] HTTP error! status: ${response.status}`);
    }
    const arrayBuffer = await res.arrayBuffer();
    return new Uint8Array(arrayBuffer);
  }

  try {
    return await fetchAsUint8Array(proxyUrl);
  } catch (e) {
    log(`[getAmdCert] Failed to fetch AMD cert from proxy:`, e);
  }

  // Try direct fetch only if proxy fails
  log('[getAmdCert] Attempting to fetch directly without proxy.');

  try {
    return await fetchAsUint8Array(url);
  } catch (e) {
    log('[getAmdCert] Direct fetch also failed:', e);
    throw e; // Re-throw to signal that both methods failed
  }
}

/**
 *
 * Check the attestation against AMD certs
 *
 * @param { NodeAttestation } attestation The actual attestation object, which includes the signature and report
 * @param { string } challenge The challenge we sent
 * @param { string } url The URL we talked to
 *
 * @returns { Promise<undefined> } A promise that throws if the attestation is invalid
 */
export const checkSevSnpAttestation = async (
  attestation: NodeAttestation,
  challengeHex: string,
  url: string
) => {
  const noonce = Buffer.from(attestation.noonce, 'base64');
  const challenge = Buffer.from(challengeHex, 'hex');
  const data = Object.fromEntries(
    Object.entries(attestation.data).map(([k, v]) => [
      k,
      Buffer.from(v, 'base64'),
    ])
  );
  const signatures = attestation.signatures.map((s) =>
    Buffer.from(s, 'base64')
  );
  const report = Buffer.from(attestation.report, 'base64');

  if (!noonce.equals(challenge)) {
    throw new Error(
      `Attestation noonce ${noonce} does not match challenge ${challenge}`
    );
  }

  const parsedUrl = new URL(url);
  const ipWeTalkedTo = parsedUrl.hostname;
  let portWeTalkedTo = parsedUrl.port;
  if (portWeTalkedTo === '') {
    // if we're on HTTP or HTTPS, the port will be empty
    if (url.startsWith('https://')) {
      portWeTalkedTo = '443';
    } else if (url.startsWith('http://')) {
      portWeTalkedTo = '80';
    } else {
      throw new Error(`Unknown port in URL ${url}`);
    }
  }

  const ipAndAddrFromReport = data['EXTERNAL_ADDR'].toString('utf8');
  const ipFromReport = ipAndAddrFromReport.split(':')[0];
  const portFromReport = ipAndAddrFromReport.split(':')[1];

  if (ipWeTalkedTo !== ipFromReport) {
    throw new Error(
      `Attestation external address ${ipFromReport} does not match IP we talked to ${ipWeTalkedTo}`
    );
  }
  if (portWeTalkedTo !== portFromReport) {
    throw new Error(
      `Attestation external port ${portFromReport} does not match port we talked to ${portWeTalkedTo}`
    );
  }

  // get the VCEK certificate
  let vcekCert;
<<<<<<< HEAD
  const vcekUrl = sevSnpGetVcekUrl(report);
  // if browser, use local storage
  if (isBrowser()) {
=======
  const vcekUrl = sevSnpUtilsSdk.get_vcek_url(report);
  // use local storage if we have one available
  if (globalThis.localStorage) {
    log('Using local storage for certificate caching');
>>>>>>> fa880fb1
    vcekCert = localStorage.getItem(vcekUrl);
    if (vcekCert) {
      vcekCert = uint8arrayFromString(vcekCert, 'base64');
    } else {
      vcekCert = await getAmdCert(vcekUrl);
      localStorage.setItem(vcekUrl, uint8arrayToString(vcekCert, 'base64'));
    }
  } else {
    const cache = ((
      globalThis as unknown as { amdCertStore: Record<string, Uint8Array> }
    ).amdCertStore ??= {});
    cache[vcekUrl] ??= await getAmdCert(vcekUrl);
    vcekCert = cache[vcekUrl];
  }

  if (!vcekCert || vcekCert.length === 0 || vcekCert.length < 256) {
    throw new Error('Unable to retrieve VCEK certificate from AMD');
  }

  // pass base64 encoded report to wasm wrapper
  return sevSnpVerify(report, data, signatures, challenge, vcekCert);
};<|MERGE_RESOLUTION|>--- conflicted
+++ resolved
@@ -1,4 +1,4 @@
-import { isBrowser, throwError } from '@lit-protocol/misc';
+import { isBrowser, log, throwError } from '@lit-protocol/misc';
 
 import {
   uint8arrayFromString,
@@ -20,7 +20,6 @@
 
 import { LIT_ERROR, SIGTYPE } from '@lit-protocol/constants';
 import { nacl } from '@lit-protocol/nacl';
-<<<<<<< HEAD
 import {
   CombinedECDSASignature,
   NodeAttestation,
@@ -28,70 +27,14 @@
   SigShare,
 } from '@lit-protocol/types';
 import { splitSignature } from 'ethers/lib/utils';
-=======
-import { SIGTYPE } from '@lit-protocol/constants';
-import { CombinedECDSASignature } from '@lit-protocol/types';
-
-const LIT_CORS_PROXY = `https://cors.litgateway.com`;
-
-// if 'wasmExports' is not available, we need to initialize the BLS SDK
-if (!globalThis.wasmExports) {
-  blsSdk.initWasmBlsSdk().then((exports) => {
-    globalThis.wasmExports = exports;
-
-    if (!globalThis.jestTesting) {
-      log(
-        `✅ [BLS SDK] wasmExports loaded. ${
-          Object.keys(exports).length
-        } functions available. Run 'wasmExports' in the console to see them.`
-      );
-    }
-  });
-}
-
-if (!globalThis.wasmECDSA) {
-  let init = ecdsaSdk.initWasmEcdsaSdk;
-  let env;
-
-  if (isBrowser()) {
-    env = 'Browser';
-  } else {
-    env = 'NodeJS';
-  }
-
-  init().then((sdk: any) => {
-    globalThis.wasmECDSA = sdk;
-
-    if (!globalThis.jestTesting) {
-      log(
-        `✅ [ECDSA SDK ${env}] wasmECDSA loaded. ${
-          Object.keys(wasmECDSA).length
-        } functions available. Run 'wasmECDSA' in the console to see them.`
-      );
-    }
-  });
-}
-
-if (!globalThis.wasmSevSnpUtils) {
-  sevSnpUtilsSdk.initWasmSevSnpUtilsSdk().then((exports) => {
-    globalThis.wasmSevSnpUtils = exports;
-
-    if (!globalThis.jestTesting) {
-      log(
-        `✅ [SEV SNP Utils SDK] wasmSevSnpUtils loaded. ${
-          Object.keys(exports).length
-        } functions available. Run 'wasmSevSnpUtils' in the console to see them.`
-      );
-    }
-  });
-}
->>>>>>> fa880fb1
 
 /** ---------- Exports ---------- */
 
 export interface BlsSignatureShare {
   ProofOfPossession: string;
 }
+
+const LIT_CORS_PROXY = `https://cors.litgateway.com`;
 
 /**
  * Encrypt data with a BLS public key.
@@ -328,10 +271,10 @@
     `[getAmdCert] Fetching AMD cert using proxy URL ${proxyUrl} to manage CORS restrictions and to avoid being rate limited by AMD.`
   );
 
-  async function fetchAsUint8Array(targetUrl) {
+  async function fetchAsUint8Array(targetUrl: string) {
     const res = await fetch(targetUrl);
     if (!res.ok) {
-      throw new Error(`[getAmdCert] HTTP error! status: ${response.status}`);
+      throw new Error(`[getAmdCert] HTTP error! status: ${res.status}`);
     }
     const arrayBuffer = await res.arrayBuffer();
     return new Uint8Array(arrayBuffer);
@@ -419,16 +362,10 @@
 
   // get the VCEK certificate
   let vcekCert;
-<<<<<<< HEAD
   const vcekUrl = sevSnpGetVcekUrl(report);
-  // if browser, use local storage
-  if (isBrowser()) {
-=======
-  const vcekUrl = sevSnpUtilsSdk.get_vcek_url(report);
   // use local storage if we have one available
   if (globalThis.localStorage) {
     log('Using local storage for certificate caching');
->>>>>>> fa880fb1
     vcekCert = localStorage.getItem(vcekUrl);
     if (vcekCert) {
       vcekCert = uint8arrayFromString(vcekCert, 'base64');
