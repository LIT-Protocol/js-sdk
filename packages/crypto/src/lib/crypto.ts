--- conflicted
+++ resolved
@@ -208,19 +208,8 @@
     switch (type) {
       case SIGTYPE.EcdsaCaitSith:
         res = wasmECDSA.combine_signature(validShares, 2);
-<<<<<<< HEAD
-
-        try {
-          sig = JSON.parse(res) as CombinedECDSASignature;
-        } catch (e) {
-          console.log("xx res:", res); // ERROR: Could not deserialize value
-          throw new Error(`Failed to parse signature: ${e}`);
-        }
-
-=======
         log('response from combine_signature', res);
         sig = JSON.parse(res) as CombinedECDSASignature;
->>>>>>> 74a05250
         /*
           r and s values of the signature should be maximum of 64 bytes
           r and s values can have polarity as the first two bits, here we remove 
