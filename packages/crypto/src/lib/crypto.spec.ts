import { NoValidShares } from '@lit-protocol/constants';
import {
  CleanLitNodeSignature,
  LitActionSignedData,
  PKPSignEndpointResponse,
} from '@lit-protocol/types';
import { nacl } from '@lit-protocol/nacl';

<<<<<<< HEAD
import {
  combineExecuteJsNodeShares,
  combinePKPSignNodeShares,
  walletEncrypt,
  walletDecrypt,
} from './crypto';
=======
import { SigShare } from '@lit-protocol/types';
import { nacl } from '@lit-protocol/nacl';
import { combineEcdsaShares, walletDecrypt, walletEncrypt } from './crypto';
>>>>>>> 0f409495

const MOCK_SESSION_SIGS = {
  'http://127.0.0.1:7470': {
    sig: 'fefcd74c2bb2794356a10e62722c2ca4ef47386475ca72865d8dd7cc096fd1715d8b076b29349328e0b13d09f3296768e6b1cbb81e02d2b697b7641984260b01',
    derivedVia: 'litSessionSignViaNacl',
    signedMessage: `{"sessionKey":"6db14e40ab381cf208b39aec31aebb025e7b12f0ceec60519e2b0c191f4fcb3d","resourceAbilityRequests":[{"resource":{"resource":"*","resourcePrefix":"lit-pkp"},"ability":"pkp-signing"},{"resource":{"resource":"*","resourcePrefix":"lit-litaction"},"ability":"lit-action-execution"}],"capabilities":[{"sig":"0x64192b2156f6d60f2c9aed887f5a0c6003afb6cd7a25b94683c74311fe895e8849a178d4edbe9f38cb0d8a3d7d0342b67b521ada92b68f73f0a1e5fa4f33ae751c","derivedVia":"web3.eth.personal.sign","signedMessage":"localhost wants you to sign in with your Ethereum account:\\n0x3C44CdDdB6a900fa2b585dd299e03d12FA4293BC\\n\\nThis is a test statement.  You can put anything you want here. I further authorize the stated URI to perform the following actions on my behalf: (1) 'Threshold': 'Execution' for 'lit-litaction://*'. (2) 'Threshold': 'Signing' for 'lit-pkp://*'.\\n\\nURI: lit:session:6db14e40ab381cf208b39aec31aebb025e7b12f0ceec60519e2b0c191f4fcb3d\\nVersion: 1\\nChain ID: 1\\nNonce: 0x4ee32274a45ab4622d49ea0f9bc3984f2a251e7b88320e23e231673efa564280\\nIssued At: 2025-04-09T14:37:09.339Z\\nExpiration Time: 2025-04-10T14:37:09.337Z\\nResources:\\n- urn:recap:eyJhdHQiOnsibGl0LWxpdGFjdGlvbjovLyoiOnsiVGhyZXNob2xkL0V4ZWN1dGlvbiI6W3t9XX0sImxpdC1wa3A6Ly8qIjp7IlRocmVzaG9sZC9TaWduaW5nIjpbe31dfX0sInByZiI6W119","address":"0x3C44CdDdB6a900fa2b585dd299e03d12FA4293BC"}],"issuedAt":"2025-04-09T14:37:09.373Z","expiration":"2025-04-10T14:37:09.337Z","nodeAddress":"http://127.0.0.1:7470","maxPrice":"113427455640312821154458202477256070485"}`,
    address: '6db14e40ab381cf208b39aec31aebb025e7b12f0ceec60519e2b0c191f4fcb3d',
    algo: 'ed25519',
  },
  'http://127.0.0.1:7471': {
    sig: 'ec550ae2addd6fbc399ef26158b9cf8b2a1c52240ee60b62c49c8a782c020d0aae5602090029f5a0024f936f0a747d7c007dfecee44bbe99a5cc12dcef7d3309',
    derivedVia: 'litSessionSignViaNacl',
    signedMessage: `{"sessionKey":"6db14e40ab381cf208b39aec31aebb025e7b12f0ceec60519e2b0c191f4fcb3d","resourceAbilityRequests":[{"resource":{"resource":"*","resourcePrefix":"lit-pkp"},"ability":"pkp-signing"},{"resource":{"resource":"*","resourcePrefix":"lit-litaction"},"ability":"lit-action-execution"}],"capabilities":[{"sig":"0x64192b2156f6d60f2c9aed887f5a0c6003afb6cd7a25b94683c74311fe895e8849a178d4edbe9f38cb0d8a3d7d0342b67b521ada92b68f73f0a1e5fa4f33ae751c","derivedVia":"web3.eth.personal.sign","signedMessage":"localhost wants you to sign in with your Ethereum account:\\n0x3C44CdDdB6a900fa2b585dd299e03d12FA4293BC\\n\\nThis is a test statement.  You can put anything you want here. I further authorize the stated URI to perform the following actions on my behalf: (1) 'Threshold': 'Execution' for 'lit-litaction://*'. (2) 'Threshold': 'Signing' for 'lit-pkp://*'.\\n\\nURI: lit:session:6db14e40ab381cf208b39aec31aebb025e7b12f0ceec60519e2b0c191f4fcb3d\\nVersion: 1\\nChain ID: 1\\nNonce: 0x4ee32274a45ab4622d49ea0f9bc3984f2a251e7b88320e23e231673efa564280\\nIssued At: 2025-04-09T14:37:09.339Z\\nExpiration Time: 2025-04-10T14:37:09.337Z\\nResources:\\n- urn:recap:eyJhdHQiOnsibGl0LWxpdGFjdGlvbjovLyoiOnsiVGhyZXNob2xkL0V4ZWN1dGlvbiI6W3t9XX0sImxpdC1wa3A6Ly8qIjp7IlRocmVzaG9sZC9TaWduaW5nIjpbe31dfX0sInByZiI6W119","address":"0x3C44CdDdB6a900fa2b585dd299e03d12FA4293BC"}],"issuedAt":"2025-04-09T14:37:09.373Z","expiration":"2025-04-10T14:37:09.337Z","nodeAddress":"http://127.0.0.1:7471","maxPrice":"113427455640312821154458202477256070485"}`,
    address: '6db14e40ab381cf208b39aec31aebb025e7b12f0ceec60519e2b0c191f4fcb3d',
    algo: 'ed25519',
  },
  'http://127.0.0.1:7472': {
    sig: '5f4d83f7fc425ebfca85e45fed0799b93ac215c5ae1c7d279217ca70c434eb43db6e282f365d4f4dc7d76494548e33e4cb6e5f8901b5f142e447fc9718589f07',
    derivedVia: 'litSessionSignViaNacl',
    signedMessage: `{"sessionKey":"6db14e40ab381cf208b39aec31aebb025e7b12f0ceec60519e2b0c191f4fcb3d","resourceAbilityRequests":[{"resource":{"resource":"*","resourcePrefix":"lit-pkp"},"ability":"pkp-signing"},{"resource":{"resource":"*","resourcePrefix":"lit-litaction"},"ability":"lit-action-execution"}],"capabilities":[{"sig":"0x64192b2156f6d60f2c9aed887f5a0c6003afb6cd7a25b94683c74311fe895e8849a178d4edbe9f38cb0d8a3d7d0342b67b521ada92b68f73f0a1e5fa4f33ae751c","derivedVia":"web3.eth.personal.sign","signedMessage":"localhost wants you to sign in with your Ethereum account:\\n0x3C44CdDdB6a900fa2b585dd299e03d12FA4293BC\\n\\nThis is a test statement.  You can put anything you want here. I further authorize the stated URI to perform the following actions on my behalf: (1) 'Threshold': 'Execution' for 'lit-litaction://*'. (2) 'Threshold': 'Signing' for 'lit-pkp://*'.\\n\\nURI: lit:session:6db14e40ab381cf208b39aec31aebb025e7b12f0ceec60519e2b0c191f4fcb3d\\nVersion: 1\\nChain ID: 1\\nNonce: 0x4ee32274a45ab4622d49ea0f9bc3984f2a251e7b88320e23e231673efa564280\\nIssued At: 2025-04-09T14:37:09.339Z\\nExpiration Time: 2025-04-10T14:37:09.337Z\\nResources:\\n- urn:recap:eyJhdHQiOnsibGl0LWxpdGFjdGlvbjovLyoiOnsiVGhyZXNob2xkL0V4ZWN1dGlvbiI6W3t9XX0sImxpdC1wa3A6Ly8qIjp7IlRocmVzaG9sZC9TaWduaW5nIjpbe31dfX0sInByZiI6W119","address":"0x3C44CdDdB6a900fa2b585dd299e03d12FA4293BC"}],"issuedAt":"2025-04-09T14:37:09.373Z","expiration":"2025-04-10T14:37:09.337Z","nodeAddress":"http://127.0.0.1:7472","maxPrice":"113427455640312821154458202477256070485"}`,
    address: '6db14e40ab381cf208b39aec31aebb025e7b12f0ceec60519e2b0c191f4fcb3d',
    algo: 'ed25519',
  },
};

describe('combineExecuteJsNodeShares', () => {
  it('should throw when there are no shares to combine', async () => {
    const shares: LitActionSignedData[] = [];

    await expect(combineExecuteJsNodeShares(shares)).rejects.toThrow(
      NoValidShares
    );
  });

  it('should throw when signature combination cannot be verified', async () => {
    // Insufficient shares for threshold
    const shares: LitActionSignedData[] = [
      // {
      //   sigType: 'EcdsaK256Sha256',
      //   signatureShare:
      //     '{"EcdsaSignedMessageShare":{"digest":"04f09ca42a7f2d7268e756c590c5e29de79dcb28b55b01f8c1211a31438a3e62","result":"success","share_id":"\\"989DD924B8821903330AC0801F99EB27E3E5235EE299B2A06A611780EC0C7AE1\\"","peer_id":"5d6549a90c835b672953dec25b20f278de72b5a47019c74a2e4e8207e01b684a","signature_share":"\\"BD865CD2460CF80EC3384849CA91F2FFE99440771C18E3DC95CF35403CA1C78F\\"","big_r":"\\"033C83EFBCC67B3EC667DFCE53AD76DF7AA7D5F09834E32BF92B5DA42450AE173E\\"","compressed_public_key":"\\"0250a6083580384cbcddd0d809165ba8ee53b5e768724c7b6080ae55790da95081\\"","public_key":"\\"0450a6083580384cbcddd0d809165ba8ee53b5e768724c7b6080ae55790da9508125810f89bab7d56077e37be1681463a6262108e50fba439d94808f3cb1cc704e\\"","sig_type":"EcdsaK256Sha256"}}',
      //   publicKey:
      //     '"0450a6083580384cbcddd0d809165ba8ee53b5e768724c7b6080ae55790da9508125810f89bab7d56077e37be1681463a6262108e50fba439d94808f3cb1cc704e"',
      //   sigName: 'ethPersonalSignMessageEcdsa',
      // },
      {
        sigType: 'EcdsaK256Sha256',
        signatureShare:
          '{"EcdsaSignedMessageShare":{"digest":"04f09ca42a7f2d7268e756c590c5e29de79dcb28b55b01f8c1211a31438a3e62","result":"success","share_id":"\\"816E54B265612C92CD87FC32892C024C9E2DD5FA67AA20FED4816A49A560FC03\\"","peer_id":"b104a1b35585fec58cbb632d17fbe60b10297d7853261ea9054d5e372952936a","signature_share":"\\"5F47F3F8439787E71F01C05B7AFF4E09B5E0D960110EEB91A3EC56A0E1DD06B1\\"","big_r":"\\"033C83EFBCC67B3EC667DFCE53AD76DF7AA7D5F09834E32BF92B5DA42450AE173E\\"","compressed_public_key":"\\"0250a6083580384cbcddd0d809165ba8ee53b5e768724c7b6080ae55790da95081\\"","public_key":"\\"0450a6083580384cbcddd0d809165ba8ee53b5e768724c7b6080ae55790da9508125810f89bab7d56077e37be1681463a6262108e50fba439d94808f3cb1cc704e\\"","sig_type":"EcdsaK256Sha256"}}',
        publicKey:
          '"0450a6083580384cbcddd0d809165ba8ee53b5e768724c7b6080ae55790da9508125810f89bab7d56077e37be1681463a6262108e50fba439d94808f3cb1cc704e"',
        sigName: 'ethPersonalSignMessageEcdsa',
      },
      {
        sigType: 'EcdsaK256Sha256',
        signatureShare:
          '{"EcdsaSignedMessageShare":{"digest":"04f09ca42a7f2d7268e756c590c5e29de79dcb28b55b01f8c1211a31438a3e62","result":"success","share_id":"\\"B8EF7C21FAF54664646B64869D1B12861F6D905F1F1F095E60F7238806252AE3\\"","peer_id":"6555c8c26671f5e21611adba0a3c31b28128443f2d76c2818db169efcff38151","signature_share":"\\"D4C0F937C7088D32D9A027E4F774764BC80C189066936636A133CF0E98064C47\\"","big_r":"\\"033C83EFBCC67B3EC667DFCE53AD76DF7AA7D5F09834E32BF92B5DA42450AE173E\\"","compressed_public_key":"\\"0250a6083580384cbcddd0d809165ba8ee53b5e768724c7b6080ae55790da95081\\"","public_key":"\\"0450a6083580384cbcddd0d809165ba8ee53b5e768724c7b6080ae55790da9508125810f89bab7d56077e37be1681463a6262108e50fba439d94808f3cb1cc704e\\"","sig_type":"EcdsaK256Sha256"}}',
        publicKey:
          '"0450a6083580384cbcddd0d809165ba8ee53b5e768724c7b6080ae55790da9508125810f89bab7d56077e37be1681463a6262108e50fba439d94808f3cb1cc704e"',
        sigName: 'ethPersonalSignMessageEcdsa',
      },
    ];

    await expect(combineExecuteJsNodeShares(shares)).rejects.toThrow(
      NoValidShares
    );
  });

  it('should combine shares from lit action signed data', async () => {
    const shares: LitActionSignedData[] = [
      {
        sigType: 'EcdsaK256Sha256',
        signatureShare:
          '{"EcdsaSignedMessageShare":{"digest":"04f09ca42a7f2d7268e756c590c5e29de79dcb28b55b01f8c1211a31438a3e62","result":"success","share_id":"\\"989DD924B8821903330AC0801F99EB27E3E5235EE299B2A06A611780EC0C7AE1\\"","peer_id":"5d6549a90c835b672953dec25b20f278de72b5a47019c74a2e4e8207e01b684a","signature_share":"\\"BD865CD2460CF80EC3384849CA91F2FFE99440771C18E3DC95CF35403CA1C78F\\"","big_r":"\\"033C83EFBCC67B3EC667DFCE53AD76DF7AA7D5F09834E32BF92B5DA42450AE173E\\"","compressed_public_key":"\\"0250a6083580384cbcddd0d809165ba8ee53b5e768724c7b6080ae55790da95081\\"","public_key":"\\"0450a6083580384cbcddd0d809165ba8ee53b5e768724c7b6080ae55790da9508125810f89bab7d56077e37be1681463a6262108e50fba439d94808f3cb1cc704e\\"","sig_type":"EcdsaK256Sha256"}}',
        publicKey:
          '"0450a6083580384cbcddd0d809165ba8ee53b5e768724c7b6080ae55790da9508125810f89bab7d56077e37be1681463a6262108e50fba439d94808f3cb1cc704e"',
        sigName: 'ethPersonalSignMessageEcdsa',
      },
      {
        sigType: 'EcdsaK256Sha256',
        signatureShare:
          '{"EcdsaSignedMessageShare":{"digest":"04f09ca42a7f2d7268e756c590c5e29de79dcb28b55b01f8c1211a31438a3e62","result":"success","share_id":"\\"816E54B265612C92CD87FC32892C024C9E2DD5FA67AA20FED4816A49A560FC03\\"","peer_id":"b104a1b35585fec58cbb632d17fbe60b10297d7853261ea9054d5e372952936a","signature_share":"\\"5F47F3F8439787E71F01C05B7AFF4E09B5E0D960110EEB91A3EC56A0E1DD06B1\\"","big_r":"\\"033C83EFBCC67B3EC667DFCE53AD76DF7AA7D5F09834E32BF92B5DA42450AE173E\\"","compressed_public_key":"\\"0250a6083580384cbcddd0d809165ba8ee53b5e768724c7b6080ae55790da95081\\"","public_key":"\\"0450a6083580384cbcddd0d809165ba8ee53b5e768724c7b6080ae55790da9508125810f89bab7d56077e37be1681463a6262108e50fba439d94808f3cb1cc704e\\"","sig_type":"EcdsaK256Sha256"}}',
        publicKey:
          '"0450a6083580384cbcddd0d809165ba8ee53b5e768724c7b6080ae55790da9508125810f89bab7d56077e37be1681463a6262108e50fba439d94808f3cb1cc704e"',
        sigName: 'ethPersonalSignMessageEcdsa',
      },
      {
        sigType: 'EcdsaK256Sha256',
        signatureShare:
          '{"EcdsaSignedMessageShare":{"digest":"04f09ca42a7f2d7268e756c590c5e29de79dcb28b55b01f8c1211a31438a3e62","result":"success","share_id":"\\"B8EF7C21FAF54664646B64869D1B12861F6D905F1F1F095E60F7238806252AE3\\"","peer_id":"6555c8c26671f5e21611adba0a3c31b28128443f2d76c2818db169efcff38151","signature_share":"\\"D4C0F937C7088D32D9A027E4F774764BC80C189066936636A133CF0E98064C47\\"","big_r":"\\"033C83EFBCC67B3EC667DFCE53AD76DF7AA7D5F09834E32BF92B5DA42450AE173E\\"","compressed_public_key":"\\"0250a6083580384cbcddd0d809165ba8ee53b5e768724c7b6080ae55790da95081\\"","public_key":"\\"0450a6083580384cbcddd0d809165ba8ee53b5e768724c7b6080ae55790da9508125810f89bab7d56077e37be1681463a6262108e50fba439d94808f3cb1cc704e\\"","sig_type":"EcdsaK256Sha256"}}',
        publicKey:
          '"0450a6083580384cbcddd0d809165ba8ee53b5e768724c7b6080ae55790da9508125810f89bab7d56077e37be1681463a6262108e50fba439d94808f3cb1cc704e"',
        sigName: 'ethPersonalSignMessageEcdsa',
      },
    ];
    const combinedSignature: CleanLitNodeSignature = {
      signature:
        '0x3C83EFBCC67B3EC667DFCE53AD76DF7AA7D5F09834E32BF92B5DA42450AE173E0E70B5FDAF52F2D74425CF75C2FA48A80DDC8765CAD60AD2A4B56229E9E767FB',
      verifyingKey:
        '0x3056301006072A8648CE3D020106052B8104000A0342000450A6083580384CBCDDD0D809165BA8EE53B5E768724C7B6080AE55790DA9508125810F89BAB7D56077E37BE1681463A6262108E50FBA439D94808F3CB1CC704E',
      signedData:
        '0x04f09ca42a7f2d7268e756c590c5e29de79dcb28b55b01f8c1211a31438a3e62',
      recoveryId: 0,
    };

    await expect(combineExecuteJsNodeShares(shares)).resolves.toEqual(
      combinedSignature
    );
  });
});

describe('combinePKPSignNodeShares', () => {
  it('should throw when there are no shares to combine', async () => {
    const shares: PKPSignEndpointResponse[] = [];

    await expect(combinePKPSignNodeShares(shares)).rejects.toThrow(
      NoValidShares
    );
  });

  it('should throw when signature combination cannot be verified', async () => {
    // Insufficient shares for threshold
    const shares: PKPSignEndpointResponse[] = [
      // {
      //   success: true,
      //   signedData: [
      //     116, 248, 31, 225, 103, 217, 155, 76, 180, 29, 109, 12, 205, 168, 34,
      //     120, 202, 238, 159, 62, 47, 37, 213, 229, 163, 147, 111, 243, 220,
      //     236, 96, 208,
      //   ],
      //   signatureShare: {
      //     EcdsaSignedMessageShare: {
      //       digest:
      //         '74f81fe167d99b4cb41d6d0ccda82278caee9f3e2f25d5e5a3936ff3dcec60d0',
      //       result: 'success',
      //       share_id:
      //         '"989DD924B8821903330AC0801F99EB27E3E5235EE299B2A06A611780EC0C7AE1"',
      //       peer_id:
      //         '5d6549a90c835b672953dec25b20f278de72b5a47019c74a2e4e8207e01b684a',
      //       signature_share:
      //         '"89936DDC19D3A6A16C65CE5B40E41AB19258D04986B78FE6C3EEB2F37C996099"',
      //       big_r:
      //         '"03BFEA95308F38CBA7C8AF5831EA8CC35D418C4E574ADE5B77B38A1E565AF7E8E1"',
      //       compressed_public_key:
      //         '"028f9710cb7eeea2cfa126d9103e471c776a2d1b5263d29176587d1a86b12dc039"',
      //       public_key:
      //         '"048f9710cb7eeea2cfa126d9103e471c776a2d1b5263d29176587d1a86b12dc039e88803650af44072ecd9c85837701916bb48259ccb39720808402f1e5e008a32"',
      //       sig_type: 'EcdsaK256Sha256',
      //     },
      //   },
      // },
      {
        success: true,
        signedData: [
          116, 248, 31, 225, 103, 217, 155, 76, 180, 29, 109, 12, 205, 168, 34,
          120, 202, 238, 159, 62, 47, 37, 213, 229, 163, 147, 111, 243, 220,
          236, 96, 208,
        ],
        signatureShare: {
          EcdsaSignedMessageShare: {
            digest:
              '74f81fe167d99b4cb41d6d0ccda82278caee9f3e2f25d5e5a3936ff3dcec60d0',
            result: 'success',
            share_id:
              '"816E54B265612C92CD87FC32892C024C9E2DD5FA67AA20FED4816A49A560FC03"',
            peer_id:
              'b104a1b35585fec58cbb632d17fbe60b10297d7853261ea9054d5e372952936a',
            signature_share:
              '"3817ED8D97A7DA25DB20911CD57E0B90A83FA4A22DCE411A5C5B3409C92B338C"',
            big_r:
              '"03BFEA95308F38CBA7C8AF5831EA8CC35D418C4E574ADE5B77B38A1E565AF7E8E1"',
            compressed_public_key:
              '"028f9710cb7eeea2cfa126d9103e471c776a2d1b5263d29176587d1a86b12dc039"',
            public_key:
              '"048f9710cb7eeea2cfa126d9103e471c776a2d1b5263d29176587d1a86b12dc039e88803650af44072ecd9c85837701916bb48259ccb39720808402f1e5e008a32"',
            sig_type: 'EcdsaK256Sha256',
          },
        },
      },
      {
        success: true,
        signedData: [
          116, 248, 31, 225, 103, 217, 155, 76, 180, 29, 109, 12, 205, 168, 34,
          120, 202, 238, 159, 62, 47, 37, 213, 229, 163, 147, 111, 243, 220,
          236, 96, 208,
        ],
        signatureShare: {
          EcdsaSignedMessageShare: {
            digest:
              '74f81fe167d99b4cb41d6d0ccda82278caee9f3e2f25d5e5a3936ff3dcec60d0',
            result: 'success',
            share_id:
              '"B8EF7C21FAF54664646B64869D1B12861F6D905F1F1F095E60F7238806252AE3"',
            peer_id:
              '6555c8c26671f5e21611adba0a3c31b28128443f2d76c2818db169efcff38151',
            signature_share:
              '"7E06B7D903A515F366AC93EBA5A5598130B9A85984BC9A644999AE793B544547"',
            big_r:
              '"03BFEA95308F38CBA7C8AF5831EA8CC35D418C4E574ADE5B77B38A1E565AF7E8E1"',
            compressed_public_key:
              '"028f9710cb7eeea2cfa126d9103e471c776a2d1b5263d29176587d1a86b12dc039"',
            public_key:
              '"048f9710cb7eeea2cfa126d9103e471c776a2d1b5263d29176587d1a86b12dc039e88803650af44072ecd9c85837701916bb48259ccb39720808402f1e5e008a32"',
            sig_type: 'EcdsaK256Sha256',
          },
        },
      },
    ];

    await expect(combinePKPSignNodeShares(shares)).rejects.toThrow(
      NoValidShares
    );
  });

  it('should combine shares from lit action signed data using ECDSA', async () => {
    const shares: PKPSignEndpointResponse[] = [
      {
        success: true,
        signedData: [
          116, 248, 31, 225, 103, 217, 155, 76, 180, 29, 109, 12, 205, 168, 34,
          120, 202, 238, 159, 62, 47, 37, 213, 229, 163, 147, 111, 243, 220,
          236, 96, 208,
        ],
        signatureShare: {
          EcdsaSignedMessageShare: {
            digest:
              '74f81fe167d99b4cb41d6d0ccda82278caee9f3e2f25d5e5a3936ff3dcec60d0',
            result: 'success',
            share_id:
              '"989DD924B8821903330AC0801F99EB27E3E5235EE299B2A06A611780EC0C7AE1"',
            peer_id:
              '5d6549a90c835b672953dec25b20f278de72b5a47019c74a2e4e8207e01b684a',
            signature_share:
              '"89936DDC19D3A6A16C65CE5B40E41AB19258D04986B78FE6C3EEB2F37C996099"',
            big_r:
              '"03BFEA95308F38CBA7C8AF5831EA8CC35D418C4E574ADE5B77B38A1E565AF7E8E1"',
            compressed_public_key:
              '"028f9710cb7eeea2cfa126d9103e471c776a2d1b5263d29176587d1a86b12dc039"',
            public_key:
              '"048f9710cb7eeea2cfa126d9103e471c776a2d1b5263d29176587d1a86b12dc039e88803650af44072ecd9c85837701916bb48259ccb39720808402f1e5e008a32"',
            sig_type: 'EcdsaK256Sha256',
          },
        },
      },
      {
        success: true,
        signedData: [
          116, 248, 31, 225, 103, 217, 155, 76, 180, 29, 109, 12, 205, 168, 34,
          120, 202, 238, 159, 62, 47, 37, 213, 229, 163, 147, 111, 243, 220,
          236, 96, 208,
        ],
        signatureShare: {
          EcdsaSignedMessageShare: {
            digest:
              '74f81fe167d99b4cb41d6d0ccda82278caee9f3e2f25d5e5a3936ff3dcec60d0',
            result: 'success',
            share_id:
              '"816E54B265612C92CD87FC32892C024C9E2DD5FA67AA20FED4816A49A560FC03"',
            peer_id:
              'b104a1b35585fec58cbb632d17fbe60b10297d7853261ea9054d5e372952936a',
            signature_share:
              '"3817ED8D97A7DA25DB20911CD57E0B90A83FA4A22DCE411A5C5B3409C92B338C"',
            big_r:
              '"03BFEA95308F38CBA7C8AF5831EA8CC35D418C4E574ADE5B77B38A1E565AF7E8E1"',
            compressed_public_key:
              '"028f9710cb7eeea2cfa126d9103e471c776a2d1b5263d29176587d1a86b12dc039"',
            public_key:
              '"048f9710cb7eeea2cfa126d9103e471c776a2d1b5263d29176587d1a86b12dc039e88803650af44072ecd9c85837701916bb48259ccb39720808402f1e5e008a32"',
            sig_type: 'EcdsaK256Sha256',
          },
        },
      },
      {
        success: true,
        signedData: [
          116, 248, 31, 225, 103, 217, 155, 76, 180, 29, 109, 12, 205, 168, 34,
          120, 202, 238, 159, 62, 47, 37, 213, 229, 163, 147, 111, 243, 220,
          236, 96, 208,
        ],
        signatureShare: {
          EcdsaSignedMessageShare: {
            digest:
              '74f81fe167d99b4cb41d6d0ccda82278caee9f3e2f25d5e5a3936ff3dcec60d0',
            result: 'success',
            share_id:
              '"B8EF7C21FAF54664646B64869D1B12861F6D905F1F1F095E60F7238806252AE3"',
            peer_id:
              '6555c8c26671f5e21611adba0a3c31b28128443f2d76c2818db169efcff38151',
            signature_share:
              '"7E06B7D903A515F366AC93EBA5A5598130B9A85984BC9A644999AE793B544547"',
            big_r:
              '"03BFEA95308F38CBA7C8AF5831EA8CC35D418C4E574ADE5B77B38A1E565AF7E8E1"',
            compressed_public_key:
              '"028f9710cb7eeea2cfa126d9103e471c776a2d1b5263d29176587d1a86b12dc039"',
            public_key:
              '"048f9710cb7eeea2cfa126d9103e471c776a2d1b5263d29176587d1a86b12dc039e88803650af44072ecd9c85837701916bb48259ccb39720808402f1e5e008a32"',
            sig_type: 'EcdsaK256Sha256',
          },
        },
      },
    ];
    const combinedSignature: CleanLitNodeSignature = {
      signature:
        '0xBFEA95308F38CBA7C8AF5831EA8CC35D418C4E574ADE5B77B38A1E565AF7E8E13FB21342B52096BAAE32F363BC077FC4B0A3405E89F9CB29AA1136E9B0E2982B',
      verifyingKey:
        '0x3056301006072A8648CE3D020106052B8104000A034200048F9710CB7EEEA2CFA126D9103E471C776A2D1B5263D29176587D1A86B12DC039E88803650AF44072ECD9C85837701916BB48259CCB39720808402F1E5E008A32',
      signedData:
        '0x74f81fe167d99b4cb41d6d0ccda82278caee9f3e2f25d5e5a3936ff3dcec60d0',
      recoveryId: 1,
    };

    await expect(combinePKPSignNodeShares(shares)).resolves.toEqual(
      combinedSignature
    );
  });

  it('should combine shares from lit action signed data using FROST', async () => {
    const shares: PKPSignEndpointResponse[] = [
      {
        success: true,
        signedData: [1, 2, 3, 4, 5],
        signatureShare: {
          FrostSignedMessageShare: {
            message: '0102030405',
            result: 'success',
            share_id:
              '["Ed25519Sha512",[229,242,127,190,79,231,53,41,103,129,79,210,21,111,246,106,35,29,126,255,3,70,87,183,242,91,230,44,3,61,116,3]]',
            peer_id:
              'b104a1b35585fec58cbb632d17fbe60b10297d7853261ea9054d5e372952936a',
            signature_share:
              '["Ed25519Sha512","cd29ec508f37df75da5617add256cc3ed6c9f1176804ed6fd0c07cd912d2d60f"]',
            signing_commitments:
              '["Ed25519Sha512","00b169f0da371b4893357499464f33f9697082948d307403ee5066c06ffa42488cae2a9a8c1fa727d7f47b70cd0e8f3b7b01f23c4481fca18a54c9974a58072dd29986e4c8"]',
            verifying_share:
              '["Ed25519Sha512","a51fdfe8f71bbdff7fe6de23950aaa3aed215d42e6efc877d604eac1526340bb"]',
            public_key:
              '["Ed25519Sha512","365fd6758f9001e6460abf3af94b975afb25f362cf5d918438e9df41c5c18d51"]',
            sig_type: 'SchnorrEd25519Sha512',
          },
        },
      },
      {
        success: true,
        signedData: [1, 2, 3, 4, 5],
        signatureShare: {
          FrostSignedMessageShare: {
            message: '0102030405',
            result: 'success',
            share_id:
              '["Ed25519Sha512",[133,105,1,43,107,189,19,79,100,113,137,109,5,182,163,167,182,34,140,214,3,95,44,102,178,192,50,247,195,232,33,2]]',
            peer_id:
              '5d6549a90c835b672953dec25b20f278de72b5a47019c74a2e4e8207e01b684a',
            signature_share:
              '["Ed25519Sha512","b67a3a373935f3ba1c936130d4a218e2b4f0938432eaa1e69c224fcbd500de09"]',
            signing_commitments:
              '["Ed25519Sha512","00b169f0da5a30c8476e01ad57a1efe5eabc75a1986e6cfe28f7fec2db304701492e561daa5bcf16b6ab41148b7355ac88eb0f6107a70863699c7f58f8a50114fe5a1536e7"]',
            verifying_share:
              '["Ed25519Sha512","1dd439c815ceaf7157cf7352a3b7cf2244e6509ea5e88a1c686a50779e05559b"]',
            public_key:
              '["Ed25519Sha512","365fd6758f9001e6460abf3af94b975afb25f362cf5d918438e9df41c5c18d51"]',
            sig_type: 'SchnorrEd25519Sha512',
          },
        },
      },
      {
        success: true,
        signedData: [1, 2, 3, 4, 5],
        signatureShare: {
          FrostSignedMessageShare: {
            message: '0102030405',
            result: 'success',
            share_id:
              '["Ed25519Sha512",[120,2,187,138,101,21,192,99,172,206,182,184,45,83,216,198,184,93,183,55,83,34,185,90,150,221,88,228,91,232,123,2]]',
            peer_id:
              '6555c8c26671f5e21611adba0a3c31b28128443f2d76c2818db169efcff38151',
            signature_share:
              '["Ed25519Sha512","8ec47092d3019deab5b338ee651cc1abb08b834e7ec4c501daddd38881109903"]',
            signing_commitments:
              '["Ed25519Sha512","00b169f0da8086dadbbea30cd0aaae8d1ed233b34fd97b43801726a3de8db45631f5c32e46ba759f778caff9f059bb1cccb3d82deddf51ea2b141bde38ca7b04790b398658"]',
            verifying_share:
              '["Ed25519Sha512","43d71074f58e0548f14e1aaf7a1f65d49a0a07fc657a4757ba00720739628541"]',
            public_key:
              '["Ed25519Sha512","365fd6758f9001e6460abf3af94b975afb25f362cf5d918438e9df41c5c18d51"]',
            sig_type: 'SchnorrEd25519Sha512',
          },
        },
      },
    ];
    const combinedSignature: CleanLitNodeSignature = {
      signature:
        '0x2aa5af31b860e5fdf8c2aeaa25db347a0220e834d25d7eabb8be14828b2e83c92495a1bd810b5dc3d600ba282e1cc7b73b4609eb18b3545847c19f2d6ae34d0d',
      verifyingKey:
        '0x365fd6758f9001e6460abf3af94b975afb25f362cf5d918438e9df41c5c18d51',
      signedData: '0x0102030405',
      recoveryId: null,
    };

    await expect(combinePKPSignNodeShares(shares)).resolves.toEqual(
      combinedSignature
    );
  });
});

describe('walletEncrypt and walletDecrypt', () => {
  it('should encrypt and decrypt a message successfully', async () => {
    // Generate key pairs using the box functionality
    const aliceKeyPair = nacl.box.keyPair();
    const bobKeyPair = nacl.box.keyPair();

    console.log('aliceKeyPair', aliceKeyPair);
    console.log('bobKeyPair', bobKeyPair);

    // Message to encrypt
    const message = new TextEncoder().encode('This is a secret message');

    // Alice encrypts a message for Bob
    const encryptedPayload = await walletEncrypt(
      aliceKeyPair.secretKey,
      bobKeyPair.publicKey,
      MOCK_SESSION_SIGS['http://127.0.0.1:7470'],
      message
    );

    console.log('encryptedPayload', encryptedPayload);

    // Verify payload structure
    expect(encryptedPayload).toHaveProperty('V1');
    expect(encryptedPayload.V1).toHaveProperty('verification_key');
    expect(encryptedPayload.V1).toHaveProperty('ciphertext_and_tag');
    expect(encryptedPayload.V1).toHaveProperty('session_signature');
    expect(encryptedPayload.V1).toHaveProperty('random');
    expect(encryptedPayload.V1).toHaveProperty('created_at');

    // Bob decrypts the message from Alice
    const decryptedMessage = await walletDecrypt(
      bobKeyPair.secretKey,
      encryptedPayload
    );

    // Verify decryption was successful
    expect(decryptedMessage).not.toBeNull();
    expect(new TextDecoder().decode(decryptedMessage as Uint8Array)).toBe(
      'This is a secret message'
    );
  });

  it('should return null when decryption fails', async () => {
    // Generate key pairs
    const aliceKeyPair = nacl.box.keyPair();
    const bobKeyPair = nacl.box.keyPair();
    const eveKeyPair = nacl.box.keyPair(); // Eve is an eavesdropper

    // Message to encrypt
    const message = new TextEncoder().encode('This is a secret message');

    // Alice encrypts a message for Bob
    const encryptedPayload = await walletEncrypt(
      aliceKeyPair.secretKey,
      bobKeyPair.publicKey,
      MOCK_SESSION_SIGS['http://127.0.0.1:7470'],
      message
    );

    // Eve tries to decrypt the message with her key (should fail)
    const decryptedByEve = await walletDecrypt(
      eveKeyPair.secretKey,
      encryptedPayload
    );

    // Verify decryption failed
    expect(decryptedByEve).toBeNull();
  });

  it('should handle tampering with the encrypted payload', async () => {
    // Generate key pairs
    const aliceKeyPair = nacl.box.keyPair();
    const bobKeyPair = nacl.box.keyPair();

    // Message to encrypt
    const message = new TextEncoder().encode('This is a secret message');

    // Alice encrypts a message for Bob
    const encryptedPayload = await walletEncrypt(
      aliceKeyPair.secretKey,
      bobKeyPair.publicKey,
      MOCK_SESSION_SIGS['http://127.0.0.1:7470'],
      message
    );

    // Tamper with the ciphertext
    const tamperedPayload = {
      ...encryptedPayload,
      V1: {
        ...encryptedPayload.V1,
        ciphertext_and_tag:
          encryptedPayload.V1.ciphertext_and_tag.substring(0, 10) +
          'ff' +
          encryptedPayload.V1.ciphertext_and_tag.substring(12),
      },
    };

    // Bob tries to decrypt the tampered message
    const decryptedTamperedMessage = await walletDecrypt(
      bobKeyPair.secretKey,
      tamperedPayload
    );

    // Verify decryption failed due to tampering
    expect(decryptedTamperedMessage).toBeNull();
  });
});

describe('walletEncrypt and walletDecrypt', () => {
  it('should encrypt and decrypt a message successfully', async () => {
    // Generate key pairs using the box functionality
    const aliceKeyPair = nacl.box.keyPair();
    const bobKeyPair = nacl.box.keyPair();

    console.log('aliceKeyPair', aliceKeyPair);
    console.log('bobKeyPair', bobKeyPair);

    // Message to encrypt
    const message = new TextEncoder().encode('This is a secret message');

    // Alice encrypts a message for Bob
    const encryptedPayload = await walletEncrypt(
      aliceKeyPair.secretKey,
      bobKeyPair.publicKey,
      MOCK_SESSION_SIGS['http://127.0.0.1:7470'],
      message
    );

    console.log('encryptedPayload', encryptedPayload);

    // Verify payload structure
    expect(encryptedPayload).toHaveProperty('V1');
    expect(encryptedPayload.V1).toHaveProperty('verification_key');
    expect(encryptedPayload.V1).toHaveProperty('ciphertext_and_tag');
    expect(encryptedPayload.V1).toHaveProperty('session_signature');
    expect(encryptedPayload.V1).toHaveProperty('random');
    expect(encryptedPayload.V1).toHaveProperty('created_at');

    // Bob decrypts the message from Alice
    const decryptedMessage = await walletDecrypt(
      bobKeyPair.secretKey,
      encryptedPayload
    );

    // Verify decryption was successful
    expect(decryptedMessage).not.toBeNull();
    expect(new TextDecoder().decode(decryptedMessage as Uint8Array)).toBe(
      'This is a secret message'
    );
  });

  it('should return null when decryption fails', async () => {
    // Generate key pairs
    const aliceKeyPair = nacl.box.keyPair();
    const bobKeyPair = nacl.box.keyPair();
    const eveKeyPair = nacl.box.keyPair(); // Eve is an eavesdropper

    // Message to encrypt
    const message = new TextEncoder().encode('This is a secret message');

    // Alice encrypts a message for Bob
    const encryptedPayload = await walletEncrypt(
      aliceKeyPair.secretKey,
      bobKeyPair.publicKey,
      MOCK_SESSION_SIGS['http://127.0.0.1:7470'],
      message
    );

    // Eve tries to decrypt the message with her key (should fail)
    const decryptedByEve = await walletDecrypt(
      eveKeyPair.secretKey,
      encryptedPayload
    );

    // Verify decryption failed
    expect(decryptedByEve).toBeNull();
  });

  it('should handle tampering with the encrypted payload', async () => {
    // Generate key pairs
    const aliceKeyPair = nacl.box.keyPair();
    const bobKeyPair = nacl.box.keyPair();

    // Message to encrypt
    const message = new TextEncoder().encode('This is a secret message');

    // Alice encrypts a message for Bob
    const encryptedPayload = await walletEncrypt(
      aliceKeyPair.secretKey,
      bobKeyPair.publicKey,
      MOCK_SESSION_SIGS['http://127.0.0.1:7470'],
      message
    );

    // Tamper with the ciphertext
    const tamperedPayload = {
      ...encryptedPayload,
      V1: {
        ...encryptedPayload.V1,
        ciphertext_and_tag:
          encryptedPayload.V1.ciphertext_and_tag.substring(0, 10) +
          'ff' +
          encryptedPayload.V1.ciphertext_and_tag.substring(12),
      },
    };

    // Bob tries to decrypt the tampered message
    const decryptedTamperedMessage = await walletDecrypt(
      bobKeyPair.secretKey,
      tamperedPayload
    );

    // Verify decryption failed due to tampering
    expect(decryptedTamperedMessage).toBeNull();
  });
});<|MERGE_RESOLUTION|>--- conflicted
+++ resolved
@@ -6,18 +6,12 @@
 } from '@lit-protocol/types';
 import { nacl } from '@lit-protocol/nacl';
 
-<<<<<<< HEAD
 import {
   combineExecuteJsNodeShares,
   combinePKPSignNodeShares,
   walletEncrypt,
   walletDecrypt,
 } from './crypto';
-=======
-import { SigShare } from '@lit-protocol/types';
-import { nacl } from '@lit-protocol/nacl';
-import { combineEcdsaShares, walletDecrypt, walletEncrypt } from './crypto';
->>>>>>> 0f409495
 
 const MOCK_SESSION_SIGS = {
   'http://127.0.0.1:7470': {
