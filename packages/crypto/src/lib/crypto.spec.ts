import { initWasmEcdsaSdk } from '@lit-protocol/ecdsa-sdk';
import {
  decryptWithSignatureShares,
  encrypt,
  verifyAndDecryptWithSignatureShares,
  combineSignatureShares,
  verifySignature,
  combineEcdsaShares,
} from './crypto';
import * as ethers from 'ethers';
import { joinSignature } from 'ethers/lib/utils';

import * as blsSdk from '@lit-protocol/bls-sdk';

const publicKey =
  '8e29447d7b0666fe41c357dbbdbdac0ac8ac973f88439a07f85fa31fa6fa3cea87c2eaa8b367e1c97764800fb5636892';
const secretMessage = new Uint8Array([
  240, 23, 185, 6, 87, 33, 173, 216, 53, 84, 80, 135, 190, 16, 58, 85, 97, 75,
  3, 192, 215, 82, 217, 5, 40, 65, 2, 214, 40, 177, 53, 150,
]);
const identityParam = new Uint8Array([
  101, 110, 99, 114, 121, 112, 116, 95, 100, 101, 99, 114, 121, 112, 116, 95,
  119, 111, 114, 107, 115,
]);

describe('crypto', () => {
  beforeAll(async () => {
    await blsSdk.initWasmBlsSdk();
  });

  it('should encrypt', async () => {
    // execute
    const ciphertext = encrypt(publicKey, secretMessage, identityParam);

    // assert
    expect(ciphertext.length).toBeGreaterThan(0);
  });

  it('should decrypt', async () => {
    // prepare
    const ciphertext =
      'l9a/01WDJB/euKxtbWcuQ8ez/c9eZ+jQryTHZVLN0kfd7XHoLs6FeWUVmk89ovQGkQJnnFDKjq6kgJxvIIrxXd9DaGuRBozLdA1G9Nk413YhTEqsENuHU0nSa4i6F912KltE15sbWKpDfPnZF6CA2UKBAw==';
    const signatureShares = [
      '01b2b44a0bf7184f19efacad98e213818edd3f8909dd798129ef169b877d68d77ba630005609f48b80203717d82092a45b06a9de0e61a97b2672b38b31f9ae43e64383d0375a51c75db8972613cc6b099b95c189fd8549ed973ee94b08749f4cac',
      '02a8343d5602f523286c4c59356fdcfc51953290495d98cb91a56b59bd1a837ea969cc521382164e85787128ce7f944de303d8e0b5fc4becede0c894bec1adc490fdc133939cca70fb3f504b9bf7b156527b681d9f0619828cd8050c819e46fdb1',
      '03b1594ab0cb56f47437b3720dc181661481ca0e36078b79c9a4acc50042f076bf66b68fbd12a1d55021a668555f0eed0a08dfe74455f557b30f1a9c32435a81479ca8843f5b74b176a8d10c5845a84213441eaaaf2ba57e32581584393541c5aa',
    ];

    // execute
    const plaintext = decryptWithSignatureShares(
      ciphertext,
      signatureShares.map((s) => ({
        ProofOfPossession: s,
      }))
    );

    // assert
    expect(plaintext).toEqual(secretMessage);
  });

  it('should verify + decrypt', async () => {
    const ciphertext =
      'l9a/01WDJB/euKxtbWcuQ8ez/c9eZ+jQryTHZVLN0kfd7XHoLs6FeWUVmk89ovQGkQJnnFDKjq6kgJxvIIrxXd9DaGuRBozLdA1G9Nk413YhTEqsENuHU0nSa4i6F912KltE15sbWKpDfPnZF6CA2UKBAw==';
    const signatureShares = [
      '01b2b44a0bf7184f19efacad98e213818edd3f8909dd798129ef169b877d68d77ba630005609f48b80203717d82092a45b06a9de0e61a97b2672b38b31f9ae43e64383d0375a51c75db8972613cc6b099b95c189fd8549ed973ee94b08749f4cac',
      '02a8343d5602f523286c4c59356fdcfc51953290495d98cb91a56b59bd1a837ea969cc521382164e85787128ce7f944de303d8e0b5fc4becede0c894bec1adc490fdc133939cca70fb3f504b9bf7b156527b681d9f0619828cd8050c819e46fdb1',
      '03b1594ab0cb56f47437b3720dc181661481ca0e36078b79c9a4acc50042f076bf66b68fbd12a1d55021a668555f0eed0a08dfe74455f557b30f1a9c32435a81479ca8843f5b74b176a8d10c5845a84213441eaaaf2ba57e32581584393541c5aa',
    ];

    // execute
    const plaintext = verifyAndDecryptWithSignatureShares(
      publicKey,
      identityParam,
      ciphertext,
      signatureShares.map((s) => ({
        ProofOfPossession: s,
      }))
    );

    // assert
    expect(plaintext).toEqual(secretMessage);
  });

  it('should combine signature shares', async () => {
    const signatureShares = [
      '01b2b44a0bf7184f19efacad98e213818edd3f8909dd798129ef169b877d68d77ba630005609f48b80203717d82092a45b06a9de0e61a97b2672b38b31f9ae43e64383d0375a51c75db8972613cc6b099b95c189fd8549ed973ee94b08749f4cac',
      '02a8343d5602f523286c4c59356fdcfc51953290495d98cb91a56b59bd1a837ea969cc521382164e85787128ce7f944de303d8e0b5fc4becede0c894bec1adc490fdc133939cca70fb3f504b9bf7b156527b681d9f0619828cd8050c819e46fdb1',
      '03b1594ab0cb56f47437b3720dc181661481ca0e36078b79c9a4acc50042f076bf66b68fbd12a1d55021a668555f0eed0a08dfe74455f557b30f1a9c32435a81479ca8843f5b74b176a8d10c5845a84213441eaaaf2ba57e32581584393541c5aa',
    ].map((s) => ({
      ProofOfPossession: s,
    }));

    // execute
    const combinedSignature = combineSignatureShares(signatureShares);

    // assert
    expect(combinedSignature.length).toEqual(192);
  });

  it('should verify signature', async () => {
    const publicKey =
      'ad1bd6c66f849ccbcc20fa08c26108f3df7db0068df032cc184779cc967159da4dd5669de563af7252b540f0759aee5a';
    const message = new Uint8Array([
      101, 121, 74, 104, 98, 71, 99, 105, 79, 105, 74, 67, 84, 70, 77, 120, 77,
      105, 48, 122, 79, 68, 69, 105, 76, 67, 74, 48, 101, 88, 65, 105, 79, 105,
      74, 75, 86, 49, 81, 105, 102, 81, 46, 101, 121, 74, 112, 99, 51, 77, 105,
      79, 105, 74, 77, 83, 86, 81, 105, 76, 67, 74, 122, 100, 87, 73, 105, 79,
      105, 73, 119, 101, 68, 81, 121, 78, 84, 108, 108, 78, 68, 81, 50, 78, 122,
      65, 119, 78, 84, 77, 48, 79, 84, 70, 108, 78, 50, 73, 48, 90, 109, 85, 48,
      89, 84, 69, 121, 77, 71, 77, 51, 77, 71, 74, 108, 77, 87, 86, 104, 90, 68,
      89, 48, 78, 109, 73, 105, 76, 67, 74, 106, 97, 71, 70, 112, 98, 105, 73,
      54, 73, 109, 86, 48, 97, 71, 86, 121, 90, 88, 86, 116, 73, 105, 119, 105,
      97, 87, 70, 48, 73, 106, 111, 120, 78, 106, 103, 51, 78, 84, 89, 121, 77,
      106, 99, 49, 76, 67, 74, 108, 101, 72, 65, 105, 79, 106, 69, 50, 79, 68,
      99, 50, 77, 68, 85, 48, 78, 122, 85, 115, 73, 109, 70, 106, 89, 50, 86,
      122, 99, 48, 78, 118, 98, 110, 82, 121, 98, 50, 120, 68, 98, 50, 53, 107,
      97, 88, 82, 112, 98, 50, 53, 122, 73, 106, 112, 98, 101, 121, 74, 106, 98,
      50, 53, 48, 99, 109, 70, 106, 100, 69, 70, 107, 90, 72, 74, 108, 99, 51,
      77, 105, 79, 105, 73, 105, 76, 67, 74, 106, 97, 71, 70, 112, 98, 105, 73,
      54, 73, 109, 86, 48, 97, 71, 86, 121, 90, 88, 86, 116, 73, 105, 119, 105,
      99, 51, 82, 104, 98, 109, 82, 104, 99, 109, 82, 68, 98, 50, 53, 48, 99,
      109, 70, 106, 100, 70, 82, 53, 99, 71, 85, 105, 79, 105, 73, 105, 76, 67,
      74, 116, 90, 88, 82, 111, 98, 50, 81, 105, 79, 105, 73, 105, 76, 67, 74,
      119, 89, 88, 74, 104, 98, 87, 86, 48, 90, 88, 74, 122, 73, 106, 112, 98,
      73, 106, 112, 49, 99, 50, 86, 121, 81, 87, 82, 107, 99, 109, 86, 122, 99,
      121, 74, 100, 76, 67, 74, 121, 90, 88, 82, 49, 99, 109, 53, 87, 89, 87,
      120, 49, 90, 86, 82, 108, 99, 51, 81, 105, 79, 110, 115, 105, 89, 50, 57,
      116, 99, 71, 70, 121, 89, 88, 82, 118, 99, 105, 73, 54, 73, 106, 48, 105,
      76, 67, 74, 50, 89, 87, 120, 49, 90, 83, 73, 54, 73, 106, 66, 52, 78, 68,
      73, 49, 79, 85, 85, 48, 78, 68, 89, 51, 77, 68, 65, 49, 77, 122, 81, 53,
      77, 85, 85, 51, 89, 106, 82, 71, 82, 84, 82, 66, 77, 84, 73, 119, 81, 122,
      99, 119, 89, 109, 85, 120, 90, 85, 70, 69, 78, 106, 81, 50, 89, 105, 74,
      57, 102, 86, 48, 115, 73, 109, 86, 50, 98, 85, 78, 118, 98, 110, 82, 121,
      89, 87, 78, 48, 81, 50, 57, 117, 90, 71, 108, 48, 97, 87, 57, 117, 99,
      121, 73, 54, 98, 110, 86, 115, 98, 67, 119, 105, 99, 50, 57, 115, 85, 110,
      66, 106, 81, 50, 57, 117, 90, 71, 108, 48, 97, 87, 57, 117, 99, 121, 73,
      54, 98, 110, 86, 115, 98, 67, 119, 105, 100, 87, 53, 112, 90, 109, 108,
      108, 90, 69, 70, 106, 89, 50, 86, 122, 99, 48, 78, 118, 98, 110, 82, 121,
      98, 50, 120, 68, 98, 50, 53, 107, 97, 88, 82, 112, 98, 50, 53, 122, 73,
      106, 112, 117, 100, 87, 120, 115, 102, 81,
    ]);
    const signature = new Uint8Array([
      182, 185, 8, 21, 143, 23, 47, 21, 128, 30, 241, 43, 141, 206, 108, 16,
      199, 242, 16, 200, 195, 85, 109, 38, 227, 52, 132, 136, 239, 11, 105, 214,
      254, 23, 107, 236, 105, 73, 129, 48, 242, 17, 225, 172, 114, 29, 214, 178,
      12, 158, 255, 169, 220, 84, 179, 19, 53, 94, 223, 192, 80, 199, 24, 68,
      37, 91, 82, 163, 89, 102, 105, 0, 26, 211, 133, 24, 224, 192, 142, 39,
      134, 118, 255, 80, 221, 163, 231, 178, 180, 23, 144, 60, 214, 208, 132,
      207,
    ]);

    // execute
    verifySignature(publicKey, message, signature);
  });
});

describe('combine ECDSA Shares', () => {
  beforeAll(async () => {
    await initWasmEcdsaSdk();
  });

  it('Should recombine ECDSA signature shares', async () => {

    const sigShares = [
      {
<<<<<<< HEAD
<<<<<<< HEAD
          "sigType": "EcdsaCaitSith",
          "signatureShare": "BC8108AD9CAE8358942BB4B27632B87FFA705CCB675F85A59847CC1B84845A38",
          "shareIndex": 0,
          "bigR": "03E6D15C805443F57F57E180C730C2FCA5297F7671E8148A669410808AB4D70122",
          "publicKey": "03AECABDF2EDC1194BED6FE9650F08D109C77D2526236EA3F6C20F88E0675643BC",
          "dataSigned": "90AB86E6389AA65B56D701E36EEECD786242405C792ED863C395FA7C55E517A4",
          "sigName": "sig"
      },
      {
          "sigType": "EcdsaCaitSith",
          "signatureShare": "BA77EB500884A60583DEA49578D4BB64BB55EF497F37C88DF935D739CE8E0A9F",
          "shareIndex": 0,
          "bigR": "03E6D15C805443F57F57E180C730C2FCA5297F7671E8148A669410808AB4D70122",
          "publicKey": "03AECABDF2EDC1194BED6FE9650F08D109C77D2526236EA3F6C20F88E0675643BC",
          "dataSigned": "90AB86E6389AA65B56D701E36EEECD786242405C792ED863C395FA7C55E517A4",
          "sigName": "sig"
      },
      {
          "sigType": "EcdsaCaitSith",
          "signatureShare": "EF850AE61B6D658976B2560B880BF03ABC1A070BACDEAE2311781F65A524F245",
          "shareIndex": 0,
          "bigR": "03E6D15C805443F57F57E180C730C2FCA5297F7671E8148A669410808AB4D70122",
          "publicKey": "03AECABDF2EDC1194BED6FE9650F08D109C77D2526236EA3F6C20F88E0675643BC",
          "dataSigned": "90AB86E6389AA65B56D701E36EEECD786242405C792ED863C395FA7C55E517A4",
          "sigName": "sig"
=======
=======
>>>>>>> cf06824f
        "sigType": "ECDSA_CAIT_SITH",
        "signatureShare": "BC8108AD9CAE8358942BB4B27632B87FFA705CCB675F85A59847CC1B84845A38",
        "shareIndex": 0,
        "bigR": "03E6D15C805443F57F57E180C730C2FCA5297F7671E8148A669410808AB4D70122",
        "publicKey": "03AECABDF2EDC1194BED6FE9650F08D109C77D2526236EA3F6C20F88E0675643BC",
        "dataSigned": "90AB86E6389AA65B56D701E36EEECD786242405C792ED863C395FA7C55E517A4",
        "sigName": "sig"
      },
      {
        "sigType": "ECDSA_CAIT_SITH",
        "signatureShare": "BA77EB500884A60583DEA49578D4BB64BB55EF497F37C88DF935D739CE8E0A9F",
        "shareIndex": 0,
        "bigR": "03E6D15C805443F57F57E180C730C2FCA5297F7671E8148A669410808AB4D70122",
        "publicKey": "03AECABDF2EDC1194BED6FE9650F08D109C77D2526236EA3F6C20F88E0675643BC",
        "dataSigned": "90AB86E6389AA65B56D701E36EEECD786242405C792ED863C395FA7C55E517A4",
        "sigName": "sig"
      },
      {
        "sigType": "ECDSA_CAIT_SITH",
        "signatureShare": "EF850AE61B6D658976B2560B880BF03ABC1A070BACDEAE2311781F65A524F245",
        "shareIndex": 0,
        "bigR": "03E6D15C805443F57F57E180C730C2FCA5297F7671E8148A669410808AB4D70122",
        "publicKey": "03AECABDF2EDC1194BED6FE9650F08D109C77D2526236EA3F6C20F88E0675643BC",
        "dataSigned": "90AB86E6389AA65B56D701E36EEECD786242405C792ED863C395FA7C55E517A4",
        "sigName": "sig"
<<<<<<< HEAD
>>>>>>> feature/lit-1447-js-sdk-merge-sdk-v3-into-revamp-feature-branch-2
=======
>>>>>>> cf06824f
      }
    ];

    let sig = combineEcdsaShares(sigShares);
    expect(sig.r).toBeDefined();
    expect(sig.s).toBeDefined();
    expect(sig.recid).toBeDefined();

    const sigRes = joinSignature({
      r: '0x' + sig.r,
      s: '0x' + sig.s,
      v: sig.recid
    });

    let msg: any = ethers.utils.arrayify('0x' + sigShares[0].dataSigned)
    const recoveredPk = ethers.utils.recoverPublicKey(msg, sigRes);


    // normalize the public keys to addresses and compare
    const addr = ethers.utils.computeAddress(ethers.utils.arrayify('0x' + sigShares[0].publicKey));
    const recoveredAddr = ethers.utils.computeAddress(ethers.utils.arrayify(recoveredPk));
    expect(recoveredAddr).toEqual(addr);


  });
});<|MERGE_RESOLUTION|>--- conflicted
+++ resolved
@@ -163,36 +163,6 @@
 
     const sigShares = [
       {
-<<<<<<< HEAD
-<<<<<<< HEAD
-          "sigType": "EcdsaCaitSith",
-          "signatureShare": "BC8108AD9CAE8358942BB4B27632B87FFA705CCB675F85A59847CC1B84845A38",
-          "shareIndex": 0,
-          "bigR": "03E6D15C805443F57F57E180C730C2FCA5297F7671E8148A669410808AB4D70122",
-          "publicKey": "03AECABDF2EDC1194BED6FE9650F08D109C77D2526236EA3F6C20F88E0675643BC",
-          "dataSigned": "90AB86E6389AA65B56D701E36EEECD786242405C792ED863C395FA7C55E517A4",
-          "sigName": "sig"
-      },
-      {
-          "sigType": "EcdsaCaitSith",
-          "signatureShare": "BA77EB500884A60583DEA49578D4BB64BB55EF497F37C88DF935D739CE8E0A9F",
-          "shareIndex": 0,
-          "bigR": "03E6D15C805443F57F57E180C730C2FCA5297F7671E8148A669410808AB4D70122",
-          "publicKey": "03AECABDF2EDC1194BED6FE9650F08D109C77D2526236EA3F6C20F88E0675643BC",
-          "dataSigned": "90AB86E6389AA65B56D701E36EEECD786242405C792ED863C395FA7C55E517A4",
-          "sigName": "sig"
-      },
-      {
-          "sigType": "EcdsaCaitSith",
-          "signatureShare": "EF850AE61B6D658976B2560B880BF03ABC1A070BACDEAE2311781F65A524F245",
-          "shareIndex": 0,
-          "bigR": "03E6D15C805443F57F57E180C730C2FCA5297F7671E8148A669410808AB4D70122",
-          "publicKey": "03AECABDF2EDC1194BED6FE9650F08D109C77D2526236EA3F6C20F88E0675643BC",
-          "dataSigned": "90AB86E6389AA65B56D701E36EEECD786242405C792ED863C395FA7C55E517A4",
-          "sigName": "sig"
-=======
-=======
->>>>>>> cf06824f
         "sigType": "ECDSA_CAIT_SITH",
         "signatureShare": "BC8108AD9CAE8358942BB4B27632B87FFA705CCB675F85A59847CC1B84845A38",
         "shareIndex": 0,
@@ -218,10 +188,6 @@
         "publicKey": "03AECABDF2EDC1194BED6FE9650F08D109C77D2526236EA3F6C20F88E0675643BC",
         "dataSigned": "90AB86E6389AA65B56D701E36EEECD786242405C792ED863C395FA7C55E517A4",
         "sigName": "sig"
-<<<<<<< HEAD
->>>>>>> feature/lit-1447-js-sdk-merge-sdk-v3-into-revamp-feature-branch-2
-=======
->>>>>>> cf06824f
       }
     ];
 
@@ -244,7 +210,5 @@
     const addr = ethers.utils.computeAddress(ethers.utils.arrayify('0x' + sigShares[0].publicKey));
     const recoveredAddr = ethers.utils.computeAddress(ethers.utils.arrayify(recoveredPk));
     expect(recoveredAddr).toEqual(addr);
-
-
   });
 });