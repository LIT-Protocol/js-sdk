import { initWasmEcdsaSdk } from '@lit-protocol/ecdsa-sdk';
import {
  decryptWithSignatureShares,
  encrypt,
  verifyAndDecryptWithSignatureShares,
  combineSignatureShares,
  verifySignature,
  combineEcdsaShares,
  EcdsaSignatureShare,
} from './crypto';
import * as ethers from 'ethers';
import { joinSignature } from 'ethers/lib/utils';

import * as blsSdk from '@lit-protocol/bls-sdk';
import { SIGTYPE } from '@lit-protocol/constants';

const publicKey =
  '8e29447d7b0666fe41c357dbbdbdac0ac8ac973f88439a07f85fa31fa6fa3cea87c2eaa8b367e1c97764800fb5636892';
const secretMessage = new Uint8Array([
  240, 23, 185, 6, 87, 33, 173, 216, 53, 84, 80, 135, 190, 16, 58, 85, 97, 75,
  3, 192, 215, 82, 217, 5, 40, 65, 2, 214, 40, 177, 53, 150,
]);
const identityParam = new Uint8Array([
  101, 110, 99, 114, 121, 112, 116, 95, 100, 101, 99, 114, 121, 112, 116, 95,
  119, 111, 114, 107, 115,
]);

describe('crypto', () => {
  beforeAll(async () => {
    await blsSdk.initWasmBlsSdk();
  });

  it('should encrypt', async () => {
    // execute
    const ciphertext = encrypt(publicKey, secretMessage, identityParam);

    // assert
    expect(ciphertext.length).toBeGreaterThan(0);
  });

  it('should decrypt', async () => {
    // prepare
    const ciphertext =
      'l9a/01WDJB/euKxtbWcuQ8ez/c9eZ+jQryTHZVLN0kfd7XHoLs6FeWUVmk89ovQGkQJnnFDKjq6kgJxvIIrxXd9DaGuRBozLdA1G9Nk413YhTEqsENuHU0nSa4i6F912KltE15sbWKpDfPnZF6CA2UKBAw==';
    const signatureShares = [
      '01b2b44a0bf7184f19efacad98e213818edd3f8909dd798129ef169b877d68d77ba630005609f48b80203717d82092a45b06a9de0e61a97b2672b38b31f9ae43e64383d0375a51c75db8972613cc6b099b95c189fd8549ed973ee94b08749f4cac',
      '02a8343d5602f523286c4c59356fdcfc51953290495d98cb91a56b59bd1a837ea969cc521382164e85787128ce7f944de303d8e0b5fc4becede0c894bec1adc490fdc133939cca70fb3f504b9bf7b156527b681d9f0619828cd8050c819e46fdb1',
      '03b1594ab0cb56f47437b3720dc181661481ca0e36078b79c9a4acc50042f076bf66b68fbd12a1d55021a668555f0eed0a08dfe74455f557b30f1a9c32435a81479ca8843f5b74b176a8d10c5845a84213441eaaaf2ba57e32581584393541c5aa',
    ];

    // execute
    const plaintext = decryptWithSignatureShares(
      ciphertext,
      signatureShares.map((s) => ({
        ProofOfPossession: s,
      }))
    );

    // assert
    expect(plaintext).toEqual(secretMessage);
  });

  it('should verify + decrypt', async () => {
    const ciphertext =
      'l9a/01WDJB/euKxtbWcuQ8ez/c9eZ+jQryTHZVLN0kfd7XHoLs6FeWUVmk89ovQGkQJnnFDKjq6kgJxvIIrxXd9DaGuRBozLdA1G9Nk413YhTEqsENuHU0nSa4i6F912KltE15sbWKpDfPnZF6CA2UKBAw==';
    const signatureShares = [
      '01b2b44a0bf7184f19efacad98e213818edd3f8909dd798129ef169b877d68d77ba630005609f48b80203717d82092a45b06a9de0e61a97b2672b38b31f9ae43e64383d0375a51c75db8972613cc6b099b95c189fd8549ed973ee94b08749f4cac',
      '02a8343d5602f523286c4c59356fdcfc51953290495d98cb91a56b59bd1a837ea969cc521382164e85787128ce7f944de303d8e0b5fc4becede0c894bec1adc490fdc133939cca70fb3f504b9bf7b156527b681d9f0619828cd8050c819e46fdb1',
      '03b1594ab0cb56f47437b3720dc181661481ca0e36078b79c9a4acc50042f076bf66b68fbd12a1d55021a668555f0eed0a08dfe74455f557b30f1a9c32435a81479ca8843f5b74b176a8d10c5845a84213441eaaaf2ba57e32581584393541c5aa',
    ];

    // execute
    const plaintext = verifyAndDecryptWithSignatureShares(
      publicKey,
      identityParam,
      ciphertext,
      signatureShares.map((s) => ({
        ProofOfPossession: s,
      }))
    );

    // assert
    expect(plaintext).toEqual(secretMessage);
  });

  it('should combine signature shares', async () => {
    const signatureShares = [
      '01b2b44a0bf7184f19efacad98e213818edd3f8909dd798129ef169b877d68d77ba630005609f48b80203717d82092a45b06a9de0e61a97b2672b38b31f9ae43e64383d0375a51c75db8972613cc6b099b95c189fd8549ed973ee94b08749f4cac',
      '02a8343d5602f523286c4c59356fdcfc51953290495d98cb91a56b59bd1a837ea969cc521382164e85787128ce7f944de303d8e0b5fc4becede0c894bec1adc490fdc133939cca70fb3f504b9bf7b156527b681d9f0619828cd8050c819e46fdb1',
      '03b1594ab0cb56f47437b3720dc181661481ca0e36078b79c9a4acc50042f076bf66b68fbd12a1d55021a668555f0eed0a08dfe74455f557b30f1a9c32435a81479ca8843f5b74b176a8d10c5845a84213441eaaaf2ba57e32581584393541c5aa',
    ].map((s) => ({
      ProofOfPossession: s,
    }));

    // execute
    const combinedSignature = combineSignatureShares(signatureShares);

    // assert
    expect(combinedSignature.length).toEqual(192);
  });

  it('should verify signature', async () => {
    const publicKey =
      'ad1bd6c66f849ccbcc20fa08c26108f3df7db0068df032cc184779cc967159da4dd5669de563af7252b540f0759aee5a';
    const message = new Uint8Array([
      101, 121, 74, 104, 98, 71, 99, 105, 79, 105, 74, 67, 84, 70, 77, 120, 77,
      105, 48, 122, 79, 68, 69, 105, 76, 67, 74, 48, 101, 88, 65, 105, 79, 105,
      74, 75, 86, 49, 81, 105, 102, 81, 46, 101, 121, 74, 112, 99, 51, 77, 105,
      79, 105, 74, 77, 83, 86, 81, 105, 76, 67, 74, 122, 100, 87, 73, 105, 79,
      105, 73, 119, 101, 68, 81, 121, 78, 84, 108, 108, 78, 68, 81, 50, 78, 122,
      65, 119, 78, 84, 77, 48, 79, 84, 70, 108, 78, 50, 73, 48, 90, 109, 85, 48,
      89, 84, 69, 121, 77, 71, 77, 51, 77, 71, 74, 108, 77, 87, 86, 104, 90, 68,
      89, 48, 78, 109, 73, 105, 76, 67, 74, 106, 97, 71, 70, 112, 98, 105, 73,
      54, 73, 109, 86, 48, 97, 71, 86, 121, 90, 88, 86, 116, 73, 105, 119, 105,
      97, 87, 70, 48, 73, 106, 111, 120, 78, 106, 103, 51, 78, 84, 89, 121, 77,
      106, 99, 49, 76, 67, 74, 108, 101, 72, 65, 105, 79, 106, 69, 50, 79, 68,
      99, 50, 77, 68, 85, 48, 78, 122, 85, 115, 73, 109, 70, 106, 89, 50, 86,
      122, 99, 48, 78, 118, 98, 110, 82, 121, 98, 50, 120, 68, 98, 50, 53, 107,
      97, 88, 82, 112, 98, 50, 53, 122, 73, 106, 112, 98, 101, 121, 74, 106, 98,
      50, 53, 48, 99, 109, 70, 106, 100, 69, 70, 107, 90, 72, 74, 108, 99, 51,
      77, 105, 79, 105, 73, 105, 76, 67, 74, 106, 97, 71, 70, 112, 98, 105, 73,
      54, 73, 109, 86, 48, 97, 71, 86, 121, 90, 88, 86, 116, 73, 105, 119, 105,
      99, 51, 82, 104, 98, 109, 82, 104, 99, 109, 82, 68, 98, 50, 53, 48, 99,
      109, 70, 106, 100, 70, 82, 53, 99, 71, 85, 105, 79, 105, 73, 105, 76, 67,
      74, 116, 90, 88, 82, 111, 98, 50, 81, 105, 79, 105, 73, 105, 76, 67, 74,
      119, 89, 88, 74, 104, 98, 87, 86, 48, 90, 88, 74, 122, 73, 106, 112, 98,
      73, 106, 112, 49, 99, 50, 86, 121, 81, 87, 82, 107, 99, 109, 86, 122, 99,
      121, 74, 100, 76, 67, 74, 121, 90, 88, 82, 49, 99, 109, 53, 87, 89, 87,
      120, 49, 90, 86, 82, 108, 99, 51, 81, 105, 79, 110, 115, 105, 89, 50, 57,
      116, 99, 71, 70, 121, 89, 88, 82, 118, 99, 105, 73, 54, 73, 106, 48, 105,
      76, 67, 74, 50, 89, 87, 120, 49, 90, 83, 73, 54, 73, 106, 66, 52, 78, 68,
      73, 49, 79, 85, 85, 48, 78, 68, 89, 51, 77, 68, 65, 49, 77, 122, 81, 53,
      77, 85, 85, 51, 89, 106, 82, 71, 82, 84, 82, 66, 77, 84, 73, 119, 81, 122,
      99, 119, 89, 109, 85, 120, 90, 85, 70, 69, 78, 106, 81, 50, 89, 105, 74,
      57, 102, 86, 48, 115, 73, 109, 86, 50, 98, 85, 78, 118, 98, 110, 82, 121,
      89, 87, 78, 48, 81, 50, 57, 117, 90, 71, 108, 48, 97, 87, 57, 117, 99,
      121, 73, 54, 98, 110, 86, 115, 98, 67, 119, 105, 99, 50, 57, 115, 85, 110,
      66, 106, 81, 50, 57, 117, 90, 71, 108, 48, 97, 87, 57, 117, 99, 121, 73,
      54, 98, 110, 86, 115, 98, 67, 119, 105, 100, 87, 53, 112, 90, 109, 108,
      108, 90, 69, 70, 106, 89, 50, 86, 122, 99, 48, 78, 118, 98, 110, 82, 121,
      98, 50, 120, 68, 98, 50, 53, 107, 97, 88, 82, 112, 98, 50, 53, 122, 73,
      106, 112, 117, 100, 87, 120, 115, 102, 81,
    ]);
    const signature = new Uint8Array([
      182, 185, 8, 21, 143, 23, 47, 21, 128, 30, 241, 43, 141, 206, 108, 16,
      199, 242, 16, 200, 195, 85, 109, 38, 227, 52, 132, 136, 239, 11, 105, 214,
      254, 23, 107, 236, 105, 73, 129, 48, 242, 17, 225, 172, 114, 29, 214, 178,
      12, 158, 255, 169, 220, 84, 179, 19, 53, 94, 223, 192, 80, 199, 24, 68,
      37, 91, 82, 163, 89, 102, 105, 0, 26, 211, 133, 24, 224, 192, 142, 39,
      134, 118, 255, 80, 221, 163, 231, 178, 180, 23, 144, 60, 214, 208, 132,
      207,
    ]);

    // execute
    verifySignature(publicKey, message, signature);
  });
});

describe('combine ECDSA Shares', () => {
  beforeAll(async () => {
    await initWasmEcdsaSdk();
  });

  it('Should recombine ECDSA signature shares', async () => {
    const sigShares: EcdsaSignatureShare[] = [
      {
        sigType: 'ECDSA_CAIT_SITH' as SIGTYPE,
        signatureShare:
          'BC8108AD9CAE8358942BB4B27632B87FFA705CCB675F85A59847CC1B84845A38',
        shareIndex: 0,
        bigR: '03E6D15C805443F57F57E180C730C2FCA5297F7671E8148A669410808AB4D70122',
        publicKey:
          '03AECABDF2EDC1194BED6FE9650F08D109C77D2526236EA3F6C20F88E0675643BC',
        dataSigned:
          '90AB86E6389AA65B56D701E36EEECD786242405C792ED863C395FA7C55E517A4',
        sigName: 'sig',
      },
      {
<<<<<<< HEAD
        sigType: 'ECDSA_CAIT_SITH' as SIGTYPE,
=======
        sigType: 'K256',
>>>>>>> 91b33814
        signatureShare:
          'BA77EB500884A60583DEA49578D4BB64BB55EF497F37C88DF935D739CE8E0A9F',
        shareIndex: 0,
        bigR: '03E6D15C805443F57F57E180C730C2FCA5297F7671E8148A669410808AB4D70122',
        publicKey:
          '03AECABDF2EDC1194BED6FE9650F08D109C77D2526236EA3F6C20F88E0675643BC',
        dataSigned:
          '90AB86E6389AA65B56D701E36EEECD786242405C792ED863C395FA7C55E517A4',
        sigName: 'sig',
      },
      {
        sigType: 'ECDSA_CAIT_SITH' as SIGTYPE,
        signatureShare:
          'EF850AE61B6D658976B2560B880BF03ABC1A070BACDEAE2311781F65A524F245',
        shareIndex: 0,
        bigR: '03E6D15C805443F57F57E180C730C2FCA5297F7671E8148A669410808AB4D70122',
        publicKey:
          '03AECABDF2EDC1194BED6FE9650F08D109C77D2526236EA3F6C20F88E0675643BC',
        dataSigned:
          '90AB86E6389AA65B56D701E36EEECD786242405C792ED863C395FA7C55E517A4',
        sigName: 'sig',
      },
    ];

    let sig = combineEcdsaShares(sigShares);
    expect(sig.r).toBeDefined();
    expect(sig.s).toBeDefined();
    expect(sig.recid).toBeDefined();

    const sigRes = joinSignature({
      r: '0x' + sig.r,
      s: '0x' + sig.s,
      v: sig.recid,
    });

    let msg: any = ethers.utils.arrayify('0x' + sigShares[0].dataSigned);
    const recoveredPk = ethers.utils.recoverPublicKey(msg, sigRes);

    // normalize the public keys to addresses and compare
    const addr = ethers.utils.computeAddress(
      ethers.utils.arrayify('0x' + sigShares[0].publicKey)
    );
    const recoveredAddr = ethers.utils.computeAddress(
      ethers.utils.arrayify(recoveredPk)
    );
    expect(recoveredAddr).toEqual(addr);
  });
});<|MERGE_RESOLUTION|>--- conflicted
+++ resolved
@@ -176,11 +176,7 @@
         sigName: 'sig',
       },
       {
-<<<<<<< HEAD
-        sigType: 'ECDSA_CAIT_SITH' as SIGTYPE,
-=======
-        sigType: 'K256',
->>>>>>> 91b33814
+        sigType: 'K256' as SIGTYPE,
         signatureShare:
           'BA77EB500884A60583DEA49578D4BB64BB55EF497F37C88DF935D739CE8E0A9F',
         shareIndex: 0,
