--- conflicted
+++ resolved
@@ -1,18 +1,11 @@
 import { initWasmEcdsaSdk } from '@lit-protocol/ecdsa-sdk';
 import {
-<<<<<<< HEAD
   decryptWithSignatureShares,
   encrypt,
   verifyAndDecryptWithSignatureShares,
   combineSignatureShares,
   verifySignature,
-=======
-  generateSymmetricKey,
-  encryptWithSymmetricKey,
-  decryptWithSymmetricKey,
-  importSymmetricKey,
   combineEcdsaShares,
->>>>>>> 5b81f85e
 } from './crypto';
 import * as ethers from 'ethers';
 import { joinSignature } from 'ethers/lib/utils';
