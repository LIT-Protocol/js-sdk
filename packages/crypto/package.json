{
  "name": "@lit-protocol/crypto",
<<<<<<< HEAD
  "version": "2.1.103",
=======
  "version": "2.1.114",
>>>>>>> 9e3c414d
  "license": "MIT",
  "homepage": "https://github.com/Lit-Protocol/js-sdk",
  "repository": {
    "type": "git",
    "url": "https://github.com/LIT-Protocol/js-sdk"
  },
  "keywords": [
    "library"
  ],
  "bugs": {
    "url": "https://github.com/LIT-Protocol/js-sdk/issues"
  },
  "type": "commonjs",
  "publishConfig": {
    "access": "public",
    "directory": "../../dist/packages/crypto"
  },
  "gitHead": "0d7334c2c55f448e91fe32f29edc5db8f5e09e4b",
  "tags": [
    "universal"
  ],
  "main": "./dist/src/index.js",
  "typings": "./dist/src/index.d.ts"
}<|MERGE_RESOLUTION|>--- conflicted
+++ resolved
@@ -1,10 +1,6 @@
 {
   "name": "@lit-protocol/crypto",
-<<<<<<< HEAD
-  "version": "2.1.103",
-=======
   "version": "2.1.114",
->>>>>>> 9e3c414d
   "license": "MIT",
   "homepage": "https://github.com/Lit-Protocol/js-sdk",
   "repository": {
