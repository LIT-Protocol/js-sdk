--- conflicted
+++ resolved
@@ -1,10 +1,6 @@
 {
   "name": "@lit-protocol/wasm",
-<<<<<<< HEAD
-  "version": "7.0.4",
-=======
   "version": "8.0.0-alpha.0",
->>>>>>> 1196d13c
   "type": "commonjs",
   "homepage": "https://github.com/Lit-Protocol/js-sdk",
   "repository": {
