/** ---------- Chains ---------- */
export enum VMTYPE {
  EVM = 'EVM',
  SVM = 'SVM',
  CVM = 'CVM',
}

export enum SIGTYPE {
  BLS = 'BLS',
  ECDSA = 'ECDSA',
}

/**
 * The only either possible error types
 */
export const enum EITHER_TYPE {
  ERROR = 'ERROR',
  SUCCESS = 'SUCCESS',
}

/**
 * Supported PKP auth method types
 */
export enum AuthMethodType {
  EthWallet = 1,
  LitAction,
  WebAuthn,
  Discord,
  Google,
  GoogleJwt,
<<<<<<< HEAD
=======
}

/**
 * Supported provider types
 */
export enum ProviderType {
  Discord = 'discord',
  Google = 'google',
  EthWallet = 'ethwallet',
  WebAuthn = 'webauthn',
>>>>>>> 1f7a4232
}<|MERGE_RESOLUTION|>--- conflicted
+++ resolved
@@ -28,8 +28,6 @@
   Discord,
   Google,
   GoogleJwt,
-<<<<<<< HEAD
-=======
 }
 
 /**
@@ -40,5 +38,4 @@
   Google = 'google',
   EthWallet = 'ethwallet',
   WebAuthn = 'webauthn',
->>>>>>> 1f7a4232
 }