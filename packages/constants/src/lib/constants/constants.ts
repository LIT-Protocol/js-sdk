import depd from 'depd';

import {
  LITChain,
  LITCosmosChain,
  LITEVMChain,
  LITSVMChain,
} from '@lit-protocol/types';

const deprecated = depd('lit-js-sdk:constants:constants');

/**
 * Lit Protocol Network Public Key
 */
export const NETWORK_PUB_KEY: string =
  '9971e835a1fe1a4d78e381eebbe0ddc84fde5119169db816900de796d10187f3c53d65c1202ac083d099a517f34a9b62';

// you can either pass a "chain" param to lit functions, which it uses to tell which network your sig came from.
// or, you can pass a authSig that has and of these keys in it to tell which network your sig came from.
export const LIT_AUTH_SIG_CHAIN_KEYS: string[] = [
  'ethereum',
  'solana',
  'cosmos',
  'kyve',
];

export const AUTH_SIGNATURE_BODY =
  'I am creating an account to use Lit Protocol at {{timestamp}}';

const oldChronicleChain = {
  contractAddress: null,
  chainId: 175177,
  name: 'Chronicle - Lit Protocol Testnet',
  symbol: 'tstLIT',
  decimals: 18,
  rpcUrls: [
    'https://lit-protocol.calderachain.xyz/replica-http',
    'https://chain-rpc.litprotocol.com/http',
  ],
  blockExplorerUrls: ['https://chain.litprotocol.com/'],
  type: null,
  vmType: 'EVM',
};

const yellowstoneChain = {
  contractAddress: null,
  chainId: 175188,
  name: 'Chronicle Yellowstone - Lit Protocol Testnet',
  symbol: 'tstLPX',
  decimals: 18,
  rpcUrls: ['https://yellowstone-rpc.litprotocol.com/'],
  blockExplorerUrls: ['https://yellowstone-explorer.litprotocol.com/'],
  type: null,
  vmType: 'EVM',
};

/**
 * EVM Chains supported by the LIT protocol.  Each chain includes an optional pre-deployed token contract that you may use for minting LITs.  These are ERC1155 contracts that let you mint any quantity of a given token.  Use the chain name as a key in this object.
 * @constant
 * @type { LITEVMChain }
 * @default
 */
export const LIT_CHAINS: LITChain<LITEVMChain> = {
  ethereum: {
    contractAddress: '0xA54F7579fFb3F98bd8649fF02813F575f9b3d353',
    chainId: 1,
    name: 'Ethereum',
    symbol: 'ETH',
    decimals: 18,
    type: 'ERC1155',
    rpcUrls: [
      'https://eth-mainnet.alchemyapi.io/v2/EuGnkVlzVoEkzdg0lpCarhm8YHOxWVxE',
    ],
    blockExplorerUrls: ['https://etherscan.io'],
    vmType: 'EVM',
  },
  polygon: {
    contractAddress: '0x7C7757a9675f06F3BE4618bB68732c4aB25D2e88',
    chainId: 137,
    name: 'Polygon',
    symbol: 'MATIC',
    decimals: 18,
    rpcUrls: ['https://polygon-rpc.com'],
    blockExplorerUrls: ['https://explorer.matic.network'],
    type: 'ERC1155',
    vmType: 'EVM',
  },
  fantom: {
    contractAddress: '0x5bD3Fe8Ab542f0AaBF7552FAAf376Fd8Aa9b3869',
    chainId: 250,
    name: 'Fantom',
    symbol: 'FTM',
    decimals: 18,
    rpcUrls: ['https://rpcapi.fantom.network'],
    blockExplorerUrls: ['https://ftmscan.com'],
    type: 'ERC1155',
    vmType: 'EVM',
  },
  xdai: {
    contractAddress: '0xDFc2Fd83dFfD0Dafb216F412aB3B18f2777406aF',
    chainId: 100,
    name: 'xDai',
    symbol: 'xDai',
    decimals: 18,
    rpcUrls: ['https://rpc.gnosischain.com'],
    blockExplorerUrls: [' https://blockscout.com/xdai/mainnet'],
    type: 'ERC1155',
    vmType: 'EVM',
  },
  bsc: {
    contractAddress: '0xc716950e5DEae248160109F562e1C9bF8E0CA25B',
    chainId: 56,
    name: 'Binance Smart Chain',
    symbol: 'BNB',
    decimals: 18,
    rpcUrls: ['https://bsc-dataseed.binance.org/'],
    blockExplorerUrls: [' https://bscscan.com/'],
    type: 'ERC1155',
    vmType: 'EVM',
  },
  arbitrum: {
    contractAddress: '0xc716950e5DEae248160109F562e1C9bF8E0CA25B',
    chainId: 42161,
    name: 'Arbitrum',
    symbol: 'AETH',
    decimals: 18,
    type: 'ERC1155',
    rpcUrls: ['https://arb1.arbitrum.io/rpc'],
    blockExplorerUrls: ['https://arbiscan.io/'],
    vmType: 'EVM',
  },
  avalanche: {
    contractAddress: '0xBB118507E802D17ECDD4343797066dDc13Cde7C6',
    chainId: 43114,
    name: 'Avalanche',
    symbol: 'AVAX',
    decimals: 18,
    type: 'ERC1155',
    rpcUrls: ['https://api.avax.network/ext/bc/C/rpc'],
    blockExplorerUrls: ['https://snowtrace.io/'],
    vmType: 'EVM',
  },
  fuji: {
    contractAddress: '0xc716950e5DEae248160109F562e1C9bF8E0CA25B',
    chainId: 43113,
    name: 'Avalanche FUJI Testnet',
    symbol: 'AVAX',
    decimals: 18,
    type: 'ERC1155',
    rpcUrls: ['https://api.avax-test.network/ext/bc/C/rpc'],
    blockExplorerUrls: ['https://testnet.snowtrace.io/'],
    vmType: 'EVM',
  },
  harmony: {
    contractAddress: '0xBB118507E802D17ECDD4343797066dDc13Cde7C6',
    chainId: 1666600000,
    name: 'Harmony',
    symbol: 'ONE',
    decimals: 18,
    type: 'ERC1155',
    rpcUrls: ['https://api.harmony.one'],
    blockExplorerUrls: ['https://explorer.harmony.one/'],
    vmType: 'EVM',
  },
  mumbai: {
    contractAddress: '0xc716950e5DEae248160109F562e1C9bF8E0CA25B',
    chainId: 80001,
    name: 'Mumbai',
    symbol: 'MATIC',
    decimals: 18,
    rpcUrls: [
      'https://rpc-mumbai.maticvigil.com/v1/96bf5fa6e03d272fbd09de48d03927b95633726c',
    ],
    blockExplorerUrls: ['https://mumbai.polygonscan.com'],
    type: 'ERC1155',
    vmType: 'EVM',
  },
  goerli: {
    contractAddress: '0xc716950e5DEae248160109F562e1C9bF8E0CA25B',
    chainId: 5,
    name: 'Goerli',
    symbol: 'ETH',
    decimals: 18,
    rpcUrls: ['https://goerli.infura.io/v3/96dffb3d8c084dec952c61bd6230af34'],
    blockExplorerUrls: ['https://goerli.etherscan.io'],
    type: 'ERC1155',
    vmType: 'EVM',
  },
  cronos: {
    contractAddress: '0xc716950e5DEae248160109F562e1C9bF8E0CA25B',
    chainId: 25,
    name: 'Cronos',
    symbol: 'CRO',
    decimals: 18,
    rpcUrls: ['https://evm-cronos.org'],
    blockExplorerUrls: ['https://cronos.org/explorer/'],
    type: 'ERC1155',
    vmType: 'EVM',
  },
  optimism: {
    contractAddress: '0xbF68B4c9aCbed79278465007f20a08Fa045281E0',
    chainId: 10,
    name: 'Optimism',
    symbol: 'ETH',
    decimals: 18,
    rpcUrls: ['https://mainnet.optimism.io'],
    blockExplorerUrls: ['https://optimistic.etherscan.io'],
    type: 'ERC1155',
    vmType: 'EVM',
  },
  celo: {
    contractAddress: '0xBB118507E802D17ECDD4343797066dDc13Cde7C6',
    chainId: 42220,
    name: 'Celo',
    symbol: 'CELO',
    decimals: 18,
    rpcUrls: ['https://forno.celo.org'],
    blockExplorerUrls: ['https://explorer.celo.org'],
    type: 'ERC1155',
    vmType: 'EVM',
  },
  aurora: {
    contractAddress: null,
    chainId: 1313161554,
    name: 'Aurora',
    symbol: 'ETH',
    decimals: 18,
    rpcUrls: ['https://mainnet.aurora.dev'],
    blockExplorerUrls: ['https://aurorascan.dev'],
    type: null,
    vmType: 'EVM',
  },
  eluvio: {
    contractAddress: null,
    chainId: 955305,
    name: 'Eluvio',
    symbol: 'ELV',
    decimals: 18,
    rpcUrls: ['https://host-76-74-28-226.contentfabric.io/eth'],
    blockExplorerUrls: ['https://explorer.eluv.io'],
    type: null,
    vmType: 'EVM',
  },
  alfajores: {
    contractAddress: null,
    chainId: 44787,
    name: 'Alfajores',
    symbol: 'CELO',
    decimals: 18,
    rpcUrls: ['https://alfajores-forno.celo-testnet.org'],
    blockExplorerUrls: ['https://alfajores-blockscout.celo-testnet.org'],
    type: null,
    vmType: 'EVM',
  },
  xdc: {
    contractAddress: null,
    chainId: 50,
    name: 'XDC Blockchain',
    symbol: 'XDC',
    decimals: 18,
    rpcUrls: ['https://rpc.xinfin.network'],
    blockExplorerUrls: ['https://explorer.xinfin.network'],
    type: null,
    vmType: 'EVM',
  },
  evmos: {
    contractAddress: null,
    chainId: 9001,
    name: 'EVMOS',
    symbol: 'EVMOS',
    decimals: 18,
    rpcUrls: ['https://eth.bd.evmos.org:8545'],
    blockExplorerUrls: ['https://evm.evmos.org'],
    type: null,
    vmType: 'EVM',
  },
  evmosTestnet: {
    contractAddress: null,
    chainId: 9000,
    name: 'EVMOS Testnet',
    symbol: 'EVMOS',
    decimals: 18,
    rpcUrls: ['https://eth.bd.evmos.dev:8545'],
    blockExplorerUrls: ['https://evm.evmos.dev'],
    type: null,
    vmType: 'EVM',
  },
  bscTestnet: {
    contractAddress: null,
    chainId: 97,
    name: 'BSC Testnet',
    symbol: 'BNB',
    decimals: 18,
    rpcUrls: ['https://data-seed-prebsc-1-s1.binance.org:8545'],
    blockExplorerUrls: ['https://testnet.bscscan.com/'],
    type: null,
    vmType: 'EVM',
  },
  baseGoerli: {
    contractAddress: null,
    chainId: 84531,
    name: 'Base Goerli',
    symbol: 'ETH',
    decimals: 18,
    rpcUrls: ['https://goerli.base.org'],
    blockExplorerUrls: ['https://goerli.basescan.org'],
    type: null,
    vmType: 'EVM',
  },
  baseSepolia: {
    contractAddress: null,
    chainId: 84532,
    name: 'Base Sepolia',
    symbol: 'ETH',
    decimals: 18,
    rpcUrls: ['https://sepolia.base.org'],
    blockExplorerUrls: ['https://sepolia.basescan.org'],
    type: null,
    vmType: 'EVM',
  },
  moonbeam: {
    contractAddress: null,
    chainId: 1284,
    name: 'Moonbeam',
    symbol: 'GLMR',
    decimals: 18,
    rpcUrls: ['https://rpc.api.moonbeam.network'],
    blockExplorerUrls: ['https://moonscan.io'],
    type: null,
    vmType: 'EVM',
  },
  moonriver: {
    contractAddress: null,
    chainId: 1285,
    name: 'Moonriver',
    symbol: 'MOVR',
    decimals: 18,
    rpcUrls: ['https://rpc.api.moonriver.moonbeam.network'],
    blockExplorerUrls: ['https://moonriver.moonscan.io'],
    type: null,
    vmType: 'EVM',
  },
  moonbaseAlpha: {
    contractAddress: null,
    chainId: 1287,
    name: 'Moonbase Alpha',
    symbol: 'DEV',
    decimals: 18,
    rpcUrls: ['https://rpc.api.moonbase.moonbeam.network'],
    blockExplorerUrls: ['https://moonbase.moonscan.io/'],
    type: null,
    vmType: 'EVM',
  },
  filecoin: {
    contractAddress: null,
    chainId: 314,
    name: 'Filecoin',
    symbol: 'FIL',
    decimals: 18,
    rpcUrls: ['https://api.node.glif.io/rpc/v1'],
    blockExplorerUrls: ['https://filfox.info/'],
    type: null,
    vmType: 'EVM',
  },
  hyperspace: {
    contractAddress: null,
    chainId: 3141,
    name: 'Filecoin Hyperspace testnet',
    symbol: 'tFIL',
    decimals: 18,
    rpcUrls: ['https://api.hyperspace.node.glif.io/rpc/v1'],
    blockExplorerUrls: ['https://hyperspace.filscan.io/'],
    type: null,
    vmType: 'EVM',
  },
  sepolia: {
    contractAddress: null,
    chainId: 11155111,
    name: 'Sepolia Testnet',
    symbol: 'ETH',
    decimals: 18,
    rpcUrls: ['https://ethereum-sepolia-rpc.publicnode.com'],
    blockExplorerUrls: ['https://sepolia.etherscan.io/'],
    type: null,
    vmType: 'EVM',
  },
  scrollAlphaTestnet: {
    contractAddress: null,
    chainId: 534353,
    name: 'Scroll Alpha Testnet',
    symbol: 'ETH',
    decimals: 18,
    rpcUrls: ['https://alpha-rpc.scroll.io/l2'],
    blockExplorerUrls: ['https://blockscout.scroll.io/'],
    type: null,
    vmType: 'EVM',
  },
  scroll: {
    contractAddress: null,
    chainId: 534352,
    name: 'Scroll',
    symbol: 'ETH',
    decimals: 18,
    rpcUrls: ['https://rpc.scroll.io'],
    blockExplorerUrls: ['https://scrollscan.com/'],
    type: null,
    vmType: 'EVM',
  },
  zksync: {
    contractAddress: null,
    chainId: 324,
    name: 'zkSync Era Mainnet',
    symbol: 'ETH',
    decimals: 18,
    rpcUrls: ['https://mainnet.era.zksync.io'],
    blockExplorerUrls: ['https://explorer.zksync.io/'],
    type: null,
    vmType: 'EVM',
  },
  base: {
    contractAddress: null,
    chainId: 8453,
    name: 'Base Mainnet',
    symbol: 'ETH',
    decimals: 18,
    rpcUrls: ['https://mainnet.base.org'],
    blockExplorerUrls: ['https://basescan.org'],
    type: null,
    vmType: 'EVM',
  },
  lukso: {
    contractAddress: null,
    chainId: 42,
    name: 'Lukso',
    symbol: 'ETH',
    decimals: 18,
    rpcUrls: ['https://rpc.lukso.gateway.fm'],
    blockExplorerUrls: ['https://explorer.execution.mainnet.lukso.network/'],
    type: null,
    vmType: 'EVM',
  },
  luksoTestnet: {
    contractAddress: null,
    chainId: 4201,
    name: 'Lukso Testnet',
    symbol: 'ETH',
    decimals: 18,
    rpcUrls: ['https://rpc.testnet.lukso.network'],
    blockExplorerUrls: ['https://explorer.execution.testnet.lukso.network'],
    type: null,
    vmType: 'EVM',
  },
  zora: {
    contractAddress: null,
    chainId: 7777777,
    name: '	Zora',
    symbol: 'ETH',
    decimals: 18,
    rpcUrls: ['https://rpc.zora.energy/'],
    blockExplorerUrls: ['https://explorer.zora.energy'],
    type: null,
    vmType: 'EVM',
  },
  zoraGoerli: {
    contractAddress: null,
    chainId: 999,
    name: 'Zora Goerli',
    symbol: 'ETH',
    decimals: 18,
    rpcUrls: ['https://testnet.rpc.zora.energy'],
    blockExplorerUrls: ['https://testnet.explorer.zora.energy'],
    type: null,
    vmType: 'EVM',
  },
  zksyncTestnet: {
    contractAddress: null,
    chainId: 280,
    name: 'zkSync Era Testnet',
    symbol: 'ETH',
    decimals: 18,
    rpcUrls: ['https://testnet.era.zksync.dev'],
    blockExplorerUrls: ['https://goerli.explorer.zksync.io/'],
    type: null,
    vmType: 'EVM',
  },
  lineaGoerli: {
    contractAddress: null,
    chainId: 59140,
    name: 'Linea Testnet',
    symbol: 'ETH',
    decimals: 18,
    rpcUrls: ['https://rpc.goerli.linea.build'],
    blockExplorerUrls: ['https://explorer.goerli.linea.build'],
    type: null,
    vmType: 'EVM',
  },

  /**
   * Chainlist entry for the Chronicle Testnet.
   * https://chainlist.org/chain/175177
   */
  chronicleTestnet: oldChronicleChain,

  /**
   * Use this for `>= DatilTest` network.
   * Chainlist entry for the Chronicle Yellowstone Testnet.
   * https://chainlist.org/chain/175188
   */
  yellowstone: yellowstoneChain,

  lit: oldChronicleChain,

  chiado: {
    contractAddress: null,
    chainId: 10200,
    name: 'Chiado',
    symbol: 'XDAI',
    decimals: 18,
    rpcUrls: ['https://rpc.chiadochain.net'],
    blockExplorerUrls: ['https://blockscout.chiadochain.net'],
    type: null,
    vmType: 'EVM',
  },
  zkEvm: {
    contractAddress: null,
    chainId: 1101,
    name: 'zkEvm',
    symbol: 'ETH',
    decimals: 18,
    rpcUrls: ['https://zkevm-rpc.com'],
    blockExplorerUrls: ['https://zkevm.polygonscan.com/'],
    type: null,
    vmType: 'EVM',
  },
  mantleTestnet: {
    contractAddress: null,
    chainId: 5001,
    name: 'Mantle Testnet',
    symbol: 'MNT',
    decimals: 18,
    rpcUrls: ['https://rpc.testnet.mantle.xyz'],
    blockExplorerUrls: ['https://explorer.testnet.mantle.xyz/'],
    type: null,
    vmType: 'EVM',
  },
  mantle: {
    contractAddress: null,
    chainId: 5000,
    name: 'Mantle',
    symbol: 'MNT',
    decimals: 18,
    rpcUrls: ['https://rpc.mantle.xyz'],
    blockExplorerUrls: ['http://explorer.mantle.xyz/'],
    type: null,
    vmType: 'EVM',
  },
  klaytn: {
    contractAddress: null,
    chainId: 8217,
    name: 'Klaytn',
    symbol: 'KLAY',
    decimals: 18,
    rpcUrls: ['https://klaytn.blockpi.network/v1/rpc/public'],
    blockExplorerUrls: ['https://www.klaytnfinder.io/'],
    type: null,
    vmType: 'EVM',
  },
  publicGoodsNetwork: {
    contractAddress: null,
    chainId: 424,
    name: 'Public Goods Network',
    symbol: 'ETH',
    decimals: 18,
    rpcUrls: ['https://rpc.publicgoods.network'],
    blockExplorerUrls: ['https://explorer.publicgoods.network/'],
    type: null,
    vmType: 'EVM',
  },
  optimismGoerli: {
    contractAddress: null,
    chainId: 420,
    name: 'Optimism Goerli',
    symbol: 'ETH',
    decimals: 18,
    rpcUrls: ['https://optimism-goerli.publicnode.com'],
    blockExplorerUrls: ['https://goerli-optimism.etherscan.io/'],
    type: null,
    vmType: 'EVM',
  },
  waevEclipseTestnet: {
    contractAddress: null,
    chainId: 91006,
    name: 'Waev Eclipse Testnet',
    symbol: 'ecWAEV',
    decimals: 18,
    rpcUrls: ['https://api.evm.waev.eclipsenetwork.xyz'],
    blockExplorerUrls: ['http://waev.explorer.modular.cloud/'],
    type: null,
    vmType: 'EVM',
  },
  waevEclipseDevnet: {
    contractAddress: null,
    chainId: 91006,
    name: 'Waev Eclipse Devnet',
    symbol: 'ecWAEV',
    decimals: 18,
    rpcUrls: ['https://api.evm.waev.dev.eclipsenetwork.xyz'],
    blockExplorerUrls: ['http://waev.explorer.modular.cloud/'],
    type: null,
    vmType: 'EVM',
  },
  verifyTestnet: {
    contractAddress: null,
    chainId: 1833,
    name: 'Verify Testnet',
    symbol: 'MATIC',
    decimals: 18,
    rpcUrls: ['https://rpc.verify-testnet.gelato.digital'],
    blockExplorerUrls: ['https://verify-testnet.blockscout.com/'],
    type: null,
    vmType: 'EVM',
  },
  fuse: {
    contractAddress: null,
    chainId: 122,
    name: 'Fuse',
    symbol: 'FUSE',
    decimals: 18,
    rpcUrls: ['https://rpc.fuse.io/'],
    blockExplorerUrls: ['https://explorer.fuse.io/'],
    type: null,
    vmType: 'EVM',
  },
  campNetwork: {
    contractAddress: null,
    chainId: 325000,
    name: 'Camp Network',
    symbol: 'ETH',
    decimals: 18,
    rpcUrls: ['https://rpc.camp-network-testnet.gelato.digital'],
    blockExplorerUrls: [
      'https://explorer.camp-network-testnet.gelato.digital/',
    ],
    type: null,
    vmType: 'EVM',
  },
  vanar: {
    contractAddress: null,
    chainId: 78600,
    name: 'Vanar Vanguard',
    symbol: 'VANRY',
    decimals: 18,
    rpcUrls: ['https://rpc-vanguard.vanarchain.com'],
    blockExplorerUrls: ['https://explorer-vanguard.vanarchain.com'],
    type: null,
    vmType: 'EVM',
  },
  lisk: {
    contractAddress: null,
    chainId: 1135,
    name: 'Lisk',
    symbol: 'ETH',
    decimals: 18,
    rpcUrls: ['https://lisk.drpc.org'],
    blockExplorerUrls: ['https://blockscout.lisk.com/'],
    type: null,
    vmType: 'EVM',
  },
  chilizMainnet: {
    contractAddress: null,
    chainId: 88888,
    name: 'Chiliz Mainnet',
    symbol: 'CHZ',
    decimals: 18,
    rpcUrls: ['https://rpc.ankr.com/chiliz'],
    blockExplorerUrls: ['https://chiliscan.com/'],
    type: null,
    vmType: 'EVM',
  },
  chilizTestnet: {
    contractAddress: null,
    chainId: 88882,
    name: 'Chiliz Spicy Testnet',
    symbol: 'CHZ',
    decimals: 18,
    rpcUrls: ['https://spicy-rpc.chiliz.com/'],
    blockExplorerUrls: ['https://testnet.chiliscan.com/'],
    type: null,
    vmType: 'EVM',
  },
};

/**
<<<<<<< HEAD
 * @deprecated Will be removed in version 7.x. - This is using the OLD chornicle testnet. `LIT_CHAINS['chronicleTestnet']` instead, or use `LIT_CHAINS['yellowstone']` for the new Chronicle Yellowstone Testnet (Jul 2024). (Updated to use `yellowstone` chain instead 22 July 2024)
 */
const LIT_CHAIN_RPC_URL_TARGET = {
  url: LIT_CHAINS['chronicleTestnet'].rpcUrls[0],
};

export const LIT_CHAIN_RPC_URL = new Proxy(LIT_CHAIN_RPC_URL_TARGET, {
  get(target, prop, receiver) {
    deprecated(
      'LIT_CHAIN_RPC_URL is deprecated and will be removed in a future version. Use LIT_CHAINS["chronicleTestnet"].rpcUrls[0] instead or use LIT_CHAINS["yellowstone"].rpcUrls[0] for the new Chronicle Yellowstone Testnet.'
    );
    return Reflect.get(target, prop, receiver);
  },
}).url;

/**
=======
>>>>>>> 5dd19fc7
 * Object containing information to submit to Metamask
 */
export const METAMASK_CHAIN_INFO = {
  /**
   * Information about the "chronicle" chain.
   */
  chronicle: {
    chainId: LIT_CHAINS['chronicleTestnet'].chainId,
    chainName: LIT_CHAINS['chronicleTestnet'].name,
    nativeCurrency: {
      name: LIT_CHAINS['chronicleTestnet'].symbol,
      symbol: LIT_CHAINS['chronicleTestnet'].symbol,
      decimals: LIT_CHAINS['chronicleTestnet'].decimals,
    },
    rpcUrls: LIT_CHAINS['chronicleTestnet'].rpcUrls,
    blockExplorerUrls: LIT_CHAINS['chronicleTestnet'].blockExplorerUrls,
    iconUrls: ['future'],
  },

  /**
   * Information about the "chronicleYellowstone" chain.
   */
  yellowstone: {
    chainId: LIT_CHAINS['yellowstone'].chainId,
    chainName: LIT_CHAINS['yellowstone'].name,
    nativeCurrency: {
      name: LIT_CHAINS['yellowstone'].symbol,
      symbol: LIT_CHAINS['yellowstone'].symbol,
      decimals: LIT_CHAINS['yellowstone'].decimals,
    },
    rpcUrls: LIT_CHAINS['yellowstone'].rpcUrls,
    blockExplorerUrls: LIT_CHAINS['yellowstone'].blockExplorerUrls,
    iconUrls: ['future'],
  },
};
<<<<<<< HEAD
/**
 * @deprecated Will be removed - Use METAMASK_CHAIN_INFO instead
 * Alias for {@link METAMASK_CHAIN_INFO}. Added for backwards compatibility.
 * See {@link METAMASK_CHAIN_INFO}
 */
export const metamaskChainInfo = new Proxy(METAMASK_CHAIN_INFO, {
  get(target, prop, receiver) {
    deprecated(
      'metamaskChainInfo is deprecated and will be removed in a future version. Use METAMASK_CHAIN_INFO instead.'
    );
    return Reflect.get(target, prop, receiver);
  },
});
=======
>>>>>>> 5dd19fc7

/**
 * Constants representing the available LIT RPC endpoints.
 */
export const LIT_RPC = {
  /**
   * Local Anvil RPC endpoint.
   */
  LOCAL_ANVIL: 'http://127.0.0.1:8545',

  /**
   * Chronicle RPC endpoint - Used for Cayenne, Manzano, Habanero
   */
  CHRONICLE: 'https://chain-rpc.litprotocol.com/http',

  /**
   * Chronicle Yellowstone RPC endpoint - used for >= Datil-test
   * More info: https://app.conduit.xyz/published/view/chronicle-yellowstone-testnet-9qgmzfcohk
   */
  CHRONICLE_YELLOWSTONE: 'https://yellowstone-rpc.litprotocol.com',
} as const;

export const LIT_EVM_CHAINS = LIT_CHAINS;

/**
 * Represents the Lit Network constants.
 */
export const LIT_NETWORK = {
  Cayenne: 'cayenne',
  Manzano: 'manzano',
  Habanero: 'habanero',
  DatilDev: 'datil-dev',
  DatilTest: 'datil-test',
  Datil: 'datil',
  Custom: 'custom',
} as const;
<<<<<<< HEAD
/**
 * @deprecated Will be removed. - Use LIT_NETWORK instead
 * Alias for LIT_NETWORK. Added for backwards compatibility.
 * See {@link LIT_NETWORK}
 */
export const LitNetwork = new Proxy(LIT_NETWORK, {
  get(target, prop, receiver) {
    deprecated(
      'LitNetwork is deprecated and will be removed in a future version. Use LIT_NETWORK instead.'
    );
    return Reflect.get(target, prop, receiver);
  },
});
=======

>>>>>>> 5dd19fc7
/**
 * The type representing the keys of the LIT_NETWORK object.
 */
export type LIT_NETWORK_TYPES = keyof typeof LIT_NETWORK;

/**
 * The type representing the values of the LIT_NETWORK object.
 * This should replicate LIT_NETWORKS_KEYS in types package
 */
export type LIT_NETWORK_VALUES = (typeof LIT_NETWORK)[keyof typeof LIT_NETWORK];

/**
 * RPC URL by Network
 *
 * A mapping of network names to their corresponding RPC URLs.
 */
export const RPC_URL_BY_NETWORK: { [key in LIT_NETWORK_VALUES]: string } = {
  cayenne: LIT_RPC.CHRONICLE,
  manzano: LIT_RPC.CHRONICLE,
  habanero: LIT_RPC.CHRONICLE,
  'datil-dev': LIT_RPC.CHRONICLE_YELLOWSTONE,
  'datil-test': LIT_RPC.CHRONICLE_YELLOWSTONE,
  datil: LIT_RPC.CHRONICLE_YELLOWSTONE,
  custom: LIT_RPC.LOCAL_ANVIL,
};

/**
 * Mapping of network names to their corresponding relayer URLs.
 */
export const RELAYER_URL_BY_NETWORK: {
  [key in LIT_NETWORK_VALUES]: string;
} = {
  cayenne: 'https://relayer-server-staging-cayenne.getlit.dev',
  manzano: 'https://manzano-relayer.getlit.dev',
  habanero: 'https://habanero-relayer.getlit.dev',
  'datil-dev': 'https://datil-dev-relayer.getlit.dev',
  'datil-test': 'https://datil-test-relayer.getlit.dev',
  datil: 'https://datil-relayer.getlit.dev',
  custom: 'http://localhost:3000',
};

/**
 * Mapping of network values to corresponding Metamask chain info.
 */
export const METAMASK_CHAIN_INFO_BY_NETWORK: Record<
  LIT_NETWORK_VALUES,
  typeof METAMASK_CHAIN_INFO.chronicle | typeof METAMASK_CHAIN_INFO.yellowstone
> = {
  cayenne: METAMASK_CHAIN_INFO.chronicle,
  manzano: METAMASK_CHAIN_INFO.chronicle,
  habanero: METAMASK_CHAIN_INFO.chronicle,
  'datil-dev': METAMASK_CHAIN_INFO.yellowstone,
  'datil-test': METAMASK_CHAIN_INFO.yellowstone,
  datil: METAMASK_CHAIN_INFO.yellowstone,
  custom: METAMASK_CHAIN_INFO.yellowstone,
};

export const HTTP = 'http://';
export const HTTPS = 'https://';

/**
 * Mapping of network values to corresponding http protocol.
 */
export const HTTP_BY_NETWORK: Record<
  LIT_NETWORK_VALUES,
  typeof HTTP | typeof HTTPS
> = {
  cayenne: HTTPS,
  manzano: HTTPS,
  habanero: HTTPS,
  'datil-dev': HTTPS,
  'datil-test': HTTPS,
  datil: HTTPS,
  custom: HTTP, // default, can be changed by config
};

/**
 * Mapping of network values to their corresponding centralisation status.
 */
export const CENTRALISATION_BY_NETWORK: Record<
  LIT_NETWORK_VALUES,
  'centralised' | 'decentralised' | 'unknown'
> = {
  cayenne: 'centralised',
  manzano: 'decentralised',
  habanero: 'decentralised',
  'datil-dev': 'centralised',
  'datil-test': 'decentralised',
  datil: 'decentralised',
  custom: 'unknown',
} as const;

/**
 * Solana Chains supported by the LIT protocol.  Use the chain name as a key in this object.
 * @constant
 * @type { LITSVMChain }
 * @default
 */
export const LIT_SVM_CHAINS: LITChain<LITSVMChain> = {
  solana: {
    name: 'Solana',
    symbol: 'SOL',
    decimals: 9,
    rpcUrls: ['https://api.mainnet-beta.solana.com'],
    blockExplorerUrls: ['https://explorer.solana.com/'],
    vmType: 'SVM',
  },
  solanaDevnet: {
    name: 'Solana Devnet',
    symbol: 'SOL',
    decimals: 9,
    rpcUrls: ['https://api.devnet.solana.com'],
    blockExplorerUrls: ['https://explorer.solana.com/'],
    vmType: 'SVM',
  },
  solanaTestnet: {
    name: 'Solana Testnet',
    symbol: 'SOL',
    decimals: 9,
    rpcUrls: ['https://api.testnet.solana.com'],
    blockExplorerUrls: ['https://explorer.solana.com/'],
    vmType: 'SVM',
  },
};

/**
 * Cosmos Chains supported by the LIT protocol.  Use the chain name as a key in this object.
 * @constant
 * @type { LITCosmosChain }
 * @default
 */
export const LIT_COSMOS_CHAINS: LITChain<LITCosmosChain> = {
  cosmos: {
    name: 'Cosmos',
    symbol: 'ATOM',
    decimals: 6,
    chainId: 'cosmoshub-4',
    rpcUrls: ['https://lcd-cosmoshub.keplr.app'],
    blockExplorerUrls: ['https://atomscan.com/'],
    vmType: 'CVM',
  },
  kyve: {
    name: 'Kyve',
    symbol: 'KYVE',
    decimals: 6,
    chainId: 'korellia',
    rpcUrls: ['https://api.korellia.kyve.network'],
    blockExplorerUrls: ['https://explorer.kyve.network/'],
    vmType: 'CVM',
  },
  evmosCosmos: {
    name: 'EVMOS Cosmos',
    symbol: 'EVMOS',
    decimals: 18,
    chainId: 'evmos_9001-2',
    rpcUrls: ['https://rest.bd.evmos.org:1317'],
    blockExplorerUrls: ['https://evmos.bigdipper.live'],
    vmType: 'CVM',
  },
  evmosCosmosTestnet: {
    name: 'Evmos Cosmos Testnet',
    symbol: 'EVMOS',
    decimals: 18,
    chainId: 'evmos_9000-4',
    rpcUrls: ['https://rest.bd.evmos.dev:1317'],
    blockExplorerUrls: ['https://testnet.bigdipper.live'],
    vmType: 'CVM',
  },
  cheqdMainnet: {
    name: 'Cheqd Mainnet',
    symbol: 'CHEQ',
    decimals: 9,
    chainId: 'cheqd-mainnet-1',
    rpcUrls: ['https://api.cheqd.net'],
    blockExplorerUrls: ['https://explorer.cheqd.io'],
    vmType: 'CVM',
  },
  cheqdTestnet: {
    name: 'Cheqd Testnet',
    symbol: 'CHEQ',
    decimals: 9,
    chainId: 'cheqd-testnet-6',
    rpcUrls: ['https://api.cheqd.network'],
    blockExplorerUrls: ['https://testnet-explorer.cheqd.io'],
    vmType: 'CVM',
  },
  juno: {
    name: 'Juno',
    symbol: 'JUNO',
    decimals: 6,
    chainId: 'juno-1',
    rpcUrls: ['https://rest.cosmos.directory/juno'],
    blockExplorerUrls: ['https://www.mintscan.io/juno'],
    vmType: 'CVM',
  },
};

/**
 * All Chains supported by the LIT protocol.  Use the chain name as a key in this object.
 * @type { LITChain<LITEVMChain | LITSVMChain | LITCosmosChain> }
 */
export const ALL_LIT_CHAINS: LITChain<
  LITEVMChain | LITSVMChain | LITCosmosChain
> = {
  ...LIT_CHAINS,
  ...LIT_SVM_CHAINS,
  ...LIT_COSMOS_CHAINS,
};

/**
 * Local storage key constants
 */
export const LOCAL_STORAGE_KEYS = {
  AUTH_COSMOS_SIGNATURE: 'lit-auth-cosmos-signature',
  AUTH_SIGNATURE: 'lit-auth-signature',
  AUTH_SOL_SIGNATURE: 'lit-auth-sol-signature',
  WEB3_PROVIDER: 'lit-web3-provider',
  KEY_PAIR: 'lit-comms-keypair',
  SESSION_KEY: 'lit-session-key',
  WALLET_SIGNATURE: 'lit-wallet-sig',
};

/**
 * Symmetric key algorithm parameters
 */
export const SYMM_KEY_ALGO_PARAMS = {
  name: 'AES-CBC',
  length: 256,
};

/**
 * Default node URL for Cayenne network
 */
export const CAYENNE_URL = 'https://cayenne.litgateway.com';

/**
 * Default node URLs for each LIT network
 * Note: Dynamic networks such as Habanero have no default node URLS; they are always
 * loaded from the chain during initialization
 */
export const LIT_NETWORKS: { [key in LIT_NETWORK_VALUES]: string[] } = {
  cayenne: [],
  manzano: [],
  'datil-dev': [],
  'datil-test': [],
  datil: [],
  habanero: [],
  custom: [],
};

// ========== Lit Sessions ==========
export const LIT_SESSION_KEY_URI = 'lit:session:';

// ========== Lit Auth Methods ==========

export const AUTH_METHOD_TYPE_IDS = {
  WEBAUTHN: 3,
  DISCORD: 4,
  GOOGLE: 5,
  GOOGLE_JWT: 6,
};

// ========== PKP Client ==========
export const PKP_CLIENT_SUPPORTED_CHAINS = ['eth', 'cosmos'];

// ========== RLI Delegation ==========
export const SIWE_DELEGATION_URI = 'lit:capability:delegation';

<<<<<<< HEAD
const RELAY_URL_CAYENNE_TARGET = {
  url: 'https://relayer-server-staging-cayenne.getlit.dev',
};
/**
 * @deprecated Will be removed in version 7.x. - Use RELAYER_URL_BY_NETWORK.Cayenne instead
 */
export const RELAY_URL_CAYENNE = new Proxy(RELAY_URL_CAYENNE_TARGET, {
  get(target, prop, receiver) {
    deprecated(
      'RELAY_URL_CAYENNE is deprecated and will be removed in a future version. Use RELAYER_URL_BY_NETWORK.Cayenne instead.'
    );
    return Reflect.get(target, prop, receiver);
  },
}).url;

const RELAY_URL_HABANERO_TARGET = {
  url: 'https://habanero-relayer.getlit.dev',
};
/**
 * @deprecated Will be removed in version 7.x. - Use RELAYER_URL_BY_NETWORK.Habanero instead
 */
export const RELAY_URL_HABANERO = new Proxy(RELAY_URL_HABANERO_TARGET, {
  get(target, prop, receiver) {
    deprecated(
      'RELAY_URL_HABANERO is deprecated and will be removed in a future version. Use RELAYER_URL_BY_NETWORK.Habanero instead.'
    );
    return Reflect.get(target, prop, receiver);
  },
}).url;

const RELAY_URL_MANZANO_TARGET = { url: 'https://manzano-relayer.getlit.dev' };
/**
 * @deprecated Will be removed in version 7.x. - Use RELAYER_URL_BY_NETWORK.Manzano instead
 */
export const RELAY_URL_MANZANO = new Proxy(RELAY_URL_MANZANO_TARGET, {
  get(target, prop, receiver) {
    deprecated(
      'RELAY_URL_MANZANO is deprecated and will be removed in a future version. Use RELAYER_URL_BY_NETWORK.Manzano instead.'
    );
    return Reflect.get(target, prop, receiver);
  },
}).url;

const RELAY_URL_DATIL_DEV_TARGET = {
  url: 'https://datil-dev-relayer.getlit.dev',
};
/**
 * @deprecated Will be removed in version 7.x. - Use RELAYER_URL_BY_NETWORK.DatilDev instead
 */
export const RELAY_URL_DATIL_DEV = new Proxy(RELAY_URL_DATIL_DEV_TARGET, {
  get(target, prop, receiver) {
    deprecated(
      'RELAY_URL_DATIL_DEV is deprecated and will be removed in a future version. Use RELAYER_URL_BY_NETWORK.DatilDev instead.'
    );
    return Reflect.get(target, prop, receiver);
  },
}).url;

const RELAY_URL_DATIL_TEST_TARGET = {
  url: 'https://datil-test-relayer.getlit.dev',
};
/**
 * @deprecated Will be removed in version 7.x. - Use RELAYER_URL_BY_NETWORK.DatilTest instead
 */
export const RELAY_URL_DATIL_TEST = new Proxy(RELAY_URL_DATIL_TEST_TARGET, {
  get(target, prop, receiver) {
    deprecated(
      'RELAY_URL_DATIL_TEST is deprecated and will be removed in a future version. Use RELAYER_URL_BY_NETWORK.DatilTest instead.'
    );
    return Reflect.get(target, prop, receiver);
  },
}).url;

=======
>>>>>>> 5dd19fc7
// ========== Lit Actions ==========
export const LIT_ACTION_IPFS_HASH =
  'QmUjX8MW6StQ7NKNdaS6g4RMkvN5hcgtKmEi8Mca6oX4t3';

// ========== Chains ==========
export const VMTYPE = {
  EVM: 'EVM',
  SVM: 'SVM',
  CVM: 'CVM',
} as const;
export type VMTYPE_TYPE = keyof typeof VMTYPE;
export type VMTYPE_VALUES = (typeof VMTYPE)[keyof typeof VMTYPE];

export const LIT_CURVE = {
  BLS: 'BLS',
  EcdsaK256: 'K256',
  EcdsaCaitSith: 'ECDSA_CAIT_SITH', // Legacy alias of K256
  EcdsaCAITSITHP256: 'EcdsaCaitSithP256',
} as const;

export type LIT_CURVE_TYPE = keyof typeof LIT_CURVE;
// This should replicate SigShare.sigType in types package
export type LIT_CURVE_VALUES = (typeof LIT_CURVE)[keyof typeof LIT_CURVE];

// ========== Either Types ==========
export const EITHER_TYPE = {
  ERROR: 'ERROR',
  SUCCESS: 'SUCCESS',
} as const;
export type EITHER_TYPE_TYPE = keyof typeof EITHER_TYPE;
export type EITHER_TYPE_VALUES = (typeof EITHER_TYPE)[keyof typeof EITHER_TYPE];

// ========== Supported PKP Auth Method Types ==========
export const AUTH_METHOD_TYPE = {
  EthWallet: 1,
  LitAction: 2,
  WebAuthn: 3,
  Discord: 4,
  Google: 5,
  GoogleJwt: 6,
  AppleJwt: 8,
  StytchOtp: 9,
  StytchEmailFactorOtp: 10,
  StytchSmsFactorOtp: 11,
  StytchWhatsAppFactorOtp: 12,
  StytchTotpFactorOtp: 13,
} as const;

export type AUTH_METHOD_TYPE_TYPE = keyof typeof AUTH_METHOD_TYPE;
export type AUTH_METHOD_TYPE_VALUES =
  (typeof AUTH_METHOD_TYPE)[keyof typeof AUTH_METHOD_TYPE];
<<<<<<< HEAD
/**
 * @deprecated Will be removed - Use AUTH_METHOD_TYPE instead
 * Alias for AUTH_METHOD_TYPE. Added for backwards compatibility.
 * See {@link AUTH_METHOD_TYPE}
 */
export const AuthMethodType = new Proxy(AUTH_METHOD_TYPE, {
  get(target, prop, receiver) {
    deprecated(
      'AuthMethodType is deprecated and will be removed in a future version. Use AUTH_METHOD_TYPE instead.'
    );
    return Reflect.get(target, prop, receiver);
  },
});
=======
>>>>>>> 5dd19fc7

// ========== Supported PKP Auth Method Scopes ==========
export const AUTH_METHOD_SCOPE = {
  NoPermissions: 0,
  SignAnything: 1,
  PersonalSign: 2,
} as const;

export type AUTH_METHOD_SCOPE_TYPE = keyof typeof AUTH_METHOD_SCOPE;
export type AUTH_METHOD_SCOPE_VALUES =
  (typeof AUTH_METHOD_SCOPE)[keyof typeof AUTH_METHOD_SCOPE];

<<<<<<< HEAD
/**
 * @deprecated Will be removed - Use AUTH_METHOD_SCOPE instead
 * Alias for AUTH_METHOD_SCOPE. Added for backwards compatibility.
 * See {@link AUTH_METHOD_SCOPE}
 */
export const AuthMethodScope = new Proxy(AUTH_METHOD_SCOPE, {
  get(target, prop, receiver) {
    deprecated(
      'AuthMethodScope is deprecated and will be removed in a future version. Use AUTH_METHOD_SCOPE instead.'
    );
    return Reflect.get(target, prop, receiver);
  },
});

=======
>>>>>>> 5dd19fc7
// ========== Supported Provider Types ==========
export const PROVIDER_TYPE = {
  Discord: 'discord',
  Google: 'google',
  EthWallet: 'ethwallet',
  WebAuthn: 'webauthn',
  Apple: 'apple',
  StytchOtp: 'stytchOtp',
  StytchEmailFactorOtp: 'stytchEmailFactorOtp',
  StytchSmsFactorOtp: 'stytchSmsFactorOtp',
  StytchWhatsAppFactorOtp: 'stytchWhatsAppFactorOtp',
  StytchTotpFactor: 'stytchTotpFactor',
} as const;

export type PROVIDER_TYPE_TYPE = keyof typeof PROVIDER_TYPE;
export type PROVIDER_TYPE_VALUES =
  (typeof PROVIDER_TYPE)[keyof typeof PROVIDER_TYPE];
<<<<<<< HEAD
/**
 * @deprecated Will be removed - Use PROVIDER_TYPE instead
 * Alias for PROVIDER_TYPE. Added for backwards compatibility.
 * See {@link PROVIDER_TYPE}
 */
export const ProviderType = new Proxy(PROVIDER_TYPE, {
  get(target, prop, receiver) {
    deprecated(
      'ProviderType is deprecated and will be removed in a future version. Use PROVIDER_TYPE instead.'
    );
    return Reflect.get(target, prop, receiver);
  },
});
=======
>>>>>>> 5dd19fc7

// ========== Supported Staking States ==========
export const STAKING_STATES = {
  Active: 0,
  NextValidatorSetLocked: 1,
  ReadyForNextEpoch: 2,
  Unlocked: 3,
  Paused: 4,
  Restore: 5,
} as const;

export type STAKING_STATES_TYPE = keyof typeof STAKING_STATES;
export type STAKING_STATES_VALUES =
  (typeof STAKING_STATES)[keyof typeof STAKING_STATES];
<<<<<<< HEAD
/**
 * @deprecated Will be removed - Use STAKING_STATES instead
 * Alias for STAKING_STATES. Added for backwards compatibility.
 * See {@link STAKING_STATES}
 */
export const StakingStates = new Proxy(STAKING_STATES, {
  get(target, prop, receiver) {
    deprecated(
      'StakingStates is deprecated and will be removed in a future version. Use STAKING_STATES instead.'
    );
    return Reflect.get(target, prop, receiver);
  },
});
=======
>>>>>>> 5dd19fc7

// ========== Relay Auth Status ==========
export const RELAY_AUTH_STATUS = {
  InProgress: 'InProgress',
  Succeeded: 'Succeeded',
  Failed: 'Failed',
} as const;

export type RELAY_AUTH_STATUS_TYPE = keyof typeof RELAY_AUTH_STATUS;
export type RELAY_AUTH_STATUS_VALUES =
  (typeof RELAY_AUTH_STATUS)[keyof typeof RELAY_AUTH_STATUS];
<<<<<<< HEAD
/**
 * @deprecated Will be removed - Use RELAY_AUTH_STATUS instead
 * Alias for RELAY_AUTH_STATUS. Added for backwards compatibility.
 * See {@link RELAY_AUTH_STATUS}
 */
export const RelayAuthStatus = new Proxy(RELAY_AUTH_STATUS, {
  get(target, prop, receiver) {
    deprecated(
      'RelayAuthStatus is deprecated and will be removed in a future version. Use RELAY_AUTH_STATUS instead.'
    );
    return Reflect.get(target, prop, receiver);
  },
});
=======
>>>>>>> 5dd19fc7

/**
 * Prefixes used for identifying various LIT resources.
 *
 * @description These resource prefixes are also used as valid IRI schemes.
 */
export const LIT_RESOURCE_PREFIX = {
  AccessControlCondition: 'lit-accesscontrolcondition',
  PKP: 'lit-pkp',
  RLI: 'lit-ratelimitincrease',
  LitAction: 'lit-litaction',
} as const;
export type LIT_RESOURCE_PREFIX_TYPE = keyof typeof LIT_RESOURCE_PREFIX;
// This should mimic LitResourcePrefix in types package
export type LIT_RESOURCE_PREFIX_VALUES =
  (typeof LIT_RESOURCE_PREFIX)[keyof typeof LIT_RESOURCE_PREFIX];
<<<<<<< HEAD
/**
 * @deprecated Will be removed - Use LIT_RESOURCE_PREFIX instead
 * Alias for LIT_RESOURCE_PREFIX. Added for backwards compatibility.
 * See {@link LIT_RESOURCE_PREFIX}
 */
export const LitResourcePrefix = new Proxy(LIT_RESOURCE_PREFIX, {
  get(target, prop, receiver) {
    deprecated(
      'LitResourcePrefix is deprecated and will be removed in a future version. Use LIT_RESOURCE_PREFIX instead.'
    );
    return Reflect.get(target, prop, receiver);
  },
});
=======
>>>>>>> 5dd19fc7

/**
 * User-facing abilities that can be granted to a session.
 */
export const LIT_ABILITY = {
  /**
   * This is the ability to process an encryption access control condition.
   * The resource will specify the corresponding hashed key value of the
   * access control condition.
   */
  AccessControlConditionDecryption: 'access-control-condition-decryption',

  /**
   * This is the ability to process a signing access control condition.
   * The resource will specify the corresponding hashed key value of the
   * access control condition.
   */
  AccessControlConditionSigning: 'access-control-condition-signing',

  /**
   * This is the ability to use a PKP for signing purposes. The resource will specify
   * the corresponding PKP token ID.
   */
  PKPSigning: 'pkp-signing',

  /**
   * This is the ability to use a Rate Limit Increase (Capacity Credits NFT) token during
   * authentication with the nodes. The resource will specify the corresponding
   * Capacity Credits NFT token ID.
   */
  RateLimitIncreaseAuth: 'rate-limit-increase-auth',

  /**
   * This is the ability to execute a Lit Action. The resource will specify the
   * corresponding Lit Action IPFS CID.
   */
  LitActionExecution: 'lit-action-execution',
} as const;

export type LIT_ABILITY_TYPE = keyof typeof LIT_ABILITY;
// This should replicate LitAbility in types package
export type LIT_ABILITY_VALUES = (typeof LIT_ABILITY)[keyof typeof LIT_ABILITY];
<<<<<<< HEAD
/**
 * @deprecated Will be removed - Use LIT_ABILITY instead
 * Alias for LIT_ABILITY. Added for backwards compatibility.
 * See {@link LIT_ABILITY}
 */
export const LitAbility = new Proxy(LIT_ABILITY, {
  get(target, prop, receiver) {
    deprecated(
      'LitAbility is deprecated and will be removed in a future version. Use LIT_ABILITY instead.'
    );
    return Reflect.get(target, prop, receiver);
  },
});
=======
>>>>>>> 5dd19fc7

/**
 * LIT specific abilities mapped into the Recap specific terminology
 * of an 'ability'.
 */
export const LIT_RECAP_ABILITY = {
  Decryption: 'Decryption',
  Signing: 'Signing',
  Auth: 'Auth',
  Execution: 'Execution',
} as const;

export type LIT_RECAP_ABILITY_TYPE = keyof typeof LIT_RECAP_ABILITY;
export type LIT_RECAP_ABILITY_VALUES =
  (typeof LIT_RECAP_ABILITY)[keyof typeof LIT_RECAP_ABILITY];
<<<<<<< HEAD
/**
 * @deprecated Will be removed - Use LIT_RECAP_ABILITY instead
 * Alias for LIT_RECAP_ABILITY. Added for backwards compatibility.
 * See {@link LIT_RECAP_ABILITY}
 */
export const LitRecapAbility = new Proxy(LIT_RECAP_ABILITY, {
  get(target, prop, receiver) {
    deprecated(
      'LitRecapAbility is deprecated and will be removed in a future version. Use LIT_RECAP_ABILITY instead.'
    );
    return Reflect.get(target, prop, receiver);
  },
});
=======
>>>>>>> 5dd19fc7

export const LIT_NAMESPACE = {
  Auth: 'Auth',
  Threshold: 'Threshold',
} as const;

export type LIT_NAMESPACE_TYPE = keyof typeof LIT_NAMESPACE;
export type LIT_NAMESPACE_VALUES =
  (typeof LIT_NAMESPACE)[keyof typeof LIT_NAMESPACE];
<<<<<<< HEAD
/**
 * @deprecated Will be removed - Use LIT_NAMESPACE instead
 * Alias for LIT_NAMESPACE. Added for backwards compatibility.
 * See {@link LIT_NAMESPACE}
 */
export const LitNamespace = new Proxy(LIT_NAMESPACE, {
  get(target, prop, receiver) {
    deprecated(
      'LitNamespace is deprecated and will be removed in a future version. Use LIT_NAMESPACE instead.'
    );
    return Reflect.get(target, prop, receiver);
  },
});
=======
>>>>>>> 5dd19fc7

/**
 * SDK Logger levels
 */
export const LOG_LEVEL = {
  INFO: 0,
  DEBUG: 1,
  WARN: 2,
  ERROR: 3,
  FATAL: 4,
  TIMING_START: 5,
  TIMING_END: 6,
  OFF: -1,
} as const;

export type LOG_LEVEL_TYPE = keyof typeof LOG_LEVEL;
export type LOG_LEVEL_VALUES = (typeof LOG_LEVEL)[keyof typeof LOG_LEVEL];
<<<<<<< HEAD
/**
 * @deprecated Will be removed - Use LOG_LEVEL instead
 * Alias for LOG_LEVEL. Added for backwards compatibility.
 * See {@link LOG_LEVEL}
 */
export const LogLevel = new Proxy(LOG_LEVEL, {
  get(target, prop, receiver) {
    deprecated(
      'LogLevel is deprecated and will be removed in a future version. Use LOG_LEVEL instead.'
    );
    return Reflect.get(target, prop, receiver);
  },
});
=======

export const FALLBACK_IPFS_GATEWAYS = [
  'https://flk-ipfs.io/ipfs/',
  'https://litprotocol.mypinata.cloud/ipfs/',
];
>>>>>>> 5dd19fc7
<|MERGE_RESOLUTION|>--- conflicted
+++ resolved
@@ -691,25 +691,6 @@
 };
 
 /**
-<<<<<<< HEAD
- * @deprecated Will be removed in version 7.x. - This is using the OLD chornicle testnet. `LIT_CHAINS['chronicleTestnet']` instead, or use `LIT_CHAINS['yellowstone']` for the new Chronicle Yellowstone Testnet (Jul 2024). (Updated to use `yellowstone` chain instead 22 July 2024)
- */
-const LIT_CHAIN_RPC_URL_TARGET = {
-  url: LIT_CHAINS['chronicleTestnet'].rpcUrls[0],
-};
-
-export const LIT_CHAIN_RPC_URL = new Proxy(LIT_CHAIN_RPC_URL_TARGET, {
-  get(target, prop, receiver) {
-    deprecated(
-      'LIT_CHAIN_RPC_URL is deprecated and will be removed in a future version. Use LIT_CHAINS["chronicleTestnet"].rpcUrls[0] instead or use LIT_CHAINS["yellowstone"].rpcUrls[0] for the new Chronicle Yellowstone Testnet.'
-    );
-    return Reflect.get(target, prop, receiver);
-  },
-}).url;
-
-/**
-=======
->>>>>>> 5dd19fc7
  * Object containing information to submit to Metamask
  */
 export const METAMASK_CHAIN_INFO = {
@@ -745,7 +726,6 @@
     iconUrls: ['future'],
   },
 };
-<<<<<<< HEAD
 /**
  * @deprecated Will be removed - Use METAMASK_CHAIN_INFO instead
  * Alias for {@link METAMASK_CHAIN_INFO}. Added for backwards compatibility.
@@ -759,8 +739,6 @@
     return Reflect.get(target, prop, receiver);
   },
 });
-=======
->>>>>>> 5dd19fc7
 
 /**
  * Constants representing the available LIT RPC endpoints.
@@ -797,7 +775,6 @@
   Datil: 'datil',
   Custom: 'custom',
 } as const;
-<<<<<<< HEAD
 /**
  * @deprecated Will be removed. - Use LIT_NETWORK instead
  * Alias for LIT_NETWORK. Added for backwards compatibility.
@@ -811,9 +788,6 @@
     return Reflect.get(target, prop, receiver);
   },
 });
-=======
-
->>>>>>> 5dd19fc7
 /**
  * The type representing the keys of the LIT_NETWORK object.
  */
@@ -1082,82 +1056,6 @@
 // ========== RLI Delegation ==========
 export const SIWE_DELEGATION_URI = 'lit:capability:delegation';
 
-<<<<<<< HEAD
-const RELAY_URL_CAYENNE_TARGET = {
-  url: 'https://relayer-server-staging-cayenne.getlit.dev',
-};
-/**
- * @deprecated Will be removed in version 7.x. - Use RELAYER_URL_BY_NETWORK.Cayenne instead
- */
-export const RELAY_URL_CAYENNE = new Proxy(RELAY_URL_CAYENNE_TARGET, {
-  get(target, prop, receiver) {
-    deprecated(
-      'RELAY_URL_CAYENNE is deprecated and will be removed in a future version. Use RELAYER_URL_BY_NETWORK.Cayenne instead.'
-    );
-    return Reflect.get(target, prop, receiver);
-  },
-}).url;
-
-const RELAY_URL_HABANERO_TARGET = {
-  url: 'https://habanero-relayer.getlit.dev',
-};
-/**
- * @deprecated Will be removed in version 7.x. - Use RELAYER_URL_BY_NETWORK.Habanero instead
- */
-export const RELAY_URL_HABANERO = new Proxy(RELAY_URL_HABANERO_TARGET, {
-  get(target, prop, receiver) {
-    deprecated(
-      'RELAY_URL_HABANERO is deprecated and will be removed in a future version. Use RELAYER_URL_BY_NETWORK.Habanero instead.'
-    );
-    return Reflect.get(target, prop, receiver);
-  },
-}).url;
-
-const RELAY_URL_MANZANO_TARGET = { url: 'https://manzano-relayer.getlit.dev' };
-/**
- * @deprecated Will be removed in version 7.x. - Use RELAYER_URL_BY_NETWORK.Manzano instead
- */
-export const RELAY_URL_MANZANO = new Proxy(RELAY_URL_MANZANO_TARGET, {
-  get(target, prop, receiver) {
-    deprecated(
-      'RELAY_URL_MANZANO is deprecated and will be removed in a future version. Use RELAYER_URL_BY_NETWORK.Manzano instead.'
-    );
-    return Reflect.get(target, prop, receiver);
-  },
-}).url;
-
-const RELAY_URL_DATIL_DEV_TARGET = {
-  url: 'https://datil-dev-relayer.getlit.dev',
-};
-/**
- * @deprecated Will be removed in version 7.x. - Use RELAYER_URL_BY_NETWORK.DatilDev instead
- */
-export const RELAY_URL_DATIL_DEV = new Proxy(RELAY_URL_DATIL_DEV_TARGET, {
-  get(target, prop, receiver) {
-    deprecated(
-      'RELAY_URL_DATIL_DEV is deprecated and will be removed in a future version. Use RELAYER_URL_BY_NETWORK.DatilDev instead.'
-    );
-    return Reflect.get(target, prop, receiver);
-  },
-}).url;
-
-const RELAY_URL_DATIL_TEST_TARGET = {
-  url: 'https://datil-test-relayer.getlit.dev',
-};
-/**
- * @deprecated Will be removed in version 7.x. - Use RELAYER_URL_BY_NETWORK.DatilTest instead
- */
-export const RELAY_URL_DATIL_TEST = new Proxy(RELAY_URL_DATIL_TEST_TARGET, {
-  get(target, prop, receiver) {
-    deprecated(
-      'RELAY_URL_DATIL_TEST is deprecated and will be removed in a future version. Use RELAYER_URL_BY_NETWORK.DatilTest instead.'
-    );
-    return Reflect.get(target, prop, receiver);
-  },
-}).url;
-
-=======
->>>>>>> 5dd19fc7
 // ========== Lit Actions ==========
 export const LIT_ACTION_IPFS_HASH =
   'QmUjX8MW6StQ7NKNdaS6g4RMkvN5hcgtKmEi8Mca6oX4t3';
@@ -1209,7 +1107,6 @@
 export type AUTH_METHOD_TYPE_TYPE = keyof typeof AUTH_METHOD_TYPE;
 export type AUTH_METHOD_TYPE_VALUES =
   (typeof AUTH_METHOD_TYPE)[keyof typeof AUTH_METHOD_TYPE];
-<<<<<<< HEAD
 /**
  * @deprecated Will be removed - Use AUTH_METHOD_TYPE instead
  * Alias for AUTH_METHOD_TYPE. Added for backwards compatibility.
@@ -1223,8 +1120,6 @@
     return Reflect.get(target, prop, receiver);
   },
 });
-=======
->>>>>>> 5dd19fc7
 
 // ========== Supported PKP Auth Method Scopes ==========
 export const AUTH_METHOD_SCOPE = {
@@ -1237,7 +1132,6 @@
 export type AUTH_METHOD_SCOPE_VALUES =
   (typeof AUTH_METHOD_SCOPE)[keyof typeof AUTH_METHOD_SCOPE];
 
-<<<<<<< HEAD
 /**
  * @deprecated Will be removed - Use AUTH_METHOD_SCOPE instead
  * Alias for AUTH_METHOD_SCOPE. Added for backwards compatibility.
@@ -1252,8 +1146,6 @@
   },
 });
 
-=======
->>>>>>> 5dd19fc7
 // ========== Supported Provider Types ==========
 export const PROVIDER_TYPE = {
   Discord: 'discord',
@@ -1271,7 +1163,6 @@
 export type PROVIDER_TYPE_TYPE = keyof typeof PROVIDER_TYPE;
 export type PROVIDER_TYPE_VALUES =
   (typeof PROVIDER_TYPE)[keyof typeof PROVIDER_TYPE];
-<<<<<<< HEAD
 /**
  * @deprecated Will be removed - Use PROVIDER_TYPE instead
  * Alias for PROVIDER_TYPE. Added for backwards compatibility.
@@ -1285,8 +1176,6 @@
     return Reflect.get(target, prop, receiver);
   },
 });
-=======
->>>>>>> 5dd19fc7
 
 // ========== Supported Staking States ==========
 export const STAKING_STATES = {
@@ -1301,7 +1190,6 @@
 export type STAKING_STATES_TYPE = keyof typeof STAKING_STATES;
 export type STAKING_STATES_VALUES =
   (typeof STAKING_STATES)[keyof typeof STAKING_STATES];
-<<<<<<< HEAD
 /**
  * @deprecated Will be removed - Use STAKING_STATES instead
  * Alias for STAKING_STATES. Added for backwards compatibility.
@@ -1315,8 +1203,6 @@
     return Reflect.get(target, prop, receiver);
   },
 });
-=======
->>>>>>> 5dd19fc7
 
 // ========== Relay Auth Status ==========
 export const RELAY_AUTH_STATUS = {
@@ -1328,7 +1214,6 @@
 export type RELAY_AUTH_STATUS_TYPE = keyof typeof RELAY_AUTH_STATUS;
 export type RELAY_AUTH_STATUS_VALUES =
   (typeof RELAY_AUTH_STATUS)[keyof typeof RELAY_AUTH_STATUS];
-<<<<<<< HEAD
 /**
  * @deprecated Will be removed - Use RELAY_AUTH_STATUS instead
  * Alias for RELAY_AUTH_STATUS. Added for backwards compatibility.
@@ -1342,8 +1227,6 @@
     return Reflect.get(target, prop, receiver);
   },
 });
-=======
->>>>>>> 5dd19fc7
 
 /**
  * Prefixes used for identifying various LIT resources.
@@ -1360,7 +1243,6 @@
 // This should mimic LitResourcePrefix in types package
 export type LIT_RESOURCE_PREFIX_VALUES =
   (typeof LIT_RESOURCE_PREFIX)[keyof typeof LIT_RESOURCE_PREFIX];
-<<<<<<< HEAD
 /**
  * @deprecated Will be removed - Use LIT_RESOURCE_PREFIX instead
  * Alias for LIT_RESOURCE_PREFIX. Added for backwards compatibility.
@@ -1374,8 +1256,6 @@
     return Reflect.get(target, prop, receiver);
   },
 });
-=======
->>>>>>> 5dd19fc7
 
 /**
  * User-facing abilities that can be granted to a session.
@@ -1418,7 +1298,6 @@
 export type LIT_ABILITY_TYPE = keyof typeof LIT_ABILITY;
 // This should replicate LitAbility in types package
 export type LIT_ABILITY_VALUES = (typeof LIT_ABILITY)[keyof typeof LIT_ABILITY];
-<<<<<<< HEAD
 /**
  * @deprecated Will be removed - Use LIT_ABILITY instead
  * Alias for LIT_ABILITY. Added for backwards compatibility.
@@ -1432,8 +1311,6 @@
     return Reflect.get(target, prop, receiver);
   },
 });
-=======
->>>>>>> 5dd19fc7
 
 /**
  * LIT specific abilities mapped into the Recap specific terminology
@@ -1449,7 +1326,6 @@
 export type LIT_RECAP_ABILITY_TYPE = keyof typeof LIT_RECAP_ABILITY;
 export type LIT_RECAP_ABILITY_VALUES =
   (typeof LIT_RECAP_ABILITY)[keyof typeof LIT_RECAP_ABILITY];
-<<<<<<< HEAD
 /**
  * @deprecated Will be removed - Use LIT_RECAP_ABILITY instead
  * Alias for LIT_RECAP_ABILITY. Added for backwards compatibility.
@@ -1463,8 +1339,6 @@
     return Reflect.get(target, prop, receiver);
   },
 });
-=======
->>>>>>> 5dd19fc7
 
 export const LIT_NAMESPACE = {
   Auth: 'Auth',
@@ -1474,7 +1348,6 @@
 export type LIT_NAMESPACE_TYPE = keyof typeof LIT_NAMESPACE;
 export type LIT_NAMESPACE_VALUES =
   (typeof LIT_NAMESPACE)[keyof typeof LIT_NAMESPACE];
-<<<<<<< HEAD
 /**
  * @deprecated Will be removed - Use LIT_NAMESPACE instead
  * Alias for LIT_NAMESPACE. Added for backwards compatibility.
@@ -1488,8 +1361,6 @@
     return Reflect.get(target, prop, receiver);
   },
 });
-=======
->>>>>>> 5dd19fc7
 
 /**
  * SDK Logger levels
@@ -1507,7 +1378,6 @@
 
 export type LOG_LEVEL_TYPE = keyof typeof LOG_LEVEL;
 export type LOG_LEVEL_VALUES = (typeof LOG_LEVEL)[keyof typeof LOG_LEVEL];
-<<<<<<< HEAD
 /**
  * @deprecated Will be removed - Use LOG_LEVEL instead
  * Alias for LOG_LEVEL. Added for backwards compatibility.
@@ -1521,10 +1391,8 @@
     return Reflect.get(target, prop, receiver);
   },
 });
-=======
 
 export const FALLBACK_IPFS_GATEWAYS = [
   'https://flk-ipfs.io/ipfs/',
   'https://litprotocol.mypinata.cloud/ipfs/',
-];
->>>>>>> 5dd19fc7
+];