--- conflicted
+++ resolved
@@ -1176,7 +1176,6 @@
     type: null,
     vmType: 'EVM',
   },
-<<<<<<< HEAD
   elastosSmartChainMainnet: {
     contractAddress: null,
     chainId: 20,
@@ -1240,7 +1239,9 @@
     decimals: 18,
     rpcUrls: ['https://rpc.hekla.taiko.xyz'],
     blockExplorerUrls: ['https://hekla.taikoscan.io'],
-=======
+    type: null,
+    vmType: 'EVM',
+  },
   confluxEspaceMainnet: {
     contractAddress: null,
     chainId: 1030,
@@ -1271,7 +1272,6 @@
     decimals: 18,
     rpcUrls: ['https://evmrpc.0g.ai/ '],
     blockExplorerUrls: ['https://chainscan.0g.ai/'],
->>>>>>> e6544c64
     type: null,
     vmType: 'EVM',
   },
