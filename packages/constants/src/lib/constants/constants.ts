--- conflicted
+++ resolved
@@ -744,8 +744,6 @@
 
 /**
  * Mapping of network values to corresponding Metamask chain info.
-<<<<<<< HEAD
-=======
  */
 export const METAMASK_CHAIN_INFO_BY_NETWORK: Record<
   LIT_NETWORK_VALUES,
@@ -782,23 +780,11 @@
 
 /**
  * Mapping of network values to their corresponding centralisation status.
->>>>>>> 1a843e95
  */
 export const CENTRALISATION_BY_NETWORK: Record<
   LIT_NETWORK_VALUES,
   'centralised' | 'decentralised' | 'unknown'
 > = {
-<<<<<<< HEAD
-  cayenne: metamaskChainInfo.chronicle,
-  manzano: metamaskChainInfo.chronicle,
-  habanero: metamaskChainInfo.chronicle,
-  'datil-dev': metamaskChainInfo.chronicleVesuvius,
-  'datil-test': metamaskChainInfo.yellowstone,
-  'datil': metamaskChainInfo.yellowstone,
-  custom: metamaskChainInfo.chronicleVesuvius,
-  localhost: metamaskChainInfo.chronicleVesuvius,
-};
-=======
   cayenne: 'centralised',
   manzano: 'decentralised',
   habanero: 'decentralised',
@@ -807,7 +793,6 @@
   custom: 'unknown',
   localhost: 'unknown',
 } as const;
->>>>>>> 1a843e95
 
 /**
  * Solana Chains supported by the LIT protocol.  Use the chain name as a key in this object.
