--- conflicted
+++ resolved
@@ -787,18 +787,14 @@
     type: null,
     vmType: VMTYPE.EVM,
   },
-<<<<<<< HEAD
-} as const;
-export const LIT_EVM_CHAINS = LIT_CHAINS;
-=======
   campTestnet: {
     contractAddress: null,
     chainId: 325000,
     name: 'Camp Testnet',
     symbol: 'ETH',
     decimals: 18,
-    rpcUrls: ['https://rpc.camp-network-testnet.gelato.digital'],
-    blockExplorerUrls: ['https://camp-network-testnet.blockscout.com'],
+    rpcUrls: ['https://rpc.camp-network-testnet.gelato.digital'] as const,
+    blockExplorerUrls: ['https://camp-network-testnet.blockscout.com'] as const,
     type: null,
     vmType: 'EVM',
   },
@@ -808,13 +804,13 @@
     name: 'Hushed Northstar Devnet',
     symbol: 'ETH',
     decimals: 18,
-    rpcUrls: ['https://rpc.buildbear.io/yielddev'],
-    blockExplorerUrls: ['https://explorer.buildbear.io/yielddev/transactions'],
-    type: null,
-    vmType: 'EVM',
-  },
-};
->>>>>>> 0bf08558
+    rpcUrls: ['https://rpc.buildbear.io/yielddev'] as const,
+    blockExplorerUrls: ['https://explorer.buildbear.io/yielddev/transactions'] as const,
+    type: null,
+    vmType: VMTYPE.EVM,
+  },
+} as const;
+export const LIT_EVM_CHAINS = LIT_CHAINS;
 
 /**
  * Object containing information to submit to Metamask
