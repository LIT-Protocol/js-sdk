import depd from 'depd';

import {
  LITChain,
  LITCosmosChain,
  LITEVMChain,
  LITSVMChain,
} from '@lit-protocol/types';

const deprecated = depd('lit-js-sdk:constants:constants');

/**
 * Lit Protocol Network Public Key
 */
export const NETWORK_PUB_KEY: string =
  '9971e835a1fe1a4d78e381eebbe0ddc84fde5119169db816900de796d10187f3c53d65c1202ac083d099a517f34a9b62';

// you can either pass a "chain" param to lit functions, which it uses to tell which network your sig came from.
// or, you can pass a authSig that has and of these keys in it to tell which network your sig came from.
export const LIT_AUTH_SIG_CHAIN_KEYS: string[] = [
  'ethereum',
  'solana',
  'cosmos',
  'kyve',
];

export const AUTH_SIGNATURE_BODY =
  'I am creating an account to use Lit Protocol at {{timestamp}}';

const yellowstoneChain = {
  contractAddress: null,
  chainId: 175188,
  name: 'Chronicle Yellowstone - Lit Protocol Testnet',
  symbol: 'tstLPX',
  decimals: 18,
  rpcUrls: ['https://yellowstone-rpc.litprotocol.com/'],
  blockExplorerUrls: ['https://yellowstone-explorer.litprotocol.com/'],
  type: null,
  vmType: 'EVM',
};

/**
 * EVM Chains supported by the LIT protocol.  Each chain includes an optional pre-deployed token contract that you may use for minting LITs.  These are ERC1155 contracts that let you mint any quantity of a given token.  Use the chain name as a key in this object.
 * @constant
 * @type { LITEVMChain }
 * @default
 */
export const LIT_CHAINS: LITChain<LITEVMChain> = {
  ethereum: {
    contractAddress: '0xA54F7579fFb3F98bd8649fF02813F575f9b3d353',
    chainId: 1,
    name: 'Ethereum',
    symbol: 'ETH',
    decimals: 18,
    type: 'ERC1155',
    rpcUrls: [
      'https://eth-mainnet.alchemyapi.io/v2/EuGnkVlzVoEkzdg0lpCarhm8YHOxWVxE',
    ],
    blockExplorerUrls: ['https://etherscan.io'],
    vmType: 'EVM',
  },
  polygon: {
    contractAddress: '0x7C7757a9675f06F3BE4618bB68732c4aB25D2e88',
    chainId: 137,
    name: 'Polygon',
    symbol: 'MATIC',
    decimals: 18,
    rpcUrls: ['https://polygon-rpc.com'],
    blockExplorerUrls: ['https://explorer.matic.network'],
    type: 'ERC1155',
    vmType: 'EVM',
  },
  fantom: {
    contractAddress: '0x5bD3Fe8Ab542f0AaBF7552FAAf376Fd8Aa9b3869',
    chainId: 250,
    name: 'Fantom',
    symbol: 'FTM',
    decimals: 18,
    rpcUrls: ['https://rpcapi.fantom.network'],
    blockExplorerUrls: ['https://ftmscan.com'],
    type: 'ERC1155',
    vmType: 'EVM',
  },
  xdai: {
    contractAddress: '0xDFc2Fd83dFfD0Dafb216F412aB3B18f2777406aF',
    chainId: 100,
    name: 'xDai',
    symbol: 'xDai',
    decimals: 18,
    rpcUrls: ['https://rpc.gnosischain.com'],
    blockExplorerUrls: [' https://blockscout.com/xdai/mainnet'],
    type: 'ERC1155',
    vmType: 'EVM',
  },
  bsc: {
    contractAddress: '0xc716950e5DEae248160109F562e1C9bF8E0CA25B',
    chainId: 56,
    name: 'Binance Smart Chain',
    symbol: 'BNB',
    decimals: 18,
    rpcUrls: ['https://bsc-dataseed.binance.org/'],
    blockExplorerUrls: [' https://bscscan.com/'],
    type: 'ERC1155',
    vmType: 'EVM',
  },
  arbitrum: {
    contractAddress: '0xc716950e5DEae248160109F562e1C9bF8E0CA25B',
    chainId: 42161,
    name: 'Arbitrum',
    symbol: 'AETH',
    decimals: 18,
    type: 'ERC1155',
    rpcUrls: ['https://arb1.arbitrum.io/rpc'],
    blockExplorerUrls: ['https://arbiscan.io/'],
    vmType: 'EVM',
  },
  arbitrumSepolia: {
    contractAddress: null,
    chainId: 421614,
    name: 'Arbitrum Sepolia',
    symbol: 'ETH',
    decimals: 18,
    rpcUrls: ['https://arbitrum-sepolia.blockpi.network/v1/rpc/public'],
    blockExplorerUrls: ['https://sepolia.arbiscan.io/'],
    type: null,
    vmType: 'EVM',
  },
  avalanche: {
    contractAddress: '0xBB118507E802D17ECDD4343797066dDc13Cde7C6',
    chainId: 43114,
    name: 'Avalanche',
    symbol: 'AVAX',
    decimals: 18,
    type: 'ERC1155',
    rpcUrls: ['https://api.avax.network/ext/bc/C/rpc'],
    blockExplorerUrls: ['https://snowtrace.io/'],
    vmType: 'EVM',
  },
  fuji: {
    contractAddress: '0xc716950e5DEae248160109F562e1C9bF8E0CA25B',
    chainId: 43113,
    name: 'Avalanche FUJI Testnet',
    symbol: 'AVAX',
    decimals: 18,
    type: 'ERC1155',
    rpcUrls: ['https://api.avax-test.network/ext/bc/C/rpc'],
    blockExplorerUrls: ['https://testnet.snowtrace.io/'],
    vmType: 'EVM',
  },
  harmony: {
    contractAddress: '0xBB118507E802D17ECDD4343797066dDc13Cde7C6',
    chainId: 1666600000,
    name: 'Harmony',
    symbol: 'ONE',
    decimals: 18,
    type: 'ERC1155',
    rpcUrls: ['https://api.harmony.one'],
    blockExplorerUrls: ['https://explorer.harmony.one/'],
    vmType: 'EVM',
  },
  mumbai: {
    contractAddress: '0xc716950e5DEae248160109F562e1C9bF8E0CA25B',
    chainId: 80001,
    name: 'Mumbai',
    symbol: 'MATIC',
    decimals: 18,
    rpcUrls: [
      'https://rpc-mumbai.maticvigil.com/v1/96bf5fa6e03d272fbd09de48d03927b95633726c',
    ],
    blockExplorerUrls: ['https://mumbai.polygonscan.com'],
    type: 'ERC1155',
    vmType: 'EVM',
  },
  goerli: {
    contractAddress: '0xc716950e5DEae248160109F562e1C9bF8E0CA25B',
    chainId: 5,
    name: 'Goerli',
    symbol: 'ETH',
    decimals: 18,
    rpcUrls: ['https://goerli.infura.io/v3/96dffb3d8c084dec952c61bd6230af34'],
    blockExplorerUrls: ['https://goerli.etherscan.io'],
    type: 'ERC1155',
    vmType: 'EVM',
  },
  cronos: {
    contractAddress: '0xc716950e5DEae248160109F562e1C9bF8E0CA25B',
    chainId: 25,
    name: 'Cronos',
    symbol: 'CRO',
    decimals: 18,
    rpcUrls: ['https://evm-cronos.org'],
    blockExplorerUrls: ['https://cronos.org/explorer/'],
    type: 'ERC1155',
    vmType: 'EVM',
  },
  optimism: {
    contractAddress: '0xbF68B4c9aCbed79278465007f20a08Fa045281E0',
    chainId: 10,
    name: 'Optimism',
    symbol: 'ETH',
    decimals: 18,
    rpcUrls: ['https://mainnet.optimism.io'],
    blockExplorerUrls: ['https://optimistic.etherscan.io'],
    type: 'ERC1155',
    vmType: 'EVM',
  },
  celo: {
    contractAddress: '0xBB118507E802D17ECDD4343797066dDc13Cde7C6',
    chainId: 42220,
    name: 'Celo',
    symbol: 'CELO',
    decimals: 18,
    rpcUrls: ['https://forno.celo.org'],
    blockExplorerUrls: ['https://explorer.celo.org'],
    type: 'ERC1155',
    vmType: 'EVM',
  },
  aurora: {
    contractAddress: null,
    chainId: 1313161554,
    name: 'Aurora',
    symbol: 'ETH',
    decimals: 18,
    rpcUrls: ['https://mainnet.aurora.dev'],
    blockExplorerUrls: ['https://aurorascan.dev'],
    type: null,
    vmType: 'EVM',
  },
  eluvio: {
    contractAddress: null,
    chainId: 955305,
    name: 'Eluvio',
    symbol: 'ELV',
    decimals: 18,
    rpcUrls: ['https://host-76-74-28-226.contentfabric.io/eth'],
    blockExplorerUrls: ['https://explorer.eluv.io'],
    type: null,
    vmType: 'EVM',
  },
  alfajores: {
    contractAddress: null,
    chainId: 44787,
    name: 'Alfajores',
    symbol: 'CELO',
    decimals: 18,
    rpcUrls: ['https://alfajores-forno.celo-testnet.org'],
    blockExplorerUrls: ['https://alfajores-blockscout.celo-testnet.org'],
    type: null,
    vmType: 'EVM',
  },
  xdc: {
    contractAddress: null,
    chainId: 50,
    name: 'XDC Blockchain',
    symbol: 'XDC',
    decimals: 18,
    rpcUrls: ['https://rpc.xinfin.network'],
    blockExplorerUrls: ['https://explorer.xinfin.network'],
    type: null,
    vmType: 'EVM',
  },
  evmos: {
    contractAddress: null,
    chainId: 9001,
    name: 'EVMOS',
    symbol: 'EVMOS',
    decimals: 18,
    rpcUrls: ['https://eth.bd.evmos.org:8545'],
    blockExplorerUrls: ['https://evm.evmos.org'],
    type: null,
    vmType: 'EVM',
  },
  evmosTestnet: {
    contractAddress: null,
    chainId: 9000,
    name: 'EVMOS Testnet',
    symbol: 'EVMOS',
    decimals: 18,
    rpcUrls: ['https://eth.bd.evmos.dev:8545'],
    blockExplorerUrls: ['https://evm.evmos.dev'],
    type: null,
    vmType: 'EVM',
  },
  bscTestnet: {
    contractAddress: null,
    chainId: 97,
    name: 'BSC Testnet',
    symbol: 'BNB',
    decimals: 18,
    rpcUrls: ['https://data-seed-prebsc-1-s1.binance.org:8545'],
    blockExplorerUrls: ['https://testnet.bscscan.com/'],
    type: null,
    vmType: 'EVM',
  },
  baseGoerli: {
    contractAddress: null,
    chainId: 84531,
    name: 'Base Goerli',
    symbol: 'ETH',
    decimals: 18,
    rpcUrls: ['https://goerli.base.org'],
    blockExplorerUrls: ['https://goerli.basescan.org'],
    type: null,
    vmType: 'EVM',
  },
  baseSepolia: {
    contractAddress: null,
    chainId: 84532,
    name: 'Base Sepolia',
    symbol: 'ETH',
    decimals: 18,
    rpcUrls: ['https://sepolia.base.org'],
    blockExplorerUrls: ['https://sepolia.basescan.org'],
    type: null,
    vmType: 'EVM',
  },
  moonbeam: {
    contractAddress: null,
    chainId: 1284,
    name: 'Moonbeam',
    symbol: 'GLMR',
    decimals: 18,
    rpcUrls: ['https://rpc.api.moonbeam.network'],
    blockExplorerUrls: ['https://moonscan.io'],
    type: null,
    vmType: 'EVM',
  },
  moonriver: {
    contractAddress: null,
    chainId: 1285,
    name: 'Moonriver',
    symbol: 'MOVR',
    decimals: 18,
    rpcUrls: ['https://rpc.api.moonriver.moonbeam.network'],
    blockExplorerUrls: ['https://moonriver.moonscan.io'],
    type: null,
    vmType: 'EVM',
  },
  moonbaseAlpha: {
    contractAddress: null,
    chainId: 1287,
    name: 'Moonbase Alpha',
    symbol: 'DEV',
    decimals: 18,
    rpcUrls: ['https://rpc.api.moonbase.moonbeam.network'],
    blockExplorerUrls: ['https://moonbase.moonscan.io/'],
    type: null,
    vmType: 'EVM',
  },
  filecoin: {
    contractAddress: null,
    chainId: 314,
    name: 'Filecoin',
    symbol: 'FIL',
    decimals: 18,
    rpcUrls: ['https://api.node.glif.io/rpc/v1'],
    blockExplorerUrls: ['https://filfox.info/'],
    type: null,
    vmType: 'EVM',
  },
  hyperspace: {
    contractAddress: null,
    chainId: 3141,
    name: 'Filecoin Hyperspace testnet',
    symbol: 'tFIL',
    decimals: 18,
    rpcUrls: ['https://api.hyperspace.node.glif.io/rpc/v1'],
    blockExplorerUrls: ['https://hyperspace.filscan.io/'],
    type: null,
    vmType: 'EVM',
  },
  sepolia: {
    contractAddress: null,
    chainId: 11155111,
    name: 'Sepolia Testnet',
    symbol: 'ETH',
    decimals: 18,
    rpcUrls: ['https://ethereum-sepolia-rpc.publicnode.com'],
    blockExplorerUrls: ['https://sepolia.etherscan.io/'],
    type: null,
    vmType: 'EVM',
  },
  scrollAlphaTestnet: {
    contractAddress: null,
    chainId: 534353,
    name: 'Scroll Alpha Testnet',
    symbol: 'ETH',
    decimals: 18,
    rpcUrls: ['https://alpha-rpc.scroll.io/l2'],
    blockExplorerUrls: ['https://blockscout.scroll.io/'],
    type: null,
    vmType: 'EVM',
  },
  scroll: {
    contractAddress: null,
    chainId: 534352,
    name: 'Scroll',
    symbol: 'ETH',
    decimals: 18,
    rpcUrls: ['https://rpc.scroll.io'],
    blockExplorerUrls: ['https://scrollscan.com/'],
    type: null,
    vmType: 'EVM',
  },
  zksync: {
    contractAddress: null,
    chainId: 324,
    name: 'zkSync Era Mainnet',
    symbol: 'ETH',
    decimals: 18,
    rpcUrls: ['https://mainnet.era.zksync.io'],
    blockExplorerUrls: ['https://explorer.zksync.io/'],
    type: null,
    vmType: 'EVM',
  },
  base: {
    contractAddress: null,
    chainId: 8453,
    name: 'Base Mainnet',
    symbol: 'ETH',
    decimals: 18,
    rpcUrls: ['https://mainnet.base.org'],
    blockExplorerUrls: ['https://basescan.org'],
    type: null,
    vmType: 'EVM',
  },
  lukso: {
    contractAddress: null,
    chainId: 42,
    name: 'Lukso',
    symbol: 'ETH',
    decimals: 18,
    rpcUrls: ['https://rpc.lukso.gateway.fm'],
    blockExplorerUrls: ['https://explorer.execution.mainnet.lukso.network/'],
    type: null,
    vmType: 'EVM',
  },
  luksoTestnet: {
    contractAddress: null,
    chainId: 4201,
    name: 'Lukso Testnet',
    symbol: 'ETH',
    decimals: 18,
    rpcUrls: ['https://rpc.testnet.lukso.network'],
    blockExplorerUrls: ['https://explorer.execution.testnet.lukso.network'],
    type: null,
    vmType: 'EVM',
  },
  zora: {
    contractAddress: null,
    chainId: 7777777,
    name: '	Zora',
    symbol: 'ETH',
    decimals: 18,
    rpcUrls: ['https://rpc.zora.energy/'],
    blockExplorerUrls: ['https://explorer.zora.energy'],
    type: null,
    vmType: 'EVM',
  },
  zoraGoerli: {
    contractAddress: null,
    chainId: 999,
    name: 'Zora Goerli',
    symbol: 'ETH',
    decimals: 18,
    rpcUrls: ['https://testnet.rpc.zora.energy'],
    blockExplorerUrls: ['https://testnet.explorer.zora.energy'],
    type: null,
    vmType: 'EVM',
  },
  zksyncTestnet: {
    contractAddress: null,
    chainId: 280,
    name: 'zkSync Era Testnet',
    symbol: 'ETH',
    decimals: 18,
    rpcUrls: ['https://testnet.era.zksync.dev'],
    blockExplorerUrls: ['https://goerli.explorer.zksync.io/'],
    type: null,
    vmType: 'EVM',
  },
  lineaGoerli: {
    contractAddress: null,
    chainId: 59140,
    name: 'Linea Testnet',
    symbol: 'ETH',
    decimals: 18,
    rpcUrls: ['https://rpc.goerli.linea.build'],
    blockExplorerUrls: ['https://explorer.goerli.linea.build'],
    type: null,
    vmType: 'EVM',
  },

  /**
   * Use this for `>= Datil` network.
   * Chainlist entry for the Chronicle Yellowstone Testnet.
   * https://chainlist.org/chain/175188
   */
  yellowstone: yellowstoneChain,

  chiado: {
    contractAddress: null,
    chainId: 10200,
    name: 'Chiado',
    symbol: 'XDAI',
    decimals: 18,
    rpcUrls: ['https://rpc.chiadochain.net'],
    blockExplorerUrls: ['https://blockscout.chiadochain.net'],
    type: null,
    vmType: 'EVM',
  },
  zkEvm: {
    contractAddress: null,
    chainId: 1101,
    name: 'zkEvm',
    symbol: 'ETH',
    decimals: 18,
    rpcUrls: ['https://zkevm-rpc.com'],
    blockExplorerUrls: ['https://zkevm.polygonscan.com/'],
    type: null,
    vmType: 'EVM',
  },
  mantleTestnet: {
    contractAddress: null,
    chainId: 5001,
    name: 'Mantle Testnet',
    symbol: 'MNT',
    decimals: 18,
    rpcUrls: ['https://rpc.testnet.mantle.xyz'],
    blockExplorerUrls: ['https://explorer.testnet.mantle.xyz/'],
    type: null,
    vmType: 'EVM',
  },
  mantle: {
    contractAddress: null,
    chainId: 5000,
    name: 'Mantle',
    symbol: 'MNT',
    decimals: 18,
    rpcUrls: ['https://rpc.mantle.xyz'],
    blockExplorerUrls: ['http://explorer.mantle.xyz/'],
    type: null,
    vmType: 'EVM',
  },
  klaytn: {
    contractAddress: null,
    chainId: 8217,
    name: 'Klaytn',
    symbol: 'KLAY',
    decimals: 18,
    rpcUrls: ['https://klaytn.blockpi.network/v1/rpc/public'],
    blockExplorerUrls: ['https://www.klaytnfinder.io/'],
    type: null,
    vmType: 'EVM',
  },
  publicGoodsNetwork: {
    contractAddress: null,
    chainId: 424,
    name: 'Public Goods Network',
    symbol: 'ETH',
    decimals: 18,
    rpcUrls: ['https://rpc.publicgoods.network'],
    blockExplorerUrls: ['https://explorer.publicgoods.network/'],
    type: null,
    vmType: 'EVM',
  },
  optimismGoerli: {
    contractAddress: null,
    chainId: 420,
    name: 'Optimism Goerli',
    symbol: 'ETH',
    decimals: 18,
    rpcUrls: ['https://optimism-goerli.publicnode.com'],
    blockExplorerUrls: ['https://goerli-optimism.etherscan.io/'],
    type: null,
    vmType: 'EVM',
  },
  waevEclipseTestnet: {
    contractAddress: null,
    chainId: 91006,
    name: 'Waev Eclipse Testnet',
    symbol: 'ecWAEV',
    decimals: 18,
    rpcUrls: ['https://api.evm.waev.eclipsenetwork.xyz'],
    blockExplorerUrls: ['http://waev.explorer.modular.cloud/'],
    type: null,
    vmType: 'EVM',
  },
  waevEclipseDevnet: {
    contractAddress: null,
    chainId: 91006,
    name: 'Waev Eclipse Devnet',
    symbol: 'ecWAEV',
    decimals: 18,
    rpcUrls: ['https://api.evm.waev.dev.eclipsenetwork.xyz'],
    blockExplorerUrls: ['http://waev.explorer.modular.cloud/'],
    type: null,
    vmType: 'EVM',
  },
  verifyTestnet: {
    contractAddress: null,
    chainId: 1833,
    name: 'Verify Testnet',
    symbol: 'MATIC',
    decimals: 18,
    rpcUrls: ['https://rpc.verify-testnet.gelato.digital'],
    blockExplorerUrls: ['https://verify-testnet.blockscout.com/'],
    type: null,
    vmType: 'EVM',
  },
  fuse: {
    contractAddress: null,
    chainId: 122,
    name: 'Fuse',
    symbol: 'FUSE',
    decimals: 18,
    rpcUrls: ['https://rpc.fuse.io/'],
    blockExplorerUrls: ['https://explorer.fuse.io/'],
    type: null,
    vmType: 'EVM',
  },
  campNetwork: {
    contractAddress: null,
    chainId: 325000,
    name: 'Camp Network',
    symbol: 'ETH',
    decimals: 18,
    rpcUrls: ['https://rpc.camp-network-testnet.gelato.digital'],
    blockExplorerUrls: [
      'https://explorer.camp-network-testnet.gelato.digital/',
    ],
    type: null,
    vmType: 'EVM',
  },
  vanar: {
    contractAddress: null,
    chainId: 78600,
    name: 'Vanar Vanguard',
    symbol: 'VANRY',
    decimals: 18,
    rpcUrls: ['https://rpc-vanguard.vanarchain.com'],
    blockExplorerUrls: ['https://explorer-vanguard.vanarchain.com'],
    type: null,
    vmType: 'EVM',
  },
  lisk: {
    contractAddress: null,
    chainId: 1135,
    name: 'Lisk',
    symbol: 'ETH',
    decimals: 18,
    rpcUrls: ['https://lisk.drpc.org'],
    blockExplorerUrls: ['https://blockscout.lisk.com/'],
    type: null,
    vmType: 'EVM',
  },
  chilizMainnet: {
    contractAddress: null,
    chainId: 88888,
    name: 'Chiliz Mainnet',
    symbol: 'CHZ',
    decimals: 18,
    rpcUrls: ['https://rpc.ankr.com/chiliz'],
    blockExplorerUrls: ['https://chiliscan.com/'],
    type: null,
    vmType: 'EVM',
  },
  chilizTestnet: {
    contractAddress: null,
    chainId: 88882,
    name: 'Chiliz Spicy Testnet',
    symbol: 'CHZ',
    decimals: 18,
    rpcUrls: ['https://spicy-rpc.chiliz.com/'],
    blockExplorerUrls: ['https://testnet.chiliscan.com/'],
    type: null,
    vmType: 'EVM',
  },
  skaleTestnet: {
    contractAddress: null,
    chainId: 37084624,
    name: 'SKALE Nebula Hub Testnet',
    symbol: 'sFUEL',
    decimals: 18,
    rpcUrls: ['https://testnet.skalenodes.com/v1/lanky-ill-funny-testnet'],
    blockExplorerUrls: [
      'https://lanky-ill-funny-testnet.explorer.testnet.skalenodes.com',
    ],
    type: null,
    vmType: 'EVM',
  },
  skale: {
    contractAddress: null,
    chainId: 1482601649,
    name: 'SKALE Nebula Hub Mainnet',
    symbol: 'sFUEL',
    decimals: 18,
    rpcUrls: ['https://mainnet.skalenodes.com/v1/green-giddy-denebola'],
    blockExplorerUrls: [
      'https://green-giddy-denebola.explorer.mainnet.skalenodes.com',
    ],
    type: null,
    vmType: 'EVM',
  },
  fhenixHelium: {
    contractAddress: null,
    chainId: 8008135,
    name: 'Fhenix Helium',
    symbol: 'tFHE',
    decimals: 18,
    rpcUrls: ['https://api.helium.fhenix.zone'],
    blockExplorerUrls: ['https://explorer.helium.fhenix.zone'],
    type: null,
    vmType: 'EVM',
  },
  hederaTestnet: {
    contractAddress: null,
    chainId: 296,
    name: 'Hedera Testnet',
    symbol: 'HBAR',
    decimals: 8,
    rpcUrls: ['https://testnet.hashio.io/api'],
    blockExplorerUrls: ['https://hashscan.io/testnet/dashboard'],
    type: null,
    vmType: 'EVM',
  },
  bitTorrentTestnet: {
    contractAddress: null,
    chainId: 1028,
    name: 'BitTorrent Testnet',
    symbol: 'BTT',
    decimals: 18,
    rpcUrls: ['https://test-rpc.bittorrentchain.io'],
    blockExplorerUrls: ['https://testnet.bttcscan.com'],
    type: null,
    vmType: 'EVM',
  },
  kintoTestnet: {
    contractAddress: null,
    chainId: 88882,
    name: 'Kinto Testnet',
    symbol: 'ETH',
    decimals: 18,
    rpcUrls: ['http://35.215.120.180:8545'],
    blockExplorerUrls: ['https://kintoscan.io/'],
    type: null,
    vmType: 'EVM',
  },
};

/**
 * Object containing information to submit to Metamask
 */
export const METAMASK_CHAIN_INFO = {
<<<<<<< HEAD
  /**
   * Information about the "chronicle" chain.
   */
  chronicle: {
    chainId: LIT_CHAINS['chronicleTestnet'].chainId,
    chainName: LIT_CHAINS['chronicleTestnet'].name,
    nativeCurrency: {
      name: LIT_CHAINS['chronicleTestnet'].symbol,
      symbol: LIT_CHAINS['chronicleTestnet'].symbol,
      decimals: LIT_CHAINS['chronicleTestnet'].decimals,
    },
    rpcUrls: LIT_CHAINS['chronicleTestnet'].rpcUrls,
    blockExplorerUrls: LIT_CHAINS['chronicleTestnet'].blockExplorerUrls,
    iconUrls: ['future'],
  },

=======
>>>>>>> 4df408f3
  /**
   * Information about the "chronicleYellowstone" chain.
   */
  yellowstone: {
    chainId: LIT_CHAINS['yellowstone'].chainId,
    chainName: LIT_CHAINS['yellowstone'].name,
    nativeCurrency: {
      name: LIT_CHAINS['yellowstone'].symbol,
      symbol: LIT_CHAINS['yellowstone'].symbol,
      decimals: LIT_CHAINS['yellowstone'].decimals,
    },
    rpcUrls: LIT_CHAINS['yellowstone'].rpcUrls,
    blockExplorerUrls: LIT_CHAINS['yellowstone'].blockExplorerUrls,
    iconUrls: ['future'],
  },
};
/**
 * @deprecated Will be removed - Use METAMASK_CHAIN_INFO instead
 * Alias for {@link METAMASK_CHAIN_INFO}. Added for backwards compatibility.
 * See {@link METAMASK_CHAIN_INFO}
 */
export const metamaskChainInfo = new Proxy(METAMASK_CHAIN_INFO, {
  get(target, prop, receiver) {
    deprecated(
      'metamaskChainInfo is deprecated and will be removed in a future version. Use METAMASK_CHAIN_INFO instead.'
    );
    return Reflect.get(target, prop, receiver);
  },
});

/**
 * Constants representing the available LIT RPC endpoints.
 */
export const LIT_RPC = {
  /**
   * Local Anvil RPC endpoint.
   */
  LOCAL_ANVIL: 'http://127.0.0.1:8545',

  /**
   * Chronicle Yellowstone RPC endpoint - used for >= Datil-test
   * More info: https://app.conduit.xyz/published/view/chronicle-yellowstone-testnet-9qgmzfcohk
   */
  CHRONICLE_YELLOWSTONE: 'https://yellowstone-rpc.litprotocol.com',
} as const;

export const LIT_EVM_CHAINS = LIT_CHAINS;

/**
 * Represents the Lit Network constants.
 */
export const LIT_NETWORK = {
  DatilDev: 'datil-dev',
  DatilTest: 'datil-test',
  Datil: 'datil',
  Custom: 'custom',
} as const;
/**
 * @deprecated Will be removed. - Use LIT_NETWORK instead
 * Alias for LIT_NETWORK. Added for backwards compatibility.
 * See {@link LIT_NETWORK}
 */
export const LitNetwork = new Proxy(LIT_NETWORK, {
  get(target, prop, receiver) {
    deprecated(
      'LitNetwork is deprecated and will be removed in a future version. Use LIT_NETWORK instead.'
    );
    return Reflect.get(target, prop, receiver);
  },
});
/**
 * The type representing the keys of the LIT_NETWORK object.
 */
export type LIT_NETWORK_TYPES = keyof typeof LIT_NETWORK;

/**
 * The type representing the values of the LIT_NETWORK object.
 * This should replicate LIT_NETWORKS_KEYS in types package
 */
export type LIT_NETWORK_VALUES = (typeof LIT_NETWORK)[keyof typeof LIT_NETWORK];

/**
 * RPC URL by Network
 *
 * A mapping of network names to their corresponding RPC URLs.
 */
export const RPC_URL_BY_NETWORK: { [key in LIT_NETWORK_VALUES]: string } = {
  'datil-dev': LIT_RPC.CHRONICLE_YELLOWSTONE,
  'datil-test': LIT_RPC.CHRONICLE_YELLOWSTONE,
  datil: LIT_RPC.CHRONICLE_YELLOWSTONE,
  custom: LIT_RPC.LOCAL_ANVIL,
};

/**
 * Mapping of network names to their corresponding relayer URLs.
 */
export const RELAYER_URL_BY_NETWORK: {
  [key in LIT_NETWORK_VALUES]: string;
} = {
  'datil-dev': 'https://datil-dev-relayer.getlit.dev',
  'datil-test': 'https://datil-test-relayer.getlit.dev',
  datil: 'https://datil-relayer.getlit.dev',
  custom: 'http://localhost:3000',
};

/**
 * Mapping of network values to corresponding Metamask chain info.
 */
export const METAMASK_CHAIN_INFO_BY_NETWORK: Record<
  LIT_NETWORK_VALUES,
<<<<<<< HEAD
  typeof METAMASK_CHAIN_INFO.chronicle | typeof METAMASK_CHAIN_INFO.yellowstone
> = {
  cayenne: METAMASK_CHAIN_INFO.chronicle,
  manzano: METAMASK_CHAIN_INFO.chronicle,
  habanero: METAMASK_CHAIN_INFO.chronicle,
=======
  typeof METAMASK_CHAIN_INFO.yellowstone
> = {
>>>>>>> 4df408f3
  'datil-dev': METAMASK_CHAIN_INFO.yellowstone,
  'datil-test': METAMASK_CHAIN_INFO.yellowstone,
  datil: METAMASK_CHAIN_INFO.yellowstone,
  custom: METAMASK_CHAIN_INFO.yellowstone,
};

export const HTTP = 'http://';
export const HTTPS = 'https://';

/**
 * Mapping of network values to corresponding http protocol.
 */
export const HTTP_BY_NETWORK: Record<
  LIT_NETWORK_VALUES,
  typeof HTTP | typeof HTTPS
> = {
  'datil-dev': HTTPS,
  'datil-test': HTTPS,
  datil: HTTPS,
  custom: HTTP, // default, can be changed by config
};

/**
 * Mapping of network values to their corresponding centralisation status.
 */
export const CENTRALISATION_BY_NETWORK: Record<
  LIT_NETWORK_VALUES,
  'centralised' | 'decentralised' | 'unknown'
> = {
  'datil-dev': 'centralised',
  'datil-test': 'decentralised',
  datil: 'decentralised',
  custom: 'unknown',
} as const;

/**
 * Solana Chains supported by the LIT protocol.  Use the chain name as a key in this object.
 * @constant
 * @type { LITSVMChain }
 * @default
 */
export const LIT_SVM_CHAINS: LITChain<LITSVMChain> = {
  solana: {
    name: 'Solana',
    symbol: 'SOL',
    decimals: 9,
    rpcUrls: ['https://api.mainnet-beta.solana.com'],
    blockExplorerUrls: ['https://explorer.solana.com/'],
    vmType: 'SVM',
  },
  solanaDevnet: {
    name: 'Solana Devnet',
    symbol: 'SOL',
    decimals: 9,
    rpcUrls: ['https://api.devnet.solana.com'],
    blockExplorerUrls: ['https://explorer.solana.com/'],
    vmType: 'SVM',
  },
  solanaTestnet: {
    name: 'Solana Testnet',
    symbol: 'SOL',
    decimals: 9,
    rpcUrls: ['https://api.testnet.solana.com'],
    blockExplorerUrls: ['https://explorer.solana.com/'],
    vmType: 'SVM',
  },
};

/**
 * Cosmos Chains supported by the LIT protocol.  Use the chain name as a key in this object.
 * @constant
 * @type { LITCosmosChain }
 * @default
 */
export const LIT_COSMOS_CHAINS: LITChain<LITCosmosChain> = {
  cosmos: {
    name: 'Cosmos',
    symbol: 'ATOM',
    decimals: 6,
    chainId: 'cosmoshub-4',
    rpcUrls: ['https://lcd-cosmoshub.keplr.app'],
    blockExplorerUrls: ['https://atomscan.com/'],
    vmType: 'CVM',
  },
  kyve: {
    name: 'Kyve',
    symbol: 'KYVE',
    decimals: 6,
    chainId: 'korellia',
    rpcUrls: ['https://api.korellia.kyve.network'],
    blockExplorerUrls: ['https://explorer.kyve.network/'],
    vmType: 'CVM',
  },
  evmosCosmos: {
    name: 'EVMOS Cosmos',
    symbol: 'EVMOS',
    decimals: 18,
    chainId: 'evmos_9001-2',
    rpcUrls: ['https://rest.bd.evmos.org:1317'],
    blockExplorerUrls: ['https://evmos.bigdipper.live'],
    vmType: 'CVM',
  },
  evmosCosmosTestnet: {
    name: 'Evmos Cosmos Testnet',
    symbol: 'EVMOS',
    decimals: 18,
    chainId: 'evmos_9000-4',
    rpcUrls: ['https://rest.bd.evmos.dev:1317'],
    blockExplorerUrls: ['https://testnet.bigdipper.live'],
    vmType: 'CVM',
  },
  cheqdMainnet: {
    name: 'Cheqd Mainnet',
    symbol: 'CHEQ',
    decimals: 9,
    chainId: 'cheqd-mainnet-1',
    rpcUrls: ['https://api.cheqd.net'],
    blockExplorerUrls: ['https://explorer.cheqd.io'],
    vmType: 'CVM',
  },
  cheqdTestnet: {
    name: 'Cheqd Testnet',
    symbol: 'CHEQ',
    decimals: 9,
    chainId: 'cheqd-testnet-6',
    rpcUrls: ['https://api.cheqd.network'],
    blockExplorerUrls: ['https://testnet-explorer.cheqd.io'],
    vmType: 'CVM',
  },
  juno: {
    name: 'Juno',
    symbol: 'JUNO',
    decimals: 6,
    chainId: 'juno-1',
    rpcUrls: ['https://rest.cosmos.directory/juno'],
    blockExplorerUrls: ['https://www.mintscan.io/juno'],
    vmType: 'CVM',
  },
};

/**
 * All Chains supported by the LIT protocol.  Use the chain name as a key in this object.
 * @type { LITChain<LITEVMChain | LITSVMChain | LITCosmosChain> }
 */
export const ALL_LIT_CHAINS: LITChain<
  LITEVMChain | LITSVMChain | LITCosmosChain
> = {
  ...LIT_CHAINS,
  ...LIT_SVM_CHAINS,
  ...LIT_COSMOS_CHAINS,
};

/**
 * Local storage key constants
 */
export const LOCAL_STORAGE_KEYS = {
  AUTH_COSMOS_SIGNATURE: 'lit-auth-cosmos-signature',
  AUTH_SIGNATURE: 'lit-auth-signature',
  AUTH_SOL_SIGNATURE: 'lit-auth-sol-signature',
  WEB3_PROVIDER: 'lit-web3-provider',
  KEY_PAIR: 'lit-comms-keypair',
  SESSION_KEY: 'lit-session-key',
  WALLET_SIGNATURE: 'lit-wallet-sig',
};

/**
 * Symmetric key algorithm parameters
 */
export const SYMM_KEY_ALGO_PARAMS = {
  name: 'AES-CBC',
  length: 256,
};

/**
 * Default node URLs for each LIT network
 * Note: Dynamic networks have no default node URLS; they are always
 * loaded from the chain during initialization
 */
export const LIT_NETWORKS: { [key in LIT_NETWORK_VALUES]: string[] } = {
<<<<<<< HEAD
  cayenne: [],
  manzano: [],
  'datil-dev': [],
  'datil-test': [],
  datil: [],
  habanero: [],
=======
  'datil-dev': [],
  'datil-test': [],
  datil: [],
>>>>>>> 4df408f3
  custom: [],
};

// ========== Lit Sessions ==========
export const LIT_SESSION_KEY_URI = 'lit:session:';

// ========== Lit Auth Methods ==========

export const AUTH_METHOD_TYPE_IDS = {
  WEBAUTHN: 3,
  DISCORD: 4,
  GOOGLE: 5,
  GOOGLE_JWT: 6,
};

// ========== PKP Client ==========
export const PKP_CLIENT_SUPPORTED_CHAINS = ['eth', 'cosmos'];

// ========== RLI Delegation ==========
export const SIWE_DELEGATION_URI = 'lit:capability:delegation';

// ========== Lit Actions ==========
export const LIT_ACTION_IPFS_HASH =
  'QmUjX8MW6StQ7NKNdaS6g4RMkvN5hcgtKmEi8Mca6oX4t3';

// ========== Chains ==========
export const VMTYPE = {
  EVM: 'EVM',
  SVM: 'SVM',
  CVM: 'CVM',
} as const;
export type VMTYPE_TYPE = keyof typeof VMTYPE;
export type VMTYPE_VALUES = (typeof VMTYPE)[keyof typeof VMTYPE];

export const LIT_CURVE = {
  BLS: 'BLS',
  EcdsaK256: 'K256',
  EcdsaCaitSith: 'ECDSA_CAIT_SITH', // Legacy alias of K256
  EcdsaCAITSITHP256: 'EcdsaCaitSithP256',
} as const;

export type LIT_CURVE_TYPE = keyof typeof LIT_CURVE;
// This should replicate SigShare.sigType in types package
export type LIT_CURVE_VALUES = (typeof LIT_CURVE)[keyof typeof LIT_CURVE];

// ========== Either Types ==========
export const EITHER_TYPE = {
  ERROR: 'ERROR',
  SUCCESS: 'SUCCESS',
} as const;
export type EITHER_TYPE_TYPE = keyof typeof EITHER_TYPE;
export type EITHER_TYPE_VALUES = (typeof EITHER_TYPE)[keyof typeof EITHER_TYPE];

// ========== Supported PKP Auth Method Types ==========
export const AUTH_METHOD_TYPE = {
  EthWallet: 1,
  LitAction: 2,
  WebAuthn: 3,
  Discord: 4,
  Google: 5,
  GoogleJwt: 6,
  AppleJwt: 8,
  StytchOtp: 9,
  StytchEmailFactorOtp: 10,
  StytchSmsFactorOtp: 11,
  StytchWhatsAppFactorOtp: 12,
  StytchTotpFactorOtp: 13,
} as const;

export type AUTH_METHOD_TYPE_TYPE = keyof typeof AUTH_METHOD_TYPE;
export type AUTH_METHOD_TYPE_VALUES =
  (typeof AUTH_METHOD_TYPE)[keyof typeof AUTH_METHOD_TYPE];
<<<<<<< HEAD
/**
 * @deprecated Will be removed - Use AUTH_METHOD_TYPE instead
 * Alias for AUTH_METHOD_TYPE. Added for backwards compatibility.
 * See {@link AUTH_METHOD_TYPE}
 */
export const AuthMethodType = new Proxy(AUTH_METHOD_TYPE, {
  get(target, prop, receiver) {
    deprecated(
      'AuthMethodType is deprecated and will be removed in a future version. Use AUTH_METHOD_TYPE instead.'
=======
/**
 * @deprecated Will be removed - Use AUTH_METHOD_TYPE instead
 * Alias for AUTH_METHOD_TYPE. Added for backwards compatibility.
 * See {@link AUTH_METHOD_TYPE}
 */
export const AuthMethodType = new Proxy(AUTH_METHOD_TYPE, {
  get(target, prop, receiver) {
    deprecated(
      'AuthMethodType is deprecated and will be removed in a future version. Use AUTH_METHOD_TYPE instead.'
    );
    return Reflect.get(target, prop, receiver);
  },
});

// ========== Supported PKP Auth Method Scopes ==========
export const AUTH_METHOD_SCOPE = {
  NoPermissions: 0,
  SignAnything: 1,
  PersonalSign: 2,
} as const;

export type AUTH_METHOD_SCOPE_TYPE = keyof typeof AUTH_METHOD_SCOPE;
export type AUTH_METHOD_SCOPE_VALUES =
  (typeof AUTH_METHOD_SCOPE)[keyof typeof AUTH_METHOD_SCOPE];

/**
 * @deprecated Will be removed - Use AUTH_METHOD_SCOPE instead
 * Alias for AUTH_METHOD_SCOPE. Added for backwards compatibility.
 * See {@link AUTH_METHOD_SCOPE}
 */
export const AuthMethodScope = new Proxy(AUTH_METHOD_SCOPE, {
  get(target, prop, receiver) {
    deprecated(
      'AuthMethodScope is deprecated and will be removed in a future version. Use AUTH_METHOD_SCOPE instead.'
>>>>>>> 4df408f3
    );
    return Reflect.get(target, prop, receiver);
  },
});

<<<<<<< HEAD
// ========== Supported PKP Auth Method Scopes ==========
export const AUTH_METHOD_SCOPE = {
  NoPermissions: 0,
  SignAnything: 1,
  PersonalSign: 2,
} as const;

export type AUTH_METHOD_SCOPE_TYPE = keyof typeof AUTH_METHOD_SCOPE;
export type AUTH_METHOD_SCOPE_VALUES =
  (typeof AUTH_METHOD_SCOPE)[keyof typeof AUTH_METHOD_SCOPE];
=======
// ========== Supported Provider Types ==========
export const PROVIDER_TYPE = {
  Discord: 'discord',
  Google: 'google',
  EthWallet: 'ethwallet',
  WebAuthn: 'webauthn',
  Apple: 'apple',
  StytchOtp: 'stytchOtp',
  StytchEmailFactorOtp: 'stytchEmailFactorOtp',
  StytchSmsFactorOtp: 'stytchSmsFactorOtp',
  StytchWhatsAppFactorOtp: 'stytchWhatsAppFactorOtp',
  StytchTotpFactor: 'stytchTotpFactor',
} as const;
>>>>>>> 4df408f3

export type PROVIDER_TYPE_TYPE = keyof typeof PROVIDER_TYPE;
export type PROVIDER_TYPE_VALUES =
  (typeof PROVIDER_TYPE)[keyof typeof PROVIDER_TYPE];
/**
<<<<<<< HEAD
 * @deprecated Will be removed - Use AUTH_METHOD_SCOPE instead
 * Alias for AUTH_METHOD_SCOPE. Added for backwards compatibility.
 * See {@link AUTH_METHOD_SCOPE}
 */
export const AuthMethodScope = new Proxy(AUTH_METHOD_SCOPE, {
  get(target, prop, receiver) {
    deprecated(
      'AuthMethodScope is deprecated and will be removed in a future version. Use AUTH_METHOD_SCOPE instead.'
=======
 * @deprecated Will be removed - Use PROVIDER_TYPE instead
 * Alias for PROVIDER_TYPE. Added for backwards compatibility.
 * See {@link PROVIDER_TYPE}
 */
export const ProviderType = new Proxy(PROVIDER_TYPE, {
  get(target, prop, receiver) {
    deprecated(
      'ProviderType is deprecated and will be removed in a future version. Use PROVIDER_TYPE instead.'
>>>>>>> 4df408f3
    );
    return Reflect.get(target, prop, receiver);
  },
});

<<<<<<< HEAD
// ========== Supported Provider Types ==========
export const PROVIDER_TYPE = {
  Discord: 'discord',
  Google: 'google',
  EthWallet: 'ethwallet',
  WebAuthn: 'webauthn',
  Apple: 'apple',
  StytchOtp: 'stytchOtp',
  StytchEmailFactorOtp: 'stytchEmailFactorOtp',
  StytchSmsFactorOtp: 'stytchSmsFactorOtp',
  StytchWhatsAppFactorOtp: 'stytchWhatsAppFactorOtp',
  StytchTotpFactor: 'stytchTotpFactor',
} as const;

export type PROVIDER_TYPE_TYPE = keyof typeof PROVIDER_TYPE;
export type PROVIDER_TYPE_VALUES =
  (typeof PROVIDER_TYPE)[keyof typeof PROVIDER_TYPE];
/**
 * @deprecated Will be removed - Use PROVIDER_TYPE instead
 * Alias for PROVIDER_TYPE. Added for backwards compatibility.
 * See {@link PROVIDER_TYPE}
 */
export const ProviderType = new Proxy(PROVIDER_TYPE, {
  get(target, prop, receiver) {
    deprecated(
      'ProviderType is deprecated and will be removed in a future version. Use PROVIDER_TYPE instead.'
=======
// ========== Supported Staking States ==========
export const STAKING_STATES = {
  Active: 0,
  NextValidatorSetLocked: 1,
  ReadyForNextEpoch: 2,
  Unlocked: 3,
  Paused: 4,
  Restore: 5,
} as const;

export type STAKING_STATES_TYPE = keyof typeof STAKING_STATES;
export type STAKING_STATES_VALUES =
  (typeof STAKING_STATES)[keyof typeof STAKING_STATES];
/**
 * @deprecated Will be removed - Use STAKING_STATES instead
 * Alias for STAKING_STATES. Added for backwards compatibility.
 * See {@link STAKING_STATES}
 */
export const StakingStates = new Proxy(STAKING_STATES, {
  get(target, prop, receiver) {
    deprecated(
      'StakingStates is deprecated and will be removed in a future version. Use STAKING_STATES instead.'
>>>>>>> 4df408f3
    );
    return Reflect.get(target, prop, receiver);
  },
});
<<<<<<< HEAD

// ========== Supported Staking States ==========
export const STAKING_STATES = {
  Active: 0,
  NextValidatorSetLocked: 1,
  ReadyForNextEpoch: 2,
  Unlocked: 3,
  Paused: 4,
  Restore: 5,
} as const;

export type STAKING_STATES_TYPE = keyof typeof STAKING_STATES;
export type STAKING_STATES_VALUES =
  (typeof STAKING_STATES)[keyof typeof STAKING_STATES];
/**
 * @deprecated Will be removed - Use STAKING_STATES instead
 * Alias for STAKING_STATES. Added for backwards compatibility.
 * See {@link STAKING_STATES}
 */
export const StakingStates = new Proxy(STAKING_STATES, {
  get(target, prop, receiver) {
    deprecated(
      'StakingStates is deprecated and will be removed in a future version. Use STAKING_STATES instead.'
=======

// ========== Relay Auth Status ==========
export const RELAY_AUTH_STATUS = {
  InProgress: 'InProgress',
  Succeeded: 'Succeeded',
  Failed: 'Failed',
} as const;

export type RELAY_AUTH_STATUS_TYPE = keyof typeof RELAY_AUTH_STATUS;
export type RELAY_AUTH_STATUS_VALUES =
  (typeof RELAY_AUTH_STATUS)[keyof typeof RELAY_AUTH_STATUS];
/**
 * @deprecated Will be removed - Use RELAY_AUTH_STATUS instead
 * Alias for RELAY_AUTH_STATUS. Added for backwards compatibility.
 * See {@link RELAY_AUTH_STATUS}
 */
export const RelayAuthStatus = new Proxy(RELAY_AUTH_STATUS, {
  get(target, prop, receiver) {
    deprecated(
      'RelayAuthStatus is deprecated and will be removed in a future version. Use RELAY_AUTH_STATUS instead.'
>>>>>>> 4df408f3
    );
    return Reflect.get(target, prop, receiver);
  },
});
<<<<<<< HEAD

// ========== Relay Auth Status ==========
export const RELAY_AUTH_STATUS = {
  InProgress: 'InProgress',
  Succeeded: 'Succeeded',
  Failed: 'Failed',
} as const;
=======
>>>>>>> 4df408f3

export type RELAY_AUTH_STATUS_TYPE = keyof typeof RELAY_AUTH_STATUS;
export type RELAY_AUTH_STATUS_VALUES =
  (typeof RELAY_AUTH_STATUS)[keyof typeof RELAY_AUTH_STATUS];
/**
<<<<<<< HEAD
 * @deprecated Will be removed - Use RELAY_AUTH_STATUS instead
 * Alias for RELAY_AUTH_STATUS. Added for backwards compatibility.
 * See {@link RELAY_AUTH_STATUS}
 */
export const RelayAuthStatus = new Proxy(RELAY_AUTH_STATUS, {
  get(target, prop, receiver) {
    deprecated(
      'RelayAuthStatus is deprecated and will be removed in a future version. Use RELAY_AUTH_STATUS instead.'
=======
 * Prefixes used for identifying various LIT resources.
 *
 * @description These resource prefixes are also used as valid IRI schemes.
 */
export const LIT_RESOURCE_PREFIX = {
  AccessControlCondition: 'lit-accesscontrolcondition',
  PKP: 'lit-pkp',
  RLI: 'lit-ratelimitincrease',
  LitAction: 'lit-litaction',
} as const;
export type LIT_RESOURCE_PREFIX_TYPE = keyof typeof LIT_RESOURCE_PREFIX;
// This should mimic LitResourcePrefix in types package
export type LIT_RESOURCE_PREFIX_VALUES =
  (typeof LIT_RESOURCE_PREFIX)[keyof typeof LIT_RESOURCE_PREFIX];
/**
 * @deprecated Will be removed - Use LIT_RESOURCE_PREFIX instead
 * Alias for LIT_RESOURCE_PREFIX. Added for backwards compatibility.
 * See {@link LIT_RESOURCE_PREFIX}
 */
export const LitResourcePrefix = new Proxy(LIT_RESOURCE_PREFIX, {
  get(target, prop, receiver) {
    deprecated(
      'LitResourcePrefix is deprecated and will be removed in a future version. Use LIT_RESOURCE_PREFIX instead.'
>>>>>>> 4df408f3
    );
    return Reflect.get(target, prop, receiver);
  },
});

/**
<<<<<<< HEAD
 * Prefixes used for identifying various LIT resources.
 *
 * @description These resource prefixes are also used as valid IRI schemes.
 */
export const LIT_RESOURCE_PREFIX = {
  AccessControlCondition: 'lit-accesscontrolcondition',
  PKP: 'lit-pkp',
  RLI: 'lit-ratelimitincrease',
  LitAction: 'lit-litaction',
} as const;
export type LIT_RESOURCE_PREFIX_TYPE = keyof typeof LIT_RESOURCE_PREFIX;
// This should mimic LitResourcePrefix in types package
export type LIT_RESOURCE_PREFIX_VALUES =
  (typeof LIT_RESOURCE_PREFIX)[keyof typeof LIT_RESOURCE_PREFIX];
/**
 * @deprecated Will be removed - Use LIT_RESOURCE_PREFIX instead
 * Alias for LIT_RESOURCE_PREFIX. Added for backwards compatibility.
 * See {@link LIT_RESOURCE_PREFIX}
 */
export const LitResourcePrefix = new Proxy(LIT_RESOURCE_PREFIX, {
  get(target, prop, receiver) {
    deprecated(
      'LitResourcePrefix is deprecated and will be removed in a future version. Use LIT_RESOURCE_PREFIX instead.'
    );
    return Reflect.get(target, prop, receiver);
  },
});

/**
=======
>>>>>>> 4df408f3
 * User-facing abilities that can be granted to a session.
 */
export const LIT_ABILITY = {
  /**
   * This is the ability to process an encryption access control condition.
   * The resource will specify the corresponding hashed key value of the
   * access control condition.
   */
  AccessControlConditionDecryption: 'access-control-condition-decryption',

  /**
   * This is the ability to process a signing access control condition.
   * The resource will specify the corresponding hashed key value of the
   * access control condition.
   */
  AccessControlConditionSigning: 'access-control-condition-signing',

  /**
   * This is the ability to use a PKP for signing purposes. The resource will specify
   * the corresponding PKP token ID.
   */
  PKPSigning: 'pkp-signing',

  /**
   * This is the ability to use a Rate Limit Increase (Capacity Credits NFT) token during
   * authentication with the nodes. The resource will specify the corresponding
   * Capacity Credits NFT token ID.
   */
  RateLimitIncreaseAuth: 'rate-limit-increase-auth',

  /**
   * This is the ability to execute a Lit Action. The resource will specify the
   * corresponding Lit Action IPFS CID.
   */
  LitActionExecution: 'lit-action-execution',
} as const;

export type LIT_ABILITY_TYPE = keyof typeof LIT_ABILITY;
// This should replicate LitAbility in types package
export type LIT_ABILITY_VALUES = (typeof LIT_ABILITY)[keyof typeof LIT_ABILITY];
/**
 * @deprecated Will be removed - Use LIT_ABILITY instead
 * Alias for LIT_ABILITY. Added for backwards compatibility.
 * See {@link LIT_ABILITY}
 */
export const LitAbility = new Proxy(LIT_ABILITY, {
  get(target, prop, receiver) {
    deprecated(
      'LitAbility is deprecated and will be removed in a future version. Use LIT_ABILITY instead.'
    );
    return Reflect.get(target, prop, receiver);
  },
});

/**
 * LIT specific abilities mapped into the Recap specific terminology
 * of an 'ability'.
 */
export const LIT_RECAP_ABILITY = {
  Decryption: 'Decryption',
  Signing: 'Signing',
  Auth: 'Auth',
  Execution: 'Execution',
} as const;

export type LIT_RECAP_ABILITY_TYPE = keyof typeof LIT_RECAP_ABILITY;
export type LIT_RECAP_ABILITY_VALUES =
  (typeof LIT_RECAP_ABILITY)[keyof typeof LIT_RECAP_ABILITY];
/**
 * @deprecated Will be removed - Use LIT_RECAP_ABILITY instead
 * Alias for LIT_RECAP_ABILITY. Added for backwards compatibility.
 * See {@link LIT_RECAP_ABILITY}
 */
export const LitRecapAbility = new Proxy(LIT_RECAP_ABILITY, {
  get(target, prop, receiver) {
    deprecated(
      'LitRecapAbility is deprecated and will be removed in a future version. Use LIT_RECAP_ABILITY instead.'
    );
    return Reflect.get(target, prop, receiver);
  },
});

export const LIT_NAMESPACE = {
  Auth: 'Auth',
  Threshold: 'Threshold',
} as const;

export type LIT_NAMESPACE_TYPE = keyof typeof LIT_NAMESPACE;
export type LIT_NAMESPACE_VALUES =
  (typeof LIT_NAMESPACE)[keyof typeof LIT_NAMESPACE];
/**
 * @deprecated Will be removed - Use LIT_NAMESPACE instead
 * Alias for LIT_NAMESPACE. Added for backwards compatibility.
 * See {@link LIT_NAMESPACE}
 */
export const LitNamespace = new Proxy(LIT_NAMESPACE, {
  get(target, prop, receiver) {
    deprecated(
      'LitNamespace is deprecated and will be removed in a future version. Use LIT_NAMESPACE instead.'
    );
    return Reflect.get(target, prop, receiver);
  },
});

/**
 * SDK Logger levels
 */
export const LOG_LEVEL = {
  INFO: 0,
  DEBUG: 1,
  WARN: 2,
  ERROR: 3,
  FATAL: 4,
  TIMING_START: 5,
  TIMING_END: 6,
  OFF: -1,
} as const;

export type LOG_LEVEL_TYPE = keyof typeof LOG_LEVEL;
export type LOG_LEVEL_VALUES = (typeof LOG_LEVEL)[keyof typeof LOG_LEVEL];
/**
 * @deprecated Will be removed - Use LOG_LEVEL instead
 * Alias for LOG_LEVEL. Added for backwards compatibility.
 * See {@link LOG_LEVEL}
 */
export const LogLevel = new Proxy(LOG_LEVEL, {
  get(target, prop, receiver) {
    deprecated(
      'LogLevel is deprecated and will be removed in a future version. Use LOG_LEVEL instead.'
    );
    return Reflect.get(target, prop, receiver);
  },
});

export const FALLBACK_IPFS_GATEWAYS = [
  'https://flk-ipfs.io/ipfs/',
  'https://litprotocol.mypinata.cloud/ipfs/',
];<|MERGE_RESOLUTION|>--- conflicted
+++ resolved
@@ -752,25 +752,6 @@
  * Object containing information to submit to Metamask
  */
 export const METAMASK_CHAIN_INFO = {
-<<<<<<< HEAD
-  /**
-   * Information about the "chronicle" chain.
-   */
-  chronicle: {
-    chainId: LIT_CHAINS['chronicleTestnet'].chainId,
-    chainName: LIT_CHAINS['chronicleTestnet'].name,
-    nativeCurrency: {
-      name: LIT_CHAINS['chronicleTestnet'].symbol,
-      symbol: LIT_CHAINS['chronicleTestnet'].symbol,
-      decimals: LIT_CHAINS['chronicleTestnet'].decimals,
-    },
-    rpcUrls: LIT_CHAINS['chronicleTestnet'].rpcUrls,
-    blockExplorerUrls: LIT_CHAINS['chronicleTestnet'].blockExplorerUrls,
-    iconUrls: ['future'],
-  },
-
-=======
->>>>>>> 4df408f3
   /**
    * Information about the "chronicleYellowstone" chain.
    */
@@ -881,16 +862,8 @@
  */
 export const METAMASK_CHAIN_INFO_BY_NETWORK: Record<
   LIT_NETWORK_VALUES,
-<<<<<<< HEAD
-  typeof METAMASK_CHAIN_INFO.chronicle | typeof METAMASK_CHAIN_INFO.yellowstone
-> = {
-  cayenne: METAMASK_CHAIN_INFO.chronicle,
-  manzano: METAMASK_CHAIN_INFO.chronicle,
-  habanero: METAMASK_CHAIN_INFO.chronicle,
-=======
   typeof METAMASK_CHAIN_INFO.yellowstone
 > = {
->>>>>>> 4df408f3
   'datil-dev': METAMASK_CHAIN_INFO.yellowstone,
   'datil-test': METAMASK_CHAIN_INFO.yellowstone,
   datil: METAMASK_CHAIN_INFO.yellowstone,
@@ -1070,18 +1043,9 @@
  * loaded from the chain during initialization
  */
 export const LIT_NETWORKS: { [key in LIT_NETWORK_VALUES]: string[] } = {
-<<<<<<< HEAD
-  cayenne: [],
-  manzano: [],
   'datil-dev': [],
   'datil-test': [],
   datil: [],
-  habanero: [],
-=======
-  'datil-dev': [],
-  'datil-test': [],
-  datil: [],
->>>>>>> 4df408f3
   custom: [],
 };
 
@@ -1154,17 +1118,6 @@
 export type AUTH_METHOD_TYPE_TYPE = keyof typeof AUTH_METHOD_TYPE;
 export type AUTH_METHOD_TYPE_VALUES =
   (typeof AUTH_METHOD_TYPE)[keyof typeof AUTH_METHOD_TYPE];
-<<<<<<< HEAD
-/**
- * @deprecated Will be removed - Use AUTH_METHOD_TYPE instead
- * Alias for AUTH_METHOD_TYPE. Added for backwards compatibility.
- * See {@link AUTH_METHOD_TYPE}
- */
-export const AuthMethodType = new Proxy(AUTH_METHOD_TYPE, {
-  get(target, prop, receiver) {
-    deprecated(
-      'AuthMethodType is deprecated and will be removed in a future version. Use AUTH_METHOD_TYPE instead.'
-=======
 /**
  * @deprecated Will be removed - Use AUTH_METHOD_TYPE instead
  * Alias for AUTH_METHOD_TYPE. Added for backwards compatibility.
@@ -1199,24 +1152,11 @@
   get(target, prop, receiver) {
     deprecated(
       'AuthMethodScope is deprecated and will be removed in a future version. Use AUTH_METHOD_SCOPE instead.'
->>>>>>> 4df408f3
     );
     return Reflect.get(target, prop, receiver);
   },
 });
 
-<<<<<<< HEAD
-// ========== Supported PKP Auth Method Scopes ==========
-export const AUTH_METHOD_SCOPE = {
-  NoPermissions: 0,
-  SignAnything: 1,
-  PersonalSign: 2,
-} as const;
-
-export type AUTH_METHOD_SCOPE_TYPE = keyof typeof AUTH_METHOD_SCOPE;
-export type AUTH_METHOD_SCOPE_VALUES =
-  (typeof AUTH_METHOD_SCOPE)[keyof typeof AUTH_METHOD_SCOPE];
-=======
 // ========== Supported Provider Types ==========
 export const PROVIDER_TYPE = {
   Discord: 'discord',
@@ -1230,22 +1170,11 @@
   StytchWhatsAppFactorOtp: 'stytchWhatsAppFactorOtp',
   StytchTotpFactor: 'stytchTotpFactor',
 } as const;
->>>>>>> 4df408f3
 
 export type PROVIDER_TYPE_TYPE = keyof typeof PROVIDER_TYPE;
 export type PROVIDER_TYPE_VALUES =
   (typeof PROVIDER_TYPE)[keyof typeof PROVIDER_TYPE];
 /**
-<<<<<<< HEAD
- * @deprecated Will be removed - Use AUTH_METHOD_SCOPE instead
- * Alias for AUTH_METHOD_SCOPE. Added for backwards compatibility.
- * See {@link AUTH_METHOD_SCOPE}
- */
-export const AuthMethodScope = new Proxy(AUTH_METHOD_SCOPE, {
-  get(target, prop, receiver) {
-    deprecated(
-      'AuthMethodScope is deprecated and will be removed in a future version. Use AUTH_METHOD_SCOPE instead.'
-=======
  * @deprecated Will be removed - Use PROVIDER_TYPE instead
  * Alias for PROVIDER_TYPE. Added for backwards compatibility.
  * See {@link PROVIDER_TYPE}
@@ -1254,40 +1183,11 @@
   get(target, prop, receiver) {
     deprecated(
       'ProviderType is deprecated and will be removed in a future version. Use PROVIDER_TYPE instead.'
->>>>>>> 4df408f3
     );
     return Reflect.get(target, prop, receiver);
   },
 });
 
-<<<<<<< HEAD
-// ========== Supported Provider Types ==========
-export const PROVIDER_TYPE = {
-  Discord: 'discord',
-  Google: 'google',
-  EthWallet: 'ethwallet',
-  WebAuthn: 'webauthn',
-  Apple: 'apple',
-  StytchOtp: 'stytchOtp',
-  StytchEmailFactorOtp: 'stytchEmailFactorOtp',
-  StytchSmsFactorOtp: 'stytchSmsFactorOtp',
-  StytchWhatsAppFactorOtp: 'stytchWhatsAppFactorOtp',
-  StytchTotpFactor: 'stytchTotpFactor',
-} as const;
-
-export type PROVIDER_TYPE_TYPE = keyof typeof PROVIDER_TYPE;
-export type PROVIDER_TYPE_VALUES =
-  (typeof PROVIDER_TYPE)[keyof typeof PROVIDER_TYPE];
-/**
- * @deprecated Will be removed - Use PROVIDER_TYPE instead
- * Alias for PROVIDER_TYPE. Added for backwards compatibility.
- * See {@link PROVIDER_TYPE}
- */
-export const ProviderType = new Proxy(PROVIDER_TYPE, {
-  get(target, prop, receiver) {
-    deprecated(
-      'ProviderType is deprecated and will be removed in a future version. Use PROVIDER_TYPE instead.'
-=======
 // ========== Supported Staking States ==========
 export const STAKING_STATES = {
   Active: 0,
@@ -1310,36 +1210,10 @@
   get(target, prop, receiver) {
     deprecated(
       'StakingStates is deprecated and will be removed in a future version. Use STAKING_STATES instead.'
->>>>>>> 4df408f3
     );
     return Reflect.get(target, prop, receiver);
   },
 });
-<<<<<<< HEAD
-
-// ========== Supported Staking States ==========
-export const STAKING_STATES = {
-  Active: 0,
-  NextValidatorSetLocked: 1,
-  ReadyForNextEpoch: 2,
-  Unlocked: 3,
-  Paused: 4,
-  Restore: 5,
-} as const;
-
-export type STAKING_STATES_TYPE = keyof typeof STAKING_STATES;
-export type STAKING_STATES_VALUES =
-  (typeof STAKING_STATES)[keyof typeof STAKING_STATES];
-/**
- * @deprecated Will be removed - Use STAKING_STATES instead
- * Alias for STAKING_STATES. Added for backwards compatibility.
- * See {@link STAKING_STATES}
- */
-export const StakingStates = new Proxy(STAKING_STATES, {
-  get(target, prop, receiver) {
-    deprecated(
-      'StakingStates is deprecated and will be removed in a future version. Use STAKING_STATES instead.'
-=======
 
 // ========== Relay Auth Status ==========
 export const RELAY_AUTH_STATUS = {
@@ -1360,67 +1234,12 @@
   get(target, prop, receiver) {
     deprecated(
       'RelayAuthStatus is deprecated and will be removed in a future version. Use RELAY_AUTH_STATUS instead.'
->>>>>>> 4df408f3
     );
     return Reflect.get(target, prop, receiver);
   },
 });
-<<<<<<< HEAD
-
-// ========== Relay Auth Status ==========
-export const RELAY_AUTH_STATUS = {
-  InProgress: 'InProgress',
-  Succeeded: 'Succeeded',
-  Failed: 'Failed',
-} as const;
-=======
->>>>>>> 4df408f3
-
-export type RELAY_AUTH_STATUS_TYPE = keyof typeof RELAY_AUTH_STATUS;
-export type RELAY_AUTH_STATUS_VALUES =
-  (typeof RELAY_AUTH_STATUS)[keyof typeof RELAY_AUTH_STATUS];
-/**
-<<<<<<< HEAD
- * @deprecated Will be removed - Use RELAY_AUTH_STATUS instead
- * Alias for RELAY_AUTH_STATUS. Added for backwards compatibility.
- * See {@link RELAY_AUTH_STATUS}
- */
-export const RelayAuthStatus = new Proxy(RELAY_AUTH_STATUS, {
-  get(target, prop, receiver) {
-    deprecated(
-      'RelayAuthStatus is deprecated and will be removed in a future version. Use RELAY_AUTH_STATUS instead.'
-=======
- * Prefixes used for identifying various LIT resources.
- *
- * @description These resource prefixes are also used as valid IRI schemes.
- */
-export const LIT_RESOURCE_PREFIX = {
-  AccessControlCondition: 'lit-accesscontrolcondition',
-  PKP: 'lit-pkp',
-  RLI: 'lit-ratelimitincrease',
-  LitAction: 'lit-litaction',
-} as const;
-export type LIT_RESOURCE_PREFIX_TYPE = keyof typeof LIT_RESOURCE_PREFIX;
-// This should mimic LitResourcePrefix in types package
-export type LIT_RESOURCE_PREFIX_VALUES =
-  (typeof LIT_RESOURCE_PREFIX)[keyof typeof LIT_RESOURCE_PREFIX];
-/**
- * @deprecated Will be removed - Use LIT_RESOURCE_PREFIX instead
- * Alias for LIT_RESOURCE_PREFIX. Added for backwards compatibility.
- * See {@link LIT_RESOURCE_PREFIX}
- */
-export const LitResourcePrefix = new Proxy(LIT_RESOURCE_PREFIX, {
-  get(target, prop, receiver) {
-    deprecated(
-      'LitResourcePrefix is deprecated and will be removed in a future version. Use LIT_RESOURCE_PREFIX instead.'
->>>>>>> 4df408f3
-    );
-    return Reflect.get(target, prop, receiver);
-  },
-});
-
-/**
-<<<<<<< HEAD
+
+/**
  * Prefixes used for identifying various LIT resources.
  *
  * @description These resource prefixes are also used as valid IRI schemes.
@@ -1450,8 +1269,6 @@
 });
 
 /**
-=======
->>>>>>> 4df408f3
  * User-facing abilities that can be granted to a session.
  */
 export const LIT_ABILITY = {
