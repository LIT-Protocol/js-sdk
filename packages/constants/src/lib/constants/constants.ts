import {
  LITChain,
  LITCosmosChain,
  LITEVMChain,
  LITSVMChain,
} from '@lit-protocol/types';

import { INTERNAL_DEV } from './autogen_internal';
import { LitNetwork } from '../enums';

/**
 * Lit Protocol Network Public Key
 */
export const NETWORK_PUB_KEY: string =
  '9971e835a1fe1a4d78e381eebbe0ddc84fde5119169db816900de796d10187f3c53d65c1202ac083d099a517f34a9b62';

// you can either pass a "chain" param to lit functions, which it uses to tell which network your sig came from.
// or, you can pass a authSig that has and of these keys in it to tell which network your sig came from.
export const LIT_AUTH_SIG_CHAIN_KEYS: string[] = [
  'ethereum',
  'solana',
  'cosmos',
  'kyve',
];

export const AUTH_SIGNATURE_BODY =
  'I am creating an account to use Lit Protocol at {{timestamp}}';

const oldChronicleChain = {
  contractAddress: null,
  chainId: 175177,
  name: 'Chronicle - Lit Protocol Testnet',
  symbol: 'tstLIT',
  decimals: 18,
  rpcUrls: [
    'https://lit-protocol.calderachain.xyz/replica-http',
    'https://chain-rpc.litprotocol.com/http',
  ],
  blockExplorerUrls: ['https://chain.litprotocol.com/'],
  type: null,
  vmType: 'EVM',
};

const yellowstoneChain = {
  contractAddress: null,
  chainId: 175188,
  name: 'Chronicle Yellowstone - Lit Protocol Testnet',
  symbol: 'tstLPX',
  decimals: 18,
  rpcUrls: ['https://yellowstone-rpc.litprotocol.com/'],
  blockExplorerUrls: ['https://yellowstone-explorer.litprotocol.com/'],
  type: null,
  vmType: 'EVM',
};

/**
 * EVM Chains supported by the LIT protocol.  Each chain includes an optional pre-deployed token contract that you may use for minting LITs.  These are ERC1155 contracts that let you mint any quantity of a given token.  Use the chain name as a key in this object.
 * @constant
 * @type { LITEVMChain }
 * @default
 */
export const LIT_CHAINS: LITChain<LITEVMChain> = {
  ethereum: {
    contractAddress: '0xA54F7579fFb3F98bd8649fF02813F575f9b3d353',
    chainId: 1,
    name: 'Ethereum',
    symbol: 'ETH',
    decimals: 18,
    type: 'ERC1155',
    rpcUrls: [
      'https://eth-mainnet.alchemyapi.io/v2/EuGnkVlzVoEkzdg0lpCarhm8YHOxWVxE',
    ],
    blockExplorerUrls: ['https://etherscan.io'],
    vmType: 'EVM',
  },
  polygon: {
    contractAddress: '0x7C7757a9675f06F3BE4618bB68732c4aB25D2e88',
    chainId: 137,
    name: 'Polygon',
    symbol: 'MATIC',
    decimals: 18,
    rpcUrls: ['https://polygon-rpc.com'],
    blockExplorerUrls: ['https://explorer.matic.network'],
    type: 'ERC1155',
    vmType: 'EVM',
  },
  fantom: {
    contractAddress: '0x5bD3Fe8Ab542f0AaBF7552FAAf376Fd8Aa9b3869',
    chainId: 250,
    name: 'Fantom',
    symbol: 'FTM',
    decimals: 18,
    rpcUrls: ['https://rpcapi.fantom.network'],
    blockExplorerUrls: ['https://ftmscan.com'],
    type: 'ERC1155',
    vmType: 'EVM',
  },
  xdai: {
    contractAddress: '0xDFc2Fd83dFfD0Dafb216F412aB3B18f2777406aF',
    chainId: 100,
    name: 'xDai',
    symbol: 'xDai',
    decimals: 18,
    rpcUrls: ['https://rpc.gnosischain.com'],
    blockExplorerUrls: [' https://blockscout.com/xdai/mainnet'],
    type: 'ERC1155',
    vmType: 'EVM',
  },
  bsc: {
    contractAddress: '0xc716950e5DEae248160109F562e1C9bF8E0CA25B',
    chainId: 56,
    name: 'Binance Smart Chain',
    symbol: 'BNB',
    decimals: 18,
    rpcUrls: ['https://bsc-dataseed.binance.org/'],
    blockExplorerUrls: [' https://bscscan.com/'],
    type: 'ERC1155',
    vmType: 'EVM',
  },
  arbitrum: {
    contractAddress: '0xc716950e5DEae248160109F562e1C9bF8E0CA25B',
    chainId: 42161,
    name: 'Arbitrum',
    symbol: 'AETH',
    decimals: 18,
    type: 'ERC1155',
    rpcUrls: ['https://arb1.arbitrum.io/rpc'],
    blockExplorerUrls: ['https://arbiscan.io/'],
    vmType: 'EVM',
  },
  avalanche: {
    contractAddress: '0xBB118507E802D17ECDD4343797066dDc13Cde7C6',
    chainId: 43114,
    name: 'Avalanche',
    symbol: 'AVAX',
    decimals: 18,
    type: 'ERC1155',
    rpcUrls: ['https://api.avax.network/ext/bc/C/rpc'],
    blockExplorerUrls: ['https://snowtrace.io/'],
    vmType: 'EVM',
  },
  fuji: {
    contractAddress: '0xc716950e5DEae248160109F562e1C9bF8E0CA25B',
    chainId: 43113,
    name: 'Avalanche FUJI Testnet',
    symbol: 'AVAX',
    decimals: 18,
    type: 'ERC1155',
    rpcUrls: ['https://api.avax-test.network/ext/bc/C/rpc'],
    blockExplorerUrls: ['https://testnet.snowtrace.io/'],
    vmType: 'EVM',
  },
  harmony: {
    contractAddress: '0xBB118507E802D17ECDD4343797066dDc13Cde7C6',
    chainId: 1666600000,
    name: 'Harmony',
    symbol: 'ONE',
    decimals: 18,
    type: 'ERC1155',
    rpcUrls: ['https://api.harmony.one'],
    blockExplorerUrls: ['https://explorer.harmony.one/'],
    vmType: 'EVM',
  },
  mumbai: {
    contractAddress: '0xc716950e5DEae248160109F562e1C9bF8E0CA25B',
    chainId: 80001,
    name: 'Mumbai',
    symbol: 'MATIC',
    decimals: 18,
    rpcUrls: [
      'https://rpc-mumbai.maticvigil.com/v1/96bf5fa6e03d272fbd09de48d03927b95633726c',
    ],
    blockExplorerUrls: ['https://mumbai.polygonscan.com'],
    type: 'ERC1155',
    vmType: 'EVM',
  },
  goerli: {
    contractAddress: '0xc716950e5DEae248160109F562e1C9bF8E0CA25B',
    chainId: 5,
    name: 'Goerli',
    symbol: 'ETH',
    decimals: 18,
    rpcUrls: ['https://goerli.infura.io/v3/96dffb3d8c084dec952c61bd6230af34'],
    blockExplorerUrls: ['https://goerli.etherscan.io'],
    type: 'ERC1155',
    vmType: 'EVM',
  },
  cronos: {
    contractAddress: '0xc716950e5DEae248160109F562e1C9bF8E0CA25B',
    chainId: 25,
    name: 'Cronos',
    symbol: 'CRO',
    decimals: 18,
    rpcUrls: ['https://evm-cronos.org'],
    blockExplorerUrls: ['https://cronos.org/explorer/'],
    type: 'ERC1155',
    vmType: 'EVM',
  },
  optimism: {
    contractAddress: '0xbF68B4c9aCbed79278465007f20a08Fa045281E0',
    chainId: 10,
    name: 'Optimism',
    symbol: 'ETH',
    decimals: 18,
    rpcUrls: ['https://mainnet.optimism.io'],
    blockExplorerUrls: ['https://optimistic.etherscan.io'],
    type: 'ERC1155',
    vmType: 'EVM',
  },
  celo: {
    contractAddress: '0xBB118507E802D17ECDD4343797066dDc13Cde7C6',
    chainId: 42220,
    name: 'Celo',
    symbol: 'CELO',
    decimals: 18,
    rpcUrls: ['https://forno.celo.org'],
    blockExplorerUrls: ['https://explorer.celo.org'],
    type: 'ERC1155',
    vmType: 'EVM',
  },
  aurora: {
    contractAddress: null,
    chainId: 1313161554,
    name: 'Aurora',
    symbol: 'ETH',
    decimals: 18,
    rpcUrls: ['https://mainnet.aurora.dev'],
    blockExplorerUrls: ['https://aurorascan.dev'],
    type: null,
    vmType: 'EVM',
  },
  eluvio: {
    contractAddress: null,
    chainId: 955305,
    name: 'Eluvio',
    symbol: 'ELV',
    decimals: 18,
    rpcUrls: ['https://host-76-74-28-226.contentfabric.io/eth'],
    blockExplorerUrls: ['https://explorer.eluv.io'],
    type: null,
    vmType: 'EVM',
  },
  alfajores: {
    contractAddress: null,
    chainId: 44787,
    name: 'Alfajores',
    symbol: 'CELO',
    decimals: 18,
    rpcUrls: ['https://alfajores-forno.celo-testnet.org'],
    blockExplorerUrls: ['https://alfajores-blockscout.celo-testnet.org'],
    type: null,
    vmType: 'EVM',
  },
  xdc: {
    contractAddress: null,
    chainId: 50,
    name: 'XDC Blockchain',
    symbol: 'XDC',
    decimals: 18,
    rpcUrls: ['https://rpc.xinfin.network'],
    blockExplorerUrls: ['https://explorer.xinfin.network'],
    type: null,
    vmType: 'EVM',
  },
  evmos: {
    contractAddress: null,
    chainId: 9001,
    name: 'EVMOS',
    symbol: 'EVMOS',
    decimals: 18,
    rpcUrls: ['https://eth.bd.evmos.org:8545'],
    blockExplorerUrls: ['https://evm.evmos.org'],
    type: null,
    vmType: 'EVM',
  },
  evmosTestnet: {
    contractAddress: null,
    chainId: 9000,
    name: 'EVMOS Testnet',
    symbol: 'EVMOS',
    decimals: 18,
    rpcUrls: ['https://eth.bd.evmos.dev:8545'],
    blockExplorerUrls: ['https://evm.evmos.dev'],
    type: null,
    vmType: 'EVM',
  },
  bscTestnet: {
    contractAddress: null,
    chainId: 97,
    name: 'BSC Testnet',
    symbol: 'BNB',
    decimals: 18,
    rpcUrls: ['https://data-seed-prebsc-1-s1.binance.org:8545'],
    blockExplorerUrls: ['https://testnet.bscscan.com/'],
    type: null,
    vmType: 'EVM',
  },
  baseGoerli: {
    contractAddress: null,
    chainId: 84531,
    name: 'Base Goerli',
    symbol: 'ETH',
    decimals: 18,
    rpcUrls: ['https://goerli.base.org'],
    blockExplorerUrls: ['https://goerli.basescan.org'],
    type: null,
    vmType: 'EVM',
  },
  baseSepolia: {
    contractAddress: null,
    chainId: 84532,
    name: 'Base Sepolia',
    symbol: 'ETH',
    decimals: 18,
    rpcUrls: ['https://sepolia.base.org'],
    blockExplorerUrls: ['https://sepolia.basescan.org'],
    type: null,
    vmType: 'EVM',
  },
  moonbeam: {
    contractAddress: null,
    chainId: 1284,
    name: 'Moonbeam',
    symbol: 'GLMR',
    decimals: 18,
    rpcUrls: ['https://rpc.api.moonbeam.network'],
    blockExplorerUrls: ['https://moonscan.io'],
    type: null,
    vmType: 'EVM',
  },
  moonriver: {
    contractAddress: null,
    chainId: 1285,
    name: 'Moonriver',
    symbol: 'MOVR',
    decimals: 18,
    rpcUrls: ['https://rpc.api.moonriver.moonbeam.network'],
    blockExplorerUrls: ['https://moonriver.moonscan.io'],
    type: null,
    vmType: 'EVM',
  },
  moonbaseAlpha: {
    contractAddress: null,
    chainId: 1287,
    name: 'Moonbase Alpha',
    symbol: 'DEV',
    decimals: 18,
    rpcUrls: ['https://rpc.api.moonbase.moonbeam.network'],
    blockExplorerUrls: ['https://moonbase.moonscan.io/'],
    type: null,
    vmType: 'EVM',
  },
  filecoin: {
    contractAddress: null,
    chainId: 314,
    name: 'Filecoin',
    symbol: 'FIL',
    decimals: 18,
    rpcUrls: ['https://api.node.glif.io/rpc/v1'],
    blockExplorerUrls: ['https://filfox.info/'],
    type: null,
    vmType: 'EVM',
  },
  hyperspace: {
    contractAddress: null,
    chainId: 3141,
    name: 'Filecoin Hyperspace testnet',
    symbol: 'tFIL',
    decimals: 18,
    rpcUrls: ['https://api.hyperspace.node.glif.io/rpc/v1'],
    blockExplorerUrls: ['https://hyperspace.filscan.io/'],
    type: null,
    vmType: 'EVM',
  },
  sepolia: {
    contractAddress: null,
    chainId: 11155111,
    name: 'Sepolia Testnet',
    symbol: 'ETH',
    decimals: 18,
    rpcUrls: ['https://ethereum-sepolia-rpc.publicnode.com'],
    blockExplorerUrls: ['https://sepolia.etherscan.io/'],
    type: null,
    vmType: 'EVM',
  },
  scrollAlphaTestnet: {
    contractAddress: null,
    chainId: 534353,
    name: 'Scroll Alpha Testnet',
    symbol: 'ETH',
    decimals: 18,
    rpcUrls: ['https://alpha-rpc.scroll.io/l2'],
    blockExplorerUrls: ['https://blockscout.scroll.io/'],
    type: null,
    vmType: 'EVM',
  },
  scroll: {
    contractAddress: null,
    chainId: 534352,
    name: 'Scroll',
    symbol: 'ETH',
    decimals: 18,
    rpcUrls: ['https://rpc.scroll.io'],
    blockExplorerUrls: ['https://scrollscan.com/'],
    type: null,
    vmType: 'EVM',
  },
  zksync: {
    contractAddress: null,
    chainId: 324,
    name: 'zkSync Era Mainnet',
    symbol: 'ETH',
    decimals: 18,
    rpcUrls: ['https://mainnet.era.zksync.io'],
    blockExplorerUrls: ['https://explorer.zksync.io/'],
    type: null,
    vmType: 'EVM',
  },
  base: {
    contractAddress: null,
    chainId: 8453,
    name: 'Base Mainnet',
    symbol: 'ETH',
    decimals: 18,
    rpcUrls: ['https://mainnet.base.org'],
    blockExplorerUrls: ['https://basescan.org'],
    type: null,
    vmType: 'EVM',
  },
  lukso: {
    contractAddress: null,
    chainId: 42,
    name: 'Lukso',
    symbol: 'ETH',
    decimals: 18,
    rpcUrls: ['https://rpc.lukso.gateway.fm'],
    blockExplorerUrls: ['https://explorer.execution.mainnet.lukso.network/'],
    type: null,
    vmType: 'EVM',
  },
  luksoTestnet: {
    contractAddress: null,
    chainId: 4201,
    name: 'Lukso Testnet',
    symbol: 'ETH',
    decimals: 18,
    rpcUrls: ['https://rpc.testnet.lukso.network'],
    blockExplorerUrls: ['https://explorer.execution.testnet.lukso.network'],
    type: null,
    vmType: 'EVM',
  },
  zora: {
    contractAddress: null,
    chainId: 7777777,
    name: '	Zora',
    symbol: 'ETH',
    decimals: 18,
    rpcUrls: ['https://rpc.zora.energy/'],
    blockExplorerUrls: ['https://explorer.zora.energy'],
    type: null,
    vmType: 'EVM',
  },
  zoraGoerli: {
    contractAddress: null,
    chainId: 999,
    name: 'Zora Goerli',
    symbol: 'ETH',
    decimals: 18,
    rpcUrls: ['https://testnet.rpc.zora.energy'],
    blockExplorerUrls: ['https://testnet.explorer.zora.energy'],
    type: null,
    vmType: 'EVM',
  },
  zksyncTestnet: {
    contractAddress: null,
    chainId: 280,
    name: 'zkSync Era Testnet',
    symbol: 'ETH',
    decimals: 18,
    rpcUrls: ['https://testnet.era.zksync.dev'],
    blockExplorerUrls: ['https://goerli.explorer.zksync.io/'],
    type: null,
    vmType: 'EVM',
  },
  lineaGoerli: {
    contractAddress: null,
    chainId: 59140,
    name: 'Linea Testnet',
    symbol: 'ETH',
    decimals: 18,
    rpcUrls: ['https://rpc.goerli.linea.build'],
    blockExplorerUrls: ['https://explorer.goerli.linea.build'],
    type: null,
    vmType: 'EVM',
  },

  /**
   * Chainlist entry for the Chronicle Testnet.
   * https://chainlist.org/chain/175177
   */
  chronicleTestnet: oldChronicleChain,

  /**
   * Use this for `>= DatilTest` network.
   * Chainlist entry for the Chronicle Yellowstone Testnet.
   * https://chainlist.org/chain/175188
   */
  yellowstone: yellowstoneChain,

  lit: oldChronicleChain,

  chiado: {
    contractAddress: null,
    chainId: 10200,
    name: 'Chiado',
    symbol: 'XDAI',
    decimals: 18,
    rpcUrls: ['https://rpc.chiadochain.net'],
    blockExplorerUrls: ['https://blockscout.chiadochain.net'],
    type: null,
    vmType: 'EVM',
  },
  zkEvm: {
    contractAddress: null,
    chainId: 1101,
    name: 'zkEvm',
    symbol: 'ETH',
    decimals: 18,
    rpcUrls: ['https://zkevm-rpc.com'],
    blockExplorerUrls: ['https://zkevm.polygonscan.com/'],
    type: null,
    vmType: 'EVM',
  },
  mantleTestnet: {
    contractAddress: null,
    chainId: 5001,
    name: 'Mantle Testnet',
    symbol: 'MNT',
    decimals: 18,
    rpcUrls: ['https://rpc.testnet.mantle.xyz'],
    blockExplorerUrls: ['https://explorer.testnet.mantle.xyz/'],
    type: null,
    vmType: 'EVM',
  },
  mantle: {
    contractAddress: null,
    chainId: 5000,
    name: 'Mantle',
    symbol: 'MNT',
    decimals: 18,
    rpcUrls: ['https://rpc.mantle.xyz'],
    blockExplorerUrls: ['http://explorer.mantle.xyz/'],
    type: null,
    vmType: 'EVM',
  },
  klaytn: {
    contractAddress: null,
    chainId: 8217,
    name: 'Klaytn',
    symbol: 'KLAY',
    decimals: 18,
    rpcUrls: ['https://klaytn.blockpi.network/v1/rpc/public'],
    blockExplorerUrls: ['https://www.klaytnfinder.io/'],
    type: null,
    vmType: 'EVM',
  },
  publicGoodsNetwork: {
    contractAddress: null,
    chainId: 424,
    name: 'Public Goods Network',
    symbol: 'ETH',
    decimals: 18,
    rpcUrls: ['https://rpc.publicgoods.network'],
    blockExplorerUrls: ['https://explorer.publicgoods.network/'],
    type: null,
    vmType: 'EVM',
  },
  optimismGoerli: {
    contractAddress: null,
    chainId: 420,
    name: 'Optimism Goerli',
    symbol: 'ETH',
    decimals: 18,
    rpcUrls: ['https://optimism-goerli.publicnode.com'],
    blockExplorerUrls: ['https://goerli-optimism.etherscan.io/'],
    type: null,
    vmType: 'EVM',
  },
  waevEclipseTestnet: {
    contractAddress: null,
    chainId: 91006,
    name: 'Waev Eclipse Testnet',
    symbol: 'ecWAEV',
    decimals: 18,
    rpcUrls: ['https://api.evm.waev.eclipsenetwork.xyz'],
    blockExplorerUrls: ['http://waev.explorer.modular.cloud/'],
    type: null,
    vmType: 'EVM',
  },
  waevEclipseDevnet: {
    contractAddress: null,
    chainId: 91006,
    name: 'Waev Eclipse Devnet',
    symbol: 'ecWAEV',
    decimals: 18,
    rpcUrls: ['https://api.evm.waev.dev.eclipsenetwork.xyz'],
    blockExplorerUrls: ['http://waev.explorer.modular.cloud/'],
    type: null,
    vmType: 'EVM',
  },
  verifyTestnet: {
    contractAddress: null,
    chainId: 1833,
    name: 'Verify Testnet',
    symbol: 'MATIC',
    decimals: 18,
    rpcUrls: ['https://rpc.verify-testnet.gelato.digital'],
    blockExplorerUrls: ['https://verify-testnet.blockscout.com/'],
    type: null,
    vmType: 'EVM',
  },
  fuse: {
    contractAddress: null,
    chainId: 122,
    name: 'Fuse',
    symbol: 'FUSE',
    decimals: 18,
    rpcUrls: ['https://rpc.fuse.io/'],
    blockExplorerUrls: ['https://explorer.fuse.io/'],
    type: null,
    vmType: 'EVM',
  },
  campNetwork: {
    contractAddress: null,
    chainId: 325000,
    name: 'Camp Network',
    symbol: 'ETH',
    decimals: 18,
    rpcUrls: ['https://rpc.camp-network-testnet.gelato.digital'],
    blockExplorerUrls: [
      'https://explorer.camp-network-testnet.gelato.digital/',
    ],
    type: null,
    vmType: 'EVM',
  },
  vanar: {
    contractAddress: null,
    chainId: 78600,
    name: 'Vanar Vanguard',
    symbol: 'VANRY',
    decimals: 18,
    rpcUrls: ['https://rpc-vanguard.vanarchain.com'],
    blockExplorerUrls: ['https://explorer-vanguard.vanarchain.com'],
    type: null,
    vmType: 'EVM',
  },
  lisk: {
    contractAddress: null,
    chainId: 1135,
    name: 'Lisk',
    symbol: 'ETH',
    decimals: 18,
    rpcUrls: ['https://lisk.drpc.org'],
    blockExplorerUrls: ['https://blockscout.lisk.com/'],
    type: null,
    vmType: 'EVM',
  },
  chilizMainnet: {
    contractAddress: null,
    chainId: 88888,
    name: 'Chiliz Mainnet',
    symbol: 'CHZ',
    decimals: 18,
    rpcUrls: ['https://rpc.ankr.com/chiliz'],
    blockExplorerUrls: ['https://chiliscan.com/'],
    type: null,
    vmType: 'EVM',
  },
  chilizTestnet: {
    contractAddress: null,
    chainId: 88882,
    name: 'Chiliz Spicy Testnet',
    symbol: 'CHZ',
    decimals: 18,
    rpcUrls: ['https://spicy-rpc.chiliz.com/'],
    blockExplorerUrls: ['https://testnet.chiliscan.com/'],
    type: null,
    vmType: 'EVM',
  },
};

/**
 * @deprecated Will be removed in version 7.x. - This is using the OLD chornicle testnet. `LIT_CHAINS['chronicleTestnet']` instead, or use `LIT_CHAINS['yellowstone']` for the new Chronicle Yellowstone Testnet (Jul 2024). (Updated to use `yellowstone` chain instead 22 July 2024)
 */
export const LIT_CHAIN_RPC_URL = LIT_CHAINS['chronicleTestnet'].rpcUrls[0];

/**
 * Object containing information to submit to Metamask
 */
export const metamaskChainInfo = {
  /**
   * Information about the "chronicle" chain.
   */
  chronicle: {
    chainId: LIT_CHAINS['chronicleTestnet'].chainId,
    chainName: LIT_CHAINS['chronicleTestnet'].name,
    nativeCurrency: {
      name: LIT_CHAINS['chronicleTestnet'].symbol,
      symbol: LIT_CHAINS['chronicleTestnet'].symbol,
      decimals: LIT_CHAINS['chronicleTestnet'].decimals,
    },
    rpcUrls: LIT_CHAINS['chronicleTestnet'].rpcUrls,
    blockExplorerUrls: LIT_CHAINS['chronicleTestnet'].blockExplorerUrls,
    iconUrls: ['future'],
  },

  /**
   * Information about the "chronicleYellowstone" chain.
   */
  yellowstone: {
    chainId: LIT_CHAINS['yellowstone'].chainId,
    chainName: LIT_CHAINS['yellowstone'].name,
    nativeCurrency: {
      name: LIT_CHAINS['yellowstone'].symbol,
      symbol: LIT_CHAINS['yellowstone'].symbol,
      decimals: LIT_CHAINS['yellowstone'].decimals,
    },
    rpcUrls: LIT_CHAINS['yellowstone'].rpcUrls,
    blockExplorerUrls: LIT_CHAINS['yellowstone'].blockExplorerUrls,
    iconUrls: ['future'],
  },
};

/**
 * Constants representing the available LIT RPC endpoints.
 */
export const LIT_RPC = {
  /**
   * Local Anvil RPC endpoint.
   */
  LOCAL_ANVIL: 'http://127.0.0.1:8545',

  /**
   * Chronicle RPC endpoint - Used for Cayenne, Manzano, Habanero
   */
  CHRONICLE: 'https://chain-rpc.litprotocol.com/http',

  /**
   * Chronicle Yellowstone RPC endpoint - used for >= Datil-test
   * More info: https://app.conduit.xyz/published/view/chronicle-yellowstone-testnet-9qgmzfcohk
   */
  CHRONICLE_YELLOWSTONE: 'https://yellowstone-rpc.litprotocol.com',
} as const;

export const LIT_EVM_CHAINS = LIT_CHAINS;

/**
 * Represents the Lit Network constants.
 */
export const LIT_NETWORK = {
  Cayenne: 'cayenne',
  Manzano: 'manzano',
  Habanero: 'habanero',
  DatilDev: 'datil-dev',
  DatilTest: 'datil-test',
  Datil: 'datil',
  Custom: 'custom',
  Localhost: 'localhost',
};

/**
 * The type representing the keys of the LIT_NETWORK object.
 */
export type LIT_NETWORK_TYPES = keyof typeof LIT_NETWORK;

/**
 * The type representing the values of the LIT_NETWORK object.
 */
export type LIT_NETWORK_VALUES = (typeof LIT_NETWORK)[keyof typeof LIT_NETWORK];

/**
 * RPC URL by Network
 *
 * A mapping of network names to their corresponding RPC URLs.
 */
export const RPC_URL_BY_NETWORK: { [key in LIT_NETWORK_VALUES]: string } = {
  cayenne: LIT_RPC.CHRONICLE,
  manzano: LIT_RPC.CHRONICLE,
  habanero: LIT_RPC.CHRONICLE,
  'datil-dev': LIT_RPC.CHRONICLE_YELLOWSTONE,
  'datil-test': LIT_RPC.CHRONICLE_YELLOWSTONE,
  datil: LIT_RPC.CHRONICLE_YELLOWSTONE,
  custom: LIT_RPC.LOCAL_ANVIL,
  localhost: LIT_RPC.LOCAL_ANVIL,
};

/**
 * Mapping of network names to their corresponding relayer URLs.
 */
export const RELAYER_URL_BY_NETWORK: {
  [key in LIT_NETWORK_VALUES]: string;
} = {
  cayenne: 'https://relayer-server-staging-cayenne.getlit.dev',
  manzano: 'https://manzano-relayer.getlit.dev',
  habanero: 'https://habanero-relayer.getlit.dev',
  'datil-dev': 'https://datil-dev-relayer.getlit.dev',
  'datil-test': 'https://datil-test-relayer.getlit.dev',
  datil: 'https://datil-relayer.getlit.dev',
  custom: 'http://localhost:3000',
  localhost: 'http://localhost:3000',
};

/**
 * Mapping of network values to corresponding Metamask chain info.
 */
export const METAMASK_CHAIN_INFO_BY_NETWORK: Record<
  LIT_NETWORK_VALUES,
  typeof metamaskChainInfo.chronicle | typeof metamaskChainInfo.yellowstone
> = {
  cayenne: metamaskChainInfo.chronicle,
  manzano: metamaskChainInfo.chronicle,
  habanero: metamaskChainInfo.chronicle,
  'datil-dev': metamaskChainInfo.yellowstone,
  'datil-test': metamaskChainInfo.yellowstone,
  datil: metamaskChainInfo.yellowstone,
  custom: metamaskChainInfo.yellowstone,
  localhost: metamaskChainInfo.yellowstone,
};

export const HTTP = 'http://';
export const HTTPS = 'https://';

/**
 * Mapping of network values to corresponding http protocol.
 */
export const HTTP_BY_NETWORK: Record<
  LIT_NETWORK_VALUES,
  typeof HTTP | typeof HTTPS
> = {
  cayenne: HTTPS,
  manzano: HTTPS,
  habanero: HTTPS,
  'datil-dev': HTTPS,
  'datil-test': HTTPS,
  internalDev: HTTPS,
  custom: HTTP, // default, can be changed by config
  localhost: HTTP, // default, can be changed by config
};

/**
 * Mapping of network values to their corresponding centralisation status.
 */
export const CENTRALISATION_BY_NETWORK: Record<
  LIT_NETWORK_VALUES,
  'centralised' | 'decentralised' | 'unknown'
> = {
  cayenne: 'centralised',
  manzano: 'decentralised',
  habanero: 'decentralised',
  'datil-dev': 'centralised',
  'datil-test': 'decentralised',
  datil: 'decentralised',
  custom: 'unknown',
  localhost: 'unknown',
} as const;

/**
 * Solana Chains supported by the LIT protocol.  Use the chain name as a key in this object.
 * @constant
 * @type { LITSVMChain }
 * @default
 */
export const LIT_SVM_CHAINS: LITChain<LITSVMChain> = {
  solana: {
    name: 'Solana',
    symbol: 'SOL',
    decimals: 9,
    rpcUrls: ['https://api.mainnet-beta.solana.com'],
    blockExplorerUrls: ['https://explorer.solana.com/'],
    vmType: 'SVM',
  },
  solanaDevnet: {
    name: 'Solana Devnet',
    symbol: 'SOL',
    decimals: 9,
    rpcUrls: ['https://api.devnet.solana.com'],
    blockExplorerUrls: ['https://explorer.solana.com/'],
    vmType: 'SVM',
  },
  solanaTestnet: {
    name: 'Solana Testnet',
    symbol: 'SOL',
    decimals: 9,
    rpcUrls: ['https://api.testnet.solana.com'],
    blockExplorerUrls: ['https://explorer.solana.com/'],
    vmType: 'SVM',
  },
};

/**
 * Cosmos Chains supported by the LIT protocol.  Use the chain name as a key in this object.
 * @constant
 * @type { LITCosmosChain }
 * @default
 */
export const LIT_COSMOS_CHAINS: LITChain<LITCosmosChain> = {
  cosmos: {
    name: 'Cosmos',
    symbol: 'ATOM',
    decimals: 6,
    chainId: 'cosmoshub-4',
    rpcUrls: ['https://lcd-cosmoshub.keplr.app'],
    blockExplorerUrls: ['https://atomscan.com/'],
    vmType: 'CVM',
  },
  kyve: {
    name: 'Kyve',
    symbol: 'KYVE',
    decimals: 6,
    chainId: 'korellia',
    rpcUrls: ['https://api.korellia.kyve.network'],
    blockExplorerUrls: ['https://explorer.kyve.network/'],
    vmType: 'CVM',
  },
  evmosCosmos: {
    name: 'EVMOS Cosmos',
    symbol: 'EVMOS',
    decimals: 18,
    chainId: 'evmos_9001-2',
    rpcUrls: ['https://rest.bd.evmos.org:1317'],
    blockExplorerUrls: ['https://evmos.bigdipper.live'],
    vmType: 'CVM',
  },
  evmosCosmosTestnet: {
    name: 'Evmos Cosmos Testnet',
    symbol: 'EVMOS',
    decimals: 18,
    chainId: 'evmos_9000-4',
    rpcUrls: ['https://rest.bd.evmos.dev:1317'],
    blockExplorerUrls: ['https://testnet.bigdipper.live'],
    vmType: 'CVM',
  },
  cheqdMainnet: {
    name: 'Cheqd Mainnet',
    symbol: 'CHEQ',
    decimals: 9,
    chainId: 'cheqd-mainnet-1',
    rpcUrls: ['https://api.cheqd.net'],
    blockExplorerUrls: ['https://explorer.cheqd.io'],
    vmType: 'CVM',
  },
  cheqdTestnet: {
    name: 'Cheqd Testnet',
    symbol: 'CHEQ',
    decimals: 9,
    chainId: 'cheqd-testnet-6',
    rpcUrls: ['https://api.cheqd.network'],
    blockExplorerUrls: ['https://testnet-explorer.cheqd.io'],
    vmType: 'CVM',
  },
  juno: {
    name: 'Juno',
    symbol: 'JUNO',
    decimals: 6,
    chainId: 'juno-1',
    rpcUrls: ['https://rest.cosmos.directory/juno'],
    blockExplorerUrls: ['https://www.mintscan.io/juno'],
    vmType: 'CVM',
  },
};

/**
 * All Chains supported by the LIT protocol.  Use the chain name as a key in this object.
 * @type { LITChain<LITEVMChain | LITSVMChain | LITCosmosChain> }
 */
export const ALL_LIT_CHAINS: LITChain<
  LITEVMChain | LITSVMChain | LITCosmosChain
> = {
  ...LIT_CHAINS,
  ...LIT_SVM_CHAINS,
  ...LIT_COSMOS_CHAINS,
};

/**
 * Local storage key constants
 */
export const LOCAL_STORAGE_KEYS = {
  AUTH_COSMOS_SIGNATURE: 'lit-auth-cosmos-signature',
  AUTH_SIGNATURE: 'lit-auth-signature',
  AUTH_SOL_SIGNATURE: 'lit-auth-sol-signature',
  WEB3_PROVIDER: 'lit-web3-provider',
  KEY_PAIR: 'lit-comms-keypair',
  SESSION_KEY: 'lit-session-key',
  WALLET_SIGNATURE: 'lit-wallet-sig',
};

/**
 * Symmetric key algorithm parameters
 */
export const SYMM_KEY_ALGO_PARAMS = {
  name: 'AES-CBC',
  length: 256,
};

/**
 * Default node URL for Cayenne network
 */
export const CAYENNE_URL = 'https://cayenne.litgateway.com';

/**
 * Default node URLs for each LIT network
 * Note: Dynamic networks such as Habanero have no default node URLS; they are always
 * loaded from the chain during initialization
 */
export const LIT_NETWORKS: { [key in LitNetwork]: string[] } & {
  localhost: string[];
  internalDev: string[];
} = {
  [LitNetwork.Cayenne]: [],
  [LitNetwork.Manzano]: [],
  [LitNetwork.DatilDev]: [],
  [LitNetwork.DatilTest]: [],
  [LitNetwork.Datil]: [],
  [LitNetwork.Habanero]: [],
  [LitNetwork.Custom]: [],
  // FIXME: Remove localhost and internalDev; replaced with 'custom' type networks
  localhost: [
    'http://localhost:7470',
    'http://localhost:7471',
    'http://localhost:7472',
    'http://localhost:7473',
    'http://localhost:7474',
    'http://localhost:7475',
    'http://localhost:7476',
    'http://localhost:7477',
    'http://localhost:7478',
    'http://localhost:7479',
  ],
  internalDev: INTERNAL_DEV,
};

// ========== Lit Sessions ==========
export const LIT_SESSION_KEY_URI = 'lit:session:';

// ========== Lit Auth Methods ==========

export const AUTH_METHOD_TYPE_IDS = {
  WEBAUTHN: 3,
  DISCORD: 4,
  GOOGLE: 5,
  GOOGLE_JWT: 6,
};

// ========== PKP Client ==========
export const PKP_CLIENT_SUPPORTED_CHAINS = ['eth', 'cosmos'];

// ========== RLI Delegation ==========
export const SIWE_DELEGATION_URI = 'lit:capability:delegation';

/**
 * @deprecated Will be removed in version 7.x. - Use RELAYER_URL_BY_NETWORK.Cayenne instead
 */
export const RELAY_URL_CAYENNE =
  'https://relayer-server-staging-cayenne.getlit.dev';

/**
 * @deprecated Will be removed in version 7.x. - Use RELAYER_URL_BY_NETWORK.Habanero instead
 */
export const RELAY_URL_HABANERO = 'https://habanero-relayer.getlit.dev';

/**
 * @deprecated Will be removed in version 7.x. - Use RELAYER_URL_BY_NETWORK.Manzano instead
 */
export const RELAY_URL_MANZANO = 'https://manzano-relayer.getlit.dev';

/**
 * @deprecated Will be removed in version 7.x. - Use RELAYER_URL_BY_NETWORK.DatilDev instead
 */
export const RELAY_URL_DATIL_DEV = 'https://datil-dev-relayer.getlit.dev';

/**
 * @deprecated Will be removed in version 7.x. - Use RELAYER_URL_BY_NETWORK.DatilTest instead
 */
export const RELAY_URL_DATIL_TEST = 'https://datil-test-relayer.getlit.dev';

// ========== Lit Actions ==========
export const LIT_ACTION_IPFS_HASH =
  'QmUjX8MW6StQ7NKNdaS6g4RMkvN5hcgtKmEi8Mca6oX4t3';

<<<<<<< HEAD
/**
 * Lowest latency, highest score & privacy enabled listed on https://chainlist.org/
 */
export const FALLBACK_RPC_URLS = [
  'https://ethereum-rpc.publicnode.com',
  'https://eth.llamarpc.com',
  'https://eth.drpc.org',
  'https://eth.llamarpc.com',
=======
export const FALLBACK_IPFS_GATEWAYS = [
  'https://flk-ipfs.io/ipfs/',
  'https://litprotocol.mypinata.cloud/ipfs/',
>>>>>>> d30de127
];<|MERGE_RESOLUTION|>--- conflicted
+++ resolved
@@ -1087,7 +1087,6 @@
 export const LIT_ACTION_IPFS_HASH =
   'QmUjX8MW6StQ7NKNdaS6g4RMkvN5hcgtKmEi8Mca6oX4t3';
 
-<<<<<<< HEAD
 /**
  * Lowest latency, highest score & privacy enabled listed on https://chainlist.org/
  */
@@ -1096,9 +1095,9 @@
   'https://eth.llamarpc.com',
   'https://eth.drpc.org',
   'https://eth.llamarpc.com',
-=======
+];
+
 export const FALLBACK_IPFS_GATEWAYS = [
   'https://flk-ipfs.io/ipfs/',
   'https://litprotocol.mypinata.cloud/ipfs/',
->>>>>>> d30de127
 ];