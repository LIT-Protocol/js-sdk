--- conflicted
+++ resolved
@@ -1072,7 +1072,6 @@
 export const LIT_ACTION_IPFS_HASH =
   'QmUjX8MW6StQ7NKNdaS6g4RMkvN5hcgtKmEi8Mca6oX4t3';
 
-<<<<<<< HEAD
 // ========== Chains ==========
 export const VMTYPE = {
   EVM: 'EVM',
@@ -1324,9 +1323,8 @@
  * See {@link LOG_LEVEL}
  */
 export const LogLevel = LOG_LEVEL;
-=======
+
 export const FALLBACK_IPFS_GATEWAYS = [
   'https://flk-ipfs.io/ipfs/',
   'https://litprotocol.mypinata.cloud/ipfs/',
-];
->>>>>>> d30de127
+];