<<<<<<< HEAD
import depd from 'depd';

=======
>>>>>>> 5dd19fc7
import {
  cayenne,
  manzano,
  habanero,
  datilDev,
  datilTest,
  datil,
} from '@lit-protocol/contracts';

import { LIT_NETWORK_VALUES } from './constants';

<<<<<<< HEAD
const deprecated = depd('lit-js-sdk:constants:mappers');

=======
>>>>>>> 5dd19fc7
/**
 * Mapping of network context by network value.
 */
export const NETWORK_CONTEXT_BY_NETWORK: {
  [key in LIT_NETWORK_VALUES]:
    | typeof cayenne
    | typeof manzano
    | typeof habanero
    | typeof datilDev
    | typeof datilTest
    | typeof datil;
} = {
  cayenne: cayenne,
  manzano: manzano,
  habanero: habanero,
  'datil-dev': datilDev,
  'datil-test': datilTest,
  datil: datil,

  // just use datil dev abis for custom
  custom: datilDev,
} as const;

<<<<<<< HEAD
/**
 * @deprecated Will be removed in version 7.x.
 */
const GeneralWorkerUrlByNetwork: {
  [key in Exclude<LIT_NETWORK_VALUES, 'datil'>]: string;
} = {
  cayenne: 'https://apis.getlit.dev/cayenne/contracts',
  manzano: 'https://apis.getlit.dev/manzano/contracts',
  habanero: 'https://apis.getlit.dev/habanero/contracts',
  'datil-dev': 'https://apis.getlit.dev/datil-dev/contracts',
  'datil-test': 'https://apis.getlit.dev/datil-test/contracts',

  // just use cayenne abis for custom
  custom: 'https://apis.getlit.dev/cayenne/contracts',
};

/**
 * @deprecated Will be removed in version 7.x.
 */
export const GENERAL_WORKER_URL_BY_NETWORK = new Proxy(
  GeneralWorkerUrlByNetwork,
  {
    get(target, prop, receiver) {
      deprecated(
        'GeneralWorkerUrlByNetwork is deprecated and will be removed in a future version. Use NETWORK_CONTEXT_BY_NETWORK instead.'
      );
      return Reflect.get(target, prop, receiver);
    },
  }
);
=======
export const GLOBAL_OVERWRITE_IPFS_CODE_BY_NETWORK: {
  [key in LIT_NETWORK_VALUES]: boolean;
} = {
  cayenne: false,
  manzano: false,
  habanero: true,
  'datil-dev': false,
  'datil-test': false,
  datil: true, // <-- this is the only one that is true. To be re-evaluated in the future.
  custom: false,
};
>>>>>>> 5dd19fc7
<|MERGE_RESOLUTION|>--- conflicted
+++ resolved
@@ -1,8 +1,5 @@
-<<<<<<< HEAD
 import depd from 'depd';
 
-=======
->>>>>>> 5dd19fc7
 import {
   cayenne,
   manzano,
@@ -14,11 +11,8 @@
 
 import { LIT_NETWORK_VALUES } from './constants';
 
-<<<<<<< HEAD
 const deprecated = depd('lit-js-sdk:constants:mappers');
 
-=======
->>>>>>> 5dd19fc7
 /**
  * Mapping of network context by network value.
  */
@@ -42,38 +36,6 @@
   custom: datilDev,
 } as const;
 
-<<<<<<< HEAD
-/**
- * @deprecated Will be removed in version 7.x.
- */
-const GeneralWorkerUrlByNetwork: {
-  [key in Exclude<LIT_NETWORK_VALUES, 'datil'>]: string;
-} = {
-  cayenne: 'https://apis.getlit.dev/cayenne/contracts',
-  manzano: 'https://apis.getlit.dev/manzano/contracts',
-  habanero: 'https://apis.getlit.dev/habanero/contracts',
-  'datil-dev': 'https://apis.getlit.dev/datil-dev/contracts',
-  'datil-test': 'https://apis.getlit.dev/datil-test/contracts',
-
-  // just use cayenne abis for custom
-  custom: 'https://apis.getlit.dev/cayenne/contracts',
-};
-
-/**
- * @deprecated Will be removed in version 7.x.
- */
-export const GENERAL_WORKER_URL_BY_NETWORK = new Proxy(
-  GeneralWorkerUrlByNetwork,
-  {
-    get(target, prop, receiver) {
-      deprecated(
-        'GeneralWorkerUrlByNetwork is deprecated and will be removed in a future version. Use NETWORK_CONTEXT_BY_NETWORK instead.'
-      );
-      return Reflect.get(target, prop, receiver);
-    },
-  }
-);
-=======
 export const GLOBAL_OVERWRITE_IPFS_CODE_BY_NETWORK: {
   [key in LIT_NETWORK_VALUES]: boolean;
 } = {
@@ -84,5 +46,4 @@
   'datil-test': false,
   datil: true, // <-- this is the only one that is true. To be re-evaluated in the future.
   custom: false,
-};
->>>>>>> 5dd19fc7
+};