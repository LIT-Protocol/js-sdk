--- conflicted
+++ resolved
@@ -29,12 +29,7 @@
 
   // just use datil dev abis for custom
   custom: datilDev,
-<<<<<<< HEAD
-};
-=======
-  localhost: datilDev,
 } as const;
->>>>>>> d30de127
 
 /**
  * @deprecated Will be removed in version 7.x.
@@ -50,9 +45,6 @@
 
   // just use cayenne abis for custom
   custom: 'https://apis.getlit.dev/cayenne/contracts',
-<<<<<<< HEAD
-=======
-  localhost: 'https://apis.getlit.dev/cayenne/contracts',
 };
 
 export const GLOBAL_OVERWRITE_IPFS_CODE_BY_NETWORK: {
@@ -66,5 +58,4 @@
   datil: true, // <-- this is the only one that is true. To be re-evaluated in the future.
   custom: false,
   localhost: false,
->>>>>>> d30de127
 };