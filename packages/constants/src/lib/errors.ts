--- conflicted
+++ resolved
@@ -1,4 +1,6 @@
-<<<<<<< HEAD
+// @ts-expect-error No types available for this package
+import { VError, Options } from '@openagenda/verror';
+
 export const LIT_ERROR_KIND = {
   Unknown: 'Unknown',
   Unexpected: 'Unexpected',
@@ -16,27 +18,11 @@
  * See {@link LIT_ERROR_KIND}
  */
 export const LitErrorKind = LIT_ERROR_KIND;
-=======
-// @ts-expect-error No types available for this package
-import { VError, Options } from '@openagenda/verror';
-
-export enum LitErrorKind {
-  Unknown = 'Unknown',
-  Unexpected = 'Unexpected',
-  Generic = 'Generic',
-  Config = 'Config',
-  Validation = 'Validation',
-  Conversion = 'Conversion',
-  Parser = 'Parser',
-  Serializer = 'Serializer',
-  Timeout = 'Timeout',
-}
->>>>>>> 5a232f08
 
 interface ErrorConfig {
   name: string;
   code: string;
-  kind: LitErrorKind;
+  kind: (typeof LIT_ERROR_KIND)[keyof typeof LIT_ERROR_KIND];
 }
 
 export const LIT_ERROR: Record<string, ErrorConfig> = {
@@ -75,17 +61,10 @@
     code: 'lit_node_client_not_ready_error',
     kind: LIT_ERROR_KIND.Unexpected,
   },
-<<<<<<< HEAD
-  UNAUTHROZIED_EXCEPTION: {
-    name: 'UnauthroziedException',
-    code: 'unauthrozied_exception',
-    kind: LIT_ERROR_KIND.Validation,
-=======
   UNAUTHORIZED_EXCEPTION: {
     name: 'UnauthorizedException',
     code: 'unauthorized_exception',
-    kind: LitErrorKind.Validation,
->>>>>>> 5a232f08
+    kind: LIT_ERROR_KIND.Validation,
   },
   INVALID_ARGUMENT_EXCEPTION: {
     name: 'InvalidArgumentException',
@@ -135,7 +114,7 @@
   UNSUPPORTED_METHOD_ERROR: {
     name: 'UnsupportedMethodError',
     code: 'unsupported_method_error',
-    kind: LitErrorKind.Validation,
+    kind: LIT_ERROR_KIND.Validation,
   },
   LIT_NODE_CLIENT_BAD_CONFIG_ERROR: {
     name: 'LitNodeClientBadConfigError',
