<<<<<<< HEAD
export const version = '2.1.110';
=======
export const version = '2.1.112';
>>>>>>> 70ff8b3e
<|MERGE_RESOLUTION|>--- conflicted
+++ resolved
@@ -1,5 +1 @@
-<<<<<<< HEAD
-export const version = '2.1.110';
-=======
-export const version = '2.1.112';
->>>>>>> 70ff8b3e
+export const version = '2.1.112';