--- conflicted
+++ resolved
@@ -1,5 +1 @@
-<<<<<<< HEAD
-export const version = '2.1.137';
-=======
-export const version = '2.1.160';
->>>>>>> f7cff26b
+export const version = '2.1.160';