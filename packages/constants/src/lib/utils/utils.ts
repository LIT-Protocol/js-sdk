--- conflicted
+++ resolved
@@ -1,11 +1,6 @@
-<<<<<<< HEAD
 import { EITHER_TYPE } from '../constants/constants';
-import { IEither, ILitError } from '../interfaces/i-errors';
-=======
-import { EITHER_TYPE } from '../enums';
 import { LitError } from '../errors';
 import { IEitherSuccess, IEitherError } from '../interfaces/i-errors';
->>>>>>> 5a232f08
 
 /**
  *
