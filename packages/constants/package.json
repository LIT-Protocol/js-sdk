--- conflicted
+++ resolved
@@ -20,11 +20,7 @@
   "tags": [
     "universal"
   ],
-<<<<<<< HEAD
-  "version": "4.2.0"
-=======
   "version": "4.2.1",
   "main": "./dist/src/index.js",
   "typings": "./dist/src/index.d.ts"
->>>>>>> 50248d62
 }