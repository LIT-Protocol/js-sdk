--- conflicted
+++ resolved
@@ -67,11 +67,7 @@
     };
 
     expect(() => WalletFactory.createWallet('eth', ethProp)).toThrowError(
-<<<<<<< HEAD
-      'controllerAuthSig and authContext are defined, can only use one or the other'
-=======
       'Multiple authentications are defined, can only use one at a time'
->>>>>>> f6c09565
     );
   });
 
