/**
 * To test this file, you can run:
 * yarn nx run pkp-client:test --testFile=pkp-client.spec.ts
 */

import { PKPCosmosWallet } from '@lit-protocol/pkp-cosmos';
import { PKPEthersWallet } from '@lit-protocol/pkp-ethers';
import { PKPClient } from './pkp-client';

import * as LITCONFIG from 'lit.config.json';
<<<<<<< HEAD

describe('pkpClient', () => {
  let pkpClient: PKPClient;

  it('should be defined', () => {
    expect(PKPClient).toBeDefined();
  });

  it('init a pkp client', async () => {
    pkpClient = new PKPClient({
      controllerAuthSig: LITCONFIG.CONTROLLER_AUTHSIG,
      pkpPubKey: LITCONFIG.PKP_PUBKEY,
      rpc: LITCONFIG.RPC_ENDPOINT,
=======
import { PKPCosmosWalletProp, PKPEthersWalletProp } from '@lit-protocol/types';
import { WalletFactory } from './wallet-factory';
import { PKPBase } from '@lit-protocol/pkp-base';
import {
  ETHSignature,
  ETHTxRes,
} from 'packages/pkp-ethers/src/lib/pkp-ethers-types';
import {
  calculateFee,
  coins,
  GasPrice,
  SigningStargateClient,
  StdFee,
} from '@cosmjs/stargate';

jest.setTimeout(10000);

describe('WalletFactory', () => {
  it('should create an Ethereum wallet', () => {
    const ethProp: PKPEthersWalletProp = {
      controllerAuthSig: LITCONFIG.CONTROLLER_AUTHSIG,
      pkpPubKey: LITCONFIG.PKP_PUBKEY,
      rpcs: {
        eth: LITCONFIG.MUMBAI_RPC,
        cosmos: LITCONFIG.COSMOS_RPC,
      },
    };
    const ethWallet = WalletFactory.createWallet('eth', ethProp);

    expect(ethWallet).toBeInstanceOf(PKPEthersWallet);
  });

  it('should create a Cosmos wallet', () => {
    const cosmosProp: PKPCosmosWalletProp = {
      controllerAuthSig: LITCONFIG.CONTROLLER_AUTHSIG,
      pkpPubKey: LITCONFIG.PKP_PUBKEY,
      rpcs: {
        eth: LITCONFIG.MUMBAI_RPC,
        cosmos: LITCONFIG.COSMOS_RPC,
      },
      addressPrefix: 'cosmos',
    };
    const cosmosWallet = WalletFactory.createWallet('cosmos', cosmosProp);

    expect(cosmosWallet).toBeInstanceOf(PKPCosmosWallet);
  });

  it('should throw an error for unsupported BTC wallet', () => {
    const btcProp: any = {
      /* Bitcoin properties */
    };
    expect(() => WalletFactory.createWallet('btc', btcProp)).toThrowError(
      'BTC wallet is not supported yet'
    );
  });

  it('should throw an error for unsupported chain', () => {
    const unsupportedProp: any = {
      /* Unsupported properties */
    };
    expect(() =>
      WalletFactory.createWallet('unsupportedChain', unsupportedProp)
    ).toThrowError('Unsupported chain: unsupportedChain');
  });
});

describe('PKPClient', () => {
  describe('without rpc', () => {
    const pkpClient = new PKPClient({
      controllerAuthSig: LITCONFIG.CONTROLLER_AUTHSIG,
      pkpPubKey: LITCONFIG.PKP_PUBKEY,
>>>>>>> 42cffbaf
      cosmosAddressPrefix: 'cosmos',
    });

    describe('eth', () => {
      const MESSAGE_TO_SIGN = 'HEY THERE!';

      it('should sign a message', async () => {
        const signature = await pkpClient
          .getEthWallet()
          .signMessage(MESSAGE_TO_SIGN);

        expect(signature).toBeDefined();
      });

      it('should sign a transaction', async () => {
        const txRes: string = await pkpClient.getEthWallet().signTransaction({
          to: LITCONFIG.PKP_ADDRESS,
          value: 0,
          data: '0x',
        });

        expect(txRes).toBeDefined();
      });
    });

    describe('cosmos', () => {
      it('[TODO] should sign a message', async () => {
        // const cosmosAdress = (
        //   await pkpClient.getCosmosWallet().getAccounts()
        // )[0].address;
        // expect(0).toBe(1);
        // const cosmosWallet = pkpClient.getCosmosWallet();
        // const signature = await cosmosWallet.sign(
        //   [
        //     {
        //       typeUrl: 'cosmos-sdk/MsgSend',
        //       value: [0, 1, 2, 3],
        //     },
        //   ],
        //   {
        //     amount: {
        //       amount: '0',
        //       denom: 'uatom',
        //     },
        //     denom: 'uatom',
        //     gas: '200000',
        //   },
        //   '0x'
        // );
        // expect(signature).toBeDefined();
      });

      it('[TODO] should sign a transaction', async () => {});
    });
  });

  describe('with rpc', () => {
    let pkpClient: PKPClient;

    it('should be defined', () => {
      expect(PKPClient).toBeDefined();
    });

    it('should instantiate a pkp client', async () => {
      pkpClient = new PKPClient({
        controllerAuthSig: LITCONFIG.CONTROLLER_AUTHSIG,
        pkpPubKey: LITCONFIG.PKP_PUBKEY,
        rpcs: {
          eth: LITCONFIG.MUMBAI_RPC,
          cosmos: LITCONFIG.COSMOS_RPC,
        },
        cosmosAddressPrefix: 'cosmos',
      });

      expect(pkpClient).toBeDefined();
    });

    describe('init', () => {
      it('should return the overall readiness status and an array of the initialization status for each wallet', async () => {
        const initResult = await pkpClient.connect();

        expect(initResult).toHaveProperty('ready');
        expect(typeof initResult.ready === 'boolean').toBeTruthy();

        expect(initResult).toHaveProperty('res');
        expect(Array.isArray(initResult.res)).toBeTruthy();

        initResult.res.forEach((status) => {
          expect(status).toHaveProperty('chain');
          expect(typeof status.chain === 'string').toBeTruthy();

          expect(status).toHaveProperty('success');
          expect(typeof status.success === 'boolean').toBeTruthy();
        });
      });

      it('should be ready after init', async () => {
        const initResult = await pkpClient.connect();

        expect(initResult.ready).toBe(true);
      });

      it('should handle wallet init failures and return the correct readiness status and details', async () => {
        jest.spyOn(PKPBase.prototype, 'init').mockImplementation(async () => {
          throw new Error('Wallet initialization failed');
        });

        const initResult = await pkpClient.connect();

        expect(initResult.ready).toBe(false);

        initResult.res.forEach((status) => {
          expect(status.success).toBe(false);
        });
      });

      it('should handle partial wallet init failures and return the correct readiness status and details', async () => {
        const mockInit = jest.spyOn(PKPBase.prototype, 'init');

        // Fail the first wallet's initialization
        mockInit.mockImplementationOnce(async () => {
          throw new Error('Wallet initialization failed');
        });

        // Succeed the second wallet's initialization
        mockInit.mockImplementationOnce(async () => {});

        const initResult = await pkpClient.connect();

        expect(initResult.ready).toBe(false);

        expect(initResult.res[0].chain).toBeDefined();
        expect(initResult.res[0].success).toBe(false);

        expect(initResult.res[1].chain).toBeDefined();
        expect(initResult.res[1].success).toBe(true);
      });
    });

    it('should get supported chains', async () => {
      const supportedChains = pkpClient.getSupportedChains();
      expect(supportedChains).toEqual(['eth', 'cosmos']);
    });

    it('should fail to getWallet if chain is not supported', async () => {
      expect(() => pkpClient.getWallet('btc')).toThrow(
        'Unsupported chain: btc'
      );
    });

    describe('[ETH] wallet', () => {
      it('should get eth address using getWallet("eth")', async () => {
        const etherWallet = pkpClient.getWallet<PKPEthersWallet>('eth');

        const etherAddress = await etherWallet.getAddress();

        expect(etherAddress).toEqual(
          '0xf675E8Cdc5DbE5f78a47D23A3b1CCD07b986f17f'
        );
      });

      it('should get eth address using getEthWallet()', async () => {
        const etherWallet = pkpClient.getEthWallet();

        const etherAddress = await etherWallet.getAddress();

        expect(etherAddress).toEqual(
          '0xf675E8Cdc5DbE5f78a47D23A3b1CCD07b986f17f'
        );
      });

      describe('update config', () => {
        describe('update rpc', () => {
          // update the rpc
          const newRpcUrl =
            'https://endpoints.omniatech.io/v1/matic/mumbai/public';
          it('should be able to update rpc url', async () => {
            const etherWallet = pkpClient.getEthWallet();

            const oldRpc = etherWallet.getRpc();

            expect(oldRpc).toEqual(LITCONFIG.MUMBAI_RPC);

            await etherWallet.setRpc(newRpcUrl);

            const newRpc = etherWallet.getRpc();

            expect(newRpc).toEqual(newRpcUrl);
          });

          it('should be able to use updated rpc url to sign a message', async () => {
            const etherWallet = pkpClient.getEthWallet();

            await etherWallet.setRpc(newRpcUrl);

            const signedMessage = await etherWallet.signMessage(
              'Hello world from litentry'
            );

            expect(signedMessage).toBeDefined();
          });

          it('should be able to use updated rpc url to sign a transaction', async () => {
            const etherWallet = pkpClient.getEthWallet();

            await etherWallet.setRpc(newRpcUrl);

            const signedTx = await etherWallet.handleRequest<ETHSignature>({
              method: 'eth_signTransaction',
              params: [
                {
                  from: LITCONFIG.PKP_ADDRESS,
                  to: LITCONFIG.PKP_ADDRESS,
                },
              ],
            });
            expect(signedTx).toBeDefined();
          });

          it('should be able to use updated rpc url to sign & send a transaction', async () => {
            const etherWallet = pkpClient.getEthWallet();

            await etherWallet.setRpc(newRpcUrl);

            const tx = await etherWallet.handleRequest<ETHTxRes>({
              method: 'eth_sendTransaction',
              params: [
                {
                  from: LITCONFIG.PKP_ADDRESS,
                  to: LITCONFIG.PKP_ADDRESS,
                },
              ],
            });

            expect(tx.hash).toBeDefined();
          });
        });
      });

      describe('handle requests', () => {
        it('should be able to eth_signTransaction', async () => {
          await pkpClient.connect();

          const etherWallet = pkpClient.getEthWallet();

          const signedTx = await etherWallet.handleRequest({
            method: 'eth_signTransaction',
            params: [
              {
                from: LITCONFIG.PKP_ADDRESS,
                to: LITCONFIG.PKP_ADDRESS,
              },
            ],
          });

          expect(signedTx).toBeDefined();
        });

        // TODO: add more tests for typed signing, just copy from the ethers wallet tests
      });
    });

    describe('[COSMOS] wallet', () => {
      it('should get cosmos wallet using getWallet("cosmos")', async () => {
        const cosmosWallet = pkpClient.getWallet<PKPCosmosWallet>('cosmos');

        const cosmosAddress = await cosmosWallet.getAccounts();

        expect(cosmosAddress[0].address).toEqual(
          'cosmos134y3t6v0cfftzk4zhtzynqyyzj7dwwcz9chs0q'
        );
      });

      it('should get cosmos wallet using getCosmosWallet()', async () => {
        const cosmosWallet = pkpClient.getCosmosWallet();

        const cosmosAddress = await cosmosWallet.getAccounts();

        expect(cosmosAddress[0].address).toEqual(
          'cosmos134y3t6v0cfftzk4zhtzynqyyzj7dwwcz9chs0q'
        );
      });

      describe('stargate client', () => {
        let client: SigningStargateClient;

        it('should get stargate client', async () => {
          client = await pkpClient.getCosmosWallet().getClient();

          expect(client).toBeDefined();
        });

        it('should get chainId', async () => {
          const chainId = await client.getChainId();

          expect(chainId).toEqual('cosmoshub-4');
        });

        it('should get height', async () => {
          const height = await client.getHeight();

          expect(height).toBeDefined();
          expect(typeof height).toBe('number');
        });

        it('should be able to sendTokens', async () => {
          const defaultGasPrice = GasPrice.fromString(
            `${LITCONFIG.DEFAULT_GAS}${LITCONFIG.DENOM}`
          );

          const amount = coins(LITCONFIG.AMOUNT, LITCONFIG.DENOM);
          const defaultSendFee: StdFee = calculateFee(80_000, defaultGasPrice);
          const cosmosWallet = pkpClient.getCosmosWallet();

          const [pkpAccount] = await cosmosWallet.getAccounts();

          expect(pkpAccount.address).toBe(LITCONFIG.PKP_COSMOS_ADDRESS);

          const tx = await client.sendTokens(
            pkpAccount.address,
            pkpAccount.address,
            amount,
            defaultSendFee,
            'Transaction'
          );

          expect(tx.transactionHash).toBeDefined();
          expect(tx.transactionHash.length).toEqual(64);
        });
      });

      describe('update config', () => {
        const NEW_RPC = 'rpc.sentry-01.theta-testnet.polypore.xyz:26657';

        it('should be able to update rpc url', async () => {
          const cosmosWallet = pkpClient.getCosmosWallet();

          const oldRpc = cosmosWallet.getRpc();

          expect(oldRpc).toEqual(LITCONFIG.COSMOS_RPC);

          await cosmosWallet.setRpc(NEW_RPC);

          expect(cosmosWallet.getRpc()).toEqual(NEW_RPC);
        });

        describe('stargate client', () => {
          it('should be able to instantiate a new stargate client', async () => {
            const cosmosWallet = pkpClient.getCosmosWallet();

            await cosmosWallet.setRpc(NEW_RPC);

            let client = await cosmosWallet.getClient();

            expect(client).toBeDefined();
          });

          it('should be able to use updated rpc url to get chainId', async () => {
            const cosmosWallet = pkpClient.getCosmosWallet();

            await cosmosWallet.setRpc(NEW_RPC);

            const client = await cosmosWallet.getClient();

            const chainId = await client.getChainId();

            expect(chainId).toEqual('theta-testnet-001');

            // change it back
            await cosmosWallet.setRpc(LITCONFIG.COSMOS_RPC);

            const client2 = await cosmosWallet.getClient();

            const chainId2 = await client2.getChainId();

            expect(chainId2).toEqual('cosmoshub-4');
          });

          it('should be able to use updated rpc url to get height', async () => {
            const cosmosWallet = pkpClient.getCosmosWallet();

            await cosmosWallet.setRpc(NEW_RPC);

            const client = await cosmosWallet.getClient();

            const height = await client.getHeight();

            expect(height).toBeDefined();
            expect(typeof height).toBe('number');
          });
        });
      });
    });

    describe('[BTC] wallet', () => {
      it('should fail to get btc wallet', async () => {
        expect(() => pkpClient.getWallet('btc')).toThrow(
          'Unsupported chain: btc'
        );
      });
    });
  });
});<|MERGE_RESOLUTION|>--- conflicted
+++ resolved
@@ -8,21 +8,6 @@
 import { PKPClient } from './pkp-client';
 
 import * as LITCONFIG from 'lit.config.json';
-<<<<<<< HEAD
-
-describe('pkpClient', () => {
-  let pkpClient: PKPClient;
-
-  it('should be defined', () => {
-    expect(PKPClient).toBeDefined();
-  });
-
-  it('init a pkp client', async () => {
-    pkpClient = new PKPClient({
-      controllerAuthSig: LITCONFIG.CONTROLLER_AUTHSIG,
-      pkpPubKey: LITCONFIG.PKP_PUBKEY,
-      rpc: LITCONFIG.RPC_ENDPOINT,
-=======
 import { PKPCosmosWalletProp, PKPEthersWalletProp } from '@lit-protocol/types';
 import { WalletFactory } from './wallet-factory';
 import { PKPBase } from '@lit-protocol/pkp-base';
@@ -94,7 +79,6 @@
     const pkpClient = new PKPClient({
       controllerAuthSig: LITCONFIG.CONTROLLER_AUTHSIG,
       pkpPubKey: LITCONFIG.PKP_PUBKEY,
->>>>>>> 42cffbaf
       cosmosAddressPrefix: 'cosmos',
     });
 
