<<<<<<< HEAD
import { PKPEthersWallet } from '@lit-protocol/pkp-ethers';
import { PKPCosmosWallet } from '@lit-protocol/pkp-cosmos';
import { PKPClientProp } from '@lit-protocol/types';
import { PKPBase } from '@lit-protocol/pkp-base';
import { WalletFactory } from './wallet-factory';
import { log } from '@lit-protocol/misc';
import { LogLevel, PKP_CLIENT_SUPPORTED_CHAINS } from '@lit-protocol/constants';
=======
import { PKP_CLIENT_SUPPORTED_CHAINS } from '@lit-protocol/constants';
import { log } from '@lit-protocol/misc';
import { PKPCosmosWallet } from '@lit-protocol/pkp-cosmos';
import { PKPEthersWallet } from '@lit-protocol/pkp-ethers';
import {
  PKPClientProp,
  PKPCosmosWalletProp,
  PKPEthersWalletProp,
} from '@lit-protocol/types';
>>>>>>> f67160c7

export class PKPClient {
  private cosmosWallet: PKPCosmosWallet | undefined;
  private ethWallet: PKPEthersWallet | undefined;

  public readonly pkpPubKey: string;

  /**
   * Constructs a new PKPClient instance with the provided properties.
   * Automatically registers supported wallets.
   *
   * @param {PKPClientProp} prop - The properties required for the PKPClient instance.
   */
  constructor(prop: PKPClientProp) {
    this.pkpPubKey = prop.pkpPubKey;

    this.ethWallet = new PKPEthersWallet({ ...prop } as PKPEthersWalletProp);
    this.cosmosWallet = new PKPCosmosWallet({ ...prop } as PKPCosmosWalletProp);
  }

  /**
   * Returns a list of supported chains.
   *
   * @returns {string[]} An array of supported chain names.
   */
  getSupportedChains(): string[] {
    return PKP_CLIENT_SUPPORTED_CHAINS;
  }

  /**
   * Retrieves the wallet instance for a specific chain.
   *
   * @template T - The wallet type, defaults to PKPBase if not provided.
   * @param {string} chain - The name of the chain for which to retrieve the wallet instance.
   * @returns {T} The wallet instance for the specified chain.
   * @throws Will throw an error if the chain is not supported.
   */
  getWallet(chain: 'eth'): PKPEthersWallet;
  getWallet(chain: 'cosmos'): PKPCosmosWallet;
  getWallet(chain: string): PKPEthersWallet | PKPCosmosWallet {
    switch (chain) {
      case 'eth':
        if (!this.ethWallet) {
          throw new Error('Ethereum wallet not initialized');
        }
        return this.ethWallet;
      case 'cosmos':
        if (!this.cosmosWallet) {
          throw new Error('Cosmos wallet not initialized');
        }
        return this.cosmosWallet;
      case 'btc':
        throw new Error('BTC wallet not supported yet');
      default:
        throw new Error(`Unsupported chain: ${chain}`);
    }
  }

  /**
   * Retrieves the Ethereum wallet instance.
   *
   * @returns {PKPEthersWallet} The Ethereum wallet instance.
   */
  getEthWallet = (): PKPEthersWallet => {
    return this.getWallet('eth');
  };

  /**
   * Retrieves the Cosmos wallet instance.
   *
   * @returns {PKPCosmosWallet} The Cosmos wallet instance.
   */
  getCosmosWallet = (): PKPCosmosWallet => {
    return this.getWallet('cosmos');
  };

  /**
   * Retrieves the Bitcoin wallet instance.
   *
   * @returns {never} Will throw an error as Bitcoin is not supported yet.
   */
  getBtcWallet = (): never => {
    throw new Error('BTC wallet not supported yet');
  };

  /**
   * Connects all wallets and returns an object containing the overall readiness status
   * and an array of the initialization status for each wallet.
   *
   * @returns {Promise<{
   *  ready: boolean;
   *  res: Array<{ chain: string; success: boolean }>;
   * }>} An object containing the overall readiness status (ready) and an array (res) with the initialization status for each wallet.
   */
  public async connect(): Promise<{
    ready: boolean;
    res: { chain: string; success: boolean }[];
  }> {
    const walletStatus: { chain: string; success: boolean }[] = [];

    const wallets = {
      eth: this.ethWallet,
      cosmos: this.cosmosWallet,
    };
    const walletEntries = Object.entries(wallets);

    for (const [chain, wallet] of walletEntries) {
      try {
        await wallet!.init();
        walletStatus.push({ chain, success: wallet!.litNodeClientReady });
      } catch (error) {
        walletStatus.push({ chain, success: false });
      }
    }

    const successfulInits = walletStatus.filter(
      (status) => status.success
    ).length;

    if (successfulInits !== walletEntries.length) {
      log(
        LogLevel.WARN,
        `Not all wallets initialized successfully. Details: ${JSON.stringify(
          walletStatus,
          null,
          2
        )}`
      );
    }

    return {
      ready: successfulInits === walletEntries.length,
      res: walletStatus,
    };
  }
}<|MERGE_RESOLUTION|>--- conflicted
+++ resolved
@@ -1,13 +1,4 @@
-<<<<<<< HEAD
-import { PKPEthersWallet } from '@lit-protocol/pkp-ethers';
-import { PKPCosmosWallet } from '@lit-protocol/pkp-cosmos';
-import { PKPClientProp } from '@lit-protocol/types';
-import { PKPBase } from '@lit-protocol/pkp-base';
-import { WalletFactory } from './wallet-factory';
-import { log } from '@lit-protocol/misc';
-import { LogLevel, PKP_CLIENT_SUPPORTED_CHAINS } from '@lit-protocol/constants';
-=======
-import { PKP_CLIENT_SUPPORTED_CHAINS } from '@lit-protocol/constants';
+import { PKP_CLIENT_SUPPORTED_CHAINS, LogLevel } from '@lit-protocol/constants';
 import { log } from '@lit-protocol/misc';
 import { PKPCosmosWallet } from '@lit-protocol/pkp-cosmos';
 import { PKPEthersWallet } from '@lit-protocol/pkp-ethers';
@@ -16,7 +7,6 @@
   PKPCosmosWalletProp,
   PKPEthersWalletProp,
 } from '@lit-protocol/types';
->>>>>>> f67160c7
 
 export class PKPClient {
   private cosmosWallet: PKPCosmosWallet | undefined;
