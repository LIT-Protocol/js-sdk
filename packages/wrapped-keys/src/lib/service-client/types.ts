--- conflicted
+++ resolved
@@ -1,5 +1,5 @@
 import { LIT_NETWORK_VALUES } from '@lit-protocol/constants';
-import { AuthSig } from '@lit-protocol/types';
+import { AuthSig, LIT_NETWORKS_KEYS } from '@lit-protocol/types';
 
 import { StoredKeyData } from '../types';
 
@@ -34,10 +34,6 @@
 export interface BaseRequestParams {
   sessionSig: AuthSig;
   method: 'GET' | 'POST';
-<<<<<<< HEAD
-  litNetwork: LIT_NETWORK_VALUES;
-=======
   litNetwork: LIT_NETWORKS_KEYS;
   requestId: string;
->>>>>>> daf704a9
 }