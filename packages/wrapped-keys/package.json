{
  "name": "@lit-protocol/wrapped-keys",
  "type": "commonjs",
  "license": "MIT",
  "homepage": "https://github.com/Lit-Protocol/js-sdk",
  "repository": {
    "type": "git",
    "url": "https://github.com/LIT-Protocol/js-sdk"
  },
  "keywords": [
    "library"
  ],
  "bugs": {
    "url": "https://github.com/LIT-Protocol/js-sdk/issues"
  },
  "publishConfig": {
    "access": "public",
    "directory": "../../dist/packages/wrapped-keys"
  },
  "tags": [
    "universal"
  ],
  "buildOptions": {
    "genReact": false
  },
<<<<<<< HEAD
  "version": "6.0.1-wrapped-keys.beta.4",
  "scripts": {
    "bundle": "yarn node ./esbuild.config.js",
    "postinstall": "yarn bundle"
  },
=======
  "version": "6.0.2-wrapped-keys.beta.1",
>>>>>>> 62e95ea2
  "main": "./dist/src/index.js",
  "typings": "./dist/src/index.d.ts"
}<|MERGE_RESOLUTION|>--- conflicted
+++ resolved
@@ -23,15 +23,11 @@
   "buildOptions": {
     "genReact": false
   },
-<<<<<<< HEAD
-  "version": "6.0.1-wrapped-keys.beta.4",
+  "version": "6.0.2-wrapped-keys.beta.1",
   "scripts": {
     "bundle": "yarn node ./esbuild.config.js",
     "postinstall": "yarn bundle"
   },
-=======
-  "version": "6.0.2-wrapped-keys.beta.1",
->>>>>>> 62e95ea2
   "main": "./dist/src/index.js",
   "typings": "./dist/src/index.d.ts"
 }