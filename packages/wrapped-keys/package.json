{
  "name": "@lit-protocol/wrapped-keys",
  "type": "commonjs",
  "license": "MIT",
  "homepage": "https://github.com/Lit-Protocol/js-sdk",
  "repository": {
    "type": "git",
    "url": "https://github.com/LIT-Protocol/js-sdk"
  },
  "keywords": [
    "library"
  ],
  "bugs": {
    "url": "https://github.com/LIT-Protocol/js-sdk/issues"
  },
  "publishConfig": {
    "access": "public",
    "directory": "../../dist/packages/wrapped-keys"
  },
  "tags": [
    "universal"
  ],
  "buildOptions": {
    "genReact": false
  },
<<<<<<< HEAD
  "version": "6.1.0-beta.2",
=======
  "version": "6.1.1",
>>>>>>> 28972a58
  "scripts": {
    "bundle": "yarn node ./esbuild.config.js"
  },
  "main": "./dist/src/index.js",
  "typings": "./dist/src/index.d.ts"
}<|MERGE_RESOLUTION|>--- conflicted
+++ resolved
@@ -23,11 +23,7 @@
   "buildOptions": {
     "genReact": false
   },
-<<<<<<< HEAD
-  "version": "6.1.0-beta.2",
-=======
   "version": "6.1.1",
->>>>>>> 28972a58
   "scripts": {
     "bundle": "yarn node ./esbuild.config.js"
   },
