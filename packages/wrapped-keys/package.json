--- conflicted
+++ resolved
@@ -23,15 +23,7 @@
   "buildOptions": {
     "genReact": false
   },
-<<<<<<< HEAD
-  "version": "6.5.1",
-=======
   "version": "6.5.3",
-  "scripts": {
-    "bundle": "yarn node ./esbuild.config.js",
-    "build-bc": "sh ./build-bc.sh"
-  },
->>>>>>> 6413ced5
   "main": "./dist/src/index.js",
   "typings": "./dist/src/index.d.ts"
 }