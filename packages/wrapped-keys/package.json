--- conflicted
+++ resolved
@@ -23,15 +23,11 @@
   "buildOptions": {
     "genReact": false
   },
-<<<<<<< HEAD
-  "version": "6.0.0-testing.4",
+  "version": "6.0.1-wrapped-keys.beta.4",
   "scripts": {
     "bundle": "yarn node ./esbuild.config.js",
     "postinstall": "yarn bundle"
   },
-=======
-  "version": "6.0.1-wrapped-keys.beta.4",
->>>>>>> b5ecded8
   "main": "./dist/src/index.js",
   "typings": "./dist/src/index.d.ts"
 }