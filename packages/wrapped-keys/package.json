--- conflicted
+++ resolved
@@ -23,11 +23,5 @@
   "buildOptions": {
     "genReact": false
   },
-<<<<<<< HEAD
-  "version": "7.0.4",
-  "main": "./dist/src/index.js",
-  "typings": "./dist/src/index.d.ts"
-=======
   "version": "8.0.0-alpha.0"
->>>>>>> 1196d13c
 }