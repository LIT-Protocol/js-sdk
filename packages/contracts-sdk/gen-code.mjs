--- conflicted
+++ resolved
@@ -27,20 +27,13 @@
     .replace('pkppermissions', 'pkpPermissions');
 };
 
-<<<<<<< HEAD
-const contracts = await getFiles('./packages/contracts-sdk/src/abis');
+let contracts = await getFiles('./packages/contracts-sdk/src/abis');
+
+contracts = contracts.filter((file) => file.includes('.sol'));
 
 const abis = contracts.map((contractSol) => {
   const contractName = contractSol.replace('.sol', '');
-=======
-let contracts = await getFiles('./packages/contracts-sdk/src/abis');
-
-contracts = contracts.filter((file) => file.includes('.sol'));
-
-const abis = contracts.map((contractSol) => {
-  const contractName = contractSol.replace('.sol', '');
-
->>>>>>> c706e204
+
   // const contractData = `./packages/contracts-sdk/src/abis/${contractSol}/${contractName}Data.mjs`;
 
   return {
