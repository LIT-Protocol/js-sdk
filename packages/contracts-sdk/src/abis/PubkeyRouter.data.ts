export const pubkeyRouter = {
<<<<<<< HEAD
  address: '0xB35cC6CaB1501d5F3b6b8fcF3215898C9d03E981',
  abi: [
=======
  "address": "0xB35cC6CaB1501d5F3b6b8fcF3215898C9d03E981",
  "abi": [
>>>>>>> bfc3a139
    {
      inputs: [
        {
          internalType: 'address',
          name: '_pkpNft',
          type: 'address',
        },
      ],
      stateMutability: 'nonpayable',
      type: 'constructor',
    },
    {
      anonymous: false,
      inputs: [
        {
          indexed: true,
          internalType: 'address',
          name: 'previousOwner',
          type: 'address',
        },
        {
          indexed: true,
          internalType: 'address',
          name: 'newOwner',
          type: 'address',
        },
      ],
      name: 'OwnershipTransferred',
      type: 'event',
    },
    {
      anonymous: false,
      inputs: [
        {
          indexed: false,
          internalType: 'address',
          name: 'newPkpNftAddress',
          type: 'address',
        },
      ],
      name: 'PkpNftAddressSet',
      type: 'event',
    },
    {
      anonymous: false,
      inputs: [
        {
          indexed: true,
          internalType: 'uint256',
          name: 'tokenId',
          type: 'uint256',
        },
        {
          indexed: false,
          internalType: 'bytes',
          name: 'pubkey',
          type: 'bytes',
        },
        {
          indexed: false,
          internalType: 'address',
          name: 'stakingContract',
          type: 'address',
        },
        {
          indexed: false,
          internalType: 'uint256',
          name: 'keyType',
          type: 'uint256',
        },
      ],
      name: 'PubkeyRoutingDataSet',
      type: 'event',
    },
    {
      anonymous: false,
      inputs: [
        {
          indexed: true,
          internalType: 'uint256',
          name: 'tokenId',
          type: 'uint256',
        },
        {
          indexed: true,
          internalType: 'address',
          name: 'nodeAddress',
          type: 'address',
        },
        {
          indexed: false,
          internalType: 'bytes',
          name: 'pubkey',
          type: 'bytes',
        },
        {
          indexed: false,
          internalType: 'address',
          name: 'stakingContract',
          type: 'address',
        },
        {
          indexed: false,
          internalType: 'uint256',
          name: 'keyType',
          type: 'uint256',
        },
      ],
      name: 'PubkeyRoutingDataVote',
      type: 'event',
    },
    {
      inputs: [
        {
          internalType: 'address',
          name: '',
          type: 'address',
        },
      ],
      name: 'ethAddressToPkpId',
      outputs: [
        {
          internalType: 'uint256',
          name: '',
          type: 'uint256',
        },
      ],
      stateMutability: 'view',
      type: 'function',
    },
    {
      inputs: [
        {
          internalType: 'uint256',
          name: 'tokenId',
          type: 'uint256',
        },
      ],
      name: 'getEthAddress',
      outputs: [
        {
          internalType: 'address',
          name: '',
          type: 'address',
        },
      ],
      stateMutability: 'view',
      type: 'function',
    },
    {
      inputs: [
        {
          internalType: 'uint256',
          name: 'tokenId',
          type: 'uint256',
        },
      ],
      name: 'getPubkey',
      outputs: [
        {
          internalType: 'bytes',
          name: '',
          type: 'bytes',
        },
      ],
      stateMutability: 'view',
      type: 'function',
    },
    {
      inputs: [
        {
          internalType: 'uint256',
          name: 'tokenId',
          type: 'uint256',
        },
      ],
      name: 'getRoutingData',
      outputs: [
        {
          components: [
            {
              internalType: 'bytes',
              name: 'pubkey',
              type: 'bytes',
            },
            {
              internalType: 'address',
              name: 'stakingContract',
              type: 'address',
            },
            {
              internalType: 'uint256',
              name: 'keyType',
              type: 'uint256',
            },
          ],
          internalType: 'struct PubkeyRouter.PubkeyRoutingData',
          name: '',
          type: 'tuple',
        },
      ],
      stateMutability: 'view',
      type: 'function',
    },
    {
      inputs: [
        {
          internalType: 'uint256',
          name: 'tokenId',
          type: 'uint256',
        },
      ],
      name: 'isRouted',
      outputs: [
        {
          internalType: 'bool',
          name: '',
          type: 'bool',
        },
      ],
      stateMutability: 'view',
      type: 'function',
    },
    {
      inputs: [],
      name: 'owner',
      outputs: [
        {
          internalType: 'address',
          name: '',
          type: 'address',
        },
      ],
      stateMutability: 'view',
      type: 'function',
    },
    {
      inputs: [],
      name: 'pkpNFT',
      outputs: [
        {
          internalType: 'contract PKPNFT',
          name: '',
          type: 'address',
        },
      ],
      stateMutability: 'view',
      type: 'function',
    },
    {
      inputs: [
        {
          internalType: 'uint256',
          name: '',
          type: 'uint256',
        },
      ],
      name: 'pubkeyRegistrations',
      outputs: [
        {
          components: [
            {
              internalType: 'bytes',
              name: 'pubkey',
              type: 'bytes',
            },
            {
              internalType: 'address',
              name: 'stakingContract',
              type: 'address',
            },
            {
              internalType: 'uint256',
              name: 'keyType',
              type: 'uint256',
            },
          ],
          internalType: 'struct PubkeyRouter.PubkeyRoutingData',
          name: 'routingData',
          type: 'tuple',
        },
        {
          internalType: 'uint256',
          name: 'nodeVoteCount',
          type: 'uint256',
        },
        {
          internalType: 'uint256',
          name: 'nodeVoteThreshold',
          type: 'uint256',
        },
      ],
      stateMutability: 'view',
      type: 'function',
    },
    {
      inputs: [
        {
          internalType: 'uint256',
          name: '',
          type: 'uint256',
        },
      ],
      name: 'pubkeys',
      outputs: [
        {
          internalType: 'bytes',
          name: 'pubkey',
          type: 'bytes',
        },
        {
          internalType: 'address',
          name: 'stakingContract',
          type: 'address',
        },
        {
          internalType: 'uint256',
          name: 'keyType',
          type: 'uint256',
        },
      ],
      stateMutability: 'view',
      type: 'function',
    },
    {
      inputs: [],
      name: 'renounceOwnership',
      outputs: [],
      stateMutability: 'nonpayable',
      type: 'function',
    },
    {
      inputs: [
        {
          internalType: 'address',
          name: 'newPkpNftAddress',
          type: 'address',
        },
      ],
      name: 'setPkpNftAddress',
      outputs: [],
      stateMutability: 'nonpayable',
      type: 'function',
    },
    {
      inputs: [
        {
          internalType: 'uint256',
          name: 'tokenId',
          type: 'uint256',
        },
        {
          internalType: 'bytes',
          name: 'pubkey',
          type: 'bytes',
        },
        {
          internalType: 'address',
          name: 'stakingContract',
          type: 'address',
        },
        {
          internalType: 'uint256',
          name: 'keyType',
          type: 'uint256',
        },
      ],
      name: 'setRoutingData',
      outputs: [],
      stateMutability: 'nonpayable',
      type: 'function',
    },
    {
      inputs: [
        {
          internalType: 'address',
          name: 'newOwner',
          type: 'address',
        },
      ],
      name: 'transferOwnership',
      outputs: [],
      stateMutability: 'nonpayable',
      type: 'function',
    },
    {
      inputs: [
        {
          internalType: 'uint256',
          name: 'tokenId',
          type: 'uint256',
        },
        {
          internalType: 'bytes',
          name: 'pubkey',
          type: 'bytes',
        },
        {
          internalType: 'address',
          name: 'stakingContract',
          type: 'address',
        },
        {
          internalType: 'uint256',
          name: 'keyType',
          type: 'uint256',
        },
      ],
      name: 'voteForRoutingData',
      outputs: [],
      stateMutability: 'nonpayable',
      type: 'function',
    },
  ],
};<|MERGE_RESOLUTION|>--- conflicted
+++ resolved
@@ -1,11 +1,6 @@
 export const pubkeyRouter = {
-<<<<<<< HEAD
-  address: '0xB35cC6CaB1501d5F3b6b8fcF3215898C9d03E981',
-  abi: [
-=======
   "address": "0xB35cC6CaB1501d5F3b6b8fcF3215898C9d03E981",
   "abi": [
->>>>>>> bfc3a139
     {
       inputs: [
         {
