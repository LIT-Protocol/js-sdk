export const pkpPermissions = {
<<<<<<< HEAD
  address: '0x4Aed2F242E806c58758677059340e29E6B5b7619',
  abi: [
=======
  "address": "0x4Aed2F242E806c58758677059340e29E6B5b7619",
  "abi": [
>>>>>>> bfc3a139
    {
      inputs: [
        {
          internalType: 'address',
          name: '_pkpNft',
          type: 'address',
        },
      ],
      stateMutability: 'nonpayable',
      type: 'constructor',
    },
    {
      anonymous: false,
      inputs: [
        {
          indexed: true,
          internalType: 'address',
          name: 'previousOwner',
          type: 'address',
        },
        {
          indexed: true,
          internalType: 'address',
          name: 'newOwner',
          type: 'address',
        },
      ],
      name: 'OwnershipTransferred',
      type: 'event',
    },
    {
      anonymous: false,
      inputs: [
        {
          indexed: true,
          internalType: 'uint256',
          name: 'tokenId',
          type: 'uint256',
        },
        {
          indexed: false,
          internalType: 'uint256',
          name: 'authMethodType',
          type: 'uint256',
        },
        {
          indexed: false,
          internalType: 'bytes',
          name: 'id',
          type: 'bytes',
        },
        {
          indexed: false,
          internalType: 'bytes',
          name: 'userPubkey',
          type: 'bytes',
        },
      ],
      name: 'PermittedAuthMethodAdded',
      type: 'event',
    },
    {
      anonymous: false,
      inputs: [
        {
          indexed: true,
          internalType: 'uint256',
          name: 'tokenId',
          type: 'uint256',
        },
        {
          indexed: false,
          internalType: 'uint256',
          name: 'authMethodType',
          type: 'uint256',
        },
        {
          indexed: false,
          internalType: 'bytes',
          name: 'id',
          type: 'bytes',
        },
      ],
      name: 'PermittedAuthMethodRemoved',
      type: 'event',
    },
    {
      anonymous: false,
      inputs: [
        {
          indexed: true,
          internalType: 'uint256',
          name: 'tokenId',
          type: 'uint256',
        },
        {
          indexed: false,
          internalType: 'uint256',
          name: 'authMethodType',
          type: 'uint256',
        },
        {
          indexed: false,
          internalType: 'bytes',
          name: 'id',
          type: 'bytes',
        },
        {
          indexed: false,
          internalType: 'uint256',
          name: 'scopeId',
          type: 'uint256',
        },
      ],
      name: 'PermittedAuthMethodScopeAdded',
      type: 'event',
    },
    {
      anonymous: false,
      inputs: [
        {
          indexed: true,
          internalType: 'uint256',
          name: 'tokenId',
          type: 'uint256',
        },
        {
          indexed: false,
          internalType: 'uint256',
          name: 'authMethodType',
          type: 'uint256',
        },
        {
          indexed: false,
          internalType: 'bytes',
          name: 'id',
          type: 'bytes',
        },
        {
          indexed: false,
          internalType: 'uint256',
          name: 'scopeId',
          type: 'uint256',
        },
      ],
      name: 'PermittedAuthMethodScopeRemoved',
      type: 'event',
    },
    {
      anonymous: false,
      inputs: [
        {
          indexed: true,
          internalType: 'uint256',
          name: 'tokenId',
          type: 'uint256',
        },
        {
          indexed: true,
          internalType: 'uint256',
          name: 'group',
          type: 'uint256',
        },
        {
          indexed: false,
          internalType: 'bytes32',
          name: 'root',
          type: 'bytes32',
        },
      ],
      name: 'RootHashUpdated',
      type: 'event',
    },
    {
      inputs: [
        {
          internalType: 'uint256',
          name: 'tokenId',
          type: 'uint256',
        },
        {
          internalType: 'bytes',
          name: 'ipfsCID',
          type: 'bytes',
        },
        {
          internalType: 'uint256[]',
          name: 'scopes',
          type: 'uint256[]',
        },
      ],
      name: 'addPermittedAction',
      outputs: [],
      stateMutability: 'nonpayable',
      type: 'function',
    },
    {
      inputs: [
        {
          internalType: 'uint256',
          name: 'tokenId',
          type: 'uint256',
        },
        {
          internalType: 'address',
          name: 'user',
          type: 'address',
        },
        {
          internalType: 'uint256[]',
          name: 'scopes',
          type: 'uint256[]',
        },
      ],
      name: 'addPermittedAddress',
      outputs: [],
      stateMutability: 'nonpayable',
      type: 'function',
    },
    {
      inputs: [
        {
          internalType: 'uint256',
          name: 'tokenId',
          type: 'uint256',
        },
        {
          components: [
            {
              internalType: 'uint256',
              name: 'authMethodType',
              type: 'uint256',
            },
            {
              internalType: 'bytes',
              name: 'id',
              type: 'bytes',
            },
            {
              internalType: 'bytes',
              name: 'userPubkey',
              type: 'bytes',
            },
          ],
          internalType: 'struct PKPPermissions.AuthMethod',
          name: 'authMethod',
          type: 'tuple',
        },
        {
          internalType: 'uint256[]',
          name: 'scopes',
          type: 'uint256[]',
        },
      ],
      name: 'addPermittedAuthMethod',
      outputs: [],
      stateMutability: 'nonpayable',
      type: 'function',
    },
    {
      inputs: [
        {
          internalType: 'uint256',
          name: 'tokenId',
          type: 'uint256',
        },
        {
          internalType: 'uint256',
          name: 'authMethodType',
          type: 'uint256',
        },
        {
          internalType: 'bytes',
          name: 'id',
          type: 'bytes',
        },
        {
          internalType: 'uint256',
          name: 'scopeId',
          type: 'uint256',
        },
      ],
      name: 'addPermittedAuthMethodScope',
      outputs: [],
      stateMutability: 'nonpayable',
      type: 'function',
    },
    {
      inputs: [
        {
          internalType: 'uint256',
          name: '',
          type: 'uint256',
        },
      ],
      name: 'authMethods',
      outputs: [
        {
          internalType: 'uint256',
          name: 'authMethodType',
          type: 'uint256',
        },
        {
          internalType: 'bytes',
          name: 'id',
          type: 'bytes',
        },
        {
          internalType: 'bytes',
          name: 'userPubkey',
          type: 'bytes',
        },
      ],
      stateMutability: 'view',
      type: 'function',
    },
    {
      inputs: [
        {
          internalType: 'uint256',
          name: 'authMethodType',
          type: 'uint256',
        },
        {
          internalType: 'bytes',
          name: 'id',
          type: 'bytes',
        },
      ],
      name: 'getAuthMethodId',
      outputs: [
        {
          internalType: 'uint256',
          name: '',
          type: 'uint256',
        },
      ],
      stateMutability: 'pure',
      type: 'function',
    },
    {
      inputs: [
        {
          internalType: 'uint256',
          name: 'tokenId',
          type: 'uint256',
        },
      ],
      name: 'getEthAddress',
      outputs: [
        {
          internalType: 'address',
          name: '',
          type: 'address',
        },
      ],
      stateMutability: 'view',
      type: 'function',
    },
    {
      inputs: [
        {
          internalType: 'uint256',
          name: 'tokenId',
          type: 'uint256',
        },
      ],
      name: 'getPermittedActions',
      outputs: [
        {
          internalType: 'bytes[]',
          name: '',
          type: 'bytes[]',
        },
      ],
      stateMutability: 'view',
      type: 'function',
    },
    {
      inputs: [
        {
          internalType: 'uint256',
          name: 'tokenId',
          type: 'uint256',
        },
      ],
      name: 'getPermittedAddresses',
      outputs: [
        {
          internalType: 'address[]',
          name: '',
          type: 'address[]',
        },
      ],
      stateMutability: 'view',
      type: 'function',
    },
    {
      inputs: [
        {
          internalType: 'uint256',
          name: 'tokenId',
          type: 'uint256',
        },
        {
          internalType: 'uint256',
          name: 'authMethodType',
          type: 'uint256',
        },
        {
          internalType: 'bytes',
          name: 'id',
          type: 'bytes',
        },
        {
          internalType: 'uint256',
          name: 'maxScopeId',
          type: 'uint256',
        },
      ],
      name: 'getPermittedAuthMethodScopes',
      outputs: [
        {
          internalType: 'bool[]',
          name: '',
          type: 'bool[]',
        },
      ],
      stateMutability: 'view',
      type: 'function',
    },
    {
      inputs: [
        {
          internalType: 'uint256',
          name: 'tokenId',
          type: 'uint256',
        },
      ],
      name: 'getPermittedAuthMethods',
      outputs: [
        {
          components: [
            {
              internalType: 'uint256',
              name: 'authMethodType',
              type: 'uint256',
            },
            {
              internalType: 'bytes',
              name: 'id',
              type: 'bytes',
            },
            {
              internalType: 'bytes',
              name: 'userPubkey',
              type: 'bytes',
            },
          ],
          internalType: 'struct PKPPermissions.AuthMethod[]',
          name: '',
          type: 'tuple[]',
        },
      ],
      stateMutability: 'view',
      type: 'function',
    },
    {
      inputs: [
        {
          internalType: 'uint256',
          name: 'tokenId',
          type: 'uint256',
        },
      ],
      name: 'getPubkey',
      outputs: [
        {
          internalType: 'bytes',
          name: '',
          type: 'bytes',
        },
      ],
      stateMutability: 'view',
      type: 'function',
    },
    {
      inputs: [
        {
          internalType: 'uint256',
          name: 'authMethodType',
          type: 'uint256',
        },
        {
          internalType: 'bytes',
          name: 'id',
          type: 'bytes',
        },
      ],
      name: 'getTokenIdsForAuthMethod',
      outputs: [
        {
          internalType: 'uint256[]',
          name: '',
          type: 'uint256[]',
        },
      ],
      stateMutability: 'view',
      type: 'function',
    },
    {
      inputs: [
        {
          internalType: 'uint256',
          name: 'authMethodType',
          type: 'uint256',
        },
        {
          internalType: 'bytes',
          name: 'id',
          type: 'bytes',
        },
      ],
      name: 'getUserPubkeyForAuthMethod',
      outputs: [
        {
          internalType: 'bytes',
          name: '',
          type: 'bytes',
        },
      ],
      stateMutability: 'view',
      type: 'function',
    },
    {
      inputs: [
        {
          internalType: 'uint256',
          name: 'tokenId',
          type: 'uint256',
        },
        {
          internalType: 'bytes',
          name: 'ipfsCID',
          type: 'bytes',
        },
      ],
      name: 'isPermittedAction',
      outputs: [
        {
          internalType: 'bool',
          name: '',
          type: 'bool',
        },
      ],
      stateMutability: 'view',
      type: 'function',
    },
    {
      inputs: [
        {
          internalType: 'uint256',
          name: 'tokenId',
          type: 'uint256',
        },
        {
          internalType: 'address',
          name: 'user',
          type: 'address',
        },
      ],
      name: 'isPermittedAddress',
      outputs: [
        {
          internalType: 'bool',
          name: '',
          type: 'bool',
        },
      ],
      stateMutability: 'view',
      type: 'function',
    },
    {
      inputs: [
        {
          internalType: 'uint256',
          name: 'tokenId',
          type: 'uint256',
        },
        {
          internalType: 'uint256',
          name: 'authMethodType',
          type: 'uint256',
        },
        {
          internalType: 'bytes',
          name: 'id',
          type: 'bytes',
        },
      ],
      name: 'isPermittedAuthMethod',
      outputs: [
        {
          internalType: 'bool',
          name: '',
          type: 'bool',
        },
      ],
      stateMutability: 'view',
      type: 'function',
    },
    {
      inputs: [
        {
          internalType: 'uint256',
          name: 'tokenId',
          type: 'uint256',
        },
        {
          internalType: 'uint256',
          name: 'authMethodType',
          type: 'uint256',
        },
        {
          internalType: 'bytes',
          name: 'id',
          type: 'bytes',
        },
        {
          internalType: 'uint256',
          name: 'scopeId',
          type: 'uint256',
        },
      ],
      name: 'isPermittedAuthMethodScopePresent',
      outputs: [
        {
          internalType: 'bool',
          name: '',
          type: 'bool',
        },
      ],
      stateMutability: 'view',
      type: 'function',
    },
    {
      inputs: [],
      name: 'owner',
      outputs: [
        {
          internalType: 'address',
          name: '',
          type: 'address',
        },
      ],
      stateMutability: 'view',
      type: 'function',
    },
    {
      inputs: [],
      name: 'pkpNFT',
      outputs: [
        {
          internalType: 'contract PKPNFT',
          name: '',
          type: 'address',
        },
      ],
      stateMutability: 'view',
      type: 'function',
    },
    {
      inputs: [
        {
          internalType: 'uint256',
          name: 'tokenId',
          type: 'uint256',
        },
        {
          internalType: 'bytes',
          name: 'ipfsCID',
          type: 'bytes',
        },
      ],
      name: 'removePermittedAction',
      outputs: [],
      stateMutability: 'nonpayable',
      type: 'function',
    },
    {
      inputs: [
        {
          internalType: 'uint256',
          name: 'tokenId',
          type: 'uint256',
        },
        {
          internalType: 'address',
          name: 'user',
          type: 'address',
        },
      ],
      name: 'removePermittedAddress',
      outputs: [],
      stateMutability: 'nonpayable',
      type: 'function',
    },
    {
      inputs: [
        {
          internalType: 'uint256',
          name: 'tokenId',
          type: 'uint256',
        },
        {
          internalType: 'uint256',
          name: 'authMethodType',
          type: 'uint256',
        },
        {
          internalType: 'bytes',
          name: 'id',
          type: 'bytes',
        },
      ],
      name: 'removePermittedAuthMethod',
      outputs: [],
      stateMutability: 'nonpayable',
      type: 'function',
    },
    {
      inputs: [
        {
          internalType: 'uint256',
          name: 'tokenId',
          type: 'uint256',
        },
        {
          internalType: 'uint256',
          name: 'authMethodType',
          type: 'uint256',
        },
        {
          internalType: 'bytes',
          name: 'id',
          type: 'bytes',
        },
        {
          internalType: 'uint256',
          name: 'scopeId',
          type: 'uint256',
        },
      ],
      name: 'removePermittedAuthMethodScope',
      outputs: [],
      stateMutability: 'nonpayable',
      type: 'function',
    },
    {
      inputs: [],
      name: 'renounceOwnership',
      outputs: [],
      stateMutability: 'nonpayable',
      type: 'function',
    },
    {
      inputs: [
        {
          internalType: 'address',
          name: 'newPkpNftAddress',
          type: 'address',
        },
      ],
      name: 'setPkpNftAddress',
      outputs: [],
      stateMutability: 'nonpayable',
      type: 'function',
    },
    {
      inputs: [
        {
          internalType: 'uint256',
          name: 'tokenId',
          type: 'uint256',
        },
        {
          internalType: 'uint256',
          name: 'group',
          type: 'uint256',
        },
        {
          internalType: 'bytes32',
          name: 'root',
          type: 'bytes32',
        },
      ],
      name: 'setRootHash',
      outputs: [],
      stateMutability: 'nonpayable',
      type: 'function',
    },
    {
      inputs: [
        {
          internalType: 'address',
          name: 'newOwner',
          type: 'address',
        },
      ],
      name: 'transferOwnership',
      outputs: [],
      stateMutability: 'nonpayable',
      type: 'function',
    },
    {
      inputs: [
        {
          internalType: 'uint256',
          name: 'tokenId',
          type: 'uint256',
        },
        {
          internalType: 'uint256',
          name: 'group',
          type: 'uint256',
        },
        {
          internalType: 'bytes32[]',
          name: 'proof',
          type: 'bytes32[]',
        },
        {
          internalType: 'bytes32',
          name: 'leaf',
          type: 'bytes32',
        },
      ],
      name: 'verifyState',
      outputs: [
        {
          internalType: 'bool',
          name: '',
          type: 'bool',
        },
      ],
      stateMutability: 'view',
      type: 'function',
    },
    {
      inputs: [
        {
          internalType: 'uint256',
          name: 'tokenId',
          type: 'uint256',
        },
        {
          internalType: 'uint256',
          name: 'group',
          type: 'uint256',
        },
        {
          internalType: 'bytes32[]',
          name: 'proof',
          type: 'bytes32[]',
        },
        {
          internalType: 'bool[]',
          name: 'proofFlags',
          type: 'bool[]',
        },
        {
          internalType: 'bytes32[]',
          name: 'leaves',
          type: 'bytes32[]',
        },
      ],
      name: 'verifyStates',
      outputs: [
        {
          internalType: 'bool',
          name: '',
          type: 'bool',
        },
      ],
      stateMutability: 'view',
      type: 'function',
    },
  ],
};<|MERGE_RESOLUTION|>--- conflicted
+++ resolved
@@ -1,11 +1,6 @@
 export const pkpPermissions = {
-<<<<<<< HEAD
-  address: '0x4Aed2F242E806c58758677059340e29E6B5b7619',
-  abi: [
-=======
   "address": "0x4Aed2F242E806c58758677059340e29E6B5b7619",
   "abi": [
->>>>>>> bfc3a139
     {
       inputs: [
         {
