export const StakingData = {
<<<<<<< HEAD
  "date": "2023-11-14T15:45:41Z",
  "address": "0x5344745368a797991bCf28fAe6bb5225b33327C0",
  "contractName": "Staking",
  "abi": [
=======
  date: '2023-11-14T15:45:41Z',
  address: '0x5bFa704aF947b3b0f966e4248DED7bfa6edeF952',
  contractName: 'Staking',
  abi: [
>>>>>>> f4e30271
    {
      inputs: [
        {
          internalType: 'bytes4',
          name: '_selector',
          type: 'bytes4',
        },
      ],
      name: 'CannotAddFunctionToDiamondThatAlreadyExists',
      type: 'error',
    },
    {
      inputs: [
        {
          internalType: 'bytes4[]',
          name: '_selectors',
          type: 'bytes4[]',
        },
      ],
      name: 'CannotAddSelectorsToZeroAddress',
      type: 'error',
    },
    {
      inputs: [
        {
          internalType: 'bytes4',
          name: '_selector',
          type: 'bytes4',
        },
      ],
      name: 'CannotRemoveFunctionThatDoesNotExist',
      type: 'error',
    },
    {
      inputs: [
        {
          internalType: 'bytes4',
          name: '_selector',
          type: 'bytes4',
        },
      ],
      name: 'CannotRemoveImmutableFunction',
      type: 'error',
    },
    {
      inputs: [
        {
          internalType: 'bytes4',
          name: '_selector',
          type: 'bytes4',
        },
      ],
      name: 'CannotReplaceFunctionThatDoesNotExists',
      type: 'error',
    },
    {
      inputs: [
        {
          internalType: 'bytes4',
          name: '_selector',
          type: 'bytes4',
        },
      ],
      name: 'CannotReplaceFunctionWithTheSameFunctionFromTheSameFacet',
      type: 'error',
    },
    {
      inputs: [
        {
          internalType: 'bytes4[]',
          name: '_selectors',
          type: 'bytes4[]',
        },
      ],
      name: 'CannotReplaceFunctionsFromFacetWithZeroAddress',
      type: 'error',
    },
    {
      inputs: [
        {
          internalType: 'bytes4',
          name: '_selector',
          type: 'bytes4',
        },
      ],
      name: 'CannotReplaceImmutableFunction',
      type: 'error',
    },
    {
      inputs: [
        {
          internalType: 'uint8',
          name: '_action',
          type: 'uint8',
        },
      ],
      name: 'IncorrectFacetCutAction',
      type: 'error',
    },
    {
      inputs: [
        {
          internalType: 'address',
          name: '_initializationContractAddress',
          type: 'address',
        },
        {
          internalType: 'bytes',
          name: '_calldata',
          type: 'bytes',
        },
      ],
      name: 'InitializationFunctionReverted',
      type: 'error',
    },
    {
      inputs: [
        {
          internalType: 'address',
          name: '_contractAddress',
          type: 'address',
        },
        {
          internalType: 'string',
          name: '_message',
          type: 'string',
        },
      ],
      name: 'NoBytecodeAtAddress',
      type: 'error',
    },
    {
      inputs: [
        {
          internalType: 'address',
          name: '_facetAddress',
          type: 'address',
        },
      ],
      name: 'NoSelectorsProvidedForFacetForCut',
      type: 'error',
    },
    {
      inputs: [
        {
          internalType: 'address',
          name: '_user',
          type: 'address',
        },
        {
          internalType: 'address',
          name: '_contractOwner',
          type: 'address',
        },
      ],
      name: 'NotContractOwner',
      type: 'error',
    },
    {
      inputs: [
        {
          internalType: 'address',
          name: '_facetAddress',
          type: 'address',
        },
      ],
      name: 'RemoveFacetAddressMustBeZeroAddress',
      type: 'error',
    },
    {
      anonymous: false,
      inputs: [
        {
          components: [
            {
              internalType: 'address',
              name: 'facetAddress',
              type: 'address',
            },
            {
              internalType: 'enum IDiamond.FacetCutAction',
              name: 'action',
              type: 'uint8',
            },
            {
              internalType: 'bytes4[]',
              name: 'functionSelectors',
              type: 'bytes4[]',
            },
          ],
          indexed: false,
          internalType: 'struct IDiamond.FacetCut[]',
          name: '_diamondCut',
          type: 'tuple[]',
        },
        {
          indexed: false,
          internalType: 'address',
          name: '_init',
          type: 'address',
        },
        {
          indexed: false,
          internalType: 'bytes',
          name: '_calldata',
          type: 'bytes',
        },
      ],
      name: 'DiamondCut',
      type: 'event',
    },
    {
      inputs: [
        {
          components: [
            {
              internalType: 'address',
              name: 'facetAddress',
              type: 'address',
            },
            {
              internalType: 'enum IDiamond.FacetCutAction',
              name: 'action',
              type: 'uint8',
            },
            {
              internalType: 'bytes4[]',
              name: 'functionSelectors',
              type: 'bytes4[]',
            },
          ],
          internalType: 'struct IDiamond.FacetCut[]',
          name: '_diamondCut',
          type: 'tuple[]',
        },
        {
          internalType: 'address',
          name: '_init',
          type: 'address',
        },
        {
          internalType: 'bytes',
          name: '_calldata',
          type: 'bytes',
        },
      ],
      name: 'diamondCut',
      outputs: [],
      stateMutability: 'nonpayable',
      type: 'function',
    },
    {
      inputs: [
        {
          internalType: 'bytes4',
          name: '_functionSelector',
          type: 'bytes4',
        },
      ],
      name: 'facetAddress',
      outputs: [
        {
          internalType: 'address',
          name: 'facetAddress_',
          type: 'address',
        },
      ],
      stateMutability: 'view',
      type: 'function',
    },
    {
      inputs: [],
      name: 'facetAddresses',
      outputs: [
        {
          internalType: 'address[]',
          name: 'facetAddresses_',
          type: 'address[]',
        },
      ],
      stateMutability: 'view',
      type: 'function',
    },
    {
      inputs: [
        {
          internalType: 'address',
          name: '_facet',
          type: 'address',
        },
      ],
      name: 'facetFunctionSelectors',
      outputs: [
        {
          internalType: 'bytes4[]',
          name: '_facetFunctionSelectors',
          type: 'bytes4[]',
        },
      ],
      stateMutability: 'view',
      type: 'function',
    },
    {
      inputs: [],
      name: 'facets',
      outputs: [
        {
          components: [
            {
              internalType: 'address',
              name: 'facetAddress',
              type: 'address',
            },
            {
              internalType: 'bytes4[]',
              name: 'functionSelectors',
              type: 'bytes4[]',
            },
          ],
          internalType: 'struct IDiamondLoupe.Facet[]',
          name: 'facets_',
          type: 'tuple[]',
        },
      ],
      stateMutability: 'view',
      type: 'function',
    },
    {
      inputs: [
        {
          internalType: 'bytes4',
          name: '_interfaceId',
          type: 'bytes4',
        },
      ],
      name: 'supportsInterface',
      outputs: [
        {
          internalType: 'bool',
          name: '',
          type: 'bool',
        },
      ],
      stateMutability: 'view',
      type: 'function',
    },
    {
      anonymous: false,
      inputs: [
        {
          indexed: true,
          internalType: 'address',
          name: 'previousOwner',
          type: 'address',
        },
        {
          indexed: true,
          internalType: 'address',
          name: 'newOwner',
          type: 'address',
        },
      ],
      name: 'OwnershipTransferred',
      type: 'event',
    },
    {
      inputs: [],
      name: 'owner',
      outputs: [
        {
          internalType: 'address',
          name: 'owner_',
          type: 'address',
        },
      ],
      stateMutability: 'view',
      type: 'function',
    },
    {
      inputs: [
        {
          internalType: 'address',
          name: '_newOwner',
          type: 'address',
        },
      ],
      name: 'transferOwnership',
      outputs: [],
      stateMutability: 'nonpayable',
      type: 'function',
    },
    {
      inputs: [],
      name: 'ActiveValidatorsCannotLeave',
      type: 'error',
    },
    {
      inputs: [],
      name: 'CallerNotOwner',
      type: 'error',
    },
    {
      inputs: [
        {
          internalType: 'address',
          name: 'stakingAddress',
          type: 'address',
        },
      ],
      name: 'CannotRejoinUntilNextEpochBecauseKicked',
      type: 'error',
    },
    {
      inputs: [
        {
          internalType: 'uint256',
          name: 'senderPubKey',
          type: 'uint256',
        },
        {
          internalType: 'uint256',
          name: 'receiverPubKey',
          type: 'uint256',
        },
      ],
      name: 'CannotReuseCommsKeys',
      type: 'error',
    },
    {
      inputs: [],
      name: 'CannotStakeZero',
      type: 'error',
    },
    {
      inputs: [
        {
          internalType: 'address',
          name: 'stakerAddress',
          type: 'address',
        },
      ],
      name: 'CannotVoteTwice',
      type: 'error',
    },
    {
      inputs: [],
      name: 'CannotWithdrawZero',
      type: 'error',
    },
    {
      inputs: [
        {
          internalType: 'address',
          name: 'nodeAddress',
          type: 'address',
        },
      ],
      name: 'CouldNotMapNodeAddressToStakerAddress',
      type: 'error',
    },
    {
      inputs: [
        {
          internalType: 'enum LibStakingStorage.States',
          name: 'state',
          type: 'uint8',
        },
      ],
      name: 'MustBeInActiveOrUnlockedOrPausedState',
      type: 'error',
    },
    {
      inputs: [
        {
          internalType: 'enum LibStakingStorage.States',
          name: 'state',
          type: 'uint8',
        },
      ],
      name: 'MustBeInActiveOrUnlockedState',
      type: 'error',
    },
    {
      inputs: [
        {
          internalType: 'enum LibStakingStorage.States',
          name: 'state',
          type: 'uint8',
        },
      ],
<<<<<<< HEAD
      "name": "MustBeInNextValidatorSetLockedOrReadyForNextEpochOrRestoreState",
      "type": "error"
=======
      name: 'MustBeInNextValidatorSetLockedOrReadyForNextEpochOrRestoreState',
      type: 'error',
>>>>>>> f4e30271
    },
    {
      inputs: [
        {
          internalType: 'enum LibStakingStorage.States',
          name: 'state',
          type: 'uint8',
        },
      ],
      name: 'MustBeInNextValidatorSetLockedState',
      type: 'error',
    },
    {
      inputs: [
        {
          internalType: 'enum LibStakingStorage.States',
          name: 'state',
          type: 'uint8',
        },
      ],
      name: 'MustBeInReadyForNextEpochState',
      type: 'error',
    },
    {
      inputs: [
        {
          internalType: 'address',
          name: 'stakerAddress',
          type: 'address',
        },
      ],
      name: 'MustBeValidatorInNextEpochToKick',
      type: 'error',
    },
    {
      inputs: [
        {
          internalType: 'uint256',
          name: 'currentTimestamp',
          type: 'uint256',
        },
        {
          internalType: 'uint256',
          name: 'epochEndTime',
          type: 'uint256',
        },
        {
          internalType: 'uint256',
          name: 'timeout',
          type: 'uint256',
        },
      ],
      name: 'NotEnoughTimeElapsedForTimeoutSinceLastEpoch',
      type: 'error',
    },
    {
      inputs: [
        {
          internalType: 'uint256',
          name: 'currentTimestamp',
          type: 'uint256',
        },
        {
          internalType: 'uint256',
          name: 'epochEndTime',
          type: 'uint256',
        },
      ],
      name: 'NotEnoughTimeElapsedSinceLastEpoch',
      type: 'error',
    },
    {
      inputs: [
        {
          internalType: 'uint256',
          name: 'validatorCount',
          type: 'uint256',
        },
        {
          internalType: 'uint256',
          name: 'minimumValidatorCount',
          type: 'uint256',
        },
      ],
      name: 'NotEnoughValidatorsInNextEpoch',
      type: 'error',
    },
    {
      inputs: [
        {
          internalType: 'uint256',
          name: 'currentReadyValidatorCount',
          type: 'uint256',
        },
        {
          internalType: 'uint256',
          name: 'nextReadyValidatorCount',
          type: 'uint256',
        },
        {
          internalType: 'uint256',
          name: 'minimumValidatorCountToBeReady',
          type: 'uint256',
        },
      ],
      name: 'NotEnoughValidatorsReadyForNextEpoch',
      type: 'error',
    },
    {
      inputs: [
        {
          internalType: 'uint256',
          name: 'currentEpochNumber',
          type: 'uint256',
        },
        {
          internalType: 'uint256',
          name: 'receivedEpochNumber',
          type: 'uint256',
        },
      ],
      name: 'SignaledReadyForWrongEpochNumber',
      type: 'error',
    },
    {
      inputs: [
        {
          internalType: 'address',
          name: 'stakerAddress',
          type: 'address',
        },
      ],
      name: 'StakerNotPermitted',
      type: 'error',
    },
    {
      inputs: [
        {
          internalType: 'uint256',
          name: 'yourBalance',
          type: 'uint256',
        },
        {
          internalType: 'uint256',
          name: 'requestedWithdrawlAmount',
          type: 'uint256',
        },
      ],
      name: 'TryingToWithdrawMoreThanStaked',
      type: 'error',
    },
    {
      inputs: [
        {
          internalType: 'address',
          name: 'validator',
          type: 'address',
        },
        {
          internalType: 'address[]',
          name: 'validatorsInNextEpoch',
          type: 'address[]',
        },
      ],
      name: 'ValidatorIsNotInNextEpoch',
      type: 'error',
    },
    {
      anonymous: false,
      inputs: [
        {
          indexed: false,
          internalType: 'uint256',
          name: 'newTokenRewardPerTokenPerEpoch',
          type: 'uint256',
        },
        {
          indexed: false,
          internalType: 'uint256',
          name: 'newComplaintTolerance',
          type: 'uint256',
        },
        {
          indexed: false,
          internalType: 'uint256',
          name: 'newComplaintIntervalSecs',
          type: 'uint256',
        },
        {
          indexed: false,
          internalType: 'uint256[]',
          name: 'newKeyTypes',
          type: 'uint256[]',
        },
        {
          indexed: false,
          internalType: 'uint256',
          name: 'newMinimumValidatorCount',
          type: 'uint256',
        },
      ],
      name: 'ConfigSet',
      type: 'event',
    },
    {
      anonymous: false,
      inputs: [
        {
          indexed: false,
          internalType: 'uint256',
          name: 'newEpochEndTime',
          type: 'uint256',
        },
      ],
      name: 'EpochEndTimeSet',
      type: 'event',
    },
    {
      anonymous: false,
      inputs: [
        {
          indexed: false,
          internalType: 'uint256',
          name: 'newEpochLength',
          type: 'uint256',
        },
      ],
      name: 'EpochLengthSet',
      type: 'event',
    },
    {
      anonymous: false,
      inputs: [
        {
          indexed: false,
          internalType: 'uint256',
          name: 'newEpochTimeout',
          type: 'uint256',
        },
      ],
      name: 'EpochTimeoutSet',
      type: 'event',
    },
    {
      anonymous: false,
      inputs: [
        {
          indexed: false,
          internalType: 'uint256',
          name: 'reason',
          type: 'uint256',
        },
        {
          indexed: false,
          internalType: 'uint256',
          name: 'newKickPenaltyPercent',
          type: 'uint256',
        },
      ],
      name: 'KickPenaltyPercentSet',
      type: 'event',
    },
    {
      anonymous: false,
      inputs: [
        {
          indexed: true,
          internalType: 'address',
          name: 'staker',
          type: 'address',
        },
        {
          indexed: false,
          internalType: 'uint256',
          name: 'epochNumber',
          type: 'uint256',
        },
      ],
      name: 'ReadyForNextEpoch',
      type: 'event',
    },
    {
      anonymous: false,
      inputs: [
        {
          indexed: false,
          internalType: 'address',
          name: 'token',
          type: 'address',
        },
        {
          indexed: false,
          internalType: 'uint256',
          name: 'amount',
          type: 'uint256',
        },
      ],
      name: 'Recovered',
      type: 'event',
    },
    {
      anonymous: false,
      inputs: [
        {
          indexed: true,
          internalType: 'address',
          name: 'staker',
          type: 'address',
        },
      ],
      name: 'RequestToJoin',
      type: 'event',
    },
    {
      anonymous: false,
      inputs: [
        {
          indexed: true,
          internalType: 'address',
          name: 'staker',
          type: 'address',
        },
      ],
      name: 'RequestToLeave',
      type: 'event',
    },
    {
      anonymous: false,
      inputs: [
        {
          indexed: false,
          internalType: 'address',
          name: 'newResolverContractAddress',
          type: 'address',
        },
      ],
      name: 'ResolverContractAddressSet',
      type: 'event',
    },
    {
      anonymous: false,
      inputs: [
        {
          indexed: false,
          internalType: 'uint256',
          name: 'newDuration',
          type: 'uint256',
        },
      ],
      name: 'RewardsDurationUpdated',
      type: 'event',
    },
    {
      anonymous: false,
      inputs: [
        {
          indexed: false,
          internalType: 'address',
          name: 'newStakingTokenAddress',
          type: 'address',
        },
      ],
      name: 'StakingTokenSet',
      type: 'event',
    },
    {
      anonymous: false,
      inputs: [
        {
          indexed: false,
          internalType: 'enum LibStakingStorage.States',
          name: 'newState',
          type: 'uint8',
        },
      ],
      name: 'StateChanged',
      type: 'event',
    },
    {
      anonymous: false,
      inputs: [
        {
          indexed: true,
          internalType: 'address',
          name: 'staker',
          type: 'address',
        },
        {
          indexed: false,
          internalType: 'uint256',
          name: 'amountBurned',
          type: 'uint256',
        },
      ],
      name: 'ValidatorKickedFromNextEpoch',
      type: 'event',
    },
    {
      anonymous: false,
      inputs: [
        {
          indexed: false,
          internalType: 'address',
          name: 'staker',
          type: 'address',
        },
      ],
      name: 'ValidatorRejoinedNextEpoch',
      type: 'event',
    },
    {
      anonymous: false,
      inputs: [
        {
          indexed: true,
          internalType: 'address',
          name: 'reporter',
          type: 'address',
        },
        {
          indexed: true,
          internalType: 'address',
          name: 'validatorStakerAddress',
          type: 'address',
        },
        {
          indexed: true,
          internalType: 'uint256',
          name: 'reason',
          type: 'uint256',
        },
        {
          indexed: false,
          internalType: 'bytes',
          name: 'data',
          type: 'bytes',
        },
      ],
      name: 'VotedToKickValidatorInNextEpoch',
      type: 'event',
    },
    {
      inputs: [
        {
          internalType: 'address',
          name: 'validatorStakerAddress',
          type: 'address',
        },
      ],
      name: 'adminKickValidatorInNextEpoch',
      outputs: [],
      stateMutability: 'nonpayable',
      type: 'function',
    },
    {
      inputs: [
        {
          internalType: 'address',
          name: 'staker',
          type: 'address',
        },
      ],
      name: 'adminRejoinValidator',
      outputs: [],
      stateMutability: 'nonpayable',
      type: 'function',
    },
    {
      inputs: [
        {
          internalType: 'address',
          name: 'validatorStakerAddress',
          type: 'address',
        },
        {
          internalType: 'uint256',
          name: 'amountToPenalize',
          type: 'uint256',
        },
      ],
      name: 'adminSlashValidator',
      outputs: [],
      stateMutability: 'nonpayable',
      type: 'function',
    },
    {
      inputs: [],
      name: 'advanceEpoch',
      outputs: [],
      stateMutability: 'nonpayable',
      type: 'function',
    },
    {
      inputs: [],
      name: 'exit',
      outputs: [],
      stateMutability: 'nonpayable',
      type: 'function',
    },
    {
      inputs: [],
      name: 'getReward',
      outputs: [],
      stateMutability: 'nonpayable',
      type: 'function',
    },
    {
      inputs: [
        {
          internalType: 'address',
          name: 'validatorStakerAddress',
          type: 'address',
        },
        {
          internalType: 'uint256',
          name: 'reason',
          type: 'uint256',
        },
        {
          internalType: 'bytes',
          name: 'data',
          type: 'bytes',
        },
      ],
      name: 'kickValidatorInNextEpoch',
      outputs: [],
      stateMutability: 'nonpayable',
      type: 'function',
    },
    {
      inputs: [],
      name: 'lockValidatorsForNextEpoch',
      outputs: [],
      stateMutability: 'nonpayable',
      type: 'function',
    },
    {
      inputs: [
        {
          internalType: 'uint32',
          name: 'ip',
          type: 'uint32',
        },
        {
          internalType: 'uint128',
          name: 'ipv6',
          type: 'uint128',
        },
        {
          internalType: 'uint32',
          name: 'port',
          type: 'uint32',
        },
        {
          internalType: 'address',
          name: 'nodeAddress',
          type: 'address',
        },
        {
          internalType: 'uint256',
          name: 'senderPubKey',
          type: 'uint256',
        },
        {
          internalType: 'uint256',
          name: 'receiverPubKey',
          type: 'uint256',
        },
      ],
      name: 'requestToJoin',
      outputs: [],
      stateMutability: 'nonpayable',
      type: 'function',
    },
    {
      inputs: [],
      name: 'requestToLeave',
      outputs: [],
      stateMutability: 'nonpayable',
      type: 'function',
    },
    {
      inputs: [
        {
          internalType: 'uint256',
          name: 'newTokenRewardPerTokenPerEpoch',
          type: 'uint256',
        },
        {
          internalType: 'uint256',
          name: 'newComplaintTolerance',
          type: 'uint256',
        },
        {
          internalType: 'uint256',
          name: 'newComplaintIntervalSecs',
          type: 'uint256',
        },
        {
          internalType: 'uint256[]',
          name: 'newKeyTypes',
          type: 'uint256[]',
        },
        {
          internalType: 'uint256',
          name: 'newMinimumValidatorCount',
          type: 'uint256',
        },
      ],
      name: 'setConfig',
      outputs: [],
      stateMutability: 'nonpayable',
      type: 'function',
    },
    {
      inputs: [
        {
          internalType: 'address',
          name: 'newResolverAddress',
          type: 'address',
        },
      ],
      name: 'setContractResolver',
      outputs: [],
      stateMutability: 'nonpayable',
      type: 'function',
    },
    {
      inputs: [
        {
          internalType: 'uint256',
          name: 'newEpochEndTime',
          type: 'uint256',
        },
      ],
      name: 'setEpochEndTime',
      outputs: [],
      stateMutability: 'nonpayable',
      type: 'function',
    },
    {
      inputs: [
        {
          internalType: 'uint256',
          name: 'newEpochLength',
          type: 'uint256',
        },
      ],
      name: 'setEpochLength',
      outputs: [],
      stateMutability: 'nonpayable',
      type: 'function',
    },
    {
      inputs: [
        {
          internalType: 'enum LibStakingStorage.States',
          name: 'newState',
          type: 'uint8',
        },
      ],
      name: 'setEpochState',
      outputs: [],
      stateMutability: 'nonpayable',
      type: 'function',
    },
    {
      inputs: [
        {
          internalType: 'uint256',
          name: 'newEpochTimeout',
          type: 'uint256',
        },
      ],
      name: 'setEpochTimeout',
      outputs: [],
      stateMutability: 'nonpayable',
      type: 'function',
    },
    {
      inputs: [
        {
          internalType: 'uint32',
          name: 'ip',
          type: 'uint32',
        },
        {
          internalType: 'uint128',
          name: 'ipv6',
          type: 'uint128',
        },
        {
          internalType: 'uint32',
          name: 'port',
          type: 'uint32',
        },
        {
          internalType: 'address',
          name: 'nodeAddress',
          type: 'address',
        },
        {
          internalType: 'uint256',
          name: 'senderPubKey',
          type: 'uint256',
        },
        {
          internalType: 'uint256',
          name: 'receiverPubKey',
          type: 'uint256',
        },
      ],
      name: 'setIpPortNodeAddressAndCommunicationPubKeys',
      outputs: [],
      stateMutability: 'nonpayable',
      type: 'function',
    },
    {
      inputs: [
        {
          internalType: 'uint256',
          name: 'reason',
          type: 'uint256',
        },
        {
          internalType: 'uint256',
          name: 'newKickPenaltyPercent',
          type: 'uint256',
        },
      ],
      name: 'setKickPenaltyPercent',
      outputs: [],
      stateMutability: 'nonpayable',
      type: 'function',
    },
    {
      inputs: [
        {
          internalType: 'uint256',
          name: 'epochNumber',
          type: 'uint256',
        },
      ],
      name: 'signalReadyForNextEpoch',
      outputs: [],
      stateMutability: 'nonpayable',
      type: 'function',
    },
    {
      inputs: [
        {
          internalType: 'uint256',
          name: 'amount',
          type: 'uint256',
        },
      ],
      name: 'stake',
      outputs: [],
      stateMutability: 'nonpayable',
      type: 'function',
    },
    {
      inputs: [
        {
          internalType: 'uint256',
          name: 'amount',
          type: 'uint256',
        },
        {
          internalType: 'uint32',
          name: 'ip',
          type: 'uint32',
        },
        {
          internalType: 'uint128',
          name: 'ipv6',
          type: 'uint128',
        },
        {
          internalType: 'uint32',
          name: 'port',
          type: 'uint32',
        },
        {
          internalType: 'address',
          name: 'nodeAddress',
          type: 'address',
        },
        {
          internalType: 'uint256',
          name: 'senderPubKey',
          type: 'uint256',
        },
        {
          internalType: 'uint256',
          name: 'receiverPubKey',
          type: 'uint256',
        },
      ],
      name: 'stakeAndJoin',
      outputs: [],
      stateMutability: 'nonpayable',
      type: 'function',
    },
    {
      inputs: [],
      name: 'unlockValidatorsForNextEpoch',
      outputs: [],
      stateMutability: 'nonpayable',
      type: 'function',
    },
    {
      inputs: [
        {
          internalType: 'uint256',
          name: 'amount',
          type: 'uint256',
        },
      ],
      name: 'withdraw',
      outputs: [],
      stateMutability: 'nonpayable',
      type: 'function',
    },
    {
      inputs: [
        {
          components: [
            {
              internalType: 'uint256',
              name: 'major',
              type: 'uint256',
            },
            {
              internalType: 'uint256',
              name: 'minor',
              type: 'uint256',
            },
            {
              internalType: 'uint256',
              name: 'patch',
              type: 'uint256',
            },
          ],
          internalType: 'struct LibStakingStorage.Version',
          name: 'version',
          type: 'tuple',
        },
      ],
      name: 'checkVersion',
      outputs: [
        {
          internalType: 'bool',
          name: '',
          type: 'bool',
        },
      ],
      stateMutability: 'view',
      type: 'function',
    },
    {
      inputs: [],
      name: 'getMaxVersion',
      outputs: [
        {
          components: [
            {
              internalType: 'uint256',
              name: 'major',
              type: 'uint256',
            },
            {
              internalType: 'uint256',
              name: 'minor',
              type: 'uint256',
            },
            {
              internalType: 'uint256',
              name: 'patch',
              type: 'uint256',
            },
          ],
          internalType: 'struct LibStakingStorage.Version',
          name: '',
          type: 'tuple',
        },
      ],
      stateMutability: 'view',
      type: 'function',
    },
    {
      inputs: [],
      name: 'getMaxVersionString',
      outputs: [
        {
          internalType: 'string',
          name: '',
          type: 'string',
        },
      ],
      stateMutability: 'view',
      type: 'function',
    },
    {
      inputs: [],
      name: 'getMinVersion',
      outputs: [
        {
          components: [
            {
              internalType: 'uint256',
              name: 'major',
              type: 'uint256',
            },
            {
              internalType: 'uint256',
              name: 'minor',
              type: 'uint256',
            },
            {
              internalType: 'uint256',
              name: 'patch',
              type: 'uint256',
            },
          ],
          internalType: 'struct LibStakingStorage.Version',
          name: '',
          type: 'tuple',
        },
      ],
      stateMutability: 'view',
      type: 'function',
    },
    {
      inputs: [],
      name: 'getMinVersionString',
      outputs: [
        {
          internalType: 'string',
          name: '',
          type: 'string',
        },
      ],
      stateMutability: 'view',
      type: 'function',
    },
    {
      inputs: [
        {
          components: [
            {
              internalType: 'uint256',
              name: 'major',
              type: 'uint256',
            },
            {
              internalType: 'uint256',
              name: 'minor',
              type: 'uint256',
            },
            {
              internalType: 'uint256',
              name: 'patch',
              type: 'uint256',
            },
          ],
          internalType: 'struct LibStakingStorage.Version',
          name: 'version',
          type: 'tuple',
        },
      ],
      name: 'setMaxVersion',
      outputs: [],
      stateMutability: 'nonpayable',
      type: 'function',
    },
    {
      inputs: [
        {
          components: [
            {
              internalType: 'uint256',
              name: 'major',
              type: 'uint256',
            },
            {
              internalType: 'uint256',
              name: 'minor',
              type: 'uint256',
            },
            {
              internalType: 'uint256',
              name: 'patch',
              type: 'uint256',
            },
          ],
          internalType: 'struct LibStakingStorage.Version',
          name: 'version',
          type: 'tuple',
        },
      ],
      name: 'setMinVersion',
      outputs: [],
      stateMutability: 'nonpayable',
      type: 'function',
    },
    {
      inputs: [],
      name: 'config',
      outputs: [
        {
          components: [
            {
              internalType: 'uint256',
              name: 'tokenRewardPerTokenPerEpoch',
              type: 'uint256',
            },
            {
              internalType: 'uint256',
              name: 'complaintTolerance',
              type: 'uint256',
            },
            {
              internalType: 'uint256',
              name: 'complaintIntervalSecs',
              type: 'uint256',
            },
            {
              internalType: 'uint256[]',
              name: 'keyTypes',
              type: 'uint256[]',
            },
            {
              internalType: 'uint256',
              name: 'minimumValidatorCount',
              type: 'uint256',
            },
          ],
          internalType: 'struct LibStakingStorage.Config',
          name: '',
          type: 'tuple',
        },
      ],
      stateMutability: 'view',
      type: 'function',
    },
    {
      inputs: [],
      name: 'contractResolver',
      outputs: [
        {
          internalType: 'address',
          name: '',
          type: 'address',
        },
      ],
      stateMutability: 'view',
      type: 'function',
    },
    {
      inputs: [],
      name: 'countOfCurrentValidatorsReadyForNextEpoch',
      outputs: [
        {
          internalType: 'uint256',
          name: '',
          type: 'uint256',
        },
      ],
      stateMutability: 'view',
      type: 'function',
    },
    {
      inputs: [],
      name: 'countOfNextValidatorsReadyForNextEpoch',
      outputs: [
        {
          internalType: 'uint256',
          name: '',
          type: 'uint256',
        },
      ],
      stateMutability: 'view',
      type: 'function',
    },
    {
      inputs: [],
      name: 'currentValidatorCountForConsensus',
      outputs: [
        {
          internalType: 'uint256',
          name: '',
          type: 'uint256',
        },
      ],
      stateMutability: 'view',
      type: 'function',
    },
    {
      inputs: [],
      name: 'epoch',
      outputs: [
        {
          components: [
            {
              internalType: 'uint256',
              name: 'epochLength',
              type: 'uint256',
            },
            {
              internalType: 'uint256',
              name: 'number',
              type: 'uint256',
            },
            {
              internalType: 'uint256',
              name: 'endTime',
              type: 'uint256',
            },
            {
              internalType: 'uint256',
              name: 'retries',
              type: 'uint256',
            },
            {
              internalType: 'uint256',
              name: 'timeout',
              type: 'uint256',
            },
          ],
          internalType: 'struct LibStakingStorage.Epoch',
          name: '',
          type: 'tuple',
        },
      ],
      stateMutability: 'view',
      type: 'function',
    },
    {
      inputs: [],
      name: 'getKeyTypes',
      outputs: [
        {
          internalType: 'uint256[]',
          name: '',
          type: 'uint256[]',
        },
      ],
      stateMutability: 'view',
      type: 'function',
    },
    {
      inputs: [],
      name: 'getKickedValidators',
      outputs: [
        {
          internalType: 'address[]',
          name: '',
          type: 'address[]',
        },
      ],
      stateMutability: 'view',
      type: 'function',
    },
    {
<<<<<<< HEAD
      "inputs": [
        {
          "internalType": "address[]",
          "name": "addresses",
          "type": "address[]"
        }
      ],
      "name": "getNodeStakerAddressMappings",
      "outputs": [
        {
          "components": [
            {
              "internalType": "address",
              "name": "nodeAddress",
              "type": "address"
            },
            {
              "internalType": "address",
              "name": "stakerAddress",
              "type": "address"
            }
          ],
          "internalType": "struct LibStakingStorage.AddressMapping[]",
          "name": "",
          "type": "tuple[]"
        }
      ],
      "stateMutability": "view",
      "type": "function"
    },
    {
      "inputs": [],
      "name": "getStakingBalancesAddress",
      "outputs": [
=======
      inputs: [
>>>>>>> f4e30271
        {
          internalType: 'address[]',
          name: 'addresses',
          type: 'address[]',
        },
      ],
      name: 'getNodeStakerAddressMappings',
      outputs: [
        {
          components: [
            {
              internalType: 'address',
              name: 'nodeAddress',
              type: 'address',
            },
            {
              internalType: 'address',
              name: 'stakerAddress',
              type: 'address',
            },
          ],
          internalType: 'struct LibStakingStorage.AddressMapping[]',
          name: '',
          type: 'tuple[]',
        },
      ],
      stateMutability: 'view',
      type: 'function',
    },
    {
      inputs: [],
      name: 'getStakingBalancesAddress',
      outputs: [
        {
          internalType: 'address',
          name: '',
          type: 'address',
        },
      ],
      stateMutability: 'view',
      type: 'function',
    },
    {
      inputs: [],
      name: 'getTokenAddress',
      outputs: [
        {
          internalType: 'address',
          name: '',
          type: 'address',
        },
      ],
      stateMutability: 'view',
      type: 'function',
    },
    {
      inputs: [],
      name: 'getValidatorsInCurrentEpoch',
      outputs: [
        {
          internalType: 'address[]',
          name: '',
          type: 'address[]',
        },
      ],
      stateMutability: 'view',
      type: 'function',
    },
    {
      inputs: [],
      name: 'getValidatorsInCurrentEpochLength',
      outputs: [
        {
          internalType: 'uint256',
          name: '',
          type: 'uint256',
        },
      ],
      stateMutability: 'view',
      type: 'function',
    },
    {
      inputs: [],
      name: 'getValidatorsInNextEpoch',
      outputs: [
        {
          internalType: 'address[]',
          name: '',
          type: 'address[]',
        },
      ],
      stateMutability: 'view',
      type: 'function',
    },
    {
      inputs: [
        {
          internalType: 'address[]',
          name: 'addresses',
          type: 'address[]',
        },
      ],
      name: 'getValidatorsStructs',
      outputs: [
        {
          components: [
            {
              internalType: 'uint32',
              name: 'ip',
              type: 'uint32',
            },
            {
              internalType: 'uint128',
              name: 'ipv6',
              type: 'uint128',
            },
            {
              internalType: 'uint32',
              name: 'port',
              type: 'uint32',
            },
            {
              internalType: 'address',
              name: 'nodeAddress',
              type: 'address',
            },
            {
              internalType: 'uint256',
              name: 'reward',
              type: 'uint256',
            },
            {
              internalType: 'uint256',
              name: 'senderPubKey',
              type: 'uint256',
            },
            {
              internalType: 'uint256',
              name: 'receiverPubKey',
              type: 'uint256',
            },
          ],
          internalType: 'struct LibStakingStorage.Validator[]',
          name: '',
          type: 'tuple[]',
        },
      ],
      stateMutability: 'view',
      type: 'function',
    },
    {
      inputs: [],
      name: 'getValidatorsStructsInCurrentEpoch',
      outputs: [
        {
          components: [
            {
              internalType: 'uint32',
              name: 'ip',
              type: 'uint32',
            },
            {
              internalType: 'uint128',
              name: 'ipv6',
              type: 'uint128',
            },
            {
              internalType: 'uint32',
              name: 'port',
              type: 'uint32',
            },
            {
              internalType: 'address',
              name: 'nodeAddress',
              type: 'address',
            },
            {
              internalType: 'uint256',
              name: 'reward',
              type: 'uint256',
            },
            {
              internalType: 'uint256',
              name: 'senderPubKey',
              type: 'uint256',
            },
            {
              internalType: 'uint256',
              name: 'receiverPubKey',
              type: 'uint256',
            },
          ],
          internalType: 'struct LibStakingStorage.Validator[]',
          name: '',
          type: 'tuple[]',
        },
      ],
      stateMutability: 'view',
      type: 'function',
    },
    {
      inputs: [],
      name: 'getValidatorsStructsInNextEpoch',
      outputs: [
        {
          components: [
            {
              internalType: 'uint32',
              name: 'ip',
              type: 'uint32',
            },
            {
              internalType: 'uint128',
              name: 'ipv6',
              type: 'uint128',
            },
            {
              internalType: 'uint32',
              name: 'port',
              type: 'uint32',
            },
            {
              internalType: 'address',
              name: 'nodeAddress',
              type: 'address',
            },
            {
              internalType: 'uint256',
              name: 'reward',
              type: 'uint256',
            },
            {
              internalType: 'uint256',
              name: 'senderPubKey',
              type: 'uint256',
            },
            {
              internalType: 'uint256',
              name: 'receiverPubKey',
              type: 'uint256',
            },
          ],
          internalType: 'struct LibStakingStorage.Validator[]',
          name: '',
          type: 'tuple[]',
        },
      ],
      stateMutability: 'view',
      type: 'function',
    },
    {
      inputs: [
        {
          internalType: 'uint256',
          name: 'epochNumber',
          type: 'uint256',
        },
        {
          internalType: 'address',
          name: 'validatorStakerAddress',
          type: 'address',
        },
        {
          internalType: 'address',
          name: 'voterStakerAddress',
          type: 'address',
        },
      ],
      name: 'getVotingStatusToKickValidator',
      outputs: [
        {
          internalType: 'uint256',
          name: '',
          type: 'uint256',
        },
        {
          internalType: 'bool',
          name: '',
          type: 'bool',
        },
      ],
      stateMutability: 'view',
      type: 'function',
    },
    {
      inputs: [
        {
          internalType: 'address',
          name: 'account',
          type: 'address',
        },
      ],
      name: 'isActiveValidator',
      outputs: [
        {
          internalType: 'bool',
          name: '',
          type: 'bool',
        },
      ],
      stateMutability: 'view',
      type: 'function',
    },
    {
      inputs: [
        {
          internalType: 'address',
          name: 'account',
          type: 'address',
        },
      ],
      name: 'isActiveValidatorByNodeAddress',
      outputs: [
        {
          internalType: 'bool',
          name: '',
          type: 'bool',
        },
      ],
      stateMutability: 'view',
      type: 'function',
    },
    {
      inputs: [],
      name: 'isReadyForNextEpoch',
      outputs: [
        {
          internalType: 'bool',
          name: '',
          type: 'bool',
        },
      ],
      stateMutability: 'view',
      type: 'function',
    },
    {
      inputs: [
        {
          internalType: 'uint256',
          name: 'reason',
          type: 'uint256',
        },
      ],
      name: 'kickPenaltyPercentByReason',
      outputs: [
        {
          internalType: 'uint256',
          name: '',
          type: 'uint256',
        },
      ],
      stateMutability: 'view',
      type: 'function',
    },
    {
      inputs: [],
      name: 'nextValidatorCountForConsensus',
      outputs: [
        {
          internalType: 'uint256',
          name: '',
          type: 'uint256',
        },
      ],
      stateMutability: 'view',
      type: 'function',
    },
    {
      inputs: [
        {
          internalType: 'address',
          name: 'nodeAddress',
          type: 'address',
        },
      ],
      name: 'nodeAddressToStakerAddress',
      outputs: [
        {
          internalType: 'address',
          name: '',
          type: 'address',
        },
      ],
      stateMutability: 'view',
      type: 'function',
    },
    {
      inputs: [
        {
          internalType: 'address',
          name: 'stakerAddress',
          type: 'address',
        },
      ],
      name: 'readyForNextEpoch',
      outputs: [
        {
          internalType: 'bool',
          name: '',
          type: 'bool',
        },
      ],
      stateMutability: 'view',
      type: 'function',
    },
    {
      inputs: [
        {
          internalType: 'address',
          name: 'stakerAddress',
          type: 'address',
        },
      ],
      name: 'shouldKickValidator',
      outputs: [
        {
          internalType: 'bool',
          name: '',
          type: 'bool',
        },
      ],
      stateMutability: 'view',
      type: 'function',
    },
    {
      inputs: [],
      name: 'state',
      outputs: [
        {
          internalType: 'enum LibStakingStorage.States',
          name: '',
          type: 'uint8',
        },
      ],
      stateMutability: 'view',
      type: 'function',
    },
    {
      inputs: [
        {
          internalType: 'address',
          name: 'stakerAddress',
          type: 'address',
        },
      ],
      name: 'validators',
      outputs: [
        {
          components: [
            {
              internalType: 'uint32',
              name: 'ip',
              type: 'uint32',
            },
            {
              internalType: 'uint128',
              name: 'ipv6',
              type: 'uint128',
            },
            {
              internalType: 'uint32',
              name: 'port',
              type: 'uint32',
            },
            {
              internalType: 'address',
              name: 'nodeAddress',
              type: 'address',
            },
            {
              internalType: 'uint256',
              name: 'reward',
              type: 'uint256',
            },
            {
              internalType: 'uint256',
              name: 'senderPubKey',
              type: 'uint256',
            },
            {
              internalType: 'uint256',
              name: 'receiverPubKey',
              type: 'uint256',
            },
          ],
          internalType: 'struct LibStakingStorage.Validator',
          name: '',
          type: 'tuple',
        },
      ],
      stateMutability: 'view',
      type: 'function',
    },
  ],
};<|MERGE_RESOLUTION|>--- conflicted
+++ resolved
@@ -1,15 +1,8 @@
 export const StakingData = {
-<<<<<<< HEAD
-  "date": "2023-11-14T15:45:41Z",
-  "address": "0x5344745368a797991bCf28fAe6bb5225b33327C0",
-  "contractName": "Staking",
-  "abi": [
-=======
   date: '2023-11-14T15:45:41Z',
   address: '0x5bFa704aF947b3b0f966e4248DED7bfa6edeF952',
   contractName: 'Staking',
   abi: [
->>>>>>> f4e30271
     {
       inputs: [
         {
@@ -500,13 +493,8 @@
           type: 'uint8',
         },
       ],
-<<<<<<< HEAD
-      "name": "MustBeInNextValidatorSetLockedOrReadyForNextEpochOrRestoreState",
-      "type": "error"
-=======
       name: 'MustBeInNextValidatorSetLockedOrReadyForNextEpochOrRestoreState',
       type: 'error',
->>>>>>> f4e30271
     },
     {
       inputs: [
@@ -1672,44 +1660,7 @@
       type: 'function',
     },
     {
-<<<<<<< HEAD
-      "inputs": [
-        {
-          "internalType": "address[]",
-          "name": "addresses",
-          "type": "address[]"
-        }
-      ],
-      "name": "getNodeStakerAddressMappings",
-      "outputs": [
-        {
-          "components": [
-            {
-              "internalType": "address",
-              "name": "nodeAddress",
-              "type": "address"
-            },
-            {
-              "internalType": "address",
-              "name": "stakerAddress",
-              "type": "address"
-            }
-          ],
-          "internalType": "struct LibStakingStorage.AddressMapping[]",
-          "name": "",
-          "type": "tuple[]"
-        }
-      ],
-      "stateMutability": "view",
-      "type": "function"
-    },
-    {
-      "inputs": [],
-      "name": "getStakingBalancesAddress",
-      "outputs": [
-=======
-      inputs: [
->>>>>>> f4e30271
+      inputs: [
         {
           internalType: 'address[]',
           name: 'addresses',
