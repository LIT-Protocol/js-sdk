--- conflicted
+++ resolved
@@ -1,11 +1,6 @@
 export const pkpNft = {
-<<<<<<< HEAD
-  address: '0x8F75a53F65e31DD0D2e40d0827becAaE2299D111',
-  abi: [
-=======
   "address": "0x8F75a53F65e31DD0D2e40d0827becAaE2299D111",
   "abi": [
->>>>>>> bfc3a139
     {
       inputs: [],
       stateMutability: 'nonpayable',
