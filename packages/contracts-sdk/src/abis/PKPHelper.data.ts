--- conflicted
+++ resolved
@@ -1,11 +1,6 @@
 export const pkpHelper = {
-<<<<<<< HEAD
-  address: '0x8bB62077437D918891F12c7F35d9e1B78468bF11',
-  abi: [
-=======
   "address": "0x8bB62077437D918891F12c7F35d9e1B78468bF11",
   "abi": [
->>>>>>> bfc3a139
     {
       inputs: [
         {
