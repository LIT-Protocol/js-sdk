export const PKPPermissionsData = {
<<<<<<< HEAD
  "date": "2023-11-14T15:45:41Z",
  "address": "0xe51725c5396b5eAFBE1d7564f6835484A97cea46",
  "contractName": "PKPPermissions",
  "abi": [
=======
  date: '2023-11-14T15:45:41Z',
  address: '0xD01c9C30f8F6fa443721629775e1CC7DD9c9e209',
  contractName: 'PKPPermissions',
  abi: [
>>>>>>> f4e30271
    {
      inputs: [
        {
          internalType: 'bytes4',
          name: '_selector',
          type: 'bytes4',
        },
      ],
      name: 'CannotAddFunctionToDiamondThatAlreadyExists',
      type: 'error',
    },
    {
      inputs: [
        {
          internalType: 'bytes4[]',
          name: '_selectors',
          type: 'bytes4[]',
        },
      ],
      name: 'CannotAddSelectorsToZeroAddress',
      type: 'error',
    },
    {
      inputs: [
        {
          internalType: 'bytes4',
          name: '_selector',
          type: 'bytes4',
        },
      ],
      name: 'CannotRemoveFunctionThatDoesNotExist',
      type: 'error',
    },
    {
      inputs: [
        {
          internalType: 'bytes4',
          name: '_selector',
          type: 'bytes4',
        },
      ],
      name: 'CannotRemoveImmutableFunction',
      type: 'error',
    },
    {
      inputs: [
        {
          internalType: 'bytes4',
          name: '_selector',
          type: 'bytes4',
        },
      ],
      name: 'CannotReplaceFunctionThatDoesNotExists',
      type: 'error',
    },
    {
      inputs: [
        {
          internalType: 'bytes4',
          name: '_selector',
          type: 'bytes4',
        },
      ],
      name: 'CannotReplaceFunctionWithTheSameFunctionFromTheSameFacet',
      type: 'error',
    },
    {
      inputs: [
        {
          internalType: 'bytes4[]',
          name: '_selectors',
          type: 'bytes4[]',
        },
      ],
      name: 'CannotReplaceFunctionsFromFacetWithZeroAddress',
      type: 'error',
    },
    {
      inputs: [
        {
          internalType: 'bytes4',
          name: '_selector',
          type: 'bytes4',
        },
      ],
      name: 'CannotReplaceImmutableFunction',
      type: 'error',
    },
    {
      inputs: [
        {
          internalType: 'uint8',
          name: '_action',
          type: 'uint8',
        },
      ],
      name: 'IncorrectFacetCutAction',
      type: 'error',
    },
    {
      inputs: [
        {
          internalType: 'address',
          name: '_initializationContractAddress',
          type: 'address',
        },
        {
          internalType: 'bytes',
          name: '_calldata',
          type: 'bytes',
        },
      ],
      name: 'InitializationFunctionReverted',
      type: 'error',
    },
    {
      inputs: [
        {
          internalType: 'address',
          name: '_contractAddress',
          type: 'address',
        },
        {
          internalType: 'string',
          name: '_message',
          type: 'string',
        },
      ],
      name: 'NoBytecodeAtAddress',
      type: 'error',
    },
    {
      inputs: [
        {
          internalType: 'address',
          name: '_facetAddress',
          type: 'address',
        },
      ],
      name: 'NoSelectorsProvidedForFacetForCut',
      type: 'error',
    },
    {
      inputs: [
        {
          internalType: 'address',
          name: '_user',
          type: 'address',
        },
        {
          internalType: 'address',
          name: '_contractOwner',
          type: 'address',
        },
      ],
      name: 'NotContractOwner',
      type: 'error',
    },
    {
      inputs: [
        {
          internalType: 'address',
          name: '_facetAddress',
          type: 'address',
        },
      ],
      name: 'RemoveFacetAddressMustBeZeroAddress',
      type: 'error',
    },
    {
      anonymous: false,
      inputs: [
        {
          components: [
            {
              internalType: 'address',
              name: 'facetAddress',
              type: 'address',
            },
            {
              internalType: 'enum IDiamond.FacetCutAction',
              name: 'action',
              type: 'uint8',
            },
            {
              internalType: 'bytes4[]',
              name: 'functionSelectors',
              type: 'bytes4[]',
            },
          ],
          indexed: false,
          internalType: 'struct IDiamond.FacetCut[]',
          name: '_diamondCut',
          type: 'tuple[]',
        },
        {
          indexed: false,
          internalType: 'address',
          name: '_init',
          type: 'address',
        },
        {
          indexed: false,
          internalType: 'bytes',
          name: '_calldata',
          type: 'bytes',
        },
      ],
      name: 'DiamondCut',
      type: 'event',
    },
    {
      inputs: [
        {
          components: [
            {
              internalType: 'address',
              name: 'facetAddress',
              type: 'address',
            },
            {
              internalType: 'enum IDiamond.FacetCutAction',
              name: 'action',
              type: 'uint8',
            },
            {
              internalType: 'bytes4[]',
              name: 'functionSelectors',
              type: 'bytes4[]',
            },
          ],
          internalType: 'struct IDiamond.FacetCut[]',
          name: '_diamondCut',
          type: 'tuple[]',
        },
        {
          internalType: 'address',
          name: '_init',
          type: 'address',
        },
        {
          internalType: 'bytes',
          name: '_calldata',
          type: 'bytes',
        },
      ],
      name: 'diamondCut',
      outputs: [],
      stateMutability: 'nonpayable',
      type: 'function',
    },
    {
      inputs: [
        {
          internalType: 'bytes4',
          name: '_functionSelector',
          type: 'bytes4',
        },
      ],
      name: 'facetAddress',
      outputs: [
        {
          internalType: 'address',
          name: 'facetAddress_',
          type: 'address',
        },
      ],
      stateMutability: 'view',
      type: 'function',
    },
    {
      inputs: [],
      name: 'facetAddresses',
      outputs: [
        {
          internalType: 'address[]',
          name: 'facetAddresses_',
          type: 'address[]',
        },
      ],
      stateMutability: 'view',
      type: 'function',
    },
    {
      inputs: [
        {
          internalType: 'address',
          name: '_facet',
          type: 'address',
        },
      ],
      name: 'facetFunctionSelectors',
      outputs: [
        {
          internalType: 'bytes4[]',
          name: '_facetFunctionSelectors',
          type: 'bytes4[]',
        },
      ],
      stateMutability: 'view',
      type: 'function',
    },
    {
      inputs: [],
      name: 'facets',
      outputs: [
        {
          components: [
            {
              internalType: 'address',
              name: 'facetAddress',
              type: 'address',
            },
            {
              internalType: 'bytes4[]',
              name: 'functionSelectors',
              type: 'bytes4[]',
            },
          ],
          internalType: 'struct IDiamondLoupe.Facet[]',
          name: 'facets_',
          type: 'tuple[]',
        },
      ],
      stateMutability: 'view',
      type: 'function',
    },
    {
      inputs: [
        {
          internalType: 'bytes4',
          name: '_interfaceId',
          type: 'bytes4',
        },
      ],
      name: 'supportsInterface',
      outputs: [
        {
          internalType: 'bool',
          name: '',
          type: 'bool',
        },
      ],
      stateMutability: 'view',
      type: 'function',
    },
    {
      anonymous: false,
      inputs: [
        {
          indexed: true,
          internalType: 'address',
          name: 'previousOwner',
          type: 'address',
        },
        {
          indexed: true,
          internalType: 'address',
          name: 'newOwner',
          type: 'address',
        },
      ],
      name: 'OwnershipTransferred',
      type: 'event',
    },
    {
      inputs: [],
      name: 'owner',
      outputs: [
        {
          internalType: 'address',
          name: 'owner_',
          type: 'address',
        },
      ],
      stateMutability: 'view',
      type: 'function',
    },
    {
      inputs: [
        {
          internalType: 'address',
          name: '_newOwner',
          type: 'address',
        },
      ],
      name: 'transferOwnership',
      outputs: [],
      stateMutability: 'nonpayable',
      type: 'function',
    },
    {
      inputs: [],
      name: 'CallerNotOwner',
      type: 'error',
    },
    {
      anonymous: false,
      inputs: [
        {
          indexed: false,
          internalType: 'address',
          name: 'newResolverAddress',
          type: 'address',
        },
      ],
      name: 'ContractResolverAddressSet',
      type: 'event',
    },
    {
      anonymous: false,
      inputs: [
        {
          indexed: true,
          internalType: 'uint256',
          name: 'tokenId',
          type: 'uint256',
        },
        {
          indexed: false,
          internalType: 'uint256',
          name: 'authMethodType',
          type: 'uint256',
        },
        {
          indexed: false,
          internalType: 'bytes',
          name: 'id',
          type: 'bytes',
        },
        {
          indexed: false,
          internalType: 'bytes',
          name: 'userPubkey',
          type: 'bytes',
        },
      ],
      name: 'PermittedAuthMethodAdded',
      type: 'event',
    },
    {
      anonymous: false,
      inputs: [
        {
          indexed: true,
          internalType: 'uint256',
          name: 'tokenId',
          type: 'uint256',
        },
        {
          indexed: false,
          internalType: 'uint256',
          name: 'authMethodType',
          type: 'uint256',
        },
        {
          indexed: false,
          internalType: 'bytes',
          name: 'id',
          type: 'bytes',
        },
      ],
      name: 'PermittedAuthMethodRemoved',
      type: 'event',
    },
    {
      anonymous: false,
      inputs: [
        {
          indexed: true,
          internalType: 'uint256',
          name: 'tokenId',
          type: 'uint256',
        },
        {
          indexed: false,
          internalType: 'uint256',
          name: 'authMethodType',
          type: 'uint256',
        },
        {
          indexed: false,
          internalType: 'bytes',
          name: 'id',
          type: 'bytes',
        },
        {
          indexed: false,
          internalType: 'uint256',
          name: 'scopeId',
          type: 'uint256',
        },
      ],
      name: 'PermittedAuthMethodScopeAdded',
      type: 'event',
    },
    {
      anonymous: false,
      inputs: [
        {
          indexed: true,
          internalType: 'uint256',
          name: 'tokenId',
          type: 'uint256',
        },
        {
          indexed: false,
          internalType: 'uint256',
          name: 'authMethodType',
          type: 'uint256',
        },
        {
          indexed: false,
          internalType: 'bytes',
          name: 'id',
          type: 'bytes',
        },
        {
          indexed: false,
          internalType: 'uint256',
          name: 'scopeId',
          type: 'uint256',
        },
      ],
      name: 'PermittedAuthMethodScopeRemoved',
      type: 'event',
    },
    {
      anonymous: false,
      inputs: [
        {
          indexed: true,
          internalType: 'uint256',
          name: 'tokenId',
          type: 'uint256',
        },
        {
          indexed: true,
          internalType: 'uint256',
          name: 'group',
          type: 'uint256',
        },
        {
          indexed: false,
          internalType: 'bytes32',
          name: 'root',
          type: 'bytes32',
        },
      ],
      name: 'RootHashUpdated',
      type: 'event',
    },
    {
      inputs: [
        {
          internalType: 'uint256',
          name: 'tokenId',
          type: 'uint256',
        },
        {
          internalType: 'bytes',
          name: 'ipfsCID',
          type: 'bytes',
        },
        {
          internalType: 'uint256[]',
          name: 'scopes',
          type: 'uint256[]',
        },
      ],
      name: 'addPermittedAction',
      outputs: [],
      stateMutability: 'nonpayable',
      type: 'function',
    },
    {
      inputs: [
        {
          internalType: 'uint256',
          name: 'tokenId',
          type: 'uint256',
        },
        {
          internalType: 'address',
          name: 'user',
          type: 'address',
        },
        {
          internalType: 'uint256[]',
          name: 'scopes',
          type: 'uint256[]',
        },
      ],
      name: 'addPermittedAddress',
      outputs: [],
      stateMutability: 'nonpayable',
      type: 'function',
    },
    {
      inputs: [
        {
          internalType: 'uint256',
          name: 'tokenId',
          type: 'uint256',
        },
        {
          components: [
            {
              internalType: 'uint256',
              name: 'authMethodType',
              type: 'uint256',
            },
            {
              internalType: 'bytes',
              name: 'id',
              type: 'bytes',
            },
            {
              internalType: 'bytes',
              name: 'userPubkey',
              type: 'bytes',
            },
          ],
          internalType: 'struct LibPKPPermissionsStorage.AuthMethod',
          name: 'authMethod',
          type: 'tuple',
        },
        {
          internalType: 'uint256[]',
          name: 'scopes',
          type: 'uint256[]',
        },
      ],
      name: 'addPermittedAuthMethod',
      outputs: [],
      stateMutability: 'nonpayable',
      type: 'function',
    },
    {
      inputs: [
        {
          internalType: 'uint256',
          name: 'tokenId',
          type: 'uint256',
        },
        {
          internalType: 'uint256',
          name: 'authMethodType',
          type: 'uint256',
        },
        {
          internalType: 'bytes',
          name: 'id',
          type: 'bytes',
        },
        {
          internalType: 'uint256',
          name: 'scopeId',
          type: 'uint256',
        },
      ],
      name: 'addPermittedAuthMethodScope',
      outputs: [],
      stateMutability: 'nonpayable',
      type: 'function',
    },
    {
      inputs: [
        {
          internalType: 'uint256',
          name: 'tokenId',
          type: 'uint256',
        },
        {
          internalType: 'uint256[]',
          name: 'permittedAuthMethodTypesToAdd',
          type: 'uint256[]',
        },
        {
          internalType: 'bytes[]',
          name: 'permittedAuthMethodIdsToAdd',
          type: 'bytes[]',
        },
        {
          internalType: 'bytes[]',
          name: 'permittedAuthMethodPubkeysToAdd',
          type: 'bytes[]',
        },
        {
          internalType: 'uint256[][]',
          name: 'permittedAuthMethodScopesToAdd',
          type: 'uint256[][]',
        },
        {
          internalType: 'uint256[]',
          name: 'permittedAuthMethodTypesToRemove',
          type: 'uint256[]',
        },
        {
          internalType: 'bytes[]',
          name: 'permittedAuthMethodIdsToRemove',
          type: 'bytes[]',
        },
      ],
      name: 'batchAddRemoveAuthMethods',
      outputs: [],
      stateMutability: 'nonpayable',
      type: 'function',
    },
    {
      inputs: [
        {
          internalType: 'uint256',
          name: 'authMethodType',
          type: 'uint256',
        },
        {
          internalType: 'bytes',
          name: 'id',
          type: 'bytes',
        },
      ],
      name: 'getAuthMethodId',
      outputs: [
        {
          internalType: 'uint256',
          name: '',
          type: 'uint256',
        },
      ],
      stateMutability: 'pure',
      type: 'function',
    },
    {
      inputs: [
        {
          internalType: 'uint256',
          name: 'tokenId',
          type: 'uint256',
        },
      ],
      name: 'getEthAddress',
      outputs: [
        {
          internalType: 'address',
          name: '',
          type: 'address',
        },
      ],
      stateMutability: 'view',
      type: 'function',
    },
    {
      inputs: [
        {
          internalType: 'uint256',
          name: 'tokenId',
          type: 'uint256',
        },
      ],
      name: 'getPermittedActions',
      outputs: [
        {
          internalType: 'bytes[]',
          name: '',
          type: 'bytes[]',
        },
      ],
      stateMutability: 'view',
      type: 'function',
    },
    {
      inputs: [
        {
          internalType: 'uint256',
          name: 'tokenId',
          type: 'uint256',
        },
      ],
      name: 'getPermittedAddresses',
      outputs: [
        {
          internalType: 'address[]',
          name: '',
          type: 'address[]',
        },
      ],
      stateMutability: 'view',
      type: 'function',
    },
    {
      inputs: [
        {
          internalType: 'uint256',
          name: 'tokenId',
          type: 'uint256',
        },
        {
          internalType: 'uint256',
          name: 'authMethodType',
          type: 'uint256',
        },
        {
          internalType: 'bytes',
          name: 'id',
          type: 'bytes',
        },
        {
          internalType: 'uint256',
          name: 'maxScopeId',
          type: 'uint256',
        },
      ],
      name: 'getPermittedAuthMethodScopes',
      outputs: [
        {
          internalType: 'bool[]',
          name: '',
          type: 'bool[]',
        },
      ],
      stateMutability: 'view',
      type: 'function',
    },
    {
      inputs: [
        {
          internalType: 'uint256',
          name: 'tokenId',
          type: 'uint256',
        },
      ],
      name: 'getPermittedAuthMethods',
      outputs: [
        {
          components: [
            {
              internalType: 'uint256',
              name: 'authMethodType',
              type: 'uint256',
            },
            {
              internalType: 'bytes',
              name: 'id',
              type: 'bytes',
            },
            {
              internalType: 'bytes',
              name: 'userPubkey',
              type: 'bytes',
            },
          ],
          internalType: 'struct LibPKPPermissionsStorage.AuthMethod[]',
          name: '',
          type: 'tuple[]',
        },
      ],
      stateMutability: 'view',
      type: 'function',
    },
    {
      inputs: [],
      name: 'getPkpNftAddress',
      outputs: [
        {
          internalType: 'address',
          name: '',
          type: 'address',
        },
      ],
      stateMutability: 'view',
      type: 'function',
    },
    {
      inputs: [
        {
          internalType: 'uint256',
          name: 'tokenId',
          type: 'uint256',
        },
      ],
      name: 'getPubkey',
      outputs: [
        {
          internalType: 'bytes',
          name: '',
          type: 'bytes',
        },
      ],
      stateMutability: 'view',
      type: 'function',
    },
    {
      inputs: [],
      name: 'getRouterAddress',
      outputs: [
        {
          internalType: 'address',
          name: '',
          type: 'address',
        },
      ],
      stateMutability: 'view',
      type: 'function',
    },
    {
      inputs: [
        {
          internalType: 'uint256',
          name: 'authMethodType',
          type: 'uint256',
        },
        {
          internalType: 'bytes',
          name: 'id',
          type: 'bytes',
        },
      ],
      name: 'getTokenIdsForAuthMethod',
      outputs: [
        {
          internalType: 'uint256[]',
          name: '',
          type: 'uint256[]',
        },
      ],
      stateMutability: 'view',
      type: 'function',
    },
    {
      inputs: [
        {
          internalType: 'uint256',
          name: 'authMethodType',
          type: 'uint256',
        },
        {
          internalType: 'bytes',
          name: 'id',
          type: 'bytes',
        },
      ],
      name: 'getUserPubkeyForAuthMethod',
      outputs: [
        {
          internalType: 'bytes',
          name: '',
          type: 'bytes',
        },
      ],
      stateMutability: 'view',
      type: 'function',
    },
    {
      inputs: [
        {
          internalType: 'uint256',
          name: 'tokenId',
          type: 'uint256',
        },
        {
          internalType: 'bytes',
          name: 'ipfsCID',
          type: 'bytes',
        },
      ],
      name: 'isPermittedAction',
      outputs: [
        {
          internalType: 'bool',
          name: '',
          type: 'bool',
        },
      ],
      stateMutability: 'view',
      type: 'function',
    },
    {
      inputs: [
        {
          internalType: 'uint256',
          name: 'tokenId',
          type: 'uint256',
        },
        {
          internalType: 'address',
          name: 'user',
          type: 'address',
        },
      ],
      name: 'isPermittedAddress',
      outputs: [
        {
          internalType: 'bool',
          name: '',
          type: 'bool',
        },
      ],
      stateMutability: 'view',
      type: 'function',
    },
    {
      inputs: [
        {
          internalType: 'uint256',
          name: 'tokenId',
          type: 'uint256',
        },
        {
          internalType: 'uint256',
          name: 'authMethodType',
          type: 'uint256',
        },
        {
          internalType: 'bytes',
          name: 'id',
          type: 'bytes',
        },
      ],
      name: 'isPermittedAuthMethod',
      outputs: [
        {
          internalType: 'bool',
          name: '',
          type: 'bool',
        },
      ],
      stateMutability: 'view',
      type: 'function',
    },
    {
      inputs: [
        {
          internalType: 'uint256',
          name: 'tokenId',
          type: 'uint256',
        },
        {
          internalType: 'uint256',
          name: 'authMethodType',
          type: 'uint256',
        },
        {
          internalType: 'bytes',
          name: 'id',
          type: 'bytes',
        },
        {
          internalType: 'uint256',
          name: 'scopeId',
          type: 'uint256',
        },
      ],
      name: 'isPermittedAuthMethodScopePresent',
      outputs: [
        {
          internalType: 'bool',
          name: '',
          type: 'bool',
        },
      ],
      stateMutability: 'view',
      type: 'function',
    },
    {
      inputs: [
        {
          internalType: 'uint256',
          name: 'tokenId',
          type: 'uint256',
        },
        {
          internalType: 'bytes',
          name: 'ipfsCID',
          type: 'bytes',
        },
      ],
      name: 'removePermittedAction',
      outputs: [],
      stateMutability: 'nonpayable',
      type: 'function',
    },
    {
      inputs: [
        {
          internalType: 'uint256',
          name: 'tokenId',
          type: 'uint256',
        },
        {
          internalType: 'address',
          name: 'user',
          type: 'address',
        },
      ],
      name: 'removePermittedAddress',
      outputs: [],
      stateMutability: 'nonpayable',
      type: 'function',
    },
    {
      inputs: [
        {
          internalType: 'uint256',
          name: 'tokenId',
          type: 'uint256',
        },
        {
          internalType: 'uint256',
          name: 'authMethodType',
          type: 'uint256',
        },
        {
          internalType: 'bytes',
          name: 'id',
          type: 'bytes',
        },
      ],
      name: 'removePermittedAuthMethod',
      outputs: [],
      stateMutability: 'nonpayable',
      type: 'function',
    },
    {
      inputs: [
        {
          internalType: 'uint256',
          name: 'tokenId',
          type: 'uint256',
        },
        {
          internalType: 'uint256',
          name: 'authMethodType',
          type: 'uint256',
        },
        {
          internalType: 'bytes',
          name: 'id',
          type: 'bytes',
        },
        {
          internalType: 'uint256',
          name: 'scopeId',
          type: 'uint256',
        },
      ],
      name: 'removePermittedAuthMethodScope',
      outputs: [],
      stateMutability: 'nonpayable',
      type: 'function',
    },
    {
      inputs: [
        {
          internalType: 'address',
          name: 'newResolverAddress',
          type: 'address',
        },
      ],
      name: 'setContractResolver',
      outputs: [],
      stateMutability: 'nonpayable',
      type: 'function',
    },
    {
      inputs: [
        {
          internalType: 'uint256',
          name: 'tokenId',
          type: 'uint256',
        },
        {
          internalType: 'uint256',
          name: 'group',
          type: 'uint256',
        },
        {
          internalType: 'bytes32',
          name: 'root',
          type: 'bytes32',
        },
      ],
      name: 'setRootHash',
      outputs: [],
      stateMutability: 'nonpayable',
      type: 'function',
    },
    {
      inputs: [
        {
          internalType: 'uint256',
          name: 'tokenId',
          type: 'uint256',
        },
        {
          internalType: 'uint256',
          name: 'group',
          type: 'uint256',
        },
        {
          internalType: 'bytes32[]',
          name: 'proof',
          type: 'bytes32[]',
        },
        {
          internalType: 'bytes32',
          name: 'leaf',
          type: 'bytes32',
        },
      ],
      name: 'verifyState',
      outputs: [
        {
          internalType: 'bool',
          name: '',
          type: 'bool',
        },
      ],
      stateMutability: 'view',
      type: 'function',
    },
    {
      inputs: [
        {
          internalType: 'uint256',
          name: 'tokenId',
          type: 'uint256',
        },
        {
          internalType: 'uint256',
          name: 'group',
          type: 'uint256',
        },
        {
          internalType: 'bytes32[]',
          name: 'proof',
          type: 'bytes32[]',
        },
        {
          internalType: 'bool[]',
          name: 'proofFlags',
          type: 'bool[]',
        },
        {
          internalType: 'bytes32[]',
          name: 'leaves',
          type: 'bytes32[]',
        },
      ],
      name: 'verifyStates',
      outputs: [
        {
          internalType: 'bool',
          name: '',
          type: 'bool',
        },
      ],
      stateMutability: 'view',
      type: 'function',
    },
  ],
};<|MERGE_RESOLUTION|>--- conflicted
+++ resolved
@@ -1,15 +1,8 @@
 export const PKPPermissionsData = {
-<<<<<<< HEAD
-  "date": "2023-11-14T15:45:41Z",
-  "address": "0xe51725c5396b5eAFBE1d7564f6835484A97cea46",
-  "contractName": "PKPPermissions",
-  "abi": [
-=======
   date: '2023-11-14T15:45:41Z',
   address: '0xD01c9C30f8F6fa443721629775e1CC7DD9c9e209',
   contractName: 'PKPPermissions',
   abi: [
->>>>>>> f4e30271
     {
       inputs: [
         {
