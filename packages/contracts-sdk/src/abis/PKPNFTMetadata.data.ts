--- conflicted
+++ resolved
@@ -1,11 +1,6 @@
 export const pkpNftMetadata = {
-<<<<<<< HEAD
-  address: '0x4f7dBAfD2D9fF2bD4b2B00D470eCbe673e49c4D3',
-  abi: [
-=======
   "address": "0x4f7dBAfD2D9fF2bD4b2B00D470eCbe673e49c4D3",
   "abi": [
->>>>>>> bfc3a139
     {
       inputs: [],
       stateMutability: 'nonpayable',
