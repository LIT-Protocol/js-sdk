--- conflicted
+++ resolved
@@ -1,15 +1,8 @@
 export const AllowlistData = {
-<<<<<<< HEAD
-  "date": "2023-11-14T15:45:41Z",
-  "address": "0x3d5b64A0E8A5D63fbEb193857faa355E19e90853",
-  "contractName": "Allowlist",
-  "abi": [
-=======
   date: '2023-11-14T15:45:41Z',
   address: '0xfc7Bebd150b36921549595A776D7723fBC4Bb2D9',
   contractName: 'Allowlist',
   abi: [
->>>>>>> f4e30271
     {
       inputs: [],
       stateMutability: 'nonpayable',
