--- conflicted
+++ resolved
@@ -31,20 +31,6 @@
   return authId;
 }
 
-// check if the given object is a session sigs object
-export const isSessionSigs = (obj: any) => {
-  // the "top-level" object must have a key that starts with "https://"
-  // one of the objects inside the session sigs must have the "algo" key
-  // -- check if key is a url and if the object has an algo key
-  for (const key in obj) {
-    if (!key.includes('https://') || !obj[key]['algo']) {
-      return false;
-    }
-  }
-
-  return true;
-};
-
 /**
  * Get the auth method id for an eth auth method, the access token can either be an auth sig or a session sigs object
  * @param authMethod
@@ -61,19 +47,7 @@
     throw new Error('Unable to parse access token as JSON object');
   }
 
-<<<<<<< HEAD
   address = accessToken.address;
-=======
-  // -- now check if the access token is an authSig or session sigs object
-  if (isSessionSigs(accessToken)) {
-    const sessionSig = Object.values(accessToken).find(
-      (sig: any) => sig.address
-    ) as SessionSig;
-    address = sessionSig.address;
-  } else {
-    address = accessToken.address;
-  }
->>>>>>> 06797aae
 
   // -- check if address is empty
   if (!address) {
