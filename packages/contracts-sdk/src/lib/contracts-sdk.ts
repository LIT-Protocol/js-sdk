--- conflicted
+++ resolved
@@ -193,18 +193,6 @@
     }
 
     // ----- autogen:blank-init:start  -----
-<<<<<<< HEAD
-    // Generated at 2023-10-03T14:05:25.449Z
-    this.allowlistContract = {} as any
-    this.litTokenContract = {} as any
-    this.multisenderContract = {} as any
-    this.pkpHelperContract = {} as any
-    this.pkpNftContract = {} as any
-    this.pkpPermissionsContract = {} as any
-    this.pubkeyRouterContract = {} as any
-    this.rateLimitNftContract = {} as any
-    this.stakingContract = {} as any
-=======
     // Generated at 2023-11-07T01:50:52.460Z
     this.allowlistContract = {} as any;
     this.litTokenContract = {} as any;
@@ -217,7 +205,6 @@
     this.rateLimitNftContract = {} as any;
     this.stakingContract = {} as any;
     this.stakingBalancesContract = {} as any;
->>>>>>> b5e7514a
     // ----- autogen:blank-init:end  -----
   }
 
