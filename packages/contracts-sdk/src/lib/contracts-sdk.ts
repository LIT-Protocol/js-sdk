<<<<<<< HEAD
import { BytesLike, ethers } from 'ethers';
import { hexToDec, decToHex, intToIP } from './hex2dec';
=======
import { BigNumberish, BytesLike, ethers } from 'ethers';
import { hexToDec, decToHex } from './hex2dec';
>>>>>>> d2ac0846
import bs58 from 'bs58';
import { isBrowser, isNode } from '@lit-protocol/misc';
import { LitAuthClient } from '@lit-protocol/lit-auth-client';

let CID: any;
try {
  CID = require('multiformats/cid');
} catch (e) {
  console.log('CID not found');
}

// ----- autogen:import-data:start  -----
// Generated at 2023-10-03T14:05:25.449Z
import { AllowlistData } from '../abis/Allowlist.sol/AllowlistData';
import { LITTokenData } from '../abis/LITToken.sol/LITTokenData';
import { MultisenderData } from '../abis/Multisender.sol/MultisenderData';
import { PKPHelperData } from '../abis/PKPHelper.sol/PKPHelperData';
import { PKPNFTData } from '../abis/PKPNFT.sol/PKPNFTData';
import { PKPPermissionsData } from '../abis/PKPPermissions.sol/PKPPermissionsData';
import { PubkeyRouterData } from '../abis/PubkeyRouter.sol/PubkeyRouterData';
import { RateLimitNFTData } from '../abis/RateLimitNFT.sol/RateLimitNFTData';
import { StakingData } from '../abis/Staking.sol/StakingData';
// ----- autogen:import-data:end  -----

// ----- autogen:imports:start  -----
// Generated at 2023-10-03T14:05:25.449Z
import * as allowlistContract from '../abis/Allowlist.sol/Allowlist';
import * as litTokenContract from '../abis/LITToken.sol/LITToken';
import * as multisenderContract from '../abis/Multisender.sol/Multisender';
import * as pkpHelperContract from '../abis/PKPHelper.sol/PKPHelper';
import * as pkpNftContract from '../abis/PKPNFT.sol/PKPNFT';
import * as pkpPermissionsContract from '../abis/PKPPermissions.sol/PKPPermissions';
import * as pubkeyRouterContract from '../abis/PubkeyRouter.sol/PubkeyRouter';
import * as rateLimitNftContract from '../abis/RateLimitNFT.sol/RateLimitNFT';
import * as stakingContract from '../abis/Staking.sol/Staking';
// ----- autogen:imports:end  -----

import { TokenInfo, derivedAddresses } from './addresses';
import { IPubkeyRouter } from '../abis/PKPNFT.sol/PKPNFT';
import { computeAddress } from 'ethers/lib/utils';
<<<<<<< HEAD
import { LIT_CHAINS, LitNetwork } from '@lit-protocol/constants';
=======
import { AuthMethod } from '@lit-protocol/types';
import { AuthMethodType } from '@lit-protocol/constants';
>>>>>>> d2ac0846

const DEFAULT_RPC = 'https://chain-rpc.litprotocol.com/http';
const BLOCK_EXPLORER = 'https://chain.litprotocol.com/';

// This function asynchronously executes a provided callback function for each item in the given array.
// The callback function is awaited before continuing to the next iteration.
// The resulting array of callback return values is then returned.
//
// @param {Array<any>} array - The array to iterate over
// @param {Function} callback - The function to execute for each item in the array. This function
//                              must be asynchronous and should take the following parameters:
//                              - currentValue: The current item being processed in the array
//                              - index: The index of the current item being processed in the array
//                              - array: The array being iterated over
// @return {Array<any>} The array of callback return values
export const asyncForEachReturn = async (
  array: Array<any>,
  callback: Function
) => {
  const list = [];

  for (let index = 0; index < array.length; index++) {
    const item = await callback(array[index], index, array);
    list.push(item);
  }
  return list;
};

export interface IPFSHash {
  digest: string;
  hashFunction: number;
  size: number;
}

declare global {
  interface Window {
    ethereum: any;
  }
}

// This code defines a LitContracts class that acts as a container for a collection of smart contracts. The class has a constructor that accepts an optional args object with provider and rpc properties. If no provider is specified, the class will create a default provider using the specified rpc URL. If no rpc URL is specified, the class will use a default URL.
// The class has a number of properties that represent the smart contract instances, such as accessControlConditionsContract, litTokenContract, pkpNftContract, etc. These smart contract instances are created by passing the contract address, ABI, and provider to the ethers.Contract constructor.
// The class also has a utils object with helper functions for converting between hexadecimal and decimal representation of numbers, as well as functions for working with multihashes and timestamps.
export class LitContracts {
  provider: ethers.providers.JsonRpcProvider | any;
  rpc: string;
  rpcs: string[];
  signer: ethers.Signer | ethers.Wallet;
  privateKey: string | undefined;
  options?: {
    storeOrUseStorageKey?: boolean;
  };
  randomPrivateKey: boolean = false;
  connected: boolean = false;
  isPKP: boolean = false;
  debug: boolean = false;

  // ----- autogen:declares:start  -----
  // Generated at 2023-10-03T14:05:25.449Z
  allowlistContract: {
<<<<<<< HEAD
    read: allowlistContract.Allowlist,
    write: allowlistContract.Allowlist,
  }

  litTokenContract: {
    read: litTokenContract.LITToken,
    write: litTokenContract.LITToken,
  }

  multisenderContract: {
    read: multisenderContract.Multisender,
    write: multisenderContract.Multisender,
  }

  pkpHelperContract: {
    read: pkpHelperContract.PKPHelper,
    write: pkpHelperContract.PKPHelper,
  }

  pkpNftContract: {
    read: pkpNftContract.PKPNFT,
    write: pkpNftContract.PKPNFT,
  }

  pkpPermissionsContract: {
    read: pkpPermissionsContract.PKPPermissions,
    write: pkpPermissionsContract.PKPPermissions,
  }

  pubkeyRouterContract: {
    read: pubkeyRouterContract.PubkeyRouter,
    write: pubkeyRouterContract.PubkeyRouter,
  }

  rateLimitNftContract: {
    read: rateLimitNftContract.RateLimitNFT,
    write: rateLimitNftContract.RateLimitNFT,
  }

  stakingContract: {
    read: stakingContract.Staking,
    write: stakingContract.Staking,
  }
=======
    read: allowlistContract.Allowlist;
    write: allowlistContract.Allowlist;
  };

  litTokenContract: {
    read: litTokenContract.LITToken;
    write: litTokenContract.LITToken;
  };

  multisenderContract: {
    read: multisenderContract.Multisender;
    write: multisenderContract.Multisender;
  };

  pkpHelperContract: {
    read: pkpHelperContract.PKPHelper;
    write: pkpHelperContract.PKPHelper;
  };

  pkpNftContract: {
    read: pkpNftContract.PKPNFT;
    write: pkpNftContract.PKPNFT;
  };

  pkpPermissionsContract: {
    read: pkpPermissionsContract.PKPPermissions;
    write: pkpPermissionsContract.PKPPermissions;
  };

  pubkeyRouterContract: {
    read: pubkeyRouterContract.PubkeyRouter;
    write: pubkeyRouterContract.PubkeyRouter;
  };

  rateLimitNftContract: {
    read: rateLimitNftContract.RateLimitNFT;
    write: rateLimitNftContract.RateLimitNFT;
  };

  stakingContract: {
    read: stakingContract.Staking;
    write: stakingContract.Staking;
  };
>>>>>>> d2ac0846

  // ----- autogen:declares:end  -----

  // make the constructor args optional
  constructor(args?: {
    provider?: ethers.providers.JsonRpcProvider | any;
    rpcs?: string[] | any;
    rpc?: string | any;
    signer?: ethers.Signer | any;
    privateKey?: string | undefined;
    randomPrivatekey?: boolean;
    options?: {
      storeOrUseStorageKey?: boolean;
    };
    debug?: boolean;
  }) {
    // this.provider = args?.provider;
    this.rpc = args?.rpc;
    this.rpcs = args?.rpcs;
    this.signer = args?.signer;
    this.privateKey = args?.privateKey;
    this.provider = args?.provider;
    this.randomPrivateKey = args?.randomPrivatekey ?? false;
    this.options = args?.options;
    this.debug = args?.debug ?? false;

    // if rpc is not specified, use the default rpc
    if (!this.rpc) {
      this.rpc = DEFAULT_RPC;
    }

    if (!this.rpcs) {
      this.rpcs = [this.rpc];
    }

    // ----- autogen:blank-init:start  -----
    // Generated at 2023-10-03T14:05:25.449Z
<<<<<<< HEAD
    this.allowlistContract = {} as any
    this.litTokenContract = {} as any
    this.multisenderContract = {} as any
    this.pkpHelperContract = {} as any
    this.pkpNftContract = {} as any
    this.pkpPermissionsContract = {} as any
    this.pubkeyRouterContract = {} as any
    this.rateLimitNftContract = {} as any
    this.stakingContract = {} as any
=======
    this.allowlistContract = {} as any;
    this.litTokenContract = {} as any;
    this.multisenderContract = {} as any;
    this.pkpHelperContract = {} as any;
    this.pkpNftContract = {} as any;
    this.pkpPermissionsContract = {} as any;
    this.pubkeyRouterContract = {} as any;
    this.rateLimitNftContract = {} as any;
    this.stakingContract = {} as any;
>>>>>>> d2ac0846
    // ----- autogen:blank-init:end  -----
  }

  /**
   * Logs a message to the console.
   *
   * @param {string} str The message to log.
   * @param {any} [opt] An optional value to log with the message.
   */
  log = (str: string, opt?: any) => {
    if (this.debug) {
      console.log(`[@lit-protocol/contracts-sdk] ${str}`, opt ?? '');
    }
  };

  connect = async () => {
    // =======================================
    //          SETTING UP PROVIDER
    // =======================================

    // -------------------------------------------------
    //          (Browser) Setting up Provider
    // -------------------------------------------------
    let wallet;
    let SETUP_DONE = false;

    if (isBrowser() && !this.signer) {
      this.log("----- We're in the browser! -----");

      const web3Provider = window.ethereum;

      if (!web3Provider) {
        const msg =
          'No web3 provider found. Please install Brave, MetaMask or another web3 provider.';
        alert(msg);
        throw new Error(msg);
      }

      const chainInfo = {
        chainId: '0x2AC49',
        chainName: 'Chronicle - Lit Protocol Testnet',
        nativeCurrency: { name: 'LIT', symbol: 'LIT', decimals: 18 },
        rpcUrls: this.rpcs,
        blockExplorerUrls: [BLOCK_EXPLORER],
        iconUrls: ['future'],
      };

      try {
        await web3Provider.send('wallet_switchEthereumChain', [
          { chainId: chainInfo.chainId },
        ]);
      } catch (e) {
        await web3Provider.request({
          method: 'wallet_addEthereumChain',
          params: [chainInfo],
        });
      }

      wallet = new ethers.providers.Web3Provider(web3Provider);

      await wallet.send('eth_requestAccounts', []);

      // this will ask metamask to connect to the wallet
      // this.signer = wallet.getSigner();

      this.provider = wallet;
    }

    // ----------------------------------------------
    //          (Node) Setting up Provider
    // ----------------------------------------------
    if (isNode()) {
      this.log("----- We're in node! -----");
      this.provider = new ethers.providers.JsonRpcProvider(this.rpc);
    }

    // ======================================
    //          CUSTOM PRIVATE KEY
    // ======================================
    if (this.privateKey) {
      this.log('Using your own private key');
      this.signer = new ethers.Wallet(this.privateKey, this.provider);
      this.provider = this.signer.provider;
      SETUP_DONE = true;
    }

    // =====================================
    //          SETTING UP SIGNER
    // =====================================
    if (
      (!this.privateKey && this.randomPrivateKey) ||
      this.options?.storeOrUseStorageKey
    ) {
      console.warn('THIS.SIGNER:', this.signer);

      let STORAGE_KEY = 'lit-contracts-sdk-private-key';

      this.log("Let's see if you have a private key in your local storage!");

      // -- find private key in local storage
      let storagePrivateKey;

      try {
        storagePrivateKey = localStorage.getItem(STORAGE_KEY);
      } catch (e) {
        // swallow
        // this.log('Not a problem.');
      }

      // -- (NOT FOUND) no private key found
      if (!storagePrivateKey) {
        this.log('Not a problem, we will generate a random private key');
        storagePrivateKey = ethers.utils.hexlify(ethers.utils.randomBytes(32));
      }

      // -- (FOUND) private key found
      else {
        this.log("Found your private key in local storage. Let's use it!");
      }

      this.signer = new ethers.Wallet(storagePrivateKey, this.provider);

      this.log('- Your private key:', storagePrivateKey);
      this.log('- Your address:', await this.signer.getAddress());
      this.log('- this.signer:', this.signer);
      this.log('- this.provider.getSigner():', this.provider.getSigner());

      // -- (OPTION) store private key in local storage
      if (this.options?.storeOrUseStorageKey) {
        console.warn(
          "You've set the option to store your private key in local storage."
        );
        localStorage.setItem(STORAGE_KEY, storagePrivateKey);
      }
    } else {
      // ----------------------------------------
      //          Ask Metamask to sign
      // ----------------------------------------
      if (isBrowser() && wallet && !SETUP_DONE) {
        // this.log('HERE????');
        this.log('this.signer:', this.signer);
        this.signer = wallet.getSigner();
      }
    }

    if (this.signer !== undefined && this.signer !== null) {
      if ('litNodeClient' in this.signer && 'rpcProvider' in this.signer) {
        this.log(`
  // ***********************************************************************************************
  //          THIS IS A PKP WALLET, USING IT AS A SIGNER AND ITS RPC PROVIDER AS PROVIDER                                    
  // ***********************************************************************************************
        `);

        // @ts-ignore
        this.provider = this.signer.rpcProvider;
        this.isPKP = true;
      }
    }

    this.log('Your Signer:', this.signer);
    this.log('Your Provider:', this.provider);

    if (!this.provider) {
      this.log('No provide found. Will try to use the one from the signer.');
      this.provider = this.signer.provider;
      this.log('Your Provider(from signer):', this.provider);
    }

    // ----- autogen:init:start  -----
    // Generated at 2023-10-03T14:05:25.449Z

    this.allowlistContract = {
<<<<<<< HEAD
      read: (new ethers.Contract(
        AllowlistData.address,
        AllowlistData.abi as any,
        this.provider
      ) as unknown as allowlistContract.Allowlist & allowlistContract.Allowlist),
      write: (new ethers.Contract(
        AllowlistData.address,
        AllowlistData.abi as any,
        this.signer
      ) as unknown as allowlistContract.Allowlist & allowlistContract.Allowlist)
=======
      read: new ethers.Contract(
        AllowlistData.address,
        AllowlistData.abi as any,
        this.provider
      ) as unknown as allowlistContract.Allowlist & allowlistContract.Allowlist,
      write: new ethers.Contract(
        AllowlistData.address,
        AllowlistData.abi as any,
        this.signer
      ) as unknown as allowlistContract.Allowlist & allowlistContract.Allowlist,
>>>>>>> d2ac0846
    };

    this.litTokenContract = {
<<<<<<< HEAD
      read: (new ethers.Contract(
        LITTokenData.address,
        LITTokenData.abi as any,
        this.provider
      ) as unknown as litTokenContract.LITToken & litTokenContract.LITToken),
      write: (new ethers.Contract(
        LITTokenData.address,
        LITTokenData.abi as any,
        this.signer
      ) as unknown as litTokenContract.LITToken & litTokenContract.LITToken)
=======
      read: new ethers.Contract(
        LITTokenData.address,
        LITTokenData.abi as any,
        this.provider
      ) as unknown as litTokenContract.LITToken & litTokenContract.LITToken,
      write: new ethers.Contract(
        LITTokenData.address,
        LITTokenData.abi as any,
        this.signer
      ) as unknown as litTokenContract.LITToken & litTokenContract.LITToken,
>>>>>>> d2ac0846
    };

    this.multisenderContract = {
<<<<<<< HEAD
      read: (new ethers.Contract(
        MultisenderData.address,
        MultisenderData.abi as any,
        this.provider
      ) as unknown as multisenderContract.Multisender & multisenderContract.Multisender),
      write: (new ethers.Contract(
        MultisenderData.address,
        MultisenderData.abi as any,
        this.signer
      ) as unknown as multisenderContract.Multisender & multisenderContract.Multisender)
=======
      read: new ethers.Contract(
        MultisenderData.address,
        MultisenderData.abi as any,
        this.provider
      ) as unknown as multisenderContract.Multisender &
        multisenderContract.Multisender,
      write: new ethers.Contract(
        MultisenderData.address,
        MultisenderData.abi as any,
        this.signer
      ) as unknown as multisenderContract.Multisender &
        multisenderContract.Multisender,
>>>>>>> d2ac0846
    };

    this.pkpHelperContract = {
<<<<<<< HEAD
      read: (new ethers.Contract(
        PKPHelperData.address,
        PKPHelperData.abi as any,
        this.provider
      ) as unknown as pkpHelperContract.PKPHelper & pkpHelperContract.PKPHelper),
      write: (new ethers.Contract(
        PKPHelperData.address,
        PKPHelperData.abi as any,
        this.signer
      ) as unknown as pkpHelperContract.PKPHelper & pkpHelperContract.PKPHelper)
=======
      read: new ethers.Contract(
        PKPHelperData.address,
        PKPHelperData.abi as any,
        this.provider
      ) as unknown as pkpHelperContract.PKPHelper & pkpHelperContract.PKPHelper,
      write: new ethers.Contract(
        PKPHelperData.address,
        PKPHelperData.abi as any,
        this.signer
      ) as unknown as pkpHelperContract.PKPHelper & pkpHelperContract.PKPHelper,
>>>>>>> d2ac0846
    };

    this.pkpNftContract = {
<<<<<<< HEAD
      read: (new ethers.Contract(
        PKPNFTData.address,
        PKPNFTData.abi as any,
        this.provider
      ) as unknown as pkpNftContract.PKPNFT & pkpNftContract.PKPNFT),
      write: (new ethers.Contract(
        PKPNFTData.address,
        PKPNFTData.abi as any,
        this.signer
      ) as unknown as pkpNftContract.PKPNFT & pkpNftContract.PKPNFT)
=======
      read: new ethers.Contract(
        PKPNFTData.address,
        PKPNFTData.abi as any,
        this.provider
      ) as unknown as pkpNftContract.PKPNFT & pkpNftContract.PKPNFT,
      write: new ethers.Contract(
        PKPNFTData.address,
        PKPNFTData.abi as any,
        this.signer
      ) as unknown as pkpNftContract.PKPNFT & pkpNftContract.PKPNFT,
>>>>>>> d2ac0846
    };

    this.pkpPermissionsContract = {
<<<<<<< HEAD
      read: (new ethers.Contract(
        PKPPermissionsData.address,
        PKPPermissionsData.abi as any,
        this.provider
      ) as unknown as pkpPermissionsContract.PKPPermissions & pkpPermissionsContract.PKPPermissions),
      write: (new ethers.Contract(
        PKPPermissionsData.address,
        PKPPermissionsData.abi as any,
        this.signer
      ) as unknown as pkpPermissionsContract.PKPPermissions & pkpPermissionsContract.PKPPermissions)
=======
      read: new ethers.Contract(
        PKPPermissionsData.address,
        PKPPermissionsData.abi as any,
        this.provider
      ) as unknown as pkpPermissionsContract.PKPPermissions &
        pkpPermissionsContract.PKPPermissions,
      write: new ethers.Contract(
        PKPPermissionsData.address,
        PKPPermissionsData.abi as any,
        this.signer
      ) as unknown as pkpPermissionsContract.PKPPermissions &
        pkpPermissionsContract.PKPPermissions,
>>>>>>> d2ac0846
    };

    this.pubkeyRouterContract = {
<<<<<<< HEAD
      read: (new ethers.Contract(
        PubkeyRouterData.address,
        PubkeyRouterData.abi as any,
        this.provider
      ) as unknown as pubkeyRouterContract.PubkeyRouter & pubkeyRouterContract.PubkeyRouter),
      write: (new ethers.Contract(
        PubkeyRouterData.address,
        PubkeyRouterData.abi as any,
        this.signer
      ) as unknown as pubkeyRouterContract.PubkeyRouter & pubkeyRouterContract.PubkeyRouter)
=======
      read: new ethers.Contract(
        PubkeyRouterData.address,
        PubkeyRouterData.abi as any,
        this.provider
      ) as unknown as pubkeyRouterContract.PubkeyRouter &
        pubkeyRouterContract.PubkeyRouter,
      write: new ethers.Contract(
        PubkeyRouterData.address,
        PubkeyRouterData.abi as any,
        this.signer
      ) as unknown as pubkeyRouterContract.PubkeyRouter &
        pubkeyRouterContract.PubkeyRouter,
>>>>>>> d2ac0846
    };

    this.rateLimitNftContract = {
<<<<<<< HEAD
      read: (new ethers.Contract(
        RateLimitNFTData.address,
        RateLimitNFTData.abi as any,
        this.provider
      ) as unknown as rateLimitNftContract.RateLimitNFT & rateLimitNftContract.RateLimitNFT),
      write: (new ethers.Contract(
        RateLimitNFTData.address,
        RateLimitNFTData.abi as any,
        this.signer
      ) as unknown as rateLimitNftContract.RateLimitNFT & rateLimitNftContract.RateLimitNFT)
=======
      read: new ethers.Contract(
        RateLimitNFTData.address,
        RateLimitNFTData.abi as any,
        this.provider
      ) as unknown as rateLimitNftContract.RateLimitNFT &
        rateLimitNftContract.RateLimitNFT,
      write: new ethers.Contract(
        RateLimitNFTData.address,
        RateLimitNFTData.abi as any,
        this.signer
      ) as unknown as rateLimitNftContract.RateLimitNFT &
        rateLimitNftContract.RateLimitNFT,
>>>>>>> d2ac0846
    };

    this.stakingContract = {
<<<<<<< HEAD
      read: (new ethers.Contract(
        StakingData.address,
        StakingData.abi as any,
        this.provider
      ) as unknown as stakingContract.Staking & stakingContract.Staking),
      write: (new ethers.Contract(
        StakingData.address,
        StakingData.abi as any,
        this.signer
      ) as unknown as stakingContract.Staking & stakingContract.Staking)
=======
      read: new ethers.Contract(
        StakingData.address,
        StakingData.abi as any,
        this.provider
      ) as unknown as stakingContract.Staking & stakingContract.Staking,
      write: new ethers.Contract(
        StakingData.address,
        StakingData.abi as any,
        this.signer
      ) as unknown as stakingContract.Staking & stakingContract.Staking,
>>>>>>> d2ac0846
    };
    // ----- autogen:init:end  -----

    this.connected = true;
  };

<<<<<<< HEAD
  public static async getStakingContract(network:
    LitNetwork.Cayenne | LitNetwork.InternalDev) {

    const rpcUrl = LIT_CHAINS['chronicleTestnet']['rpcUrls'][0];
    const provider = new ethers.providers.JsonRpcProvider(rpcUrl);

    if (network === 'cayenne') {
      return new ethers.Contract(StakingData.address, StakingData.abi, provider);
    } else if (network === 'internalDev') {
      const INTERNAL_DEV_API =
        'https://lit-general-worker.getlit.dev/internal-dev-contract-addresses';

      let data;
      try {
        // Fetch and parse the JSON data in one step
        data = await fetch(INTERNAL_DEV_API).then((res) => res.json());
      } catch (e: any) {
        throw new Error(`Error fetching data from ${INTERNAL_DEV_API}: ${e.toString()}`);
      }
      // Destructure the data for easier access
      const { config, data: contractData } = data;
      const stakingContract = contractData.find((item: { name: string }) => item.name === 'Staking')
        .contracts[0];
      const { address_hash: address, ABI: abi } = stakingContract;

      // Validate the required data
      if (!config || !address || !abi) {
        throw new Error('❌ Required contract data is missing');
      }

      return new ethers.Contract(address, abi, provider);
    } else {
      throw new Error(`Invalid network. Only cayenne and internalDev are supported.`);
    }
  }

  public static getMinNodeCount = async (network: LitNetwork.Cayenne | LitNetwork.InternalDev) => {

    const contract = await LitContracts.getStakingContract(network);

    const configs = await contract['config']();
    const minNodeCount = configs.minimumValidatorCount.toString();

    if (!minNodeCount) {
      throw new Error('❌ Minimum validator count is not set');
    }
    return minNodeCount;
  }

  public static getValidators = async (
    network: LitNetwork.Cayenne | LitNetwork.InternalDev,
    protocol?: 'http' | 'https'
  ): Promise<string[]> => {

    const _protocol = protocol || 'https';

    const contract = await LitContracts.getStakingContract(network);

    // Fetch contract data
    const [activeValidators, currentValidatorsCount, kickedValidators] =
      await Promise.all([
        contract['getValidatorsStructsInCurrentEpoch'](),
        contract['currentValidatorCountForConsensus'](),
        contract['getKickedValidators'](),
      ]);

    const validators = [];

    // Check if active validator set meets the threshold
    if (
      activeValidators.length - kickedValidators.length >=
      currentValidatorsCount
    ) {
      // Process each validator
      for (const validator of activeValidators) {
        validators.push(validator);
      }
    } else {
      console.log('❌ Active validator set does not meet the threshold');
    }

    // remove kicked validators in active validators
    const cleanedActiveValidators = activeValidators.filter(
      (av: any) => !kickedValidators.some((kv: any) => kv.nodeAddress === av.nodeAddress)
    );

    const networks = cleanedActiveValidators.map((item: any) => {
      return `${_protocol}://${intToIP(item.ip)}:${item.port}`;
    });

    return networks;
  };

=======
  mintWithAuth = async ({ authMethod, scopes, pubkey }: {
    authMethod: AuthMethod,
    scopes: string[] | number[] | BigNumberish[],
    pubkey?: string // only applies to webauthn auth method
  }) => {

    // -- validate
    if (!this.connected) {
      throw new Error(
        'Contracts are not connected. Please call connect() first'
      );
    }

    if (!this.pkpNftContract) {
      throw new Error('Contract is not available');
    }

    if (authMethod && !authMethod?.authMethodType) {
      throw new Error('authMethodType is required');
    }

    if (authMethod && !authMethod?.accessToken) {
      throw new Error('accessToken is required');
    }

    if (scopes.length <= 0) {
      throw new Error(`❌ Permission scopes are required!
[0] No Permissions
[1] Sign Anything	
[2] Only Sign Messages
Read more here:
https://developer.litprotocol.com/v3/sdk/wallets/auth-methods/#auth-method-scopes
      `);
    }

    // -- prepare
    const _pubkey = pubkey ?? '0x';

    // if scopes are list of strings, turn them into numbers
    scopes = scopes.map((scope) => {
      if (typeof scope === 'string') {
        return ethers.BigNumber.from(scope)
      }
      if (typeof scope === 'number') {
        return ethers.BigNumber.from(scope.toString())
      }
      return scope;
    });

    const authId = await LitAuthClient.getAuthIdByAuthMethod(authMethod);

    // -- go
    const mintCost = await this.pkpNftContract.read.mintCost();

    // -- start minting
    const tx = await this.pkpHelperContract.write.mintNextAndAddAuthMethods(
      2, // key type
      [authMethod.authMethodType],
      [authId],
      [_pubkey],
      [[...scopes]],
      true,
      true,
      {
        value: mintCost
      }
    );

    const receipt = await tx.wait();

    let events = 'events' in receipt ? receipt.events : receipt.logs;

    if (!events) {
      throw new Error('No events found in receipt');
    }

    let tokenId;

    tokenId = events[0].topics[1];
    console.warn('tokenId:', tokenId);

    let publicKey = await this.pkpNftContract.read.getPubkey(
      tokenId
    );

    if (publicKey.startsWith('0x')) {
      publicKey = publicKey.slice(2);
    }

    const pubkeyBuffer = Buffer.from(publicKey, 'hex');

    const ethAddress = computeAddress(pubkeyBuffer);

    return {
      pkp: {
        tokenId,
        publicKey,
        ethAddress,
      },
      tx: receipt,
    };
  }
>>>>>>> d2ac0846
  // getRandomPrivateKeySignerProvider = () => {
  //   const privateKey = ethers.utils.hexlify(ethers.utils.randomBytes(32));

  //   let provider;

  //   if (isBrowser()) {
  //     provider = new ethers.providers.Web3Provider(window.ethereum, 'any');
  //   } else {
  //     provider = new ethers.providers.JsonRpcProvider(this.rpc);
  //   }
  //   const signer = new ethers.Wallet(privateKey, provider);

  //   return { privateKey, signer, provider };
  // };

  // getPrivateKeySignerProvider = (privateKey: string) => {
  //   let provider;

  //   if (isBrowser()) {
  //     provider = new ethers.providers.Web3Provider(window.ethereum, 'any');
  //   } else {
  //     provider = new ethers.providers.JsonRpcProvider(this.rpc);
  //   }
  //   const signer = new ethers.Wallet(privateKey, provider);

  //   return { privateKey, signer, provider };
  // };

  utils = {
    hexToDec,
    decToHex,
    /**
     * Partition multihash string into object representing multihash
     *
     * @param {string} multihash A base58 encoded multihash string
     * @returns {Multihash}
     */
    getBytesFromMultihash: (multihash: string) => {
      const decoded = bs58.decode(multihash);

      return `0x${Buffer.from(decoded).toString('hex')}`;
    },

    /**
     *
     * Convert bytes32 to IPFS ID
     * @param { string } byte32 0x1220baa0d1e91f2a22fef53659418ddc3ac92da2a76d994041b86ed62c0c999de477
     * @returns { string } QmZKLGf3vgYsboM7WVUS9X56cJSdLzQVacNp841wmEDRkW
     */
    getMultihashFromBytes: (byte32: string): string => {
      const text = byte32.replace('0x', '');

      const hashFunction = parseInt(text.slice(0, 2), 16);
      const digestSize = parseInt(text.slice(2, 4), 16);
      const digest = text.slice(4, 4 + digestSize * 2);

      const multihash = bs58.encode(Buffer.from(`1220${digest}`, 'hex'));

      return multihash;
    },
    /**
     * Partition multihash string into object representing multihash
     *
     * @param {string} multihash A base58 encoded multihash string
     * @returns {Multihash}
     */
    getBytes32FromMultihash: (ipfsId: string) => {
      const cid = CID.parse(ipfsId);
      const hashFunction = cid.multihash.code;
      const size = cid.multihash.size;
      const digest = '0x' + Buffer.from(cid.multihash.digest).toString('hex');

      let ipfsHash: IPFSHash = {
        digest,
        hashFunction,
        size,
      };

      return ipfsHash;
    },

    // convert timestamp to YYYY/MM/DD format
    timestamp2Date: (timestamp: string): string => {
      const date = require('date-and-time');

      const format = 'YYYY/MM/DD HH:mm:ss';

      let timestampFormatted: Date = new Date(parseInt(timestamp) * 1000);

      return date.format(timestampFormatted, format);
    },
  };

  pkpNftContractUtils = {
    read: {
      /**
       * (IERC721Enumerable)
       *
       * Get all PKPs by a given address
       *
       * @param { string } ownerAddress
       * @retu
       * */

      getTokensByAddress: async (
        ownerAddress: string
      ): Promise<Array<string>> => {
        if (!this.connected) {
          throw new Error(
            'Contracts are not connected. Please call connect() first'
          );
        }
        if (!this.pkpNftContract) {
          throw new Error('Contract is not available');
        }

        // -- validate
        if (!ethers.utils.isAddress(ownerAddress)) {
          throw new Error(
            `Given string is not a valid address "${ownerAddress}"`
          );
        }

        let tokens = [];

        for (let i = 0; ; i++) {
          let token;

          try {
            token = await this.pkpNftContract.read.tokenOfOwnerByIndex(
              ownerAddress,
              i
            );

            token = this.utils.hexToDec(token.toHexString()) as string;

            tokens.push(token);
          } catch (e) {
            this.log(`[getTokensByAddress] Ended search on index: ${i}`);
            break;
          }
        }

        return tokens;
      },

      /**
       * (IERC721Enumerable)
       *
       * Get the x latest number of tokens
       *
       * @param { number } latestNumberOfTokens
       *
       * @returns { Array<string> } a list of PKP NFTs
       *
       */
      getTokens: async (
        latestNumberOfTokens: number
      ): Promise<Array<string>> => {
        if (!this.connected) {
          throw new Error(
            'Contracts are not connected. Please call connect() first'
          );
        }
        if (!this.pkpNftContract) {
          throw new Error('Contract is not available');
        }

        let tokens = [];

        for (let i = 0; ; i++) {
          if (i >= latestNumberOfTokens) {
            break;
          }

          let token;

          try {
            token = await this.pkpNftContract.read.tokenByIndex(i);

            token = this.utils.hexToDec(token.toHexString()) as string;

            tokens.push(token);
          } catch (e) {
            this.log(`[getTokensByAddress] Ended search on index: ${i}`);
            break;
          }
        }

        return tokens;
      },

      /**
       * Get info of all PKPs by a given address
       */
      getTokensInfoByAddress: async (
        ownerAddress: string
      ): Promise<Array<TokenInfo>> => {
        const tokenIds = await this.pkpNftContractUtils.read.getTokensByAddress(
          ownerAddress
        );

        const arr = [];

        // for each pkp
        for (let i = 0; i < tokenIds.length; i++) {
          const tokenId = tokenIds[i];
          const pubKey = await this.pkpNftContract.read.getPubkey(tokenId);
          const addrs = await derivedAddresses({
            pkpTokenId: tokenId,
            publicKey: pubKey,
          });

          arr.push(addrs);
        }

        return arr;
      },
    },
    write: {
      mint: async () => {
        if (!this.connected) {
          throw new Error(
            'Contracts are not connected. Please call connect() first'
          );
        }

        if (!this.pkpNftContract) {
          throw new Error('Contract is not available');
        }

        let mintCost;

        try {
          mintCost = await this.pkpNftContract.read.mintCost();
        } catch (e) {
          throw new Error('Could not get mint cost');
        }

        let sentTx;

        if (this.isPKP) {
          this.log(
            "This is a PKP wallet, so we'll use the PKP wallet to sign the tx"
          );

          this.log('...populating tx');
          let tx = await this.pkpNftContract.write.populateTransaction.mintNext(
            2,
            { value: mintCost }
          );
          this.log('tx:', tx);

          this.log('...signing tx');
          let signedTx = await this.signer.signTransaction(tx);
          this.log('signedTx:', signedTx);

          this.log('sending signed tx...');
          sentTx = await this.signer.sendTransaction(
            signedTx as ethers.providers.TransactionRequest
          );
        } else {
          sentTx = await this.pkpNftContract.write.mintNext(2, {
            value: mintCost,
          });
        }

        this.log('sentTx:', sentTx);

        const res: any = await sentTx.wait();
        this.log('res:', res);

        let events = 'events' in res ? res.events : res.logs;

        let tokenIdFromEvent;

        tokenIdFromEvent = events[0].topics[1];
        console.warn('tokenIdFromEvent:', tokenIdFromEvent);

        let publicKey = await this.pkpNftContract.read.getPubkey(
          tokenIdFromEvent
        );

        if (publicKey.startsWith('0x')) {
          publicKey = publicKey.slice(2);
        }

        const pubkeyBuffer = Buffer.from(publicKey, 'hex');

        const ethAddress = computeAddress(pubkeyBuffer);

        return {
          pkp: {
            tokenId: tokenIdFromEvent,
            publicKey,
            ethAddress,
          },
          tx: sentTx,
          tokenId: tokenIdFromEvent,
          res,
        };
      },

      claimAndMint: async (
        derivedKeyId: BytesLike,
        signatures: IPubkeyRouter.SignatureStruct[],
        txOpts?: any
      ) => {
        let cost = await this.pkpNftContract.read.mintCost();
        const tx = await this.pkpNftContract.write.claimAndMint(
          2,
          derivedKeyId,
          signatures,
          txOpts ?? { value: cost }
        );
        let txRec = await tx.wait();
        let events: any = 'events' in txRec ? txRec.events : txRec.logs;
        let tokenId = events[1].topics[1];
        return { tx, res: txRec, tokenId };
      },
    },
  };

  pkpPermissionsContractUtils = {
    read: {
      /**
       *
       * Check if an address is permitted
       *
       * @param { string } tokenId
       * @param { string } address
       *
       * @returns { Promise<boolean> }
       */
      isPermittedAddress: async (
        tokenId: string,
        address: string
      ): Promise<boolean> => {
        if (!this.connected) {
          throw new Error(
            'Contracts are not connected. Please call connect() first'
          );
        }

        if (!this.pkpPermissionsContract) {
          throw new Error('Contract is not available');
        }

        const pkpIdHex = this.utils.decToHex(tokenId, null);

        const bool = await this.pkpPermissionsContract.read.isPermittedAddress(
          pkpIdHex as any,
          address
        );

        return bool;
      },

      getPermittedAddresses: async (
        tokenId: string
      ): Promise<Array<string>> => {
        if (!this.connected) {
          throw new Error(
            'Contracts are not connected. Please call connect() first'
          );
        }
        if (!this.pkpPermissionsContract) {
          throw new Error('Contract is not available');
        }

        this.log('[getPermittedAddresses] input<tokenId>:', tokenId);

        let addresses: Array<string> = [];

        const maxTries = 5;
        let tries = 0;

        while (tries < maxTries) {
          try {
            addresses =
              await this.pkpPermissionsContract.read.getPermittedAddresses(
                tokenId
              );
            if (addresses.length <= 0) {
              await new Promise((resolve) => setTimeout(resolve, 1000));
              tries++;
              continue;
            } else {
              break;
            }
          } catch (e: any) {
            this.log(
              `[getPermittedAddresses] error<e.message | ${tries}>:`,
              e.message
            );
            tries++;
          }
        }

        return addresses;
      },

      /**
       *
       * Get permitted action
       *
       * @param { any } id
       *
       * @returns { Promise<Array<any>> }
       *
       */
      getPermittedActions: async (tokenId: any): Promise<Array<any>> => {
        if (!this.connected) {
          throw new Error(
            'Contracts are not connected. Please call connect() first'
          );
        }

        if (!this.pkpPermissionsContract) {
          throw new Error('Contract is not available');
        }

        let actions: Array<any> = [];

        const maxTries = 5;
        let tries = 0;

        while (tries < maxTries) {
          try {
            actions =
              await this.pkpPermissionsContract.read.getPermittedActions(
                tokenId
              );

            if (actions.length <= 0) {
              await new Promise((resolve) => setTimeout(resolve, 1000));
              tries++;
              continue;
            } else {
              break;
            }
          } catch (e: any) {
            this.log(
              `[getPermittedActions] error<e.message | ${tries}>:`,
              e.message
            );
            tries++;
          }
        }

        return actions;
      },

      /**
       *
       * Check if an action is permitted given the pkpid and ipfsId
       *
       * @param { string } pkpId 103309008291725705563022469659474510532358692659842796086905702509072063991354
       * @param { string } ipfsId  QmZKLGf3vgYsboM7WVUS9X56cJSdLzQVacNp841wmEDRkW
       *
       * @return { object } transaction
       */
      isPermittedAction: async (
        pkpId: string,
        ipfsId: string
      ): Promise<boolean> => {
        if (!this.connected) {
          throw new Error(
            'Contracts are not connected. Please call connect() first'
          );
        }

        if (!this.pkpPermissionsContract) {
          throw new Error('Contract is not available');
        }

        this.log('[isPermittedAction] input<pkpId>:', pkpId);
        this.log('[isPermittedAction] input<ipfsId>:', ipfsId);

        const ipfsHash = this.utils.getBytesFromMultihash(ipfsId);
        this.log('[isPermittedAction] converted<ipfsHash>:', ipfsHash);

        const bool = await this.pkpPermissionsContract.read.isPermittedAction(
          pkpId,
          ipfsHash as any
        );

        return bool;
      },
    },

    write: {
      /**
       *
       * Add permitted action to a given PKP id & ipfsId
       *
       * @param { string } pkpId 103309008291725705563022469659474510532358692659842796086905702509072063991354
       * @param { string } ipfsId  QmZKLGf3vgYsboM7WVUS9X56cJSdLzQVacNp841wmEDRkW
       *
       * @return { object } transaction
       */
      addPermittedAction: async (
        pkpId: string,
        ipfsId: string
      ): Promise<any> => {
        if (!this.connected) {
          throw new Error(
            'Contracts are not connected. Please call connect() first'
          );
        }

        if (!this.pkpPermissionsContract || !this.pubkeyRouterContract) {
          throw new Error('Contract is not available');
        }

        this.log('[addPermittedAction] input<pkpId>:', pkpId);

        const pubKey = await this.pubkeyRouterContract.read.getPubkey(pkpId);
        this.log('[addPermittedAction] converted<pubKey>:', pubKey);

        const pubKeyHash = ethers.utils.keccak256(pubKey);
        this.log('[addPermittedAction] converted<pubKeyHash>:', pubKeyHash);

        const tokenId = ethers.BigNumber.from(pubKeyHash);
        this.log('[addPermittedAction] converted<tokenId>:', tokenId);

        this.log('[addPermittedAction] input<ipfsId>:', ipfsId);

        const ipfsIdBytes = this.utils.getBytesFromMultihash(ipfsId);
        this.log('[addPermittedAction] converted<ipfsIdBytes>:', ipfsIdBytes);

        const tx = await this.pkpPermissionsContract.write.addPermittedAction(
          tokenId,
          ipfsIdBytes as any,
          [1]
        );
        this.log('[addPermittedAction] output<tx>:', tx);

        return tx;
      },

      /**
       * TODO: add transaction type
       * Add permitted action to a given PKP id & ipfsId
       *
       * @param { string } pkpId 103309008291725705563022469659474510532358692659842796086905702509072063991354
       * @param { string } ownerAddress  0x3B5dD2605.....22aDC499A1
       *
       * @return { object } transaction
       */
      addPermittedAddress: async (
        pkpId: string,
        ownerAddress: string
      ): Promise<any> => {
        if (!this.connected) {
          throw new Error(
            'Contracts are not connected. Please call connect() first'
          );
        }

        if (!this.pkpPermissionsContract) {
          throw new Error('Contract is not available');
        }

        this.log('[addPermittedAddress] input<pkpId>:', pkpId);
        this.log('[addPermittedAddress] input<ownerAddress>:', ownerAddress);

        this.log('[addPermittedAddress] input<pkpId>:', pkpId);

        const tx = await this.pkpPermissionsContract.write.addPermittedAddress(
          pkpId,
          ownerAddress,
          [1]
        );

        this.log('[addPermittedAddress] output<tx>:', tx);

        return tx;
      },

      /**
       * Revoke permitted action of a given PKP id & ipfsId
       *
       * @param { string } pkpId 103309008291725705563022469659474510532358692659842796086905702509072063991354
       * @param { string } ipfsId  QmZKLGf3vgYsboM7WVUS9X56cJSdLzQVacNp841wmEDRkW
       *
       * @return { object } transaction
       */
      revokePermittedAction: async (
        pkpId: string,
        ipfsId: string
      ): Promise<any> => {
        if (!this.connected) {
          throw new Error(
            'Contracts are not connected. Please call connect() first'
          );
        }

        if (!this.pkpPermissionsContract) {
          throw new Error('Contract is not available');
        }

        this.log('[revokePermittedAction] input<pkpId>:', pkpId);
        this.log('[revokePermittedAction] input<ipfsId>:', ipfsId);

        const ipfsHash = this.utils.getBytesFromMultihash(ipfsId);
        this.log('[revokePermittedAction] converted<ipfsHash>:', ipfsHash);

        const tx =
          await this.pkpPermissionsContract.write.removePermittedAction(
            pkpId,
            ipfsHash as any
          );
        this.log('[revokePermittedAction] output<tx>:', tx);

        return tx;
      },
    },
  };

  rateLimitNftContractUtils = {
    read: {
      /**
       * getCapacityByIndex: async (index: number): Promise<any> => {
       *
       *  This function takes a token index as a parameter and returns the capacity of the token
       *  with the given index. The capacity is an object that contains the number of requests
       *  per millisecond that the token allows, and an object with the expiration timestamp and
       *  formatted expiration date of the token.
       *
       *  @param {number} index - The index of the token.
       *  @returns {Promise<any>} - A promise that resolves to the capacity of the token.
       *
       *  Example:
       *
       *  const capacity = await getCapacityByIndex(1);
       *  this.log(capacity);
       *  // Output: {
       *  //   requestsPerMillisecond: 100,
       *  //   expiresAt: {
       *  //     timestamp: 1623472800,
       *  //     formatted: '2022-12-31',
       *  //   },
       *  // }
       *
       * }
       */
      getCapacityByIndex: async (index: number): Promise<any> => {
        if (!this.connected) {
          throw new Error(
            'Contracts are not connected. Please call connect() first'
          );
        }

        if (!this.rateLimitNftContract) {
          throw new Error('Contract is not available');
        }

        const capacity = await this.rateLimitNftContract.read.capacity(index);

        return {
          requestsPerMillisecond: parseInt(capacity[0].toString()),
          expiresAt: {
            timestamp: parseInt(capacity[1].toString()),
            formatted: this.utils.timestamp2Date(capacity[1].toString()),
          },
        };
      },

      /**
       * getTokenURIByIndex: async (index: number): Promise<string> => {
       *
       *  This function takes a token index as a parameter and returns the URI of the token
       *  with the given index.
       *
       *  @param {number} index - The index of the token.
       *  @returns {Promise<string>} - A promise that resolves to the URI of the token.
       *
       *  Example:
       *
       *  const URI = await getTokenURIByIndex(1);
       *  this.log(URI);
       *  // Output: 'https://tokens.com/1'
       *
       * }
       */
      getTokenURIByIndex: async (index: number): Promise<string> => {
        if (!this.connected) {
          throw new Error(
            'Contracts are not connected. Please call connect() first'
          );
        }

        if (!this.rateLimitNftContract) {
          throw new Error('Contract is not available');
        }

        const base64 = await this.rateLimitNftContract.read.tokenURI(index);

        const data = base64.split('data:application/json;base64,')[1];

        const dataToString = Buffer.from(data, 'base64').toString('binary');

        return JSON.parse(dataToString);
      },

      /**
       * getTokensByOwnerAddress: async (ownerAddress: string): Promise<any> => {
       *
       *  This function takes an owner address as a parameter and returns an array of tokens
       *  that are owned by the given address.
       *
       *  @param {string} ownerAddress - The address of the owner.
       *  @returns {Promise<any>} - A promise that resolves to an array of token objects.
       *
       *  Example:
       *
       *  const tokens = await getTokensByOwnerAddress('0x1234...5678');
       *  this.log(tokens);
       *  // Output: [
       *  //   {
       *  //     tokenId: 1,
       *  //     URI: 'https://tokens.com/1',
       *  //     capacity: 100,
       *  //     isExpired: false,
       *  //   },
       *  //   {
       *  //     tokenId: 2,
       *  //     URI: 'https://tokens.com/2',
       *  //     capacity: 200,
       *  //     isExpired: true,
       *  //   },
       *  //   ...
       *  // ]
       *
       * }
       */
      getTokensByOwnerAddress: async (ownerAddress: string): Promise<any> => {
        if (!this.connected) {
          throw new Error(
            'Contracts are not connected. Please call connect() first'
          );
        }

        if (!this.rateLimitNftContract) {
          throw new Error('Contract is not available');
        }

        // -- validate
        if (!ethers.utils.isAddress(ownerAddress)) {
          throw Error(`Given string is not a valid address "${ownerAddress}"`);
        }

        let total: any = await this.rateLimitNftContract.read.balanceOf(
          ownerAddress
        );
        total = parseInt(total.toString());

        const tokens = await asyncForEachReturn(
          [...new Array(total)],
          async (_: undefined, i: number) => {
            if (!this.rateLimitNftContract) {
              throw new Error('Contract is not available');
            }

            const token =
              await this.rateLimitNftContract.read.tokenOfOwnerByIndex(
                ownerAddress,
                i
              );

            const tokenIndex = parseInt(token.toString());

            const URI =
              await this.rateLimitNftContractUtils.read.getTokenURIByIndex(
                tokenIndex
              );

            const capacity =
              await this.rateLimitNftContractUtils.read.getCapacityByIndex(
                tokenIndex
              );

            const isExpired = await this.rateLimitNftContract.read.isExpired(
              tokenIndex
            );

            return {
              tokenId: parseInt(token.toString()),
              URI,
              capacity,
              isExpired,
            };
          }
        );

        return tokens;
      },

      /**
       * getTokens: async (): Promise<any> => {
       *
       *  This function returns an array of all tokens that have been minted.
       *
       *  @returns {Promise<any>} - A promise that resolves to an array of token objects.
       *
       *  Example:
       *
       *  const tokens = await getTokens();
       *  this.log(tokens);
       *  // Output: [
       *  //   {
       *  //     tokenId: 1,
       *  //     URI: 'https://tokens.com/1',
       *  //     capacity: 100,
       *  //     isExpired: false,
       *  //   },
       *  //   {
       *  //     tokenId: 2,
       *  //     URI: 'https://tokens.com/2',
       *  //     capacity: 200,
       *  //     isExpired: true,
       *  //   },
       *  //   ...
       *  // ]
       *
       * }
       */
      getTokens: async (): Promise<any> => {
        if (!this.connected) {
          throw new Error(
            'Contracts are not connected. Please call connect() first'
          );
        }

        if (!this.rateLimitNftContract) {
          throw new Error('Contract is not available');
        }

        let total: any = await this.rateLimitNftContract.read.totalSupply();
        total = parseInt(total.toString());

        const tokens = await asyncForEachReturn(
          [...new Array(total)],
          async (_: any, i: number) => {
            if (!this.rateLimitNftContract) {
              throw new Error('Contract is not available');
            }

            const token = await this.rateLimitNftContract.read.tokenByIndex(i);

            const tokenIndex = parseInt(token.toString());

            const URI =
              await this.rateLimitNftContractUtils.read.getTokenURIByIndex(
                tokenIndex
              );

            const capacity =
              await this.rateLimitNftContractUtils.read.getCapacityByIndex(
                tokenIndex
              );

            const isExpired = await this.rateLimitNftContract.read.isExpired(
              tokenIndex
            );

            return {
              tokenId: parseInt(token.toString()),
              URI,
              capacity,
              isExpired,
            };
          }
        );

        return tokens;
      },
    },
    write: {
      mint: async ({
        mintCost,
        timestamp,
      }: {
        mintCost: {
          value: any;
        };
        timestamp: number;
      }) => {
        if (!this.connected) {
          throw new Error(
            'Contracts are not connected. Please call connect() first'
          );
        }

        if (!this.rateLimitNftContract) {
          throw new Error('Contract is not available');
        }

        const tx = await this.rateLimitNftContract.write.mint(
          timestamp,
          mintCost
        );

        const res: any = await tx.wait();

        const tokenIdFromEvent = res.events[0].topics[1];

        return { tx, tokenId: tokenIdFromEvent };
      },
      /**
       * Transfer RLI token from one address to another
       *
       * @property { string } fromAddress
       * @property { string } toAddress
       * @property  { stsring } RLITokenAddress
       *
       * @return { <Promise<void>> } void
       */
      transfer: async ({
        fromAddress,
        toAddress,
        RLITokenAddress,
      }: {
        fromAddress: string;
        toAddress: string;
        RLITokenAddress: string;
      }): Promise<any> => {
        if (!this.connected) {
          throw new Error(
            'Contracts are not connected. Please call connect() first'
          );
        }

        if (!this.rateLimitNftContract) {
          throw new Error('Contract is not available');
        }

        const tx = await this.rateLimitNftContract.write.transferFrom(
          fromAddress,
          toAddress,
          RLITokenAddress
        );

        this.log('tx:', tx);

        // const res = await tx.wait();

        // return {
        //     tx,
        //     events: res.events
        // }

        return tx;
      },
    },
  };

  routerContractUtils = {
    read: {
      /**
       *
       * Convert IPFS response from Solidity to IPFS ID
       * From: "0xb4200a696794b8742fab705a8c065ea6788a76bc6d270c0bc9ad900b6ed74ebc"
       * To: "QmUnwHVcaymJWiYGQ6uAHvebGtmZ8S1r9E6BVmJMtuK5WY"
       *
       * @param { string } solidityIpfsId
       *
       * @return { Promise<string> }
       */
      // getIpfsIds: async (solidityIpfsId: string): Promise<string> => {
      //   this.log('[getIpfsIds] input<solidityIpfsId>:', solidityIpfsId);
      //   const ipfsId = this.utils.getMultihashFromBytes(solidityIpfsId);
      //   this.log('[getIpfsIds] output<ipfsId>:', ipfsId);
      //   return ipfsId;
      // },
    },
    write: {},
  };

  pkpHelperContractUtil = {
    read: {},

    write: {
      /**
       *
       * @param param0
       * @returns
       */
      mintNextAndAddAuthMethods: async ({
        keyType,
        permittedAuthMethodTypes,
        permittedAuthMethodIds,
        permittedAuthMethodPubkeys,
        permittedAuthMethodScopes,
        addPkpEthAddressAsPermittedAddress,
        sendPkpToItself,
      }: {
        keyType: string;
        permittedAuthMethodTypes: string[];
        permittedAuthMethodIds: string[];
        permittedAuthMethodPubkeys: string[];
        permittedAuthMethodScopes: string[][];
        addPkpEthAddressAsPermittedAddress: boolean;
        sendPkpToItself: boolean;
      }): Promise<any> => {
        // first get mint cost
        const mintCost = await this.pkpNftContract.read.mintCost();
        const tx = await this.pkpHelperContract.write.mintNextAndAddAuthMethods(
          keyType,
          permittedAuthMethodTypes,
          permittedAuthMethodIds as BytesLike[],
          permittedAuthMethodPubkeys as BytesLike[],
          permittedAuthMethodScopes,
          addPkpEthAddressAsPermittedAddress,
          sendPkpToItself,
          { value: mintCost }
        );
        console.log('tx', tx);
        return tx;
      },
      // claimAndMintNextAndAddAuthMethods: async (
      //   keyType: number,
      //   derivedKeyId: string,
      //   signatures: pkpHelperContract.IPubkeyRouter.SignatureStruct[],
      //   permittedAuthMethodTypes: string[],
      //   permittedAuthMethodIds: string[],
      //   permittedAuthMethodPubkeys: string[],
      //   permittedAuthMethodScopes: string[][],
      //   addPkpEthAddressAsPermittedAddress: boolean,
      //   sendPkpToItself: boolean
      // ): Promise<any> => {
      //   const mintCost = await this.pkpNftContract.read.mintCost();
      //   this.pkpHelperContract.write.claimAndMintNextAndAddAuthMethods(
      //     keyType,
      //     `0x${derivedKeyId}` as BytesLike,
      //     signatures,
      //     permittedAuthMethodTypes,
      //     permittedAuthMethodIds as BytesLike[],
      //     permittedAuthMethodPubkeys as BytesLike[],
      //     permittedAuthMethodScopes,
      //     addPkpEthAddressAsPermittedAddress,
      //     sendPkpToItself,
      //     { value: mintCost }
      //   );
      // },
    },
  };
}<|MERGE_RESOLUTION|>--- conflicted
+++ resolved
@@ -1,13 +1,7 @@
-<<<<<<< HEAD
 import { BytesLike, ethers } from 'ethers';
 import { hexToDec, decToHex, intToIP } from './hex2dec';
-=======
-import { BigNumberish, BytesLike, ethers } from 'ethers';
-import { hexToDec, decToHex } from './hex2dec';
->>>>>>> d2ac0846
 import bs58 from 'bs58';
 import { isBrowser, isNode } from '@lit-protocol/misc';
-import { LitAuthClient } from '@lit-protocol/lit-auth-client';
 
 let CID: any;
 try {
@@ -45,12 +39,7 @@
 import { TokenInfo, derivedAddresses } from './addresses';
 import { IPubkeyRouter } from '../abis/PKPNFT.sol/PKPNFT';
 import { computeAddress } from 'ethers/lib/utils';
-<<<<<<< HEAD
 import { LIT_CHAINS, LitNetwork } from '@lit-protocol/constants';
-=======
-import { AuthMethod } from '@lit-protocol/types';
-import { AuthMethodType } from '@lit-protocol/constants';
->>>>>>> d2ac0846
 
 const DEFAULT_RPC = 'https://chain-rpc.litprotocol.com/http';
 const BLOCK_EXPLORER = 'https://chain.litprotocol.com/';
@@ -111,7 +100,6 @@
   // ----- autogen:declares:start  -----
   // Generated at 2023-10-03T14:05:25.449Z
   allowlistContract: {
-<<<<<<< HEAD
     read: allowlistContract.Allowlist,
     write: allowlistContract.Allowlist,
   }
@@ -155,51 +143,6 @@
     read: stakingContract.Staking,
     write: stakingContract.Staking,
   }
-=======
-    read: allowlistContract.Allowlist;
-    write: allowlistContract.Allowlist;
-  };
-
-  litTokenContract: {
-    read: litTokenContract.LITToken;
-    write: litTokenContract.LITToken;
-  };
-
-  multisenderContract: {
-    read: multisenderContract.Multisender;
-    write: multisenderContract.Multisender;
-  };
-
-  pkpHelperContract: {
-    read: pkpHelperContract.PKPHelper;
-    write: pkpHelperContract.PKPHelper;
-  };
-
-  pkpNftContract: {
-    read: pkpNftContract.PKPNFT;
-    write: pkpNftContract.PKPNFT;
-  };
-
-  pkpPermissionsContract: {
-    read: pkpPermissionsContract.PKPPermissions;
-    write: pkpPermissionsContract.PKPPermissions;
-  };
-
-  pubkeyRouterContract: {
-    read: pubkeyRouterContract.PubkeyRouter;
-    write: pubkeyRouterContract.PubkeyRouter;
-  };
-
-  rateLimitNftContract: {
-    read: rateLimitNftContract.RateLimitNFT;
-    write: rateLimitNftContract.RateLimitNFT;
-  };
-
-  stakingContract: {
-    read: stakingContract.Staking;
-    write: stakingContract.Staking;
-  };
->>>>>>> d2ac0846
 
   // ----- autogen:declares:end  -----
 
@@ -237,7 +180,6 @@
 
     // ----- autogen:blank-init:start  -----
     // Generated at 2023-10-03T14:05:25.449Z
-<<<<<<< HEAD
     this.allowlistContract = {} as any
     this.litTokenContract = {} as any
     this.multisenderContract = {} as any
@@ -247,17 +189,6 @@
     this.pubkeyRouterContract = {} as any
     this.rateLimitNftContract = {} as any
     this.stakingContract = {} as any
-=======
-    this.allowlistContract = {} as any;
-    this.litTokenContract = {} as any;
-    this.multisenderContract = {} as any;
-    this.pkpHelperContract = {} as any;
-    this.pkpNftContract = {} as any;
-    this.pkpPermissionsContract = {} as any;
-    this.pubkeyRouterContract = {} as any;
-    this.rateLimitNftContract = {} as any;
-    this.stakingContract = {} as any;
->>>>>>> d2ac0846
     // ----- autogen:blank-init:end  -----
   }
 
@@ -430,7 +361,6 @@
     // Generated at 2023-10-03T14:05:25.449Z
 
     this.allowlistContract = {
-<<<<<<< HEAD
       read: (new ethers.Contract(
         AllowlistData.address,
         AllowlistData.abi as any,
@@ -441,22 +371,9 @@
         AllowlistData.abi as any,
         this.signer
       ) as unknown as allowlistContract.Allowlist & allowlistContract.Allowlist)
-=======
-      read: new ethers.Contract(
-        AllowlistData.address,
-        AllowlistData.abi as any,
-        this.provider
-      ) as unknown as allowlistContract.Allowlist & allowlistContract.Allowlist,
-      write: new ethers.Contract(
-        AllowlistData.address,
-        AllowlistData.abi as any,
-        this.signer
-      ) as unknown as allowlistContract.Allowlist & allowlistContract.Allowlist,
->>>>>>> d2ac0846
     };
 
     this.litTokenContract = {
-<<<<<<< HEAD
       read: (new ethers.Contract(
         LITTokenData.address,
         LITTokenData.abi as any,
@@ -467,22 +384,9 @@
         LITTokenData.abi as any,
         this.signer
       ) as unknown as litTokenContract.LITToken & litTokenContract.LITToken)
-=======
-      read: new ethers.Contract(
-        LITTokenData.address,
-        LITTokenData.abi as any,
-        this.provider
-      ) as unknown as litTokenContract.LITToken & litTokenContract.LITToken,
-      write: new ethers.Contract(
-        LITTokenData.address,
-        LITTokenData.abi as any,
-        this.signer
-      ) as unknown as litTokenContract.LITToken & litTokenContract.LITToken,
->>>>>>> d2ac0846
     };
 
     this.multisenderContract = {
-<<<<<<< HEAD
       read: (new ethers.Contract(
         MultisenderData.address,
         MultisenderData.abi as any,
@@ -493,24 +397,9 @@
         MultisenderData.abi as any,
         this.signer
       ) as unknown as multisenderContract.Multisender & multisenderContract.Multisender)
-=======
-      read: new ethers.Contract(
-        MultisenderData.address,
-        MultisenderData.abi as any,
-        this.provider
-      ) as unknown as multisenderContract.Multisender &
-        multisenderContract.Multisender,
-      write: new ethers.Contract(
-        MultisenderData.address,
-        MultisenderData.abi as any,
-        this.signer
-      ) as unknown as multisenderContract.Multisender &
-        multisenderContract.Multisender,
->>>>>>> d2ac0846
     };
 
     this.pkpHelperContract = {
-<<<<<<< HEAD
       read: (new ethers.Contract(
         PKPHelperData.address,
         PKPHelperData.abi as any,
@@ -521,22 +410,9 @@
         PKPHelperData.abi as any,
         this.signer
       ) as unknown as pkpHelperContract.PKPHelper & pkpHelperContract.PKPHelper)
-=======
-      read: new ethers.Contract(
-        PKPHelperData.address,
-        PKPHelperData.abi as any,
-        this.provider
-      ) as unknown as pkpHelperContract.PKPHelper & pkpHelperContract.PKPHelper,
-      write: new ethers.Contract(
-        PKPHelperData.address,
-        PKPHelperData.abi as any,
-        this.signer
-      ) as unknown as pkpHelperContract.PKPHelper & pkpHelperContract.PKPHelper,
->>>>>>> d2ac0846
     };
 
     this.pkpNftContract = {
-<<<<<<< HEAD
       read: (new ethers.Contract(
         PKPNFTData.address,
         PKPNFTData.abi as any,
@@ -547,22 +423,9 @@
         PKPNFTData.abi as any,
         this.signer
       ) as unknown as pkpNftContract.PKPNFT & pkpNftContract.PKPNFT)
-=======
-      read: new ethers.Contract(
-        PKPNFTData.address,
-        PKPNFTData.abi as any,
-        this.provider
-      ) as unknown as pkpNftContract.PKPNFT & pkpNftContract.PKPNFT,
-      write: new ethers.Contract(
-        PKPNFTData.address,
-        PKPNFTData.abi as any,
-        this.signer
-      ) as unknown as pkpNftContract.PKPNFT & pkpNftContract.PKPNFT,
->>>>>>> d2ac0846
     };
 
     this.pkpPermissionsContract = {
-<<<<<<< HEAD
       read: (new ethers.Contract(
         PKPPermissionsData.address,
         PKPPermissionsData.abi as any,
@@ -573,24 +436,9 @@
         PKPPermissionsData.abi as any,
         this.signer
       ) as unknown as pkpPermissionsContract.PKPPermissions & pkpPermissionsContract.PKPPermissions)
-=======
-      read: new ethers.Contract(
-        PKPPermissionsData.address,
-        PKPPermissionsData.abi as any,
-        this.provider
-      ) as unknown as pkpPermissionsContract.PKPPermissions &
-        pkpPermissionsContract.PKPPermissions,
-      write: new ethers.Contract(
-        PKPPermissionsData.address,
-        PKPPermissionsData.abi as any,
-        this.signer
-      ) as unknown as pkpPermissionsContract.PKPPermissions &
-        pkpPermissionsContract.PKPPermissions,
->>>>>>> d2ac0846
     };
 
     this.pubkeyRouterContract = {
-<<<<<<< HEAD
       read: (new ethers.Contract(
         PubkeyRouterData.address,
         PubkeyRouterData.abi as any,
@@ -601,24 +449,9 @@
         PubkeyRouterData.abi as any,
         this.signer
       ) as unknown as pubkeyRouterContract.PubkeyRouter & pubkeyRouterContract.PubkeyRouter)
-=======
-      read: new ethers.Contract(
-        PubkeyRouterData.address,
-        PubkeyRouterData.abi as any,
-        this.provider
-      ) as unknown as pubkeyRouterContract.PubkeyRouter &
-        pubkeyRouterContract.PubkeyRouter,
-      write: new ethers.Contract(
-        PubkeyRouterData.address,
-        PubkeyRouterData.abi as any,
-        this.signer
-      ) as unknown as pubkeyRouterContract.PubkeyRouter &
-        pubkeyRouterContract.PubkeyRouter,
->>>>>>> d2ac0846
     };
 
     this.rateLimitNftContract = {
-<<<<<<< HEAD
       read: (new ethers.Contract(
         RateLimitNFTData.address,
         RateLimitNFTData.abi as any,
@@ -629,24 +462,9 @@
         RateLimitNFTData.abi as any,
         this.signer
       ) as unknown as rateLimitNftContract.RateLimitNFT & rateLimitNftContract.RateLimitNFT)
-=======
-      read: new ethers.Contract(
-        RateLimitNFTData.address,
-        RateLimitNFTData.abi as any,
-        this.provider
-      ) as unknown as rateLimitNftContract.RateLimitNFT &
-        rateLimitNftContract.RateLimitNFT,
-      write: new ethers.Contract(
-        RateLimitNFTData.address,
-        RateLimitNFTData.abi as any,
-        this.signer
-      ) as unknown as rateLimitNftContract.RateLimitNFT &
-        rateLimitNftContract.RateLimitNFT,
->>>>>>> d2ac0846
     };
 
     this.stakingContract = {
-<<<<<<< HEAD
       read: (new ethers.Contract(
         StakingData.address,
         StakingData.abi as any,
@@ -657,25 +475,12 @@
         StakingData.abi as any,
         this.signer
       ) as unknown as stakingContract.Staking & stakingContract.Staking)
-=======
-      read: new ethers.Contract(
-        StakingData.address,
-        StakingData.abi as any,
-        this.provider
-      ) as unknown as stakingContract.Staking & stakingContract.Staking,
-      write: new ethers.Contract(
-        StakingData.address,
-        StakingData.abi as any,
-        this.signer
-      ) as unknown as stakingContract.Staking & stakingContract.Staking,
->>>>>>> d2ac0846
     };
     // ----- autogen:init:end  -----
 
     this.connected = true;
   };
 
-<<<<<<< HEAD
   public static async getStakingContract(network:
     LitNetwork.Cayenne | LitNetwork.InternalDev) {
 
@@ -769,110 +574,6 @@
     return networks;
   };
 
-=======
-  mintWithAuth = async ({ authMethod, scopes, pubkey }: {
-    authMethod: AuthMethod,
-    scopes: string[] | number[] | BigNumberish[],
-    pubkey?: string // only applies to webauthn auth method
-  }) => {
-
-    // -- validate
-    if (!this.connected) {
-      throw new Error(
-        'Contracts are not connected. Please call connect() first'
-      );
-    }
-
-    if (!this.pkpNftContract) {
-      throw new Error('Contract is not available');
-    }
-
-    if (authMethod && !authMethod?.authMethodType) {
-      throw new Error('authMethodType is required');
-    }
-
-    if (authMethod && !authMethod?.accessToken) {
-      throw new Error('accessToken is required');
-    }
-
-    if (scopes.length <= 0) {
-      throw new Error(`❌ Permission scopes are required!
-[0] No Permissions
-[1] Sign Anything	
-[2] Only Sign Messages
-Read more here:
-https://developer.litprotocol.com/v3/sdk/wallets/auth-methods/#auth-method-scopes
-      `);
-    }
-
-    // -- prepare
-    const _pubkey = pubkey ?? '0x';
-
-    // if scopes are list of strings, turn them into numbers
-    scopes = scopes.map((scope) => {
-      if (typeof scope === 'string') {
-        return ethers.BigNumber.from(scope)
-      }
-      if (typeof scope === 'number') {
-        return ethers.BigNumber.from(scope.toString())
-      }
-      return scope;
-    });
-
-    const authId = await LitAuthClient.getAuthIdByAuthMethod(authMethod);
-
-    // -- go
-    const mintCost = await this.pkpNftContract.read.mintCost();
-
-    // -- start minting
-    const tx = await this.pkpHelperContract.write.mintNextAndAddAuthMethods(
-      2, // key type
-      [authMethod.authMethodType],
-      [authId],
-      [_pubkey],
-      [[...scopes]],
-      true,
-      true,
-      {
-        value: mintCost
-      }
-    );
-
-    const receipt = await tx.wait();
-
-    let events = 'events' in receipt ? receipt.events : receipt.logs;
-
-    if (!events) {
-      throw new Error('No events found in receipt');
-    }
-
-    let tokenId;
-
-    tokenId = events[0].topics[1];
-    console.warn('tokenId:', tokenId);
-
-    let publicKey = await this.pkpNftContract.read.getPubkey(
-      tokenId
-    );
-
-    if (publicKey.startsWith('0x')) {
-      publicKey = publicKey.slice(2);
-    }
-
-    const pubkeyBuffer = Buffer.from(publicKey, 'hex');
-
-    const ethAddress = computeAddress(pubkeyBuffer);
-
-    return {
-      pkp: {
-        tokenId,
-        publicKey,
-        ethAddress,
-      },
-      tx: receipt,
-    };
-  }
->>>>>>> d2ac0846
   // getRandomPrivateKeySignerProvider = () => {
   //   const privateKey = ethers.utils.hexlify(ethers.utils.randomBytes(32));
 
