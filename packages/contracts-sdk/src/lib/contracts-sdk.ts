--- conflicted
+++ resolved
@@ -8,14 +8,6 @@
   LitContractResolverContext,
 } from '@lit-protocol/types';
 
-<<<<<<< HEAD
-let CID: any;
-try {
-  CID = require('multiformats/cid');
-} catch (e) {}
-
-=======
->>>>>>> fef96c9c
 // ----- autogen:import-data:start  -----
 // Generated at 2023-11-07T01:50:52.460Z
 import { AllowlistData } from '../abis/Allowlist.sol/AllowlistData';
@@ -50,12 +42,8 @@
 import { IPubkeyRouter } from '../abis/PKPNFT.sol/PKPNFT';
 import { computeAddress } from 'ethers/lib/utils';
 import { getAuthIdByAuthMethod } from './auth-utils';
-<<<<<<< HEAD
-import { Logger, LogManager } from '@lit-protocol/logger';
-=======
 import { Logger, LogManager } from "@lit-protocol/logger";
 import { calculateRequestsPerKilosecond, calculateUTCMidnightExpiration, convertRequestsPerDayToPerSecond } from './utils';
->>>>>>> fef96c9c
 
 const DEFAULT_RPC = 'https://chain-rpc.litprotocol.com/http';
 const BLOCK_EXPLORER = 'https://chain.litprotocol.com/';
@@ -761,11 +749,6 @@
       contractData = await LitContracts._resolveContractContext(network);
     }
 
-<<<<<<< HEAD
-=======
-  public static async getContractAddresses(network: "cayenne" | "internalDev" | "custom" | "localhost") {
-    const data = await LitContracts._resolveContractContext(network);
->>>>>>> fef96c9c
     // Destructure the data for easier access
     const addresses: any = {};
     for (const contract of contractData) {
@@ -777,7 +760,6 @@
           break;
         case 'PKPHelper':
           addresses.PKPHelper = {};
-<<<<<<< HEAD
           addresses.PKPHelper.address = contract.address;
           addresses.PKPHelper.abi = contract?.abi ?? PKPHelperData.abi;
           break;
@@ -805,35 +787,6 @@
           addresses.PKPNFTMetadata = {};
           addresses.PKPNFTMetadata.address = contract.address;
           addresses.PKPNFTMetadata.abi = contract.abi ?? PKPNFTMetadataData.abi;
-=======
-          addresses.PKPHelper.address = contract.contracts[0].address_hash;
-          addresses.PKPHelper.abi = contract.contracts[0].ABI;
-          break;
-        case 'PKPNFT':
-          addresses.PKPNFT = {};
-          addresses.PKPNFT.address = contract.contracts[0].address_hash;
-          addresses.PKPNFT.abi = contract.contracts[0].ABI;
-          break;
-        case 'Staking':
-          addresses.Staking = {};
-          addresses.Staking.address = contract.contracts[0].address_hash;
-          addresses.Staking.abi = contract.contracts[0].ABI;
-          break;
-        case 'RateLimitNFT':
-          addresses.RateLimitNFT = {};
-          addresses.RateLimitNFT.address = contract.contracts[0].address_hash;
-          addresses.RateLimitNFT.abi = contract.contracts[0].ABI;
-          break;
-        case 'PKPPermissions':
-          addresses.PKPPermissions = {};
-          addresses.PKPPermissions.address = contract.contracts[0].address_hash;
-          addresses.PKPPermissions.abi = contract.contracts[0].ABI;
-          break;
-        case 'PKPNFTMetadata':
-          addresses.PKPNFTMetadata = {};
-          addresses.PKPNFTMetadata.address = contract.contracts[0].address_hash;
-          addresses.PKPNFTMetadata.abi = contract.contracts[0].ABI;
->>>>>>> fef96c9c
           break;
         case 'PubkeyRouter':
           addresses.PubkeyRouter = {};
@@ -867,7 +820,6 @@
     return addresses;
   }
 
-<<<<<<< HEAD
   public static getMinNodeCount = async (
     network:
       | 'cayenne'
@@ -879,11 +831,6 @@
     context?: LitContractContext | LitContractResolverContext
   ) => {
     const contract = await LitContracts.getStakingContract(network, context);
-=======
-  public static getMinNodeCount = async (network: "cayenne" | "internalDev" | "custom" | "localhost") => {
-
-    const contract = await LitContracts.getStakingContract(network);
->>>>>>> fef96c9c
 
     const minNodeCount = await contract['currentValidatorCountForConsensus']();
 
@@ -950,7 +897,6 @@
     return networks;
   };
 
-<<<<<<< HEAD
   private static async _resolveContractContext(
     network:
       | 'cayenne'
@@ -960,25 +906,17 @@
       | 'custom'
       | 'localhost'
   ) {
-=======
-  private static async _resolveContractContext(network: "cayenne" | "internalDev" | "custom" | "localhost") {
->>>>>>> fef96c9c
     let data;
     const CAYENNE_API =
       'https://lit-general-worker.getlit.dev/contract-addresses';
     const INTERNAL_DEV_API =
       'https://lit-general-worker.getlit.dev/internal-dev-contract-addresses';
-<<<<<<< HEAD
     const MANZANO_API =
       'https://lit-general-worker.getlit.dev/manzano-contract-addresses';
     const HABANERO_API =
       'https://lit-general-worker.getlit.dev/habanero-contract-addresses';
 
     if (network === 'cayenne') {
-=======
-    const CAYENNE_API = "https://lit-general-worker.getlit.dev/contract-addresses";
-    if (network === "cayenne") {
->>>>>>> fef96c9c
       try {
         // Fetch and parse the JSON data in one step
         data = await fetch(CAYENNE_API).then((res) => res.json());
@@ -1013,7 +951,6 @@
         );
       }
     }
-<<<<<<< HEAD
     // Data pulled over http is formatted differently than
     // what the type expects. Here we normmalize to the LitContractContext type.
     data = data.data.map((c: any) => {
@@ -1023,9 +960,6 @@
         name: c.name,
       };
     });
-=======
-
->>>>>>> fef96c9c
     return data;
   }
 
@@ -1133,8 +1067,6 @@
     };
   };
 
-<<<<<<< HEAD
-=======
   // Mints a Rate Limit Increase (RLI) NFT token with the specified daily request rate and expiration period.
   // The expiration date is calculated to be at midnight UTC, a specific number of days from now.
   mintRLI = async (
@@ -1201,7 +1133,6 @@
     }
   }
 
->>>>>>> fef96c9c
   // getRandomPrivateKeySignerProvider = () => {
   //   const privateKey = ethers.utils.hexlify(ethers.utils.randomBytes(32));
 
