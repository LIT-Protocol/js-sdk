--- conflicted
+++ resolved
@@ -580,97 +580,6 @@
 
 
   public static async getContractAddresses(network: "cayenne" | "internalDev") {
-<<<<<<< HEAD
-
-    const rpcUrl = DEFAULT_RPC;
-    const provider = new ethers.providers.JsonRpcProvider(rpcUrl);
-
-    if (network === 'cayenne') {
-      return new ethers.Contract(StakingData.address, StakingData.abi, provider);
-    } else if (network === 'internalDev') {
-      const INTERNAL_DEV_API =
-        'https://lit-general-worker.getlit.dev/internal-dev-contract-addresses';
-
-      let data;
-      try {
-        // Fetch and parse the JSON data in one step
-        data = await fetch(INTERNAL_DEV_API).then((res) => res.json());
-      } catch (e: any) {
-        throw new Error(`Error fetching data from ${INTERNAL_DEV_API}: ${e.toString()}`);
-      }
-      // Destructure the data for easier access
-      const { config, data: contractData } = data;
-      const addresses: any = {};
-      for (const contract of contractData) {
-        switch (contract.name) {
-          case "Allowlist":
-            addresses.Allowlist = {};
-            addresses.Allowlist.address = contract.contracts[0].address_hash;
-            addresses.Allowlist.abi = contract.contracts[0].ABI;
-            break;
-          case 'PKPHelper':
-            addresses.PKPHelper = {}; 
-            addresses.PKPHelper.address = contract.contracts[0].address_hash;
-            addresses.PKPHelper.abi = contract.contracts[0].ABI;
-            break;
-          case 'PKPNFT':
-            addresses.PKPNFT = {}; 
-            addresses.PKPNFT.address = contract.contracts[0].address_hash;
-            addresses.PKPNFT.abi = contract.contracts[0].ABI;
-            break;
-          case 'Staking':
-            addresses.Staking = {};
-            addresses.Staking.address = contract.contracts[0].address_hash;
-            addresses.Staking.abi = contract.contracts[0].ABI;
-          break;
-          case 'RateLimitNFT':
-            addresses.RateLimitNFT = {}; 
-            addresses.RateLimitNFT.address = contract.contracts[0].address_hash;
-            addresses.RateLimitNFT.abi = contract.contracts[0].ABI;
-            break;
-          case 'PKPPermissions':
-            addresses.PKPPermissions = {};
-            addresses.PKPPermissions.address = contract.contracts[0].address_hash;
-            addresses.PKPPermissions.abi = contract.contracts[0].ABI; 
-            break;
-          case 'PKPNFTMetadata':
-            addresses.PKPNFTMetadata = {}; 
-            addresses.PKPNFTMetadata.address = contract.contracts[0].address_hash;
-            addresses.PKPNFTMetadata.abi = contract.contracts[0].ABI; 
-            break;
-          case 'PubkeyRouter':
-            addresses.PubkeyRouter = {};
-            addresses.PubkeyRouter.address = contract.contracts[0].address_hash;
-            addresses.PubkeyRouter.abi = contract.contracts[0].ABI;
-            break;
-          case 'LITToken':
-            addresses.LITToken = {};
-            addresses.LITToken.address = contract.contracts[0].address_hash;
-            addresses.LITToken.abi = contract.contracts[0].ABI;
-            break;
-          case 'StakingBalances':
-            addresses.StakingBalances = {};
-            addresses.StakingBalances.address = contract.contracts[0].address_hash;
-            addresses.StakingBalances.abi = contract.contracts[0].ABI;
-            break;
-          case 'Multisender':
-            addresses.Multisender = {};
-            addresses.Multisender.address = contract.contracts[0].address_hash;
-            addresses.Multisender.abi = contract.contracts[0].ABI;
-            break;
-        }
-      }
-
-      // Validate the required data
-      if (Object.keys(addresses).length < 5) {
-        throw new Error('❌ Required contract data is missing');
-      }
-
-      return addresses;
-    } else {
-      throw new Error(`Invalid network. Only cayenne and internalDev are supported.`);
-    }
-=======
     let data;
     const INTERNAL_DEV_API =
     'https://lit-general-worker.getlit.dev/internal-dev-contract-addresses';
@@ -762,7 +671,6 @@
     }
 
     return addresses;
->>>>>>> f4399144
   }
 
   public static getMinNodeCount = async (network: "cayenne" | "internalDev") => {
