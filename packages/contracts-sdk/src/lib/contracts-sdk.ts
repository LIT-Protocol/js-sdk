/* eslint-disable import/order */
import { isBrowser, isNode } from '@lit-protocol/misc';
import {
  CreateCustomAuthMethodRequest,
  GasLimitParam,
  LIT_NETWORKS_KEYS,
  LitContractContext,
  LitContractResolverContext,
  MintCapacityCreditsContext,
  MintCapacityCreditsRes,
  MintNextAndAddAuthMethods,
  MintWithAuthParams,
  MintWithAuthResponse,
} from '@lit-protocol/types';
import bs58 from 'bs58';
import { BigNumberish, BytesLike, ContractReceipt, ethers } from 'ethers';
import { decToHex, hexToDec, intToIP } from './hex2dec';

// ----- autogen:import-data:start  -----
// Generated at 2023-11-07T01:50:52.460Z
import { AllowlistData } from '../abis/Allowlist.sol/AllowlistData';
import { LITTokenData } from '../abis/LITToken.sol/LITTokenData';
import { MultisenderData } from '../abis/Multisender.sol/MultisenderData';
import { PKPHelperData } from '../abis/PKPHelper.sol/PKPHelperData';
import { PKPNFTData } from '../abis/PKPNFT.sol/PKPNFTData';
import { PKPNFTMetadataData } from '../abis/PKPNFTMetadata.sol/PKPNFTMetadataData';
import { PKPPermissionsData } from '../abis/PKPPermissions.sol/PKPPermissionsData';
import { PubkeyRouterData } from '../abis/PubkeyRouter.sol/PubkeyRouterData';
import { RateLimitNFTData } from '../abis/RateLimitNFT.sol/RateLimitNFTData';
import { StakingData } from '../abis/Staking.sol/StakingData';
import { StakingBalancesData } from '../abis/StakingBalances.sol/StakingBalancesData';
// ----- autogen:import-data:end  -----

// ----- autogen:imports:start  -----
// Generated at 2023-11-07T01:50:52.460Z
import * as allowlistContract from '../abis/Allowlist.sol/Allowlist';
import * as litTokenContract from '../abis/LITToken.sol/LITToken';
import * as multisenderContract from '../abis/Multisender.sol/Multisender';
import * as pkpHelperContract from '../abis/PKPHelper.sol/PKPHelper';
import * as pkpNftContract from '../abis/PKPNFT.sol/PKPNFT';
import * as pkpNftMetadataContract from '../abis/PKPNFTMetadata.sol/PKPNFTMetadata';
import * as pkpPermissionsContract from '../abis/PKPPermissions.sol/PKPPermissions';
import * as pubkeyRouterContract from '../abis/PubkeyRouter.sol/PubkeyRouter';
import * as rateLimitNftContract from '../abis/RateLimitNFT.sol/RateLimitNFT';
import * as stakingContract from '../abis/Staking.sol/Staking';
import * as stakingBalancesContract from '../abis/StakingBalances.sol/StakingBalances';
// ----- autogen:imports:end  -----

import {
  AuthMethodScope,
  AuthMethodType,
  METAMASK_CHAIN_INFO_BY_NETWORK,
  NETWORK_CONTEXT_BY_NETWORK,
  LIT_NETWORK_VALUES,
  RPC_URL_BY_NETWORK,
  HTTP_BY_NETWORK,
  CENTRALISATION_BY_NETWORK,
  LIT_NETWORK,
  HTTP,
  HTTPS,
} from '@lit-protocol/constants';
import { LogManager, Logger } from '@lit-protocol/logger';
import { computeAddress } from 'ethers/lib/utils';
import { IPubkeyRouter } from '../abis/PKPNFT.sol/PKPNFT';
import { TokenInfo, derivedAddresses } from './addresses';
import { getAuthIdByAuthMethod, stringToArrayify } from './auth-utils';
import {
  CIDParser,
  IPFSHash,
  getBytes32FromMultihash,
} from './helpers/getBytes32FromMultihash';
import { calculateUTCMidnightExpiration, requestsToKilosecond } from './utils';
import { ValidatorStruct } from './types';

// const DEFAULT_RPC = 'https://lit-protocol.calderachain.xyz/replica-http';
// const DEFAULT_READ_RPC = 'https://lit-protocol.calderachain.xyz/replica-http';

// This function asynchronously executes a provided callback function for each item in the given array.
// The callback function is awaited before continuing to the next iteration.
// The resulting array of callback return values is then returned.
//
// @param {Array<any>} array - The array to iterate over
// @param {Function} callback - The function to execute for each item in the array. This function
//                              must be asynchronous and should take the following parameters:
//                              - currentValue: The current item being processed in the array
//                              - index: The index of the current item being processed in the array
//                              - array: The array being iterated over
// @return {Array<any>} The array of callback return values
export const asyncForEachReturn = async (array: any[], callback: Function) => {
  const list = [];

  for (let index = 0; index < array.length; index++) {
    const item = await callback(array[index], index, array);
    list.push(item);
  }
  return list;
};

declare global {
  interface Window {
    ethereum: any;
  }
}

// Due to the usage of arbitrum stylus contracts the gas limit is increased by 10% to avoid reverts due to out of gas errors
const GAS_LIMIT_INCREASE_PERCENTAGE = 10;
const GAS_LIMIT_ADJUSTMENT = ethers.BigNumber.from(100).add(
  GAS_LIMIT_INCREASE_PERCENTAGE
);

// This code defines a LitContracts class that acts as a container for a collection of smart contracts. The class has a constructor that accepts an optional args object with provider and rpc properties. If no provider is specified, the class will create a default provider using the specified rpc URL. If no rpc URL is specified, the class will use a default URL.
// The class has a number of properties that represent the smart contract instances, such as accessControlConditionsContract, litTokenContract, pkpNftContract, etc. These smart contract instances are created by passing the contract address, ABI, and provider to the ethers.Contract constructor.
// The class also has a utils object with helper functions for converting between hexadecimal and decimal representation of numbers, as well as functions for working with multihashes and timestamps.
export class LitContracts {
  provider: ethers.providers.StaticJsonRpcProvider | any;
  rpc: string;
  rpcs: string[];
  signer: ethers.Signer | ethers.Wallet;
  privateKey: string | undefined;
  options?: {
    storeOrUseStorageKey?: boolean;
  };
  randomPrivateKey: boolean = false;
  connected: boolean = false;
  isPKP: boolean = false;
  debug: boolean = false;
  network: LIT_NETWORKS_KEYS;
  customContext?: LitContractContext | LitContractResolverContext;

  static logger: Logger = LogManager.Instance.get('contract-sdk');
  // ----- autogen:declares:start  -----
  // Generated at 2023-11-07T01:50:52.460Z
  allowlistContract: {
    read: allowlistContract.Allowlist;
    write: allowlistContract.Allowlist;
  };

  litTokenContract: {
    read: litTokenContract.LITToken;
    write: litTokenContract.LITToken;
  };

  multisenderContract: {
    read: multisenderContract.Multisender;
    write: multisenderContract.Multisender;
  };

  pkpHelperContract: {
    read: pkpHelperContract.PKPHelper;
    write: pkpHelperContract.PKPHelper;
  };

  pkpNftContract: {
    read: pkpNftContract.PKPNFT;
    write: pkpNftContract.PKPNFT;
  };

  pkpNftMetadataContract: {
    read: pkpNftMetadataContract.PKPNFTMetadata;
    write: pkpNftMetadataContract.PKPNFTMetadata;
  };

  pkpPermissionsContract: {
    read: pkpPermissionsContract.PKPPermissions;
    write: pkpPermissionsContract.PKPPermissions;
  };

  pubkeyRouterContract: {
    read: pubkeyRouterContract.PubkeyRouter;
    write: pubkeyRouterContract.PubkeyRouter;
  };

  rateLimitNftContract: {
    read: rateLimitNftContract.RateLimitNFT;
    write: rateLimitNftContract.RateLimitNFT;
  };

  stakingContract: {
    read: stakingContract.Staking;
    write: stakingContract.Staking;
  };

  stakingBalancesContract: {
    read: stakingBalancesContract.StakingBalances;
    write: stakingBalancesContract.StakingBalances;
  };

  // ----- autogen:declares:end  -----

  // make the constructor args optional
  constructor(args?: {
    provider?: ethers.providers.StaticJsonRpcProvider | any;
    customContext?: LitContractContext | LitContractResolverContext;
    rpcs?: string[] | any;
    rpc?: string | any;
    signer?: ethers.Signer | any;
    privateKey?: string | undefined;
    randomPrivatekey?: boolean;
    options?: {
      storeOrUseStorageKey?: boolean;
    };
    debug?: boolean;
    network?: LIT_NETWORKS_KEYS;
  }) {
    // this.provider = args?.provider;
    this.customContext = args?.customContext;
    this.rpc = args?.rpc;
    this.rpcs = args?.rpcs;
    this.signer = args?.signer;
    this.privateKey = args?.privateKey;
    this.provider = args?.provider;
    this.randomPrivateKey = args?.randomPrivatekey ?? false;
    this.options = args?.options;
    this.debug = args?.debug ?? false;
    this.network = args?.network || 'cayenne';
    // if rpc is not specified, use the default rpc
    if (!this.rpc) {
      this.rpc = RPC_URL_BY_NETWORK[this.network];
    }

    if (!this.rpcs) {
      this.rpcs = [this.rpc];
    }

    // ----- autogen:blank-init:start  -----
    // Generated at 2023-11-07T01:50:52.460Z
    this.allowlistContract = {} as any;
    this.litTokenContract = {} as any;
    this.multisenderContract = {} as any;
    this.pkpHelperContract = {} as any;
    this.pkpNftContract = {} as any;
    this.pkpNftMetadataContract = {} as any;
    this.pkpPermissionsContract = {} as any;
    this.pubkeyRouterContract = {} as any;
    this.rateLimitNftContract = {} as any;
    this.stakingContract = {} as any;
    this.stakingBalancesContract = {} as any;
    // ----- autogen:blank-init:end  -----
  }

  /**
   * Logs a message to the console.
   *
   * @param {any} [args] An optional value to log with the message.
   */
  log = (...args: any) => {
    if (this.debug) {
      LitContracts.logger.debug(...args);
    }
  };

  connect = async () => {
    // =======================================
    //          SETTING UP PROVIDER
    // =======================================

    // -------------------------------------------------
    //          (Browser) Setting up Provider
    // -------------------------------------------------
    let wallet;
    let SETUP_DONE = false;
    if (this.provider) {
      this.log('Using provided provider');
    } else if (isBrowser() && !this.signer) {
      this.log("----- We're in the browser! -----");

      const web3Provider = window.ethereum;

      if (!web3Provider) {
        const msg =
          'No web3 provider found. Please install Brave, MetaMask or another web3 provider.';
        alert(msg);
        throw new Error(msg);
      }

      function _decimalToHex(decimal: number): string {
        return '0x' + decimal.toString(16);
      }

      const chainInfo = METAMASK_CHAIN_INFO_BY_NETWORK[this.network];

      const metamaskChainInfo = {
        ...chainInfo,
        chainId: _decimalToHex(chainInfo.chainId),
      };

      try {
        await web3Provider.send('wallet_switchEthereumChain', [
          { chainId: metamaskChainInfo.chainId },
        ]);
      } catch (e) {
        await web3Provider.request({
          method: 'wallet_addEthereumChain',
          params: [metamaskChainInfo],
        });
      }

      wallet = new ethers.providers.Web3Provider(web3Provider);

      await wallet.send('eth_requestAccounts', []);

      // this will ask metamask to connect to the wallet
      // this.signer = wallet.getSigner();

      this.provider = wallet;
    }

    // ----------------------------------------------
    //          (Node) Setting up Provider
    // ----------------------------------------------
    else if (isNode()) {
      this.log("----- We're in node! -----");
      this.provider = new ethers.providers.StaticJsonRpcProvider(this.rpc);
    }

    // ======================================
    //          CUSTOM PRIVATE KEY
    // ======================================
    if (this.privateKey) {
      this.log('Using your own private key');
      this.signer = new ethers.Wallet(this.privateKey, this.provider);
      this.provider = this.signer.provider;
      SETUP_DONE = true;
    }

    // =====================================
    //          SETTING UP SIGNER
    // =====================================
    if (
      (!this.privateKey && this.randomPrivateKey) ||
      this.options?.storeOrUseStorageKey
    ) {
      console.warn('THIS.SIGNER:', this.signer);

      const STORAGE_KEY = 'lit-contracts-sdk-private-key';

      this.log("Let's see if you have a private key in your local storage!");

      // -- find private key in local storage
      let storagePrivateKey;

      try {
        storagePrivateKey = localStorage.getItem(STORAGE_KEY);
      } catch (e) {
        // swallow
        // this.log('Not a problem.');
      }

      // -- (NOT FOUND) no private key found
      if (!storagePrivateKey) {
        this.log('Not a problem, we will generate a random private key');
        storagePrivateKey = ethers.utils.hexlify(ethers.utils.randomBytes(32));
      }

      // -- (FOUND) private key found
      else {
        this.log("Found your private key in local storage. Let's use it!");
      }

      this.signer = new ethers.Wallet(storagePrivateKey, this.provider);

      this.log('- Your private key:', storagePrivateKey);
      this.log('- Your address:', await this.signer.getAddress());
      this.log('- this.signer:', this.signer);
      this.log('- this.provider.getSigner():', this.provider.getSigner());

      // -- (OPTION) store private key in local storage
      if (this.options?.storeOrUseStorageKey) {
        console.warn(
          "You've set the option to store your private key in local storage."
        );
        localStorage.setItem(STORAGE_KEY, storagePrivateKey);
      }
    } else {
      // ----------------------------------------
      //          Ask Metamask to sign
      // ----------------------------------------
      if (isBrowser() && wallet && !SETUP_DONE) {
        // this.log('HERE????');
        this.log('this.signer:', this.signer);
        this.signer = wallet.getSigner();
      }
    }

    if (this.signer !== undefined && this.signer !== null) {
      if ('litNodeClient' in this.signer && 'rpcProvider' in this.signer) {
        this.log(`
  // ***********************************************************************************************
  //          THIS IS A PKP WALLET, USING IT AS A SIGNER AND ITS RPC PROVIDER AS PROVIDER
  // ***********************************************************************************************
        `);

        // @ts-ignore
        this.provider = this.signer.rpcProvider;
        this.isPKP = true;
      }
    }

    this.log('Your Signer:', this.signer);
    this.log('Your Provider:', this.provider);

    if (!this.provider) {
      this.log('No provide found. Will try to use the one from the signer.');
      this.provider = this.signer.provider;
      this.log('Your Provider(from signer):', this.provider);
    }

    const addresses: any = await LitContracts.getContractAddresses(
      this.network,
      this.customContext?.provider ?? this.provider,
      this.customContext
    );

    const logAddresses = Object.entries(addresses).reduce(
      (output, [key, val]) => {
        // @ts-expect-error since the object hash returned by `getContractAddresses` is `any`, we have no types here
        output[key] = val.address;
        return output;
      },
      {}
    );

    this.log('resolved contract addresses for: ', this.network, logAddresses);
    // ----- autogen:init:start  -----
    // Generated at 2023-11-07T01:50:52.460Z

    this.allowlistContract = {
      read: new ethers.Contract(
        addresses.Allowlist.address,
        addresses.Allowlist.abi as any,
        this.provider
      ) as unknown as allowlistContract.Allowlist & allowlistContract.Allowlist,
      write: new ethers.Contract(
        addresses.Allowlist.address,
        addresses.Allowlist.abi as any,
        this.signer
      ) as unknown as allowlistContract.Allowlist & allowlistContract.Allowlist,
    };

    this.litTokenContract = {
      read: new ethers.Contract(
        addresses.LITToken.address,
        addresses.LITToken.abi as any,
        this.provider
      ) as unknown as litTokenContract.LITToken & litTokenContract.LITToken,
      write: new ethers.Contract(
        addresses.LITToken.address,
        addresses.LITToken.abi as any,
        this.signer
      ) as unknown as litTokenContract.LITToken & litTokenContract.LITToken,
    };

    this.multisenderContract = {
      read: new ethers.Contract(
        addresses.Multisender.address,
        addresses.Multisender.abi as any,
        this.provider
      ) as unknown as multisenderContract.Multisender &
        multisenderContract.Multisender,
      write: new ethers.Contract(
        addresses.Multisender.address,
        addresses.Multisender.abi as any,
        this.signer
      ) as unknown as multisenderContract.Multisender &
        multisenderContract.Multisender,
    };

    this.pkpHelperContract = {
      read: new ethers.Contract(
        addresses.PKPHelper.address,
        addresses.PKPHelper.abi as any,
        this.provider
      ) as unknown as pkpHelperContract.PKPHelper & pkpHelperContract.PKPHelper,
      write: new ethers.Contract(
        addresses.PKPHelper.address,
        addresses.PKPHelper.abi as any,
        this.signer
      ) as unknown as pkpHelperContract.PKPHelper & pkpHelperContract.PKPHelper,
    };

    this.pkpNftContract = {
      read: new ethers.Contract(
        addresses.PKPNFT.address,
        addresses.PKPNFT.abi as any,
        this.provider
      ) as unknown as pkpNftContract.PKPNFT & pkpNftContract.PKPNFT,
      write: new ethers.Contract(
        addresses.PKPNFT.address,
        addresses.PKPNFT.abi as any,
        this.signer
      ) as unknown as pkpNftContract.PKPNFT & pkpNftContract.PKPNFT,
    };

    this.pkpNftMetadataContract = {
      read: new ethers.Contract(
        addresses.PKPNFTMetadata.address,
        addresses.PKPNFTMetadata.abi as any,
        this.provider
      ) as unknown as pkpNftMetadataContract.PKPNFTMetadata &
        pkpNftMetadataContract.PKPNFTMetadata,
      write: new ethers.Contract(
        addresses.PKPNFTMetadata.address,
        addresses.PKPNFTMetadata.abi as any,
        this.signer
      ) as unknown as pkpNftMetadataContract.PKPNFTMetadata &
        pkpNftMetadataContract.PKPNFTMetadata,
    };

    this.pkpPermissionsContract = {
      read: new ethers.Contract(
        addresses.PKPPermissions.address,
        addresses.PKPPermissions.abi as any,
        this.provider
      ) as unknown as pkpPermissionsContract.PKPPermissions &
        pkpPermissionsContract.PKPPermissions,
      write: new ethers.Contract(
        addresses.PKPPermissions.address,
        addresses.PKPPermissions.abi as any,
        this.signer
      ) as unknown as pkpPermissionsContract.PKPPermissions &
        pkpPermissionsContract.PKPPermissions,
    };

    this.pubkeyRouterContract = {
      read: new ethers.Contract(
        addresses.PubkeyRouter.address,
        addresses.PubkeyRouter.abi as any,
        this.provider
      ) as unknown as pubkeyRouterContract.PubkeyRouter &
        pubkeyRouterContract.PubkeyRouter,
      write: new ethers.Contract(
        addresses.PubkeyRouter.address,
        addresses.PubkeyRouter.abi as any,
        this.signer
      ) as unknown as pubkeyRouterContract.PubkeyRouter &
        pubkeyRouterContract.PubkeyRouter,
    };

    this.rateLimitNftContract = {
      read: new ethers.Contract(
        addresses.RateLimitNFT.address,
        addresses.RateLimitNFT.abi as any,
        this.provider
      ) as unknown as rateLimitNftContract.RateLimitNFT &
        rateLimitNftContract.RateLimitNFT,
      write: new ethers.Contract(
        addresses.RateLimitNFT.address,
        addresses.RateLimitNFT.abi as any,
        this.signer
      ) as unknown as rateLimitNftContract.RateLimitNFT &
        rateLimitNftContract.RateLimitNFT,
    };

    this.stakingContract = {
      read: new ethers.Contract(
        addresses.Staking.address,
        addresses.Staking.abi as any,
        this.provider
      ) as unknown as stakingContract.Staking & stakingContract.Staking,
      write: new ethers.Contract(
        addresses.Staking.address,
        addresses.Staking.abi as any,
        this.signer
      ) as unknown as stakingContract.Staking & stakingContract.Staking,
    };

    this.stakingBalancesContract = {
      read: new ethers.Contract(
        addresses.StakingBalances.address,
        addresses.StakingBalances.abi as any,
        this.provider
      ) as unknown as stakingBalancesContract.StakingBalances &
        stakingBalancesContract.StakingBalances,
      write: new ethers.Contract(
        addresses.StakingBalances.address,
        addresses.StakingBalances.abi as any,
        this.signer
      ) as unknown as stakingBalancesContract.StakingBalances &
        stakingBalancesContract.StakingBalances,
    };
    // ----- autogen:init:end  -----

    this.connected = true;
  };

  public static async getStakingContract(
    network: LIT_NETWORKS_KEYS,
    context?: LitContractContext | LitContractResolverContext,
    rpcUrl?: string
  ) {
    let provider: ethers.providers.StaticJsonRpcProvider;
    rpcUrl = RPC_URL_BY_NETWORK[network];
    if (context && 'provider' in context!) {
      provider = context.provider;
    } else {
      provider = new ethers.providers.StaticJsonRpcProvider(rpcUrl);
    }

    if (!context) {
      const contractData = await LitContracts._resolveContractContext(
        network
        // context
      );

      const stakingContract = contractData.find(
        (item: { name: string }) => item.name === 'Staking'
      );
      const { address, abi } = stakingContract;

      // Validate the required data
      if (!address || !abi) {
        throw new Error('❌ Required contract data is missing');
      }

      return new ethers.Contract(address, abi, provider);
    } else {
      // if we have contract context then we determine if there exists a `resolverAddress`
      // if there is a resolver address we assume we are using a contract resolver for bootstrapping of contracts
      if (!context.resolverAddress) {
        const stakingContract = (context as LitContractContext).Staking;

        if (!stakingContract.address) {
          throw new Error(
            '❌ Could not get staking contract address from contract context'
          );
        }
        return new ethers.Contract(
          stakingContract.address,
          stakingContract.abi ?? StakingData.abi,
          provider
        );
      } else {
        const contractContext = await LitContracts._getContractsFromResolver(
          context as LitContractResolverContext,
          provider,
          ['Staking']
        );
        if (!contractContext.Staking.address) {
          throw new Error(
            '❌ Could not get Staking Contract from contract resolver instance'
          );
        }
        return new ethers.Contract(
          contractContext.Staking.address,
          contractContext.Staking.abi ?? StakingData.abi,
          provider
        );
      }
    }
  }

  private static async _getContractsFromResolver(
    context: LitContractResolverContext,
    provider: ethers.providers.StaticJsonRpcProvider,
    contractNames?: (keyof LitContractContext)[]
  ): Promise<LitContractContext> {
    const resolverContract = new ethers.Contract(
      context.resolverAddress,
      context.abi,
      provider
    );

    const getContract = async function (
      contract: keyof LitContractContext,
      environment: number
    ): Promise<string> {
      let address: string = '';
      switch (contract) {
        case 'Allowlist' || 'AllowList':
          address = await resolverContract['getContract'](
            await resolverContract['ALLOWLIST_CONTRACT'](),
            environment
          );
          break;
        case 'LITToken':
          address = await resolverContract['getContract'](
            await resolverContract['LIT_TOKEN_CONTRACT'](),
            environment
          );
          break;
        case 'Multisender':
          address = await resolverContract['getContract'](
            await resolverContract['MULTI_SENDER_CONTRACT'](),
            environment
          );
          break;
        case 'PKPNFT':
          address = await resolverContract['getContract'](
            await resolverContract['PKP_NFT_CONTRACT'](),
            environment
          );
          break;
        case 'PKPNFTMetadata':
          address = await resolverContract['getContract'](
            await resolverContract['PKP_NFT_METADATA_CONTRACT'](),
            environment
          );
          break;
        case 'PKPPermissions':
          address = await resolverContract['getContract'](
            await resolverContract['PKP_PERMISSIONS_CONTRACT'](),
            environment
          );
          break;
        case 'PKPHelper':
          address = await resolverContract['getContract'](
            await resolverContract['PKP_HELPER_CONTRACT'](),
            environment
          );
          break;
        case 'PubkeyRouter':
          address = await resolverContract['getContract'](
            await resolverContract['PUB_KEY_ROUTER_CONTRACT'](),
            environment
          );
          break;
        case 'RateLimitNFT':
          address = await resolverContract['getContract'](
            await resolverContract['RATE_LIMIT_NFT_CONTRACT'](),
            environment
          );
          break;
        case 'Staking':
          address = await resolverContract['getContract'](
            await resolverContract['STAKING_CONTRACT'](),
            environment
          );
          break;
        case 'StakingBalances':
          address = await resolverContract['getContract'](
            await resolverContract['STAKING_BALANCES_CONTRACT'](),
            environment
          );
          break;
      }

      return address;
    };

    if (!contractNames) {
      contractNames = [
        'Allowlist',
        'Staking',
        'RateLimitNFT',
        'PubkeyRouter',
        'PKPHelper',
        'PKPPermissions',
        'PKPNFTMetadata',
        'PKPNFT',
        'Multisender',
        'LITToken',
        'StakingBalances',
      ];
    }

    const contractContext: LitContractContext = {} as LitContractContext;
    // Ah, Bluebird.props(), we miss you 🫗
    await Promise.all(
      contractNames.map(async (contractName) => {
        const contracts = context?.contractContext;
        contractContext[contractName] = {
          address: await getContract(contractName, context.environment),
          abi: contracts?.[contractName]?.abi ?? undefined,
        };
      })
    );

    return contractContext;
  }

  public static async getContractAddresses(
    network: LIT_NETWORKS_KEYS,
    provider: ethers.providers.StaticJsonRpcProvider,
    context?: LitContractContext | LitContractResolverContext
  ) {
    let contractData;
    if (context) {
      // if there is a resolver address we use the resolver contract to query the rest of the contracts
      // here we override context to be what is returned from the resolver which is of type LitContractContext
      if (context?.resolverAddress) {
        context = await LitContracts._getContractsFromResolver(
          context as LitContractResolverContext,
          provider
        );
      }

      const flatten = [];
      const keys = Object.keys(context);
      for (const key of keys) {
        context[key].name = key;
        flatten.push(context[key]);
      }
      contractData = flatten;
    } else {
      contractData = await LitContracts._resolveContractContext(network);
    }

    // Destructure the data for easier access
    const addresses: any = {};
    for (const contract of contractData) {
      switch (contract.name) {
        case 'Allowlist':
          addresses.Allowlist = {};
          addresses.Allowlist.address = contract.address;
          addresses.Allowlist.abi = contract.abi ?? AllowlistData.abi;
          break;
        case 'PKPHelper':
          addresses.PKPHelper = {};
          addresses.PKPHelper.address = contract.address;
          addresses.PKPHelper.abi = contract?.abi ?? PKPHelperData.abi;
          break;
        case 'PKPNFT':
          addresses.PKPNFT = {};
          addresses.PKPNFT.address = contract.address;
          addresses.PKPNFT.abi = contract?.abi ?? PKPNFTData.abi;
          break;
        case 'Staking':
          addresses.Staking = {};
          addresses.Staking.address = contract.address;
          addresses.Staking.abi = contract.abi ?? StakingData.abi;
          break;
        case 'RateLimitNFT':
          addresses.RateLimitNFT = {};
          addresses.RateLimitNFT.address = contract.address;
          addresses.RateLimitNFT.abi = contract.abi ?? RateLimitNFTData.abi;
          break;
        case 'PKPPermissions':
          addresses.PKPPermissions = {};
          addresses.PKPPermissions.address = contract.address;
          addresses.PKPPermissions.abi = contract.abi ?? PKPPermissionsData.abi;
          break;
        case 'PKPNFTMetadata':
          addresses.PKPNFTMetadata = {};
          addresses.PKPNFTMetadata.address = contract.address;
          addresses.PKPNFTMetadata.abi = contract.abi ?? PKPNFTMetadataData.abi;
          break;
        case 'PubkeyRouter':
          addresses.PubkeyRouter = {};
          addresses.PubkeyRouter.address = contract.address;
          addresses.PubkeyRouter.abi = contract?.abi ?? PubkeyRouterData.abi;
          break;
        case 'LITToken':
          addresses.LITToken = {};
          addresses.LITToken.address = contract.address;
          addresses.LITToken.abi = contract?.abi ?? LITTokenData.abi;
          break;
        case 'StakingBalances':
          addresses.StakingBalances = {};
          addresses.StakingBalances.address = contract.address;
          addresses.StakingBalances.abi =
            contract.abi ?? StakingBalancesData.abi;
          break;
        case 'Multisender':
          addresses.Multisender = {};
          addresses.Multisender.address = contract.address;
          addresses.Multisender.abi = contract?.abi ?? MultisenderData.abi;
          break;
      }
    }

    // Validate the required data
    if (Object.keys(addresses).length < 5) {
      throw new Error('❌ Required contract data is missing');
    }

    return addresses;
  }

  public static getMinNodeCount = async (
    network: LIT_NETWORKS_KEYS,
    context?: LitContractContext | LitContractResolverContext,
    rpcUrl?: string
  ) => {
    const contract = await LitContracts.getStakingContract(
      network,
      context,
      rpcUrl
    );

    const minNodeCount = await contract['currentValidatorCountForConsensus']();

    if (!minNodeCount) {
      throw new Error('❌ Minimum validator count is not set');
    }
    return minNodeCount;
  };

  public static getValidators = async (
    network: LIT_NETWORKS_KEYS,
    context?: LitContractContext | LitContractResolverContext,
    rpcUrl?: string,
    nodeProtocol?: typeof HTTP | typeof HTTPS | null
  ): Promise<string[]> => {
    const contract = await LitContracts.getStakingContract(
      network,
      context,
      rpcUrl
    );

    // Fetch contract data
    const [activeValidators, currentValidatorsCount, kickedValidators] =
      await Promise.all([
        contract['getValidatorsInCurrentEpoch'](),
        contract['currentValidatorCountForConsensus'](),
        contract['getKickedValidators'](),
      ]);

    const validators = [];

    // Check if active validator set meets the threshold
    if (
      activeValidators.length - kickedValidators.length >=
      currentValidatorsCount
    ) {
      // Process each validator
      for (const validator of activeValidators) {
        validators.push(validator);
      }
    } else {
      LitContracts.logger.error(
        '❌ Active validator set does not meet the threshold'
      );
    }

    // remove kicked validators in active validators
    const cleanedActiveValidators = activeValidators.filter(
      (av: any) => !kickedValidators.some((kv: any) => kv === av)
    );

    const activeValidatorStructs: ValidatorStruct[] = (
      await contract['getValidatorsStructs'](cleanedActiveValidators)
    ).map((item: any) => {
      return {
        ip: item[0],
        ipv6: item[1],
        port: item[2],
        nodeAddress: item[3],
        reward: item[4],
        seconderPubkey: item[5],
        receiverPubkey: item[6],
      };
    });

    const networks = activeValidatorStructs.map((item: ValidatorStruct) => {
      const centralisation = CENTRALISATION_BY_NETWORK[network];

      // Convert the integer IP to a string format
      const ip = intToIP(item.ip);
      const port = item.port;

      // Determine the protocol to use based on various conditions
      const protocol =
        // If nodeProtocol is defined, use it
        nodeProtocol ||
        // If port is 443, use HTTPS, otherwise use network-specific HTTP
        (port === 443 ? HTTPS : HTTP_BY_NETWORK[network]) ||
        // Fallback to HTTP if no other conditions are met
        HTTP;

      // Check for specific conditions in centralised networks
      if (centralisation === 'centralised') {
        // Validate if it's cayenne AND port range is 8470 - 8479, if not, throw error
        if (
          network === LIT_NETWORK.Cayenne &&
          !port.toString().startsWith('8')
        ) {
          throw new Error(
            `Invalid port: ${port} for the ${centralisation} ${network} network. Expected range: 8470 - 8479`
          );
        }
      }

      const url = `${protocol}${ip}:${port}`;

      LitContracts.logger.debug("Validator's URL:", url);

      return url;
    });

    return networks;
  };

  private static async _resolveContractContext(
    network: LIT_NETWORK_VALUES
    // context?: LitContractContext | LitContractResolverContext
  ) {
    // -- check if it's supported network
    if (!NETWORK_CONTEXT_BY_NETWORK[network]) {
      throw new Error(
        `[_resolveContractContext] Unsupported network: ${network}`
      );
    }

    const data = NETWORK_CONTEXT_BY_NETWORK[network];

    if (!data) {
      throw new Error('[_resolveContractContext] No data found');
    }

    // Normalize the data to the LitContractContext type
    return data.data.map((c: any) => ({
      address: c.contracts[0].address_hash,
      abi: c.contracts[0].ABI,
      name: c.name,
    }));
  }

  /**
   * Mints a new token with authentication.
   *
   * @param authMethod - The authentication method.
   * @param scopes - The permission scopes.
   * @param pubkey - The public key.
   * @param authMethodId - (optional) The authentication ID.
   * @param gasLimit - (optional) The gas limit.
   * @returns An object containing the PKP information and the transaction receipt.
   * @throws Error if the contracts are not connected, the contract is not available, authMethodType or accessToken is missing, or permission scopes are required.
   */
  mintWithAuth = async ({
    authMethod,
    scopes,
    pubkey,
    authMethodId,
    gasLimit,
  }: MintWithAuthParams): Promise<MintWithAuthResponse<ContractReceipt>> => {
    // -- validate
    if (!this.connected) {
      throw new Error(
        'Contracts are not connected. Please call connect() first'
      );
    }

    if (!this.pkpNftContract) {
      throw new Error('Contract is not available');
    }

    if (authMethod && !authMethod?.authMethodType) {
      throw new Error('authMethodType is required');
    }

    if (
      authMethod &&
      !authMethod?.accessToken &&
      authMethod?.accessToken !== 'custom-auth'
    ) {
      throw new Error('accessToken is required');
    }

    if (scopes.length <= 0) {
      throw new Error(`❌ Permission scopes are required!
[0] No Permissions
[1] Sign Anything
[2] Only Sign Messages
Read more here:
https://developer.litprotocol.com/v3/sdk/wallets/auth-methods/#auth-method-scopes
      `);
    }

    // -- prepare
    const _pubkey = pubkey ?? '0x';

    // if scopes are list of strings, turn them into numbers
    const _scopes = scopes.map((scope) => {
      if (typeof scope === 'string') {
        return ethers.BigNumber.from(scope);
      }
      if (typeof scope === 'number') {
        return ethers.BigNumber.from(scope.toString());
      }
      return scope;
    });

    const _authMethodId =
      authMethodId ?? (await getAuthIdByAuthMethod(authMethod));

    // -- go
    const mintCost = await this.pkpNftContract.read.mintCost();

    // -- start minting
    const tx = await this._callWithAdjustedOverrides(
      this.pkpHelperContract.write,
      'mintNextAndAddAuthMethods',
      [
        2, // key type
        [authMethod.authMethodType],
        [_authMethodId],
        [_pubkey],
        [[..._scopes]],
        true,
        true,
      ],
      { value: mintCost, gasLimit }
    );
    const receipt = await tx.wait();

    const events = 'events' in receipt ? receipt.events : receipt.logs;

    if (!events || events.length <= 0) {
      throw new Error('No events found in receipt');
    }

    if (!events[0].topics || events[0].topics.length < 1) {
      throw new Error(
        `No topics found in events, cannot derive pkp information. Transaction hash: ${receipt.transactionHash} If you are using your own contracts please use ethers directly`
      );
    }

    const tokenId = events[0].topics[1];
    console.warn('tokenId:', tokenId);
    let tries = 0;
    const maxAttempts = 10;
    let publicKey = '';
    while (tries < maxAttempts) {
      publicKey = await this.pkpNftContract.read.getPubkey(tokenId);
      console.log('pkp pub key: ', publicKey);
      if (publicKey !== '0x') {
        break;
      }
      tries++;
      await new Promise((resolve) => {
        setTimeout(resolve, 10_000);
      });
    }

    if (publicKey.startsWith('0x')) {
      publicKey = publicKey.slice(2);
    }

    const pubkeyBuffer = Buffer.from(publicKey, 'hex');

    const ethAddress = computeAddress(pubkeyBuffer);

    return {
      pkp: {
        tokenId,
        publicKey,
        ethAddress,
      },
      tx: receipt,
    };
  };

  /**
   * Mints a new token with customer authentication.
   *
   * @param { Object } params - The parameters for minting a new token with customer authentication.
   * @param { string } params.authMethodId - The authentication method id.
   * @param { string[] | number[] } params.scopes - The permission scopes.
   * @param { string } params.authMethodType - The authentication method type.
   * @returns { Promise<MintWithAuthResponse<ContractReceipt>> } - An object containing the PKP information and the transaction receipt.
   * @throws { Error } - If the contracts are not connected, the contract is not available, authMethodType, or permission scopes are required.
   *
   */
  mintWithCustomAuth = async (
    params: CreateCustomAuthMethodRequest
  ): Promise<MintWithAuthResponse<ContractReceipt>> => {
    const authMethodId =
      typeof params.authMethodId === 'string'
        ? stringToArrayify(params.authMethodId)
        : params.authMethodId;

    return this.mintWithAuth({
      ...params,
      authMethodId,
      authMethod: {
        authMethodType: params.authMethodType,
        accessToken: 'custom-auth',
      },
    });
  };

  /**
   * Adds a permitted authentication method for a given PKP token.
   *
   * @param {Object} params - The parameters for adding the permitted authentication method.
   * @param {string} params.pkpTokenId - The ID of the PKP token.
   * @param {AuthMethodType | number} params.authMethodType - The type of the authentication method.
   * @param {string | Uint8Array} params.authMethodId - The ID of the authentication method.
   * @param {AuthMethodScope[]} params.authMethodScopes - The scopes of the authentication method.
   * @param {string} [params.webAuthnPubkey] - The public key for WebAuthn.
   * @returns {Promise<any>} - A promise that resolves with the result of adding the permitted authentication method.
   * @throws {Error} - If an error occurs while adding the permitted authentication method.
   */
  addPermittedAuthMethod = async ({
    pkpTokenId,
    authMethodType,
    authMethodId,
    authMethodScopes,
    webAuthnPubkey,
  }: {
    pkpTokenId: string;
    authMethodType: AuthMethodType | number;
    authMethodId: string | Uint8Array;
    authMethodScopes: AuthMethodScope[];
    webAuthnPubkey?: string;
  }): Promise<ethers.ContractReceipt> => {
    const _authMethodId =
      typeof authMethodId === 'string'
        ? stringToArrayify(authMethodId)
        : authMethodId;

    const _webAuthnPubkey = webAuthnPubkey ?? '0x';

    try {
      const res = await this._callWithAdjustedOverrides(
        this.pkpPermissionsContract.write,
        'addPermittedAuthMethod',
        [
          pkpTokenId,
          {
            authMethodType: authMethodType,
            id: _authMethodId,
            userPubkey: _webAuthnPubkey,
          },
          authMethodScopes,
        ]
      );

      const receipt = await res.wait();

      return receipt;
    } catch (e: any) {
      throw new Error(e);
    }
  };

  /**
   * Adds a permitted action to the PKP permissions contract.
   *
   * @param ipfsId - The IPFS ID of the action.
   * @param pkpTokenId - The PKP token ID.
   * @param authMethodScopes - Optional array of authentication method scopes.
   * @returns A promise that resolves to the result of the write operation.
   * @throws If an error occurs during the write operation.
   */
  addPermittedAction = async ({
    ipfsId,
    pkpTokenId,
    authMethodScopes,
  }: {
    ipfsId: string;
    pkpTokenId: string;
    authMethodScopes: AuthMethodScope[];
  }) => {
    const ipfsIdBytes = this.utils.getBytesFromMultihash(ipfsId);
    const scopes = authMethodScopes ?? [];

    try {
      const res = await this._callWithAdjustedOverrides(
        this.pkpPermissionsContract.write,
        'addPermittedAction',
        [pkpTokenId, ipfsIdBytes, scopes]
      );

      const receipt = await res.wait();

      return receipt;
    } catch (e: any) {
      throw new Error(e);
    }
  };

  /**
   * Mint a Capacity Credits NFT (RLI) token with the specified daily request rate and expiration period. The expiration date is calculated to be at midnight UTC, a specific number of days from now.
   *
   * @param {MintCapacityCreditsContext} context - The minting context.
   * @returns {Promise<MintCapacityCreditsRes>} - A promise that resolves to the minted capacity credits NFT response.
   * @throws {Error} - If the input parameters are invalid or an error occurs during the minting process.
   */
  mintCapacityCreditsNFT = async ({
    requestsPerDay,
    requestsPerSecond,
    requestsPerKilosecond,
    daysUntilUTCMidnightExpiration,
    gasLimit,
  }: MintCapacityCreditsContext): Promise<MintCapacityCreditsRes> => {
    this.log('Minting Capacity Credits NFT...');

    // Validate input: at least one of the request parameters must be provided and more than 0
    if (
      (requestsPerDay === null ||
        requestsPerDay === undefined ||
        requestsPerDay <= 0) &&
      (requestsPerSecond === null ||
        requestsPerSecond === undefined ||
        requestsPerSecond <= 0) &&
      (requestsPerKilosecond === null ||
        requestsPerKilosecond === undefined ||
        requestsPerKilosecond <= 0)
    ) {
      throw new Error(
        'At least one of requestsPerDay, requestsPerSecond, or requestsPerKilosecond is required and must be more than 0'
      );
    }

    // Calculate effectiveRequestsPerKilosecond based on provided parameters
    let effectiveRequestsPerKilosecond: number | undefined;

    // Determine the effective requests per kilosecond based on the input

    // -- requestsPerDay
    if (requestsPerDay !== undefined) {
      effectiveRequestsPerKilosecond = requestsToKilosecond({
        period: 'day',
        requests: requestsPerDay,
      });

      // -- requestsPerSecond
    } else if (requestsPerSecond !== undefined) {
      effectiveRequestsPerKilosecond = requestsToKilosecond({
        period: 'second',
        requests: requestsPerSecond,
      });

      // -- requestsPerKilosecond
    } else if (requestsPerKilosecond !== undefined) {
      effectiveRequestsPerKilosecond = requestsPerKilosecond;
    }

    // Check if effectiveRequestsPerKilosecond was successfully set
    if (
      effectiveRequestsPerKilosecond === undefined ||
      effectiveRequestsPerKilosecond <= 0
    ) {
      throw new Error(
        'Effective requests per kilosecond is required and must be more than 0'
      );
    }

    const expiresAt = calculateUTCMidnightExpiration(
      daysUntilUTCMidnightExpiration
    );

    let mintCost;

    try {
      mintCost = await this.rateLimitNftContract.read.calculateCost(
        effectiveRequestsPerKilosecond,
        expiresAt
      );
    } catch (e) {
      this.log('Error calculating mint cost:', e);
      throw e;
    }

    this.log('Capacity Credits NFT mint cost:', mintCost.toString());
    if (requestsPerDay) this.log('Requests per day:', requestsPerDay);
    if (requestsPerSecond) this.log('Requests per second:', requestsPerSecond);
    this.log(
      'Effective requests per kilosecond:',
      effectiveRequestsPerKilosecond
    );
    this.log(`Expires at (Unix Timestamp): ${expiresAt}`);

    const expirationDate = new Date(expiresAt * 1000);
    this.log('Expiration Date (UTC):', expirationDate.toUTCString());

    try {
      const res = await this._callWithAdjustedOverrides(
        this.rateLimitNftContract.write,
        'mint',
        [expiresAt],
        { value: mintCost, gasLimit }
      );

      const txHash = res.hash;

      const tx = await res.wait();
      this.log('xx Transaction:', tx);

      const tokenId = ethers.BigNumber.from(tx.logs[0].topics[3]);

      return {
        rliTxHash: txHash,
        capacityTokenId: tokenId,
        capacityTokenIdStr: tokenId.toString(),
      };
    } catch (e: any) {
      throw new Error(e);
    }
  };

  // getRandomPrivateKeySignerProvider = () => {
  //   const privateKey = ethers.utils.hexlify(ethers.utils.randomBytes(32));

  //   let provider;

  //   if (isBrowser()) {
  //     provider = new ethers.providers.Web3Provider(window.ethereum, 'any');
  //   } else {
  //     provider = new ethers.providers.StaticJsonRpcProvider(this.rpc);
  //   }
  //   const signer = new ethers.Wallet(privateKey, provider);

  //   return { privateKey, signer, provider };
  // };

  // getPrivateKeySignerProvider = (privateKey: string) => {
  //   let provider;

  //   if (isBrowser()) {
  //     provider = new ethers.providers.Web3Provider(window.ethereum, 'any');
  //   } else {
  //     provider = new ethers.providers.StaticJsonRpcProvider(this.rpc);
  //   }
  //   const signer = new ethers.Wallet(privateKey, provider);

  //   return { privateKey, signer, provider };
  // };

  utils = {
    hexToDec,
    decToHex,
    /**
     * Partition multihash string into object representing multihash
     *
     * @param {string} multihash A base58 encoded multihash string
     * @returns {string}
     */
    getBytesFromMultihash: (multihash: string) => {
      const decoded = bs58.decode(multihash);

      return `0x${Buffer.from(decoded).toString('hex')}`;
    },

    /**
     *
     * Convert bytes32 to IPFS ID
     * @param { string } byte32 0x1220baa0d1e91f2a22fef53659418ddc3ac92da2a76d994041b86ed62c0c999de477
     * @returns { string } QmZKLGf3vgYsboM7WVUS9X56cJSdLzQVacNp841wmEDRkW
     */
    getMultihashFromBytes: (byte32: string): string => {
      const text = byte32.replace('0x', '');

      // const hashFunction = parseInt(text.slice(0, 2), 16);
      const digestSize = parseInt(text.slice(2, 4), 16);
      const digest = text.slice(4, 4 + digestSize * 2);

      const multihash = bs58.encode(Buffer.from(`1220${digest}`, 'hex'));

      return multihash;
    },
    /**
     * NOTE: This function requires the "multiformats/cid" package in order to work
     *
     * Partition multihash string into object representing multihash
     *
     * @param {string} ipfsId A base58 encoded multihash string
     * @param {CIDParser} CID The CID object from the "multiformats/cid" package
     *
     * @example
     * const CID = require('multiformats/cid')
     * const ipfsId = 'QmZKLGf3vgYsboM7WVUS9X56cJSdLzQVacNp841wmEDRkW'
     * const bytes32 = getBytes32FromMultihash(ipfsId, CID)
     * console.log(bytes32)
     *
     * @returns {IPFSHash}
     */
    getBytes32FromMultihash: (ipfsId: string, CID: CIDParser): IPFSHash => {
      return getBytes32FromMultihash(ipfsId, CID);
    },

    // convert timestamp to YYYY/MM/DD format
    timestamp2Date: (timestamp: string): string => {
      const date = require('date-and-time');

      const format = 'YYYY/MM/DD HH:mm:ss';

      const timestampFormatted: Date = new Date(parseInt(timestamp) * 1000);

      return date.format(timestampFormatted, format);
    },
  };

  pkpNftContractUtils = {
    read: {
      /**
       * (IERC721Enumerable)
       *
       * Get all PKPs by a given address
       *
       * @param { string } ownerAddress
       * @retu
       * */

      getTokensByAddress: async (ownerAddress: string): Promise<string[]> => {
        if (!this.connected) {
          throw new Error(
            'Contracts are not connected. Please call connect() first'
          );
        }
        if (!this.pkpNftContract) {
          throw new Error('Contract is not available');
        }

        // -- validate
        if (!ethers.utils.isAddress(ownerAddress)) {
          throw new Error(
            `Given string is not a valid address "${ownerAddress}"`
          );
        }

        const tokens = [];

        for (let i = 0; ; i++) {
          let token;

          try {
            token = await this.pkpNftContract.read.tokenOfOwnerByIndex(
              ownerAddress,
              i
            );

            token = this.utils.hexToDec(token.toHexString()) as string;

            tokens.push(token);
          } catch (e) {
            this.log(`[getTokensByAddress] Ended search on index: ${i}`);
            break;
          }
        }

        return tokens;
      },

      /**
       * (IERC721Enumerable)
       *
       * Get the x latest number of tokens
       *
       * @param { number } latestNumberOfTokens
       *
       * @returns { Array<string> } a list of PKP NFTs
       *
       */
      getTokens: async (latestNumberOfTokens: number): Promise<string[]> => {
        if (!this.connected) {
          throw new Error(
            'Contracts are not connected. Please call connect() first'
          );
        }
        if (!this.pkpNftContract) {
          throw new Error('Contract is not available');
        }

        const tokens = [];

        for (let i = 0; ; i++) {
          if (i >= latestNumberOfTokens) {
            break;
          }

          let token;

          try {
            token = await this.pkpNftContract.read.tokenByIndex(i);

            token = this.utils.hexToDec(token.toHexString()) as string;

            tokens.push(token);
          } catch (e) {
            this.log(`[getTokensByAddress] Ended search on index: ${i}`);
            break;
          }
        }

        return tokens;
      },

      /**
       * Get info of all PKPs by a given address
       */
      getTokensInfoByAddress: async (
        ownerAddress: string
      ): Promise<TokenInfo[]> => {
        const tokenIds = await this.pkpNftContractUtils.read.getTokensByAddress(
          ownerAddress
        );

        const arr = [];

        // for each pkp
        for (let i = 0; i < tokenIds.length; i++) {
          const tokenId = tokenIds[i];
          const pubKey = await this.pkpNftContract.read.getPubkey(tokenId);
          const addrs = await derivedAddresses({
            pkpTokenId: tokenId,
            publicKey: pubKey,
            defaultRPCUrl: this.rpc,
          });

          arr.push(addrs);
        }

        return arr;
      },
    },
    write: {
      mint: async (param?: GasLimitParam) => {
        if (!this.connected) {
          throw new Error(
            'Contracts are not connected. Please call connect() first'
          );
        }

        if (!this.pkpNftContract) {
          throw new Error('Contract is not available');
        }

        let mintCost;

        try {
          mintCost = await this.pkpNftContract.read.mintCost();
        } catch (e) {
          throw new Error('Could not get mint cost');
        }

        if (this.isPKP) {
          this.log(
            "This is a PKP wallet, so we'll use the PKP wallet to sign the tx"
          );
        }

        this.log('...signing and sending tx');
        const sentTx = await this._callWithAdjustedOverrides(
          this.pkpNftContract.write,
          'mintNext',
          [2],
          { value: mintCost, ...param }
        );

        this.log('sentTx:', sentTx);

        const res: any = await sentTx.wait();
        this.log('res:', res);

        const events = 'events' in res ? res.events : res.logs;

        const tokenIdFromEvent = events[0].topics[1];
        console.warn('tokenIdFromEvent:', tokenIdFromEvent);
        let tries = 0;
        const maxAttempts = 10;
        let publicKey = '';
        while (tries < maxAttempts) {
          publicKey = await this.pkpNftContract.read.getPubkey(
            tokenIdFromEvent
          );
          console.log('pkp pub key: ', publicKey);
          if (publicKey !== '0x') {
            break;
          }
          tries++;
          await new Promise((resolve) => {
            setTimeout(resolve, 10_000);
          });
        }

        console.warn('public key from token id', publicKey);
        if (publicKey.startsWith('0x')) {
          publicKey = publicKey.slice(2);
        }

        const pubkeyBuffer = Buffer.from(publicKey, 'hex');

        const ethAddress = computeAddress(pubkeyBuffer);

        return {
          pkp: {
            tokenId: tokenIdFromEvent,
            publicKey,
            ethAddress,
          },
          tx: sentTx,
          tokenId: tokenIdFromEvent,
          res,
        };
      },

      claimAndMint: async (
        derivedKeyId: BytesLike,
        signatures: IPubkeyRouter.SignatureStruct[],
<<<<<<< HEAD
        txOpts: ethers.PayableOverrides & { from?: string }
      ) => {
        try {
          const overrides = txOpts ?? {};

          if (!overrides.value) {
            const cost = await this.pkpNftContract.read.mintCost();
            overrides.value = cost;
          }
=======
        txOpts: ethers.CallOverrides = {}
      ) => {
        try {
>>>>>>> 465149b4
          const tx = await this._callWithAdjustedOverrides(
            this.pkpNftContract.write,
            'claimAndMint',
            [2, derivedKeyId, signatures],
<<<<<<< HEAD
            overrides
=======
            {
              ...txOpts,
              value:
                txOpts.value ?? (await this.pkpNftContract.read.mintCost()),
            }
>>>>>>> 465149b4
          );

          const txRec = await tx.wait();

          const events: any = 'events' in txRec ? txRec.events : txRec.logs;
          const tokenId = events[1].topics[1];
          return { tx, res: txRec, tokenId };
        } catch (e: any) {
          this.log(`[claimAndMint] error: ${e.message}`);
          throw new Error(e);
        }
      },
    },
  };

  pkpPermissionsContractUtils = {
    read: {
      /**
       *
       * Check if an address is permitted
       *
       * @param { string } tokenId
       * @param { string } address
       *
       * @returns { Promise<boolean> }
       */
      isPermittedAddress: async (
        tokenId: string,
        address: string
      ): Promise<boolean> => {
        if (!this.connected) {
          throw new Error(
            'Contracts are not connected. Please call connect() first'
          );
        }

        if (!this.pkpPermissionsContract) {
          throw new Error('Contract is not available');
        }

        const pkpIdHex = this.utils.decToHex(tokenId, null) as string;

        const bool = await this.pkpPermissionsContract.read.isPermittedAddress(
          pkpIdHex,
          address
        );

        return bool;
      },

      /**
       * Get permitted addresses
       *
       * @param { string } tokenId
       *
       * @returns { Promise<Array<string>> }
       *
       */
      getPermittedAddresses: async (tokenId: string): Promise<string[]> => {
        if (!this.connected) {
          throw new Error(
            'Contracts are not connected. Please call connect() first'
          );
        }
        if (!this.pkpPermissionsContract) {
          throw new Error('Contract is not available');
        }

        this.log('[getPermittedAddresses] input<tokenId>:', tokenId);

        let addresses: string[] = [];

        const maxTries = 5;
        let tries = 0;

        while (tries < maxTries) {
          try {
            addresses =
              await this.pkpPermissionsContract.read.getPermittedAddresses(
                tokenId
              );
            if (addresses.length <= 0) {
              await new Promise((resolve) => setTimeout(resolve, 1000));
              tries++;
              continue;
            } else {
              break;
            }
          } catch (e: any) {
            this.log(
              `[getPermittedAddresses] error<e.message | ${tries}>:`,
              e.message
            );
            tries++;
          }
        }

        return addresses;
      },

      /**
       *
       * Get permitted action
       *
       * @param { any } tokenId
       *
       * @returns { Promise<Array<string>> }
       *
       */
      getPermittedActions: async (tokenId: BigNumberish): Promise<string[]> => {
        if (!this.connected) {
          throw new Error(
            'Contracts are not connected. Please call connect() first'
          );
        }

        if (!this.pkpPermissionsContract) {
          throw new Error('Contract is not available');
        }

        let actions: string[] = [];

        const maxTries = 5;
        let tries = 0;

        while (tries < maxTries) {
          try {
            actions =
              await this.pkpPermissionsContract.read.getPermittedActions(
                tokenId
              );

            if (actions.length <= 0) {
              await new Promise((resolve) => setTimeout(resolve, 1000));
              tries++;
              continue;
            } else {
              break;
            }
          } catch (e: any) {
            this.log(
              `[getPermittedActions] error<e.message | ${tries}>:`,
              e.message
            );
            tries++;
          }
        }

        return actions;
      },

      /**
       *
       * Check if an action is permitted given the pkpid and ipfsId
       *
       * @param { string } pkpId 103309008291725705563022469659474510532358692659842796086905702509072063991354
       * @param { string } ipfsId  QmZKLGf3vgYsboM7WVUS9X56cJSdLzQVacNp841wmEDRkW
       *
       * @return { object } transaction
       */
      isPermittedAction: async (
        pkpId: string,
        ipfsId: string
      ): Promise<boolean> => {
        if (!this.connected) {
          throw new Error(
            'Contracts are not connected. Please call connect() first'
          );
        }

        if (!this.pkpPermissionsContract) {
          throw new Error('Contract is not available');
        }

        this.log('[isPermittedAction] input<pkpId>:', pkpId);
        this.log('[isPermittedAction] input<ipfsId>:', ipfsId);

        const ipfsHash = this.utils.getBytesFromMultihash(ipfsId);
        this.log('[isPermittedAction] converted<ipfsHash>:', ipfsHash);

        const bool = await this.pkpPermissionsContract.read.isPermittedAction(
          pkpId,
          ipfsHash
        );

        return bool;
      },
    },

    write: {
      /**
       *
       * Add permitted action to a given PKP id & ipfsId
       *
       * @param { string } pkpId 103309008291725705563022469659474510532358692659842796086905702509072063991354
       * @param { string } ipfsId  QmZKLGf3vgYsboM7WVUS9X56cJSdLzQVacNp841wmEDRkW
       *
       * @return { object } transaction
       */
      addPermittedAction: async (
        pkpId: string,
        ipfsId: string
      ): Promise<ethers.ContractTransaction> => {
        if (!this.connected) {
          throw new Error(
            'Contracts are not connected. Please call connect() first'
          );
        }

        if (!this.pkpPermissionsContract || !this.pubkeyRouterContract) {
          throw new Error('Contract is not available');
        }

        this.log('[addPermittedAction] input<pkpId>:', pkpId);

        const pubKey = await this.pubkeyRouterContract.read.getPubkey(pkpId);
        this.log('[addPermittedAction] converted<pubKey>:', pubKey);

        const pubKeyHash = ethers.utils.keccak256(pubKey);
        this.log('[addPermittedAction] converted<pubKeyHash>:', pubKeyHash);

        const tokenId = ethers.BigNumber.from(pubKeyHash);
        this.log('[addPermittedAction] converted<tokenId>:', tokenId);

        this.log('[addPermittedAction] input<ipfsId>:', ipfsId);

        const ipfsIdBytes = this.utils.getBytesFromMultihash(ipfsId);
        this.log('[addPermittedAction] converted<ipfsIdBytes>:', ipfsIdBytes);

        const tx = await this._callWithAdjustedOverrides(
          this.pkpPermissionsContract.write,
          'addPermittedAction',
          [tokenId, ipfsIdBytes, [1]]
        );

        this.log('[addPermittedAction] output<tx>:', tx);

        return tx;
      },

      /**
       * TODO: add transaction type
       * Add permitted action to a given PKP id & ipfsId
       *
       * @param { string } pkpId 103309008291725705563022469659474510532358692659842796086905702509072063991354
       * @param { string } ownerAddress  0x3B5dD2605.....22aDC499A1
       *
       * @return { object } transaction
       */
      addPermittedAddress: async (
        pkpId: string,
        ownerAddress: string
      ): Promise<ethers.ContractTransaction> => {
        if (!this.connected) {
          throw new Error(
            'Contracts are not connected. Please call connect() first'
          );
        }

        if (!this.pkpPermissionsContract) {
          throw new Error('Contract is not available');
        }

        this.log('[addPermittedAddress] input<pkpId>:', pkpId);
        this.log('[addPermittedAddress] input<ownerAddress>:', ownerAddress);

        this.log('[addPermittedAddress] input<pkpId>:', pkpId);

        const tx = await this._callWithAdjustedOverrides(
          this.pkpPermissionsContract.write,
          'addPermittedAddress',
          [pkpId, ownerAddress, [1]]
        );

        this.log('[addPermittedAddress] output<tx>:', tx);

        return tx;
      },

      /**
       * Revoke permitted action of a given PKP id & ipfsId
       *
       * @param { string } pkpId 103309008291725705563022469659474510532358692659842796086905702509072063991354
       * @param { string } ipfsId  QmZKLGf3vgYsboM7WVUS9X56cJSdLzQVacNp841wmEDRkW
       *
       * @return { object } transaction
       */
      revokePermittedAction: async (
        pkpId: string,
        ipfsId: string
      ): Promise<ethers.ContractTransaction> => {
        if (!this.connected) {
          throw new Error(
            'Contracts are not connected. Please call connect() first'
          );
        }

        if (!this.pkpPermissionsContract) {
          throw new Error('Contract is not available');
        }

        this.log('[revokePermittedAction] input<pkpId>:', pkpId);
        this.log('[revokePermittedAction] input<ipfsId>:', ipfsId);

        const ipfsHash = this.utils.getBytesFromMultihash(ipfsId);
        this.log('[revokePermittedAction] converted<ipfsHash>:', ipfsHash);

        const tx = await this._callWithAdjustedOverrides(
          this.pkpPermissionsContract.write,
          'removePermittedAction',
          [pkpId, ipfsHash]
        );

        this.log('[revokePermittedAction] output<tx>:', tx);

        return tx;
      },
    },
  };

  rateLimitNftContractUtils = {
    read: {
      /**
       * getCapacityByIndex: async (index: number): Promise<any> => {
       *
       *  This function takes a token index as a parameter and returns the capacity of the token
       *  with the given index. The capacity is an object that contains the number of requests
       *  per millisecond that the token allows, and an object with the expiration timestamp and
       *  formatted expiration date of the token.
       *
       *  @param {number} index - The index of the token.
       *  @returns {Promise<any>} - A promise that resolves to the capacity of the token.
       *
       *  Example:
       *
       *  const capacity = await getCapacityByIndex(1);
       *  this.log(capacity);
       *  // Output: {
       *  //   requestsPerMillisecond: 100,
       *  //   expiresAt: {
       *  //     timestamp: 1623472800,
       *  //     formatted: '2022-12-31',
       *  //   },
       *  // }
       *
       * }
       */
      getCapacityByIndex: async (index: number): Promise<any> => {
        if (!this.connected) {
          throw new Error(
            'Contracts are not connected. Please call connect() first'
          );
        }

        if (!this.rateLimitNftContract) {
          throw new Error('Contract is not available');
        }

        const capacity = await this.rateLimitNftContract.read.capacity(index);

        return {
          requestsPerMillisecond: parseInt(capacity[0].toString()),
          expiresAt: {
            timestamp: parseInt(capacity[1].toString()),
            formatted: this.utils.timestamp2Date(capacity[1].toString()),
          },
        };
      },

      /**
       * getTokenURIByIndex: async (index: number): Promise<string> => {
       *
       *  This function takes a token index as a parameter and returns the URI of the token
       *  with the given index.
       *
       *  @param {number} index - The index of the token.
       *  @returns {Promise<string>} - A promise that resolves to the URI of the token.
       *
       *  Example:
       *
       *  const URI = await getTokenURIByIndex(1);
       *  this.log(URI);
       *  // Output: 'https://tokens.com/1'
       *
       * }
       */
      getTokenURIByIndex: async (index: number): Promise<string> => {
        if (!this.connected) {
          throw new Error(
            'Contracts are not connected. Please call connect() first'
          );
        }

        if (!this.rateLimitNftContract) {
          throw new Error('Contract is not available');
        }

        const base64 = await this.rateLimitNftContract.read.tokenURI(index);

        const data = base64.split('data:application/json;base64,')[1];

        const dataToString = Buffer.from(data, 'base64').toString('binary');

        return JSON.parse(dataToString);
      },

      /**
       * getTokensByOwnerAddress: async (ownerAddress: string): Promise<any> => {
       *
       *  This function takes an owner address as a parameter and returns an array of tokens
       *  that are owned by the given address.
       *
       *  @param {string} ownerAddress - The address of the owner.
       *  @returns {Promise<any>} - A promise that resolves to an array of token objects.
       *
       *  Example:
       *
       *  const tokens = await getTokensByOwnerAddress('0x1234...5678');
       *  this.log(tokens);
       *  // Output: [
       *  //   {
       *  //     tokenId: 1,
       *  //     URI: 'https://tokens.com/1',
       *  //     capacity: 100,
       *  //     isExpired: false,
       *  //   },
       *  //   {
       *  //     tokenId: 2,
       *  //     URI: 'https://tokens.com/2',
       *  //     capacity: 200,
       *  //     isExpired: true,
       *  //   },
       *  //   ...
       *  // ]
       *
       * }
       */
      getTokensByOwnerAddress: async (ownerAddress: string): Promise<any> => {
        if (!this.connected) {
          throw new Error(
            'Contracts are not connected. Please call connect() first'
          );
        }

        if (!this.rateLimitNftContract) {
          throw new Error('Contract is not available');
        }

        // -- validate
        if (!ethers.utils.isAddress(ownerAddress)) {
          throw Error(`Given string is not a valid address "${ownerAddress}"`);
        }

        let total: any = await this.rateLimitNftContract.read.balanceOf(
          ownerAddress
        );
        total = parseInt(total.toString());

        const tokens = await asyncForEachReturn(
          [...new Array(total)],
          async (_: undefined, i: number) => {
            if (!this.rateLimitNftContract) {
              throw new Error('Contract is not available');
            }

            const token =
              await this.rateLimitNftContract.read.tokenOfOwnerByIndex(
                ownerAddress,
                i
              );

            const tokenIndex = parseInt(token.toString());

            const URI =
              await this.rateLimitNftContractUtils.read.getTokenURIByIndex(
                tokenIndex
              );

            const capacity =
              await this.rateLimitNftContractUtils.read.getCapacityByIndex(
                tokenIndex
              );

            const isExpired = await this.rateLimitNftContract.read.isExpired(
              tokenIndex
            );

            return {
              tokenId: parseInt(token.toString()),
              URI,
              capacity,
              isExpired,
            };
          }
        );

        return tokens;
      },

      /**
       * getTokens: async (): Promise<any> => {
       *
       *  This function returns an array of all tokens that have been minted.
       *
       *  @returns {Promise<any>} - A promise that resolves to an array of token objects.
       *
       *  Example:
       *
       *  const tokens = await getTokens();
       *  this.log(tokens);
       *  // Output: [
       *  //   {
       *  //     tokenId: 1,
       *  //     URI: 'https://tokens.com/1',
       *  //     capacity: 100,
       *  //     isExpired: false,
       *  //   },
       *  //   {
       *  //     tokenId: 2,
       *  //     URI: 'https://tokens.com/2',
       *  //     capacity: 200,
       *  //     isExpired: true,
       *  //   },
       *  //   ...
       *  // ]
       *
       * }
       */
      getTokens: async (): Promise<any> => {
        if (!this.connected) {
          throw new Error(
            'Contracts are not connected. Please call connect() first'
          );
        }

        if (!this.rateLimitNftContract) {
          throw new Error('Contract is not available');
        }

        const bigTotal: ethers.BigNumber =
          await this.rateLimitNftContract.read.totalSupply();
        const total = parseInt(bigTotal.toString());

        const tokens = await asyncForEachReturn(
          [...new Array(total)],
          async (_: any, i: number) => {
            if (!this.rateLimitNftContract) {
              throw new Error('Contract is not available');
            }

            const token = await this.rateLimitNftContract.read.tokenByIndex(i);

            const tokenIndex = parseInt(token.toString());

            const URI =
              await this.rateLimitNftContractUtils.read.getTokenURIByIndex(
                tokenIndex
              );

            const capacity =
              await this.rateLimitNftContractUtils.read.getCapacityByIndex(
                tokenIndex
              );

            const isExpired = await this.rateLimitNftContract.read.isExpired(
              tokenIndex
            );

            return {
              tokenId: parseInt(token.toString()),
              URI,
              capacity,
              isExpired,
            };
          }
        );

        return tokens;
      },
    },
    write: {
      mint: async ({
        txOpts,
        timestamp,
      }: {
<<<<<<< HEAD
        txOpts: {
          value: BigNumberish | Promise<BigNumberish>;
          gasLimit: BigNumberish | Promise<BigNumberish> | undefined;
        };
=======
        txOpts: ethers.CallOverrides;
>>>>>>> 465149b4
        timestamp: number;
      }) => {
        if (!this.connected) {
          throw new Error(
            'Contracts are not connected. Please call connect() first'
          );
        }

        if (!this.rateLimitNftContract) {
          throw new Error('Contract is not available');
        }

        const tx = await this._callWithAdjustedOverrides(
          this.rateLimitNftContract.write,
          'mint',
          [timestamp],
          txOpts
        );

        const res = await tx.wait();

        const tokenIdFromEvent = res.events?.[0].topics[1];

        return { tx, tokenId: tokenIdFromEvent };
      },
      /**
       * Transfer RLI token from one address to another
       *
       * @property { string } fromAddress
       * @property { string } toAddress
       * @property { string } RLITokenAddress
       *
       * @return { <Promise<void>> } void
       */
      transfer: async ({
        fromAddress,
        toAddress,
        RLITokenAddress,
      }: {
        fromAddress: string;
        toAddress: string;
        RLITokenAddress: string;
      }): Promise<ethers.ContractTransaction> => {
        if (!this.connected) {
          throw new Error(
            'Contracts are not connected. Please call connect() first'
          );
        }

        if (!this.rateLimitNftContract) {
          throw new Error('Contract is not available');
        }

        const tx = await this._callWithAdjustedOverrides(
          this.rateLimitNftContract.write,
          'transferFrom',
          [fromAddress, toAddress, RLITokenAddress]
        );

        this.log('tx:', tx);

        // const res = await tx.wait();

        // return {
        //     tx,
        //     events: res.events
        // }

        return tx;
      },
    },
  };

  routerContractUtils = {
    read: {
      /**
       *
       * Convert IPFS response from Solidity to IPFS ID
       * From: "0xb4200a696794b8742fab705a8c065ea6788a76bc6d270c0bc9ad900b6ed74ebc"
       * To: "QmUnwHVcaymJWiYGQ6uAHvebGtmZ8S1r9E6BVmJMtuK5WY"
       *
       * @param { string } solidityIpfsId
       *
       * @return { Promise<string> }
       */
      // getIpfsIds: async (solidityIpfsId: string): Promise<string> => {
      //   this.log('[getIpfsIds] input<solidityIpfsId>:', solidityIpfsId);
      //   const ipfsId = this.utils.getMultihashFromBytes(solidityIpfsId);
      //   this.log('[getIpfsIds] output<ipfsId>:', ipfsId);
      //   return ipfsId;
      // },
    },
    write: {},
  };

  pkpHelperContractUtil = {
    read: {},

    write: {
      /**
       *
       * @param param0
       * @returns
       */
      mintNextAndAddAuthMethods: async ({
        keyType,
        permittedAuthMethodTypes,
        permittedAuthMethodIds,
        permittedAuthMethodPubkeys,
        permittedAuthMethodScopes,
        addPkpEthAddressAsPermittedAddress,
        sendPkpToItself,
        gasLimit,
      }: MintNextAndAddAuthMethods): Promise<ethers.ContractTransaction> => {
        // first get mint cost
        const mintCost = await this.pkpNftContract.read.mintCost();

        const tx = await this._callWithAdjustedOverrides(
          this.pkpHelperContract.write,
          'mintNextAndAddAuthMethods',
          [
            keyType,
            permittedAuthMethodTypes,
            permittedAuthMethodIds as BytesLike[],
            permittedAuthMethodPubkeys as BytesLike[],
            permittedAuthMethodScopes,
            addPkpEthAddressAsPermittedAddress,
            sendPkpToItself,
          ],
          { value: mintCost, gasLimit }
        );
        return tx;
      },
      // claimAndMintNextAndAddAuthMethods: async (
      //   keyType: number,
      //   derivedKeyId: string,
      //   signatures: pkpHelperContract.IPubkeyRouter.SignatureStruct[],
      //   permittedAuthMethodTypes: string[],
      //   permittedAuthMethodIds: string[],
      //   permittedAuthMethodPubkeys: string[],
      //   permittedAuthMethodScopes: string[][],
      //   addPkpEthAddressAsPermittedAddress: boolean,
      //   sendPkpToItself: boolean
      // ): Promise<any> => {
      //   const mintCost = await this.pkpNftContract.read.mintCost();
      //   this.pkpHelperContract.write.claimAndMintNextAndAddAuthMethods(
      //     keyType,
      //     `0x${derivedKeyId}` as BytesLike,
      //     signatures,
      //     permittedAuthMethodTypes,
      //     permittedAuthMethodIds as BytesLike[],
      //     permittedAuthMethodPubkeys as BytesLike[],
      //     permittedAuthMethodScopes,
      //     addPkpEthAddressAsPermittedAddress,
      //     sendPkpToItself,
      //     { value: mintCost }
      //   );
      // },
    },
  };

<<<<<<< HEAD
  private _getAdjustedGasLimit = async (
    contract: ethers.Contract,
    method: string,
    args: unknown[],
    overrides: ethers.PayableOverrides & { from?: string } = {},
    gasLimitAdjustment: ethers.BigNumber = GAS_LIMIT_ADJUSTMENT
  ) => {
    const gasLimit = await contract.estimateGas[method](...args, overrides);
    return gasLimit.mul(gasLimitAdjustment);
  };

  private _callWithAdjustedOverrides = async (
    contract: ethers.Contract,
    method: string,
    args: unknown[],
    overrides: ethers.PayableOverrides & { from?: string } = {},
    gasLimitAdjustment: ethers.BigNumber = GAS_LIMIT_ADJUSTMENT
  ) => {
    return contract[method](...args, {
      ...overrides,
      gasLimit:
        overrides.gasLimit ??
        (await this._getAdjustedGasLimit(
          contract,
          method,
          args,
          overrides,
          gasLimitAdjustment
        )),
    });
  };
=======
  private _getAdjustedGasLimit = async <
    T extends ethers.Contract,
    K extends keyof T['functions']
  >(
    contract: T,
    method: K,
    args: Parameters<T['functions'][K]>,
    overrides: ethers.CallOverrides = {},
    gasLimitAdjustment: ethers.BigNumber = GAS_LIMIT_ADJUSTMENT
  ): Promise<ethers.BigNumber> => {
    const gasLimit = await contract.estimateGas[method as string](
      ...args,
      overrides
    );
    // BigNumber uses integer math, so for example, to get a 10% increase,
    // we multiply it by 110 to get 10% more gas and then divide
    // by 100 to get the final gas limit
    return gasLimit.mul(gasLimitAdjustment).div(100);
  };

  private async _callWithAdjustedOverrides<
    T extends ethers.Contract,
    K extends keyof T['functions']
  >(
    contract: T,
    method: K,
    args: Parameters<T['functions'][K]>,
    overrides: ethers.CallOverrides = {},
    gasLimitAdjustment: ethers.BigNumber = GAS_LIMIT_ADJUSTMENT
  ): Promise<ReturnType<T['functions'][K]>> {
    // Check if the method exists on the contract
    if (!(method in contract.functions)) {
      throw new Error(
        `Method ${String(method)} does not exist on the contract`
      );
    }

    // Adjust the gas limit
    const gasLimit =
      overrides.gasLimit ??
      (await this._getAdjustedGasLimit(
        contract,
        method,
        args,
        overrides,
        gasLimitAdjustment
      ));

    // Call the contract method with adjusted overrides
    return contract.functions[method as string](...args, {
      ...overrides,
      gasLimit,
    }) as ReturnType<T['functions'][K]>;
  }
>>>>>>> 465149b4
}<|MERGE_RESOLUTION|>--- conflicted
+++ resolved
@@ -1679,34 +1679,18 @@
       claimAndMint: async (
         derivedKeyId: BytesLike,
         signatures: IPubkeyRouter.SignatureStruct[],
-<<<<<<< HEAD
-        txOpts: ethers.PayableOverrides & { from?: string }
-      ) => {
-        try {
-          const overrides = txOpts ?? {};
-
-          if (!overrides.value) {
-            const cost = await this.pkpNftContract.read.mintCost();
-            overrides.value = cost;
-          }
-=======
         txOpts: ethers.CallOverrides = {}
       ) => {
         try {
->>>>>>> 465149b4
           const tx = await this._callWithAdjustedOverrides(
             this.pkpNftContract.write,
             'claimAndMint',
             [2, derivedKeyId, signatures],
-<<<<<<< HEAD
-            overrides
-=======
             {
               ...txOpts,
               value:
                 txOpts.value ?? (await this.pkpNftContract.read.mintCost()),
             }
->>>>>>> 465149b4
           );
 
           const txRec = await tx.wait();
@@ -2292,14 +2276,7 @@
         txOpts,
         timestamp,
       }: {
-<<<<<<< HEAD
-        txOpts: {
-          value: BigNumberish | Promise<BigNumberish>;
-          gasLimit: BigNumberish | Promise<BigNumberish> | undefined;
-        };
-=======
         txOpts: ethers.CallOverrides;
->>>>>>> 465149b4
         timestamp: number;
       }) => {
         if (!this.connected) {
@@ -2461,39 +2438,6 @@
     },
   };
 
-<<<<<<< HEAD
-  private _getAdjustedGasLimit = async (
-    contract: ethers.Contract,
-    method: string,
-    args: unknown[],
-    overrides: ethers.PayableOverrides & { from?: string } = {},
-    gasLimitAdjustment: ethers.BigNumber = GAS_LIMIT_ADJUSTMENT
-  ) => {
-    const gasLimit = await contract.estimateGas[method](...args, overrides);
-    return gasLimit.mul(gasLimitAdjustment);
-  };
-
-  private _callWithAdjustedOverrides = async (
-    contract: ethers.Contract,
-    method: string,
-    args: unknown[],
-    overrides: ethers.PayableOverrides & { from?: string } = {},
-    gasLimitAdjustment: ethers.BigNumber = GAS_LIMIT_ADJUSTMENT
-  ) => {
-    return contract[method](...args, {
-      ...overrides,
-      gasLimit:
-        overrides.gasLimit ??
-        (await this._getAdjustedGasLimit(
-          contract,
-          method,
-          args,
-          overrides,
-          gasLimitAdjustment
-        )),
-    });
-  };
-=======
   private _getAdjustedGasLimit = async <
     T extends ethers.Contract,
     K extends keyof T['functions']
@@ -2548,5 +2492,4 @@
       gasLimit,
     }) as ReturnType<T['functions'][K]>;
   }
->>>>>>> 465149b4
 }