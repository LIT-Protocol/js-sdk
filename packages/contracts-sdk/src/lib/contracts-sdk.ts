import { BytesLike, ethers } from 'ethers';
import { hexToDec, decToHex } from './hex2dec';
import bs58 from 'bs58';
import { isBrowser, isNode } from '@lit-protocol/misc';

let CID: any;
try {
  CID = require('multiformats/cid');
} catch (e) {
  console.log('CID not found');
}

// ----- autogen:import-data:start  -----
// Generated at 2023-09-20T16:13:09.078Z
import { AllowlistData } from '../abis/Allowlist.sol/AllowlistData';
import { DomainWaleltRegistryData } from '../abis/DomainWaleltRegistry.sol/DomainWaleltRegistryData';
import { DomainWalletOracleData } from '../abis/DomainWalletOracle.sol/DomainWalletOracleData';
import { LITTokenData } from '../abis/LITToken.sol/LITTokenData';
import { MultisenderData } from '../abis/Multisender.sol/MultisenderData';
import { PKPHelperData } from '../abis/PKPHelper.sol/PKPHelperData';
import { PKPNFTData } from '../abis/PKPNFT.sol/PKPNFTData';
import { PKPPermissionsData } from '../abis/PKPPermissions.sol/PKPPermissionsData';
import { PubkeyRouterData } from '../abis/PubkeyRouter.sol/PubkeyRouterData';
import { RateLimitNFTData } from '../abis/RateLimitNFT.sol/RateLimitNFTData';
import { ResolverData } from '../abis/Resolver.sol/ResolverData';
import { StakingData } from '../abis/Staking.sol/StakingData';
// ----- autogen:import-data:end  -----

// ----- autogen:imports:start  -----
// Generated at 2023-09-20T16:13:09.078Z
import * as allowlistContract from '../abis/Allowlist.sol/Allowlist';
import * as domainWaleltRegistryContract from '../abis/DomainWaleltRegistry.sol/DomainWaleltRegistry';
import * as domainWalletOracleContract from '../abis/DomainWalletOracle.sol/DomainWalletOracle';
import * as litTokenContract from '../abis/LITToken.sol/LITToken';
import * as multisenderContract from '../abis/Multisender.sol/Multisender';
import * as pkpHelperContract from '../abis/PKPHelper.sol/PKPHelper';
import * as pkpNftContract from '../abis/PKPNFT.sol/PKPNFT';
import * as pkpPermissionsContract from '../abis/PKPPermissions.sol/PKPPermissions';
import * as pubkeyRouterContract from '../abis/PubkeyRouter.sol/PubkeyRouter';
import * as rateLimitNftContract from '../abis/RateLimitNFT.sol/RateLimitNFT';
import * as resolverContract from '../abis/Resolver.sol/Resolver';
import * as stakingContract from '../abis/Staking.sol/Staking';
// ----- autogen:imports:end  -----

import { TokenInfo, derivedAddresses } from './addresses';
import { IPubkeyRouter } from '../abis/PKPNFT.sol/PKPNFT';
import { computeAddress } from 'ethers/lib/utils';

const DEFAULT_RPC = 'https://chain-rpc.litprotocol.com/http';
const BLOCK_EXPLORER = 'https://chain.litprotocol.com/';

// This function asynchronously executes a provided callback function for each item in the given array.
// The callback function is awaited before continuing to the next iteration.
// The resulting array of callback return values is then returned.
//
// @param {Array<any>} array - The array to iterate over
// @param {Function} callback - The function to execute for each item in the array. This function
//                              must be asynchronous and should take the following parameters:
//                              - currentValue: The current item being processed in the array
//                              - index: The index of the current item being processed in the array
//                              - array: The array being iterated over
// @return {Array<any>} The array of callback return values
export const asyncForEachReturn = async (
  array: Array<any>,
  callback: Function
) => {
  const list = [];

  for (let index = 0; index < array.length; index++) {
    const item = await callback(array[index], index, array);
    list.push(item);
  }
  return list;
};

export interface IPFSHash {
  digest: string;
  hashFunction: number;
  size: number;
}

declare global {
  interface Window {
    ethereum: any;
  }
}

// This code defines a LitContracts class that acts as a container for a collection of smart contracts. The class has a constructor that accepts an optional args object with provider and rpc properties. If no provider is specified, the class will create a default provider using the specified rpc URL. If no rpc URL is specified, the class will use a default URL.
// The class has a number of properties that represent the smart contract instances, such as accessControlConditionsContract, litTokenContract, pkpNftContract, etc. These smart contract instances are created by passing the contract address, ABI, and provider to the ethers.Contract constructor.
// The class also has a utils object with helper functions for converting between hexadecimal and decimal representation of numbers, as well as functions for working with multihashes and timestamps.
export class LitContracts {
  provider: ethers.providers.JsonRpcProvider | any;
  rpc: string;
  rpcs: string[];
  signer: ethers.Signer | ethers.Wallet;
  privateKey: string | undefined;
  options?: {
    storeOrUseStorageKey?: boolean;
  };
  randomPrivateKey: boolean = false;
  connected: boolean = false;
  isPKP: boolean = false;
  debug: boolean = false;

  // ----- autogen:declares:start  -----
  // Generated at 2023-09-20T16:13:09.078Z
  allowlistContract: {
<<<<<<< HEAD
    read: allowlistContract.ContractContext;
    write: allowlistContract.ContractContext;
  };

  contractResolverContract: {
    read: contractResolverContract.ContractContext;
    write: contractResolverContract.ContractContext;
  };

  litTokenContract: {
    read: litTokenContract.ContractContext;
    write: litTokenContract.ContractContext;
  };

  multisenderContract: {
    read: multisenderContract.ContractContext;
    write: multisenderContract.ContractContext;
  };

  pkpHelperContract: {
    read: pkpHelperContract.ContractContext;
    write: pkpHelperContract.ContractContext;
  };

  pkpNftContract: {
    read: pkpNftContract.ContractContext;
    write: pkpNftContract.ContractContext;
  };

  pkpPermissionsContract: {
    read: pkpPermissionsContract.ContractContext;
    write: pkpPermissionsContract.ContractContext;
  };

  pubkeyRouterContract: {
    read: pubkeyRouterContract.ContractContext;
    write: pubkeyRouterContract.ContractContext;
  };

  rateLimitNftContract: {
    read: rateLimitNftContract.ContractContext;
    write: rateLimitNftContract.ContractContext;
  };

  stakingContract: {
    read: stakingContract.ContractContext;
    write: stakingContract.ContractContext;
  };

  stakingBalancesContract: {
    read: stakingBalancesContract.ContractContext;
    write: stakingBalancesContract.ContractContext;
  };
=======
    read: allowlistContract.Allowlist,
    write: allowlistContract.Allowlist,
  }

  domainWaleltRegistryContract: {
    read: domainWaleltRegistryContract.DomainWaleltRegistry,
    write: domainWaleltRegistryContract.DomainWaleltRegistry,
  }

  domainWalletOracleContract: {
    read: domainWalletOracleContract.DomainWalletOracle,
    write: domainWalletOracleContract.DomainWalletOracle,
  }

  litTokenContract: {
    read: litTokenContract.LITToken,
    write: litTokenContract.LITToken,
  }

  multisenderContract: {
    read: multisenderContract.Multisender,
    write: multisenderContract.Multisender,
  }

  pkpHelperContract: {
    read: pkpHelperContract.PKPHelper,
    write: pkpHelperContract.PKPHelper,
  }

  pkpNftContract: {
    read: pkpNftContract.PKPNFT,
    write: pkpNftContract.PKPNFT,
  }

  pkpPermissionsContract: {
    read: pkpPermissionsContract.PKPPermissions,
    write: pkpPermissionsContract.PKPPermissions,
  }

  pubkeyRouterContract: {
    read: pubkeyRouterContract.PubkeyRouter,
    write: pubkeyRouterContract.PubkeyRouter,
  }

  rateLimitNftContract: {
    read: rateLimitNftContract.RateLimitNFT,
    write: rateLimitNftContract.RateLimitNFT,
  }

  resolverContract: {
    read: resolverContract.Resolver,
    write: resolverContract.Resolver,
  }

  stakingContract: {
    read: stakingContract.Staking,
    write: stakingContract.Staking,
  }
>>>>>>> e96cfd8c

  // ----- autogen:declares:end  -----

  // make the constructor args optional
  constructor(args?: {
    provider?: ethers.providers.JsonRpcProvider | any;
    rpcs?: string[] | any;
    rpc?: string | any;
    signer?: ethers.Signer | any;
    privateKey?: string | undefined;
    randomPrivatekey?: boolean;
    options?: {
      storeOrUseStorageKey?: boolean;
    };
    debug?: boolean;
  }) {
    // this.provider = args?.provider;
    this.rpc = args?.rpc;
    this.rpcs = args?.rpcs;
    this.signer = args?.signer;
    this.privateKey = args?.privateKey;
    this.provider = args?.provider;
    this.randomPrivateKey = args?.randomPrivatekey ?? false;
    this.options = args?.options;
    this.debug = args?.debug ?? false;

    // if rpc is not specified, use the default rpc
    if (!this.rpc) {
      this.rpc = DEFAULT_RPC;
    }

    if (!this.rpcs) {
      this.rpcs = [this.rpc];
    }

    // ----- autogen:blank-init:start  -----
<<<<<<< HEAD
    this.allowlistContract = {} as any;
    this.contractResolverContract = {} as any;
    this.litTokenContract = {} as any;
    this.multisenderContract = {} as any;
    this.pkpHelperContract = {} as any;
    this.pkpNftContract = {} as any;
    this.pkpPermissionsContract = {} as any;
    this.pubkeyRouterContract = {} as any;
    this.rateLimitNftContract = {} as any;
    this.stakingContract = {} as any;
    this.stakingBalancesContract = {} as any;
=======
    // Generated at 2023-09-20T16:13:09.078Z
    this.allowlistContract = {} as any
    this.domainWaleltRegistryContract = {} as any
    this.domainWalletOracleContract = {} as any
    this.litTokenContract = {} as any
    this.multisenderContract = {} as any
    this.pkpHelperContract = {} as any
    this.pkpNftContract = {} as any
    this.pkpPermissionsContract = {} as any
    this.pubkeyRouterContract = {} as any
    this.rateLimitNftContract = {} as any
    this.resolverContract = {} as any
    this.stakingContract = {} as any
>>>>>>> e96cfd8c
    // ----- autogen:blank-init:end  -----
  }

  /**
   * Logs a message to the console.
   *
   * @param {string} str The message to log.
   * @param {any} [opt] An optional value to log with the message.
   */
  log = (str: string, opt?: any) => {
    if (this.debug) {
      console.log(`[@lit-protocol/contracts-sdk] ${str}`, opt ?? '');
    }
  };

  connect = async () => {
    // =======================================
    //          SETTING UP PROVIDER
    // =======================================

    // -------------------------------------------------
    //          (Browser) Setting up Provider
    // -------------------------------------------------
    let wallet;
    let SETUP_DONE = false;

    if (isBrowser() && !this.signer) {
      this.log("----- We're in the browser! -----");

      const web3Provider = window.ethereum;

      if (!web3Provider) {
        const msg =
          'No web3 provider found. Please install Brave, MetaMask or another web3 provider.';
        alert(msg);
        throw new Error(msg);
      }

      const chainInfo = {
        chainId: '0x2AC49',
        chainName: 'Chronicle - Lit Protocol Testnet',
        nativeCurrency: { name: 'LIT', symbol: 'LIT', decimals: 18 },
        rpcUrls: this.rpcs,
        blockExplorerUrls: [BLOCK_EXPLORER],
        iconUrls: ['future'],
      };

      try {
        await web3Provider.send('wallet_switchEthereumChain', [
          { chainId: chainInfo.chainId },
        ]);
      } catch (e) {
        await web3Provider.request({
          method: 'wallet_addEthereumChain',
          params: [chainInfo],
        });
      }

      wallet = new ethers.providers.Web3Provider(web3Provider);

      await wallet.send('eth_requestAccounts', []);

      // this will ask metamask to connect to the wallet
      // this.signer = wallet.getSigner();

      this.provider = wallet;
    }

    // ----------------------------------------------
    //          (Node) Setting up Provider
    // ----------------------------------------------
    if (isNode()) {
      this.log("----- We're in node! -----");
      this.provider = new ethers.providers.JsonRpcProvider(this.rpc);
    }

    // ======================================
    //          CUSTOM PRIVATE KEY
    // ======================================
    if (this.privateKey) {
      this.log('Using your own private key');
      this.signer = new ethers.Wallet(this.privateKey, this.provider);
      this.provider = this.signer.provider;
      SETUP_DONE = true;
    }

    // =====================================
    //          SETTING UP SIGNER
    // =====================================
    if (
      (!this.privateKey && this.randomPrivateKey) ||
      this.options?.storeOrUseStorageKey
    ) {
      console.warn('THIS.SIGNER:', this.signer);

      let STORAGE_KEY = 'lit-contracts-sdk-private-key';

      this.log("Let's see if you have a private key in your local storage!");

      // -- find private key in local storage
      let storagePrivateKey;

      try {
        storagePrivateKey = localStorage.getItem(STORAGE_KEY);
      } catch (e) {
        // swallow
        // this.log('Not a problem.');
      }

      // -- (NOT FOUND) no private key found
      if (!storagePrivateKey) {
        this.log('Not a problem, we will generate a random private key');
        storagePrivateKey = ethers.utils.hexlify(ethers.utils.randomBytes(32));
      }

      // -- (FOUND) private key found
      else {
        this.log("Found your private key in local storage. Let's use it!");
      }

      this.signer = new ethers.Wallet(storagePrivateKey, this.provider);

      this.log('- Your private key:', storagePrivateKey);
      this.log('- Your address:', await this.signer.getAddress());
      this.log('- this.signer:', this.signer);
      this.log('- this.provider.getSigner():', this.provider.getSigner());

      // -- (OPTION) store private key in local storage
      if (this.options?.storeOrUseStorageKey) {
        console.warn(
          "You've set the option to store your private key in local storage."
        );
        localStorage.setItem(STORAGE_KEY, storagePrivateKey);
      }
    } else {
      // ----------------------------------------
      //          Ask Metamask to sign
      // ----------------------------------------
      if (isBrowser() && wallet && !SETUP_DONE) {
        // this.log('HERE????');
        this.log('this.signer:', this.signer);
        this.signer = wallet.getSigner();
      }
    }

    if (this.signer !== undefined && this.signer !== null) {
      if ('litNodeClient' in this.signer && 'rpcProvider' in this.signer) {
        this.log(`
  // ***********************************************************************************************
  //          THIS IS A PKP WALLET, USING IT AS A SIGNER AND ITS RPC PROVIDER AS PROVIDER                                    
  // ***********************************************************************************************
        `);

        // @ts-ignore
        this.provider = this.signer.rpcProvider;
        this.isPKP = true;
      }
    }

    this.log('Your Signer:', this.signer);
    this.log('Your Provider:', this.provider);

    if (!this.provider) {
      this.log('No provide found. Will try to use the one from the signer.');
      this.provider = this.signer.provider;
      this.log('Your Provider(from signer):', this.provider);
    }

    // ----- autogen:init:start  -----
    // Generated at 2023-09-20T16:13:09.078Z

    this.allowlistContract = {
<<<<<<< HEAD
      read: new ethers.Contract(
        allowlist.address,
        allowlist.abi as any,
        this.provider
      ) as unknown as allowlistContract.ContractContext &
        allowlistContract.Allowlist,
      write: new ethers.Contract(
        allowlist.address,
        allowlist.abi as any,
        this.signer
      ) as unknown as allowlistContract.ContractContext &
        allowlistContract.Allowlist,
    };

    this.contractResolverContract = {
      read: new ethers.Contract(
        contractResolver.address,
        contractResolver.abi as any,
        this.provider
      ) as unknown as contractResolverContract.ContractContext &
        contractResolverContract.ContractResolver,
      write: new ethers.Contract(
        contractResolver.address,
        contractResolver.abi as any,
        this.signer
      ) as unknown as contractResolverContract.ContractContext &
        contractResolverContract.ContractResolver,
=======
      read: (new ethers.Contract(
        AllowlistData.address,
        AllowlistData.abi as any,
        this.provider
      ) as unknown as allowlistContract.Allowlist & allowlistContract.Allowlist),
      write: (new ethers.Contract(
        AllowlistData.address,
        AllowlistData.abi as any,
        this.signer
      ) as unknown as allowlistContract.Allowlist & allowlistContract.Allowlist)
    };


    this.domainWaleltRegistryContract = {
      read: (new ethers.Contract(
        DomainWaleltRegistryData.address,
        DomainWaleltRegistryData.abi as any,
        this.provider
      ) as unknown as domainWaleltRegistryContract.DomainWaleltRegistry & domainWaleltRegistryContract.DomainWaleltRegistry),
      write: (new ethers.Contract(
        DomainWaleltRegistryData.address,
        DomainWaleltRegistryData.abi as any,
        this.signer
      ) as unknown as domainWaleltRegistryContract.DomainWaleltRegistry & domainWaleltRegistryContract.DomainWaleltRegistry)
    };


    this.domainWalletOracleContract = {
      read: (new ethers.Contract(
        DomainWalletOracleData.address,
        DomainWalletOracleData.abi as any,
        this.provider
      ) as unknown as domainWalletOracleContract.DomainWalletOracle & domainWalletOracleContract.DomainWalletOracle),
      write: (new ethers.Contract(
        DomainWalletOracleData.address,
        DomainWalletOracleData.abi as any,
        this.signer
      ) as unknown as domainWalletOracleContract.DomainWalletOracle & domainWalletOracleContract.DomainWalletOracle)
>>>>>>> e96cfd8c
    };

    this.litTokenContract = {
<<<<<<< HEAD
      read: new ethers.Contract(
        litToken.address,
        litToken.abi as any,
        this.provider
      ) as unknown as litTokenContract.ContractContext &
        litTokenContract.LITToken,
      write: new ethers.Contract(
        litToken.address,
        litToken.abi as any,
        this.signer
      ) as unknown as litTokenContract.ContractContext &
        litTokenContract.LITToken,
=======
      read: (new ethers.Contract(
        LITTokenData.address,
        LITTokenData.abi as any,
        this.provider
      ) as unknown as litTokenContract.LITToken & litTokenContract.LITToken),
      write: (new ethers.Contract(
        LITTokenData.address,
        LITTokenData.abi as any,
        this.signer
      ) as unknown as litTokenContract.LITToken & litTokenContract.LITToken)
>>>>>>> e96cfd8c
    };

    this.multisenderContract = {
<<<<<<< HEAD
      read: new ethers.Contract(
        multisender.address,
        multisender.abi as any,
        this.provider
      ) as unknown as multisenderContract.ContractContext &
        multisenderContract.Multisender,
      write: new ethers.Contract(
        multisender.address,
        multisender.abi as any,
        this.signer
      ) as unknown as multisenderContract.ContractContext &
        multisenderContract.Multisender,
=======
      read: (new ethers.Contract(
        MultisenderData.address,
        MultisenderData.abi as any,
        this.provider
      ) as unknown as multisenderContract.Multisender & multisenderContract.Multisender),
      write: (new ethers.Contract(
        MultisenderData.address,
        MultisenderData.abi as any,
        this.signer
      ) as unknown as multisenderContract.Multisender & multisenderContract.Multisender)
>>>>>>> e96cfd8c
    };

    this.pkpHelperContract = {
<<<<<<< HEAD
      read: new ethers.Contract(
        pkpHelper.address,
        pkpHelper.abi as any,
        this.provider
      ) as unknown as pkpHelperContract.ContractContext &
        pkpHelperContract.PKPHelper,
      write: new ethers.Contract(
        pkpHelper.address,
        pkpHelper.abi as any,
        this.signer
      ) as unknown as pkpHelperContract.ContractContext &
        pkpHelperContract.PKPHelper,
=======
      read: (new ethers.Contract(
        PKPHelperData.address,
        PKPHelperData.abi as any,
        this.provider
      ) as unknown as pkpHelperContract.PKPHelper & pkpHelperContract.PKPHelper),
      write: (new ethers.Contract(
        PKPHelperData.address,
        PKPHelperData.abi as any,
        this.signer
      ) as unknown as pkpHelperContract.PKPHelper & pkpHelperContract.PKPHelper)
>>>>>>> e96cfd8c
    };

    this.pkpNftContract = {
<<<<<<< HEAD
      read: new ethers.Contract(
        pkpNft.address,
        pkpNft.abi as any,
        this.provider
      ) as unknown as pkpNftContract.ContractContext & pkpNftContract.PKPNFT,
      write: new ethers.Contract(
        pkpNft.address,
        pkpNft.abi as any,
        this.signer
      ) as unknown as pkpNftContract.ContractContext & pkpNftContract.PKPNFT,
=======
      read: (new ethers.Contract(
        PKPNFTData.address,
        PKPNFTData.abi as any,
        this.provider
      ) as unknown as pkpNftContract.PKPNFT & pkpNftContract.PKPNFT),
      write: (new ethers.Contract(
        PKPNFTData.address,
        PKPNFTData.abi as any,
        this.signer
      ) as unknown as pkpNftContract.PKPNFT & pkpNftContract.PKPNFT)
>>>>>>> e96cfd8c
    };

    this.pkpPermissionsContract = {
<<<<<<< HEAD
      read: new ethers.Contract(
        pkpPermissions.address,
        pkpPermissions.abi as any,
        this.provider
      ) as unknown as pkpPermissionsContract.ContractContext &
        pkpPermissionsContract.PKPPermissions,
      write: new ethers.Contract(
        pkpPermissions.address,
        pkpPermissions.abi as any,
        this.signer
      ) as unknown as pkpPermissionsContract.ContractContext &
        pkpPermissionsContract.PKPPermissions,
=======
      read: (new ethers.Contract(
        PKPPermissionsData.address,
        PKPPermissionsData.abi as any,
        this.provider
      ) as unknown as pkpPermissionsContract.PKPPermissions & pkpPermissionsContract.PKPPermissions),
      write: (new ethers.Contract(
        PKPPermissionsData.address,
        PKPPermissionsData.abi as any,
        this.signer
      ) as unknown as pkpPermissionsContract.PKPPermissions & pkpPermissionsContract.PKPPermissions)
>>>>>>> e96cfd8c
    };

    this.pubkeyRouterContract = {
<<<<<<< HEAD
      read: new ethers.Contract(
        pubkeyRouter.address,
        pubkeyRouter.abi as any,
        this.provider
      ) as unknown as pubkeyRouterContract.ContractContext &
        pubkeyRouterContract.PubkeyRouter,
      write: new ethers.Contract(
        pubkeyRouter.address,
        pubkeyRouter.abi as any,
        this.signer
      ) as unknown as pubkeyRouterContract.ContractContext &
        pubkeyRouterContract.PubkeyRouter,
=======
      read: (new ethers.Contract(
        PubkeyRouterData.address,
        PubkeyRouterData.abi as any,
        this.provider
      ) as unknown as pubkeyRouterContract.PubkeyRouter & pubkeyRouterContract.PubkeyRouter),
      write: (new ethers.Contract(
        PubkeyRouterData.address,
        PubkeyRouterData.abi as any,
        this.signer
      ) as unknown as pubkeyRouterContract.PubkeyRouter & pubkeyRouterContract.PubkeyRouter)
>>>>>>> e96cfd8c
    };

    this.rateLimitNftContract = {
<<<<<<< HEAD
      read: new ethers.Contract(
        rateLimitNft.address,
        rateLimitNft.abi as any,
        this.provider
      ) as unknown as rateLimitNftContract.ContractContext &
        rateLimitNftContract.RateLimitNFT,
      write: new ethers.Contract(
        rateLimitNft.address,
        rateLimitNft.abi as any,
        this.signer
      ) as unknown as rateLimitNftContract.ContractContext &
        rateLimitNftContract.RateLimitNFT,
    };

    this.stakingContract = {
      read: new ethers.Contract(
        staking.address,
        staking.abi as any,
        this.provider
      ) as unknown as stakingContract.ContractContext & stakingContract.Staking,
      write: new ethers.Contract(
        staking.address,
        staking.abi as any,
        this.signer
      ) as unknown as stakingContract.ContractContext & stakingContract.Staking,
    };

    this.stakingBalancesContract = {
      read: new ethers.Contract(
        stakingBalances.address,
        stakingBalances.abi as any,
        this.provider
      ) as unknown as stakingBalancesContract.ContractContext &
        stakingBalancesContract.StakingBalances,
      write: new ethers.Contract(
        stakingBalances.address,
        stakingBalances.abi as any,
        this.signer
      ) as unknown as stakingBalancesContract.ContractContext &
        stakingBalancesContract.StakingBalances,
=======
      read: (new ethers.Contract(
        RateLimitNFTData.address,
        RateLimitNFTData.abi as any,
        this.provider
      ) as unknown as rateLimitNftContract.RateLimitNFT & rateLimitNftContract.RateLimitNFT),
      write: (new ethers.Contract(
        RateLimitNFTData.address,
        RateLimitNFTData.abi as any,
        this.signer
      ) as unknown as rateLimitNftContract.RateLimitNFT & rateLimitNftContract.RateLimitNFT)
    };


    this.resolverContract = {
      read: (new ethers.Contract(
        ResolverData.address,
        ResolverData.abi as any,
        this.provider
      ) as unknown as resolverContract.Resolver & resolverContract.Resolver),
      write: (new ethers.Contract(
        ResolverData.address,
        ResolverData.abi as any,
        this.signer
      ) as unknown as resolverContract.Resolver & resolverContract.Resolver)
    };


    this.stakingContract = {
      read: (new ethers.Contract(
        StakingData.address,
        StakingData.abi as any,
        this.provider
      ) as unknown as stakingContract.Staking & stakingContract.Staking),
      write: (new ethers.Contract(
        StakingData.address,
        StakingData.abi as any,
        this.signer
      ) as unknown as stakingContract.Staking & stakingContract.Staking)
>>>>>>> e96cfd8c
    };
    // ----- autogen:init:end  -----

    this.connected = true;
  };

  // getRandomPrivateKeySignerProvider = () => {
  //   const privateKey = ethers.utils.hexlify(ethers.utils.randomBytes(32));

  //   let provider;

  //   if (isBrowser()) {
  //     provider = new ethers.providers.Web3Provider(window.ethereum, 'any');
  //   } else {
  //     provider = new ethers.providers.JsonRpcProvider(this.rpc);
  //   }
  //   const signer = new ethers.Wallet(privateKey, provider);

  //   return { privateKey, signer, provider };
  // };

  // getPrivateKeySignerProvider = (privateKey: string) => {
  //   let provider;

  //   if (isBrowser()) {
  //     provider = new ethers.providers.Web3Provider(window.ethereum, 'any');
  //   } else {
  //     provider = new ethers.providers.JsonRpcProvider(this.rpc);
  //   }
  //   const signer = new ethers.Wallet(privateKey, provider);

  //   return { privateKey, signer, provider };
  // };

  utils = {
    hexToDec,
    decToHex,
    /**
     * Partition multihash string into object representing multihash
     *
     * @param {string} multihash A base58 encoded multihash string
     * @returns {Multihash}
     */
    getBytesFromMultihash: (multihash: string) => {
      const decoded = bs58.decode(multihash);

      return `0x${Buffer.from(decoded).toString('hex')}`;
    },

    /**
     *
     * Convert bytes32 to IPFS ID
     * @param { string } byte32 0x1220baa0d1e91f2a22fef53659418ddc3ac92da2a76d994041b86ed62c0c999de477
     * @returns { string } QmZKLGf3vgYsboM7WVUS9X56cJSdLzQVacNp841wmEDRkW
     */
    getMultihashFromBytes: (byte32: string): string => {
      const text = byte32.replace('0x', '');

      const hashFunction = parseInt(text.slice(0, 2), 16);
      const digestSize = parseInt(text.slice(2, 4), 16);
      const digest = text.slice(4, 4 + digestSize * 2);

      const multihash = bs58.encode(Buffer.from(`1220${digest}`, 'hex'));

      return multihash;
    },
    /**
     * Partition multihash string into object representing multihash
     *
     * @param {string} multihash A base58 encoded multihash string
     * @returns {Multihash}
     */
    getBytes32FromMultihash: (ipfsId: string) => {
      const cid = CID.parse(ipfsId);
      const hashFunction = cid.multihash.code;
      const size = cid.multihash.size;
      const digest = '0x' + Buffer.from(cid.multihash.digest).toString('hex');

      let ipfsHash: IPFSHash = {
        digest,
        hashFunction,
        size,
      };

      return ipfsHash;
    },

    // convert timestamp to YYYY/MM/DD format
    timestamp2Date: (timestamp: string): string => {
      const date = require('date-and-time');

      const format = 'YYYY/MM/DD HH:mm:ss';

      let timestampFormatted: Date = new Date(parseInt(timestamp) * 1000);

      return date.format(timestampFormatted, format);
    },
  };

  pkpNftContractUtils = {
    read: {
      /**
       * (IERC721Enumerable)
       *
       * Get all PKPs by a given address
       *
       * @param { string } ownerAddress
       * @retu
       * */

      getTokensByAddress: async (
        ownerAddress: string
      ): Promise<Array<string>> => {
        if (!this.connected) {
          throw new Error(
            'Contracts are not connected. Please call connect() first'
          );
        }
        if (!this.pkpNftContract) {
          throw new Error('Contract is not available');
        }

        // -- validate
        if (!ethers.utils.isAddress(ownerAddress)) {
          throw new Error(
            `Given string is not a valid address "${ownerAddress}"`
          );
        }

        let tokens = [];

        for (let i = 0; ; i++) {
          let token;

          try {
            token = await this.pkpNftContract.read.tokenOfOwnerByIndex(
              ownerAddress,
              i
            );

            token = this.utils.hexToDec(token.toHexString()) as string;

            tokens.push(token);
          } catch (e) {
            this.log(`[getTokensByAddress] Ended search on index: ${i}`);
            break;
          }
        }

        return tokens;
      },

      /**
       * (IERC721Enumerable)
       *
       * Get the x latest number of tokens
       *
       * @param { number } latestNumberOfTokens
       *
       * @returns { Array<string> } a list of PKP NFTs
       *
       */
      getTokens: async (
        latestNumberOfTokens: number
      ): Promise<Array<string>> => {
        if (!this.connected) {
          throw new Error(
            'Contracts are not connected. Please call connect() first'
          );
        }
        if (!this.pkpNftContract) {
          throw new Error('Contract is not available');
        }

        let tokens = [];

        for (let i = 0; ; i++) {
          if (i >= latestNumberOfTokens) {
            break;
          }

          let token;

          try {
            token = await this.pkpNftContract.read.tokenByIndex(i);

            token = this.utils.hexToDec(token.toHexString()) as string;

            tokens.push(token);
          } catch (e) {
            this.log(`[getTokensByAddress] Ended search on index: ${i}`);
            break;
          }
        }

        return tokens;
      },

      /**
       * Get info of all PKPs by a given address
       */
      getTokensInfoByAddress: async (
        ownerAddress: string
      ): Promise<Array<TokenInfo>> => {
        const tokenIds = await this.pkpNftContractUtils.read.getTokensByAddress(
          ownerAddress
        );

        const arr = [];

        // for each pkp
        for (let i = 0; i < tokenIds.length; i++) {
          const tokenId = tokenIds[i];
          const pubKey = await this.pkpNftContract.read.getPubkey(tokenId);
          const addrs = await derivedAddresses({
            pkpTokenId: tokenId,
            publicKey: pubKey,
          });

          arr.push(addrs);
        }

        return arr;
      },
    },
    write: {
      mint: async () => {
        if (!this.connected) {
          throw new Error(
            'Contracts are not connected. Please call connect() first'
          );
        }

        if (!this.pkpNftContract) {
          throw new Error('Contract is not available');
        }

        let mintCost;

        try {
          mintCost = await this.pkpNftContract.read.mintCost();
        } catch (e) {
          throw new Error('Could not get mint cost');
        }

        let sentTx;

        if (this.isPKP) {
          this.log(
            "This is a PKP wallet, so we'll use the PKP wallet to sign the tx"
          );

          this.log('...populating tx');
          let tx = await this.pkpNftContract.write.populateTransaction.mintNext(
            2,
            { value: mintCost }
          );
          this.log('tx:', tx);

          this.log('...signing tx');
          let signedTx = await this.signer.signTransaction(tx);
          this.log('signedTx:', signedTx);

          this.log('sending signed tx...');
          sentTx = await this.signer.sendTransaction(
            signedTx as ethers.providers.TransactionRequest
          );
        } else {
          sentTx = await this.pkpNftContract.write.mintNext(2, {
            value: mintCost,
          });
        }

        this.log('sentTx:', sentTx);

        const res: any = await sentTx.wait();
        this.log('res:', res);

        let events = 'events' in res ? res.events : res.logs;

        let tokenIdFromEvent;

        tokenIdFromEvent = events[1].topics[1];
        console.warn('tokenIdFromEvent:', tokenIdFromEvent);

        let publicKey = await this.pkpNftContract.read.getPubkey(tokenIdFromEvent);

        if (publicKey.startsWith("0x")) {
          publicKey = publicKey.slice(2);
        }

        const pubkeyBuffer = Buffer.from(publicKey, "hex");

        const ethAddress = computeAddress(pubkeyBuffer);


        return {
          pkp: {
            tokenId: tokenIdFromEvent,
            publicKey,
            ethAddress,
          }, tx: sentTx, tokenId: tokenIdFromEvent, res
        };
      },

      claimAndMint: async (
        derivedKeyId: BytesLike,
        signatures: IPubkeyRouter.SignatureStruct[],
      ) => {
        let cost = await this.pkpNftContract.read.mintCost();
<<<<<<< HEAD
        const tx = await this.pkpNftContract.write.claimAndMint(
          2,
          keyId,
          signatures,
          { value: cost }
        );
=======
        const tx =
          await this.pkpNftContract.write.claimAndMint(
            2,
            derivedKeyId,
            signatures,
            { value: cost }
          );
>>>>>>> e96cfd8c
        let txRec = await tx.wait();
        let events: any = 'events' in txRec ? txRec.events : txRec.logs;
        let tokenId = events[1].topics[1];
        return { tx, res: txRec, tokenId };
      },
    },
  };

  pkpPermissionsContractUtils = {
    read: {
      /**
       *
       * Check if an address is permitted
       *
       * @param { string } tokenId
       * @param { string } address
       *
       * @returns { Promise<boolean> }
       */
      isPermittedAddress: async (
        tokenId: string,
        address: string
      ): Promise<boolean> => {
        if (!this.connected) {
          throw new Error(
            'Contracts are not connected. Please call connect() first'
          );
        }

        if (!this.pkpPermissionsContract) {
          throw new Error('Contract is not available');
        }

        const pkpIdHex = this.utils.decToHex(tokenId, null);

        const bool = await this.pkpPermissionsContract.read.isPermittedAddress(
          pkpIdHex as any,
          address
        );

        return bool;
      },

      getPermittedAddresses: async (
        tokenId: string
      ): Promise<Array<string>> => {
        if (!this.connected) {
          throw new Error(
            'Contracts are not connected. Please call connect() first'
          );
        }
        if (!this.pkpPermissionsContract) {
          throw new Error('Contract is not available');
        }

        this.log('[getPermittedAddresses] input<tokenId>:', tokenId);

        let addresses: Array<string> = [];

        const maxTries = 5;
        let tries = 0;

        while (tries < maxTries) {
          try {
            addresses =
              await this.pkpPermissionsContract.read.getPermittedAddresses(
                tokenId
              );
            if (addresses.length <= 0) {
              await new Promise((resolve) => setTimeout(resolve, 1000));
              tries++;
              continue;
            } else {
              break;
            }
          } catch (e: any) {
            this.log(
              `[getPermittedAddresses] error<e.message | ${tries}>:`,
              e.message
            );
            tries++;
          }
        }

        return addresses;
      },

      /**
       *
       * Get permitted action
       *
       * @param { any } id
       *
       * @returns { Promise<Array<any>> }
       *
       */
      getPermittedActions: async (tokenId: any): Promise<Array<any>> => {
        if (!this.connected) {
          throw new Error(
            'Contracts are not connected. Please call connect() first'
          );
        }

        if (!this.pkpPermissionsContract) {
          throw new Error('Contract is not available');
        }

        let actions: Array<any> = [];

        const maxTries = 5;
        let tries = 0;

        while (tries < maxTries) {
          try {
            actions =
              await this.pkpPermissionsContract.read.getPermittedActions(
                tokenId
              );

            if (actions.length <= 0) {
              await new Promise((resolve) => setTimeout(resolve, 1000));
              tries++;
              continue;
            } else {
              break;
            }
          } catch (e: any) {
            this.log(
              `[getPermittedActions] error<e.message | ${tries}>:`,
              e.message
            );
            tries++;
          }
        }

        return actions;
      },

      /**
       *
       * Check if an action is permitted given the pkpid and ipfsId
       *
       * @param { string } pkpId 103309008291725705563022469659474510532358692659842796086905702509072063991354
       * @param { string } ipfsId  QmZKLGf3vgYsboM7WVUS9X56cJSdLzQVacNp841wmEDRkW
       *
       * @return { object } transaction
       */
      isPermittedAction: async (
        pkpId: string,
        ipfsId: string
      ): Promise<boolean> => {
        if (!this.connected) {
          throw new Error(
            'Contracts are not connected. Please call connect() first'
          );
        }

        if (!this.pkpPermissionsContract) {
          throw new Error('Contract is not available');
        }

        this.log('[isPermittedAction] input<pkpId>:', pkpId);
        this.log('[isPermittedAction] input<ipfsId>:', ipfsId);

        const ipfsHash = this.utils.getBytesFromMultihash(ipfsId);
        this.log('[isPermittedAction] converted<ipfsHash>:', ipfsHash);

        const bool = await this.pkpPermissionsContract.read.isPermittedAction(
          pkpId,
          ipfsHash as any
        );

        return bool;
      },
    },

    write: {
      /**
       *
       * Add permitted action to a given PKP id & ipfsId
       *
       * @param { string } pkpId 103309008291725705563022469659474510532358692659842796086905702509072063991354
       * @param { string } ipfsId  QmZKLGf3vgYsboM7WVUS9X56cJSdLzQVacNp841wmEDRkW
       *
       * @return { object } transaction
       */
      addPermittedAction: async (
        pkpId: string,
        ipfsId: string
      ): Promise<any> => {
        if (!this.connected) {
          throw new Error(
            'Contracts are not connected. Please call connect() first'
          );
        }

        if (!this.pkpPermissionsContract || !this.pubkeyRouterContract) {
          throw new Error('Contract is not available');
        }

        this.log('[addPermittedAction] input<pkpId>:', pkpId);

        const pubKey = await this.pubkeyRouterContract.read.getPubkey(pkpId);
        this.log('[addPermittedAction] converted<pubKey>:', pubKey);

        const pubKeyHash = ethers.utils.keccak256(pubKey);
        this.log('[addPermittedAction] converted<pubKeyHash>:', pubKeyHash);

        const tokenId = ethers.BigNumber.from(pubKeyHash);
        this.log('[addPermittedAction] converted<tokenId>:', tokenId);

        this.log('[addPermittedAction] input<ipfsId>:', ipfsId);

        const ipfsIdBytes = this.utils.getBytesFromMultihash(ipfsId);
        this.log('[addPermittedAction] converted<ipfsIdBytes>:', ipfsIdBytes);

        const tx = await this.pkpPermissionsContract.write.addPermittedAction(
          tokenId,
          ipfsIdBytes as any,
          [1]
        );
        this.log('[addPermittedAction] output<tx>:', tx);

        return tx;
      },

      /**
       * TODO: add transaction type
       * Add permitted action to a given PKP id & ipfsId
       *
       * @param { string } pkpId 103309008291725705563022469659474510532358692659842796086905702509072063991354
       * @param { string } ownerAddress  0x3B5dD2605.....22aDC499A1
       *
       * @return { object } transaction
       */
      addPermittedAddress: async (
        pkpId: string,
        ownerAddress: string
      ): Promise<any> => {
        if (!this.connected) {
          throw new Error(
            'Contracts are not connected. Please call connect() first'
          );
        }

        if (!this.pkpPermissionsContract) {
          throw new Error('Contract is not available');
        }

        this.log('[addPermittedAddress] input<pkpId>:', pkpId);
        this.log('[addPermittedAddress] input<ownerAddress>:', ownerAddress);

        this.log('[addPermittedAddress] input<pkpId>:', pkpId);

        const tx = await this.pkpPermissionsContract.write.addPermittedAddress(
          pkpId,
          ownerAddress,
          [1]
        );

        this.log('[addPermittedAddress] output<tx>:', tx);

        return tx;
      },

      /**
       * Revoke permitted action of a given PKP id & ipfsId
       *
       * @param { string } pkpId 103309008291725705563022469659474510532358692659842796086905702509072063991354
       * @param { string } ipfsId  QmZKLGf3vgYsboM7WVUS9X56cJSdLzQVacNp841wmEDRkW
       *
       * @return { object } transaction
       */
      revokePermittedAction: async (
        pkpId: string,
        ipfsId: string
      ): Promise<any> => {
        if (!this.connected) {
          throw new Error(
            'Contracts are not connected. Please call connect() first'
          );
        }

        if (!this.pkpPermissionsContract) {
          throw new Error('Contract is not available');
        }

        this.log('[revokePermittedAction] input<pkpId>:', pkpId);
        this.log('[revokePermittedAction] input<ipfsId>:', ipfsId);

        const ipfsHash = this.utils.getBytesFromMultihash(ipfsId);
        this.log('[revokePermittedAction] converted<ipfsHash>:', ipfsHash);

        const tx =
          await this.pkpPermissionsContract.write.removePermittedAction(
            pkpId,
            ipfsHash as any
          );
        this.log('[revokePermittedAction] output<tx>:', tx);

        return tx;
      },
    },
  };

  rateLimitNftContractUtils = {
    read: {
      /**
       * getCapacityByIndex: async (index: number): Promise<any> => {
       *
       *  This function takes a token index as a parameter and returns the capacity of the token
       *  with the given index. The capacity is an object that contains the number of requests
       *  per millisecond that the token allows, and an object with the expiration timestamp and
       *  formatted expiration date of the token.
       *
       *  @param {number} index - The index of the token.
       *  @returns {Promise<any>} - A promise that resolves to the capacity of the token.
       *
       *  Example:
       *
       *  const capacity = await getCapacityByIndex(1);
       *  this.log(capacity);
       *  // Output: {
       *  //   requestsPerMillisecond: 100,
       *  //   expiresAt: {
       *  //     timestamp: 1623472800,
       *  //     formatted: '2022-12-31',
       *  //   },
       *  // }
       *
       * }
       */
      getCapacityByIndex: async (index: number): Promise<any> => {
        if (!this.connected) {
          throw new Error(
            'Contracts are not connected. Please call connect() first'
          );
        }

        if (!this.rateLimitNftContract) {
          throw new Error('Contract is not available');
        }

        const capacity = await this.rateLimitNftContract.read.capacity(index);

        return {
          requestsPerMillisecond: parseInt(capacity[0].toString()),
          expiresAt: {
            timestamp: parseInt(capacity[1].toString()),
            formatted: this.utils.timestamp2Date(capacity[1].toString()),
          },
        };
      },

      /**
       * getTokenURIByIndex: async (index: number): Promise<string> => {
       *
       *  This function takes a token index as a parameter and returns the URI of the token
       *  with the given index.
       *
       *  @param {number} index - The index of the token.
       *  @returns {Promise<string>} - A promise that resolves to the URI of the token.
       *
       *  Example:
       *
       *  const URI = await getTokenURIByIndex(1);
       *  this.log(URI);
       *  // Output: 'https://tokens.com/1'
       *
       * }
       */
      getTokenURIByIndex: async (index: number): Promise<string> => {
        if (!this.connected) {
          throw new Error(
            'Contracts are not connected. Please call connect() first'
          );
        }

        if (!this.rateLimitNftContract) {
          throw new Error('Contract is not available');
        }

        const base64 = await this.rateLimitNftContract.read.tokenURI(index);

        const data = base64.split('data:application/json;base64,')[1];

        const dataToString = Buffer.from(data, 'base64').toString('binary');

        return JSON.parse(dataToString);
      },

      /**
       * getTokensByOwnerAddress: async (ownerAddress: string): Promise<any> => {
       *
       *  This function takes an owner address as a parameter and returns an array of tokens
       *  that are owned by the given address.
       *
       *  @param {string} ownerAddress - The address of the owner.
       *  @returns {Promise<any>} - A promise that resolves to an array of token objects.
       *
       *  Example:
       *
       *  const tokens = await getTokensByOwnerAddress('0x1234...5678');
       *  this.log(tokens);
       *  // Output: [
       *  //   {
       *  //     tokenId: 1,
       *  //     URI: 'https://tokens.com/1',
       *  //     capacity: 100,
       *  //     isExpired: false,
       *  //   },
       *  //   {
       *  //     tokenId: 2,
       *  //     URI: 'https://tokens.com/2',
       *  //     capacity: 200,
       *  //     isExpired: true,
       *  //   },
       *  //   ...
       *  // ]
       *
       * }
       */
      getTokensByOwnerAddress: async (ownerAddress: string): Promise<any> => {
        if (!this.connected) {
          throw new Error(
            'Contracts are not connected. Please call connect() first'
          );
        }

        if (!this.rateLimitNftContract) {
          throw new Error('Contract is not available');
        }

        // -- validate
        if (!ethers.utils.isAddress(ownerAddress)) {
          throw Error(`Given string is not a valid address "${ownerAddress}"`);
        }

        let total: any = await this.rateLimitNftContract.read.balanceOf(
          ownerAddress
        );
        total = parseInt(total.toString());

        const tokens = await asyncForEachReturn(
          [...new Array(total)],
          async (_: undefined, i: number) => {
            if (!this.rateLimitNftContract) {
              throw new Error('Contract is not available');
            }

            const token =
              await this.rateLimitNftContract.read.tokenOfOwnerByIndex(
                ownerAddress,
                i
              );

            const tokenIndex = parseInt(token.toString());

            const URI =
              await this.rateLimitNftContractUtils.read.getTokenURIByIndex(
                tokenIndex
              );

            const capacity =
              await this.rateLimitNftContractUtils.read.getCapacityByIndex(
                tokenIndex
              );

            const isExpired = await this.rateLimitNftContract.read.isExpired(
              tokenIndex
            );

            return {
              tokenId: parseInt(token.toString()),
              URI,
              capacity,
              isExpired,
            };
          }
        );

        return tokens;
      },

      /**
       * getTokens: async (): Promise<any> => {
       *
       *  This function returns an array of all tokens that have been minted.
       *
       *  @returns {Promise<any>} - A promise that resolves to an array of token objects.
       *
       *  Example:
       *
       *  const tokens = await getTokens();
       *  this.log(tokens);
       *  // Output: [
       *  //   {
       *  //     tokenId: 1,
       *  //     URI: 'https://tokens.com/1',
       *  //     capacity: 100,
       *  //     isExpired: false,
       *  //   },
       *  //   {
       *  //     tokenId: 2,
       *  //     URI: 'https://tokens.com/2',
       *  //     capacity: 200,
       *  //     isExpired: true,
       *  //   },
       *  //   ...
       *  // ]
       *
       * }
       */
      getTokens: async (): Promise<any> => {
        if (!this.connected) {
          throw new Error(
            'Contracts are not connected. Please call connect() first'
          );
        }

        if (!this.rateLimitNftContract) {
          throw new Error('Contract is not available');
        }

        let total: any = await this.rateLimitNftContract.read.totalSupply();
        total = parseInt(total.toString());

        const tokens = await asyncForEachReturn(
          [...new Array(total)],
          async (_: any, i: number) => {
            if (!this.rateLimitNftContract) {
              throw new Error('Contract is not available');
            }

            const token = await this.rateLimitNftContract.read.tokenByIndex(i);

            const tokenIndex = parseInt(token.toString());

            const URI =
              await this.rateLimitNftContractUtils.read.getTokenURIByIndex(
                tokenIndex
              );

            const capacity =
              await this.rateLimitNftContractUtils.read.getCapacityByIndex(
                tokenIndex
              );

            const isExpired = await this.rateLimitNftContract.read.isExpired(
              tokenIndex
            );

            return {
              tokenId: parseInt(token.toString()),
              URI,
              capacity,
              isExpired,
            };
          }
        );

        return tokens;
      },
    },
    write: {
      mint: async ({
        mintCost,
        timestamp,
      }: {
        mintCost: {
          value: any;
        };
        timestamp: number;
      }) => {
        if (!this.connected) {
          throw new Error(
            'Contracts are not connected. Please call connect() first'
          );
        }

        if (!this.rateLimitNftContract) {
          throw new Error('Contract is not available');
        }

        const tx = await this.rateLimitNftContract.write.mint(
          timestamp,
          mintCost
        );

        const res: any = await tx.wait();

        const tokenIdFromEvent = res.events[0].topics[3];

        return { tx, tokenId: tokenIdFromEvent };
      },
      /**
       * Transfer RLI token from one address to another
       *
       * @property { string } fromAddress
       * @property { string } toAddress
       * @property  { stsring } RLITokenAddress
       *
       * @return { <Promise<void> } void
       */
      transfer: async ({
        fromAddress,
        toAddress,
        RLITokenAddress,
      }: {
        fromAddress: string;
        toAddress: string;
        RLITokenAddress: string;
      }): Promise<any> => {
        if (!this.connected) {
          throw new Error(
            'Contracts are not connected. Please call connect() first'
          );
        }

        if (!this.rateLimitNftContract) {
          throw new Error('Contract is not available');
        }

        const tx = await this.rateLimitNftContract.write.transferFrom(
          fromAddress,
          toAddress,
          RLITokenAddress
        );

        this.log('tx:', tx);

        // const res = await tx.wait();

        // return {
        //     tx,
        //     events: res.events
        // }

        return tx;
      },
    },
  };

  routerContractUtils = {
    read: {
      /**
       *
       * Convert IPFS response from Solidity to IPFS ID
       * From: "0xb4200a696794b8742fab705a8c065ea6788a76bc6d270c0bc9ad900b6ed74ebc"
       * To: "QmUnwHVcaymJWiYGQ6uAHvebGtmZ8S1r9E6BVmJMtuK5WY"
       *
       * @param { string } solidityIpfsId
       *
       * @return { Promise<string> }
       */
      // getIpfsIds: async (solidityIpfsId: string): Promise<string> => {
      //   this.log('[getIpfsIds] input<solidityIpfsId>:', solidityIpfsId);
      //   const ipfsId = this.utils.getMultihashFromBytes(solidityIpfsId);
      //   this.log('[getIpfsIds] output<ipfsId>:', ipfsId);
      //   return ipfsId;
      // },
    },
    write: {},
  };

  pkpHelperContractUtil = {
    read: {},

    write: {
      /**
       *
       * @param param0
       * @returns
       */
      mintNextAndAddAuthMethods: async ({
        keyType,
        permittedAuthMethodTypes,
        permittedAuthMethodIds,
        permittedAuthMethodPubkeys,
        permittedAuthMethodScopes,
        addPkpEthAddressAsPermittedAddress,
        sendPkpToItself,
      }: {
        keyType: string;
        permittedAuthMethodTypes: string[];
        permittedAuthMethodIds: string[];
        permittedAuthMethodPubkeys: string[];
        permittedAuthMethodScopes: string[][];
        addPkpEthAddressAsPermittedAddress: boolean;
        sendPkpToItself: boolean;
      }): Promise<any> => {
        // first get mint cost
        const mintCost = await this.pkpNftContract.read.mintCost();
        const tx = await this.pkpHelperContract.write.mintNextAndAddAuthMethods(
          keyType,
          permittedAuthMethodTypes,
          permittedAuthMethodIds as unknown as pkpHelperContract.Arrayish[],
          permittedAuthMethodPubkeys as unknown as pkpHelperContract.Arrayish[],
          permittedAuthMethodScopes,
          addPkpEthAddressAsPermittedAddress,
          sendPkpToItself,
          { value: mintCost }
        );
        console.log('tx', tx);
        return tx;
      },
      claimAndMintNextAndAddAuthMethods: async (
        keyType: number,
        derivedKeyId: string,
        signatures: pkpHelperContract.ClaimAndMintNextAndAddAuthMethodsRequest[],
        permittedAuthMethodTypes: string[],
        permittedAuthMethodIds: string[],
        permittedAuthMethodPubkeys: string[],
        permittedAuthMethodScopes: string[][],
        addPkpEthAddressAsPermittedAddress: boolean,
        sendPkpToItself: boolean
      ): Promise<any> => {
        const mintCost = await this.pkpNftContract.read.mintCost();
        this.pkpHelperContract.write.claimAndMintNextAndAddAuthMethods(
          keyType,
          `0x${derivedKeyId}` as unknown as pkpHelperContract.Arrayish,
          signatures,
          permittedAuthMethodTypes,
          permittedAuthMethodIds as unknown as pkpHelperContract.Arrayish[],
          permittedAuthMethodPubkeys as unknown as pkpHelperContract.Arrayish[],
          permittedAuthMethodScopes,
          addPkpEthAddressAsPermittedAddress,
          sendPkpToItself,
          { value: mintCost }
        );
      },
    },
  };
}<|MERGE_RESOLUTION|>--- conflicted
+++ resolved
@@ -105,61 +105,6 @@
   // ----- autogen:declares:start  -----
   // Generated at 2023-09-20T16:13:09.078Z
   allowlistContract: {
-<<<<<<< HEAD
-    read: allowlistContract.ContractContext;
-    write: allowlistContract.ContractContext;
-  };
-
-  contractResolverContract: {
-    read: contractResolverContract.ContractContext;
-    write: contractResolverContract.ContractContext;
-  };
-
-  litTokenContract: {
-    read: litTokenContract.ContractContext;
-    write: litTokenContract.ContractContext;
-  };
-
-  multisenderContract: {
-    read: multisenderContract.ContractContext;
-    write: multisenderContract.ContractContext;
-  };
-
-  pkpHelperContract: {
-    read: pkpHelperContract.ContractContext;
-    write: pkpHelperContract.ContractContext;
-  };
-
-  pkpNftContract: {
-    read: pkpNftContract.ContractContext;
-    write: pkpNftContract.ContractContext;
-  };
-
-  pkpPermissionsContract: {
-    read: pkpPermissionsContract.ContractContext;
-    write: pkpPermissionsContract.ContractContext;
-  };
-
-  pubkeyRouterContract: {
-    read: pubkeyRouterContract.ContractContext;
-    write: pubkeyRouterContract.ContractContext;
-  };
-
-  rateLimitNftContract: {
-    read: rateLimitNftContract.ContractContext;
-    write: rateLimitNftContract.ContractContext;
-  };
-
-  stakingContract: {
-    read: stakingContract.ContractContext;
-    write: stakingContract.ContractContext;
-  };
-
-  stakingBalancesContract: {
-    read: stakingBalancesContract.ContractContext;
-    write: stakingBalancesContract.ContractContext;
-  };
-=======
     read: allowlistContract.Allowlist,
     write: allowlistContract.Allowlist,
   }
@@ -218,7 +163,6 @@
     read: stakingContract.Staking,
     write: stakingContract.Staking,
   }
->>>>>>> e96cfd8c
 
   // ----- autogen:declares:end  -----
 
@@ -255,19 +199,6 @@
     }
 
     // ----- autogen:blank-init:start  -----
-<<<<<<< HEAD
-    this.allowlistContract = {} as any;
-    this.contractResolverContract = {} as any;
-    this.litTokenContract = {} as any;
-    this.multisenderContract = {} as any;
-    this.pkpHelperContract = {} as any;
-    this.pkpNftContract = {} as any;
-    this.pkpPermissionsContract = {} as any;
-    this.pubkeyRouterContract = {} as any;
-    this.rateLimitNftContract = {} as any;
-    this.stakingContract = {} as any;
-    this.stakingBalancesContract = {} as any;
-=======
     // Generated at 2023-09-20T16:13:09.078Z
     this.allowlistContract = {} as any
     this.domainWaleltRegistryContract = {} as any
@@ -281,7 +212,6 @@
     this.rateLimitNftContract = {} as any
     this.resolverContract = {} as any
     this.stakingContract = {} as any
->>>>>>> e96cfd8c
     // ----- autogen:blank-init:end  -----
   }
 
@@ -454,35 +384,6 @@
     // Generated at 2023-09-20T16:13:09.078Z
 
     this.allowlistContract = {
-<<<<<<< HEAD
-      read: new ethers.Contract(
-        allowlist.address,
-        allowlist.abi as any,
-        this.provider
-      ) as unknown as allowlistContract.ContractContext &
-        allowlistContract.Allowlist,
-      write: new ethers.Contract(
-        allowlist.address,
-        allowlist.abi as any,
-        this.signer
-      ) as unknown as allowlistContract.ContractContext &
-        allowlistContract.Allowlist,
-    };
-
-    this.contractResolverContract = {
-      read: new ethers.Contract(
-        contractResolver.address,
-        contractResolver.abi as any,
-        this.provider
-      ) as unknown as contractResolverContract.ContractContext &
-        contractResolverContract.ContractResolver,
-      write: new ethers.Contract(
-        contractResolver.address,
-        contractResolver.abi as any,
-        this.signer
-      ) as unknown as contractResolverContract.ContractContext &
-        contractResolverContract.ContractResolver,
-=======
       read: (new ethers.Contract(
         AllowlistData.address,
         AllowlistData.abi as any,
@@ -521,24 +422,9 @@
         DomainWalletOracleData.abi as any,
         this.signer
       ) as unknown as domainWalletOracleContract.DomainWalletOracle & domainWalletOracleContract.DomainWalletOracle)
->>>>>>> e96cfd8c
     };
 
     this.litTokenContract = {
-<<<<<<< HEAD
-      read: new ethers.Contract(
-        litToken.address,
-        litToken.abi as any,
-        this.provider
-      ) as unknown as litTokenContract.ContractContext &
-        litTokenContract.LITToken,
-      write: new ethers.Contract(
-        litToken.address,
-        litToken.abi as any,
-        this.signer
-      ) as unknown as litTokenContract.ContractContext &
-        litTokenContract.LITToken,
-=======
       read: (new ethers.Contract(
         LITTokenData.address,
         LITTokenData.abi as any,
@@ -549,24 +435,9 @@
         LITTokenData.abi as any,
         this.signer
       ) as unknown as litTokenContract.LITToken & litTokenContract.LITToken)
->>>>>>> e96cfd8c
     };
 
     this.multisenderContract = {
-<<<<<<< HEAD
-      read: new ethers.Contract(
-        multisender.address,
-        multisender.abi as any,
-        this.provider
-      ) as unknown as multisenderContract.ContractContext &
-        multisenderContract.Multisender,
-      write: new ethers.Contract(
-        multisender.address,
-        multisender.abi as any,
-        this.signer
-      ) as unknown as multisenderContract.ContractContext &
-        multisenderContract.Multisender,
-=======
       read: (new ethers.Contract(
         MultisenderData.address,
         MultisenderData.abi as any,
@@ -577,24 +448,9 @@
         MultisenderData.abi as any,
         this.signer
       ) as unknown as multisenderContract.Multisender & multisenderContract.Multisender)
->>>>>>> e96cfd8c
     };
 
     this.pkpHelperContract = {
-<<<<<<< HEAD
-      read: new ethers.Contract(
-        pkpHelper.address,
-        pkpHelper.abi as any,
-        this.provider
-      ) as unknown as pkpHelperContract.ContractContext &
-        pkpHelperContract.PKPHelper,
-      write: new ethers.Contract(
-        pkpHelper.address,
-        pkpHelper.abi as any,
-        this.signer
-      ) as unknown as pkpHelperContract.ContractContext &
-        pkpHelperContract.PKPHelper,
-=======
       read: (new ethers.Contract(
         PKPHelperData.address,
         PKPHelperData.abi as any,
@@ -605,22 +461,9 @@
         PKPHelperData.abi as any,
         this.signer
       ) as unknown as pkpHelperContract.PKPHelper & pkpHelperContract.PKPHelper)
->>>>>>> e96cfd8c
     };
 
     this.pkpNftContract = {
-<<<<<<< HEAD
-      read: new ethers.Contract(
-        pkpNft.address,
-        pkpNft.abi as any,
-        this.provider
-      ) as unknown as pkpNftContract.ContractContext & pkpNftContract.PKPNFT,
-      write: new ethers.Contract(
-        pkpNft.address,
-        pkpNft.abi as any,
-        this.signer
-      ) as unknown as pkpNftContract.ContractContext & pkpNftContract.PKPNFT,
-=======
       read: (new ethers.Contract(
         PKPNFTData.address,
         PKPNFTData.abi as any,
@@ -631,24 +474,9 @@
         PKPNFTData.abi as any,
         this.signer
       ) as unknown as pkpNftContract.PKPNFT & pkpNftContract.PKPNFT)
->>>>>>> e96cfd8c
     };
 
     this.pkpPermissionsContract = {
-<<<<<<< HEAD
-      read: new ethers.Contract(
-        pkpPermissions.address,
-        pkpPermissions.abi as any,
-        this.provider
-      ) as unknown as pkpPermissionsContract.ContractContext &
-        pkpPermissionsContract.PKPPermissions,
-      write: new ethers.Contract(
-        pkpPermissions.address,
-        pkpPermissions.abi as any,
-        this.signer
-      ) as unknown as pkpPermissionsContract.ContractContext &
-        pkpPermissionsContract.PKPPermissions,
-=======
       read: (new ethers.Contract(
         PKPPermissionsData.address,
         PKPPermissionsData.abi as any,
@@ -659,24 +487,9 @@
         PKPPermissionsData.abi as any,
         this.signer
       ) as unknown as pkpPermissionsContract.PKPPermissions & pkpPermissionsContract.PKPPermissions)
->>>>>>> e96cfd8c
     };
 
     this.pubkeyRouterContract = {
-<<<<<<< HEAD
-      read: new ethers.Contract(
-        pubkeyRouter.address,
-        pubkeyRouter.abi as any,
-        this.provider
-      ) as unknown as pubkeyRouterContract.ContractContext &
-        pubkeyRouterContract.PubkeyRouter,
-      write: new ethers.Contract(
-        pubkeyRouter.address,
-        pubkeyRouter.abi as any,
-        this.signer
-      ) as unknown as pubkeyRouterContract.ContractContext &
-        pubkeyRouterContract.PubkeyRouter,
-=======
       read: (new ethers.Contract(
         PubkeyRouterData.address,
         PubkeyRouterData.abi as any,
@@ -687,52 +500,9 @@
         PubkeyRouterData.abi as any,
         this.signer
       ) as unknown as pubkeyRouterContract.PubkeyRouter & pubkeyRouterContract.PubkeyRouter)
->>>>>>> e96cfd8c
     };
 
     this.rateLimitNftContract = {
-<<<<<<< HEAD
-      read: new ethers.Contract(
-        rateLimitNft.address,
-        rateLimitNft.abi as any,
-        this.provider
-      ) as unknown as rateLimitNftContract.ContractContext &
-        rateLimitNftContract.RateLimitNFT,
-      write: new ethers.Contract(
-        rateLimitNft.address,
-        rateLimitNft.abi as any,
-        this.signer
-      ) as unknown as rateLimitNftContract.ContractContext &
-        rateLimitNftContract.RateLimitNFT,
-    };
-
-    this.stakingContract = {
-      read: new ethers.Contract(
-        staking.address,
-        staking.abi as any,
-        this.provider
-      ) as unknown as stakingContract.ContractContext & stakingContract.Staking,
-      write: new ethers.Contract(
-        staking.address,
-        staking.abi as any,
-        this.signer
-      ) as unknown as stakingContract.ContractContext & stakingContract.Staking,
-    };
-
-    this.stakingBalancesContract = {
-      read: new ethers.Contract(
-        stakingBalances.address,
-        stakingBalances.abi as any,
-        this.provider
-      ) as unknown as stakingBalancesContract.ContractContext &
-        stakingBalancesContract.StakingBalances,
-      write: new ethers.Contract(
-        stakingBalances.address,
-        stakingBalances.abi as any,
-        this.signer
-      ) as unknown as stakingBalancesContract.ContractContext &
-        stakingBalancesContract.StakingBalances,
-=======
       read: (new ethers.Contract(
         RateLimitNFTData.address,
         RateLimitNFTData.abi as any,
@@ -771,7 +541,6 @@
         StakingData.abi as any,
         this.signer
       ) as unknown as stakingContract.Staking & stakingContract.Staking)
->>>>>>> e96cfd8c
     };
     // ----- autogen:init:end  -----
 
@@ -1082,14 +851,6 @@
         signatures: IPubkeyRouter.SignatureStruct[],
       ) => {
         let cost = await this.pkpNftContract.read.mintCost();
-<<<<<<< HEAD
-        const tx = await this.pkpNftContract.write.claimAndMint(
-          2,
-          keyId,
-          signatures,
-          { value: cost }
-        );
-=======
         const tx =
           await this.pkpNftContract.write.claimAndMint(
             2,
@@ -1097,7 +858,6 @@
             signatures,
             { value: cost }
           );
->>>>>>> e96cfd8c
         let txRec = await tx.wait();
         let events: any = 'events' in txRec ? txRec.events : txRec.logs;
         let tokenId = events[1].topics[1];
@@ -1700,7 +1460,7 @@
        * @property { string } toAddress
        * @property  { stsring } RLITokenAddress
        *
-       * @return { <Promise<void> } void
+       * @return { <Promise<void>> } void
        */
       transfer: async ({
         fromAddress,
@@ -1794,8 +1554,8 @@
         const tx = await this.pkpHelperContract.write.mintNextAndAddAuthMethods(
           keyType,
           permittedAuthMethodTypes,
-          permittedAuthMethodIds as unknown as pkpHelperContract.Arrayish[],
-          permittedAuthMethodPubkeys as unknown as pkpHelperContract.Arrayish[],
+          permittedAuthMethodIds as BytesLike[],
+          permittedAuthMethodPubkeys as BytesLike[],
           permittedAuthMethodScopes,
           addPkpEthAddressAsPermittedAddress,
           sendPkpToItself,
@@ -1807,7 +1567,7 @@
       claimAndMintNextAndAddAuthMethods: async (
         keyType: number,
         derivedKeyId: string,
-        signatures: pkpHelperContract.ClaimAndMintNextAndAddAuthMethodsRequest[],
+        signatures: pkpHelperContract.IPubkeyRouter.SignatureStruct[],
         permittedAuthMethodTypes: string[],
         permittedAuthMethodIds: string[],
         permittedAuthMethodPubkeys: string[],
@@ -1818,11 +1578,11 @@
         const mintCost = await this.pkpNftContract.read.mintCost();
         this.pkpHelperContract.write.claimAndMintNextAndAddAuthMethods(
           keyType,
-          `0x${derivedKeyId}` as unknown as pkpHelperContract.Arrayish,
+          `0x${derivedKeyId}` as BytesLike,
           signatures,
           permittedAuthMethodTypes,
-          permittedAuthMethodIds as unknown as pkpHelperContract.Arrayish[],
-          permittedAuthMethodPubkeys as unknown as pkpHelperContract.Arrayish[],
+          permittedAuthMethodIds as BytesLike[],
+          permittedAuthMethodPubkeys as BytesLike[],
           permittedAuthMethodScopes,
           addPkpEthAddressAsPermittedAddress,
           sendPkpToItself,
