import { BigNumberish, BytesLike, ethers } from 'ethers';
import { hexToDec, decToHex, intToIP } from './hex2dec';
import bs58 from 'bs58';
import { isBrowser, isNode, log } from '@lit-protocol/misc';
import { AuthMethod } from '@lit-protocol/types';

let CID: any;
try {
  CID = require('multiformats/cid');
} catch (e) {}

// ----- autogen:import-data:start  -----
// Generated at 2023-11-07T01:50:52.460Z
import { AllowlistData } from '../abis/Allowlist.sol/AllowlistData';
import { LITTokenData } from '../abis/LITToken.sol/LITTokenData';
import { MultisenderData } from '../abis/Multisender.sol/MultisenderData';
import { PKPHelperData } from '../abis/PKPHelper.sol/PKPHelperData';
import { PKPNFTData } from '../abis/PKPNFT.sol/PKPNFTData';
import { PKPNFTMetadataData } from '../abis/PKPNFTMetadata.sol/PKPNFTMetadataData';
import { PKPPermissionsData } from '../abis/PKPPermissions.sol/PKPPermissionsData';
import { PubkeyRouterData } from '../abis/PubkeyRouter.sol/PubkeyRouterData';
import { RateLimitNFTData } from '../abis/RateLimitNFT.sol/RateLimitNFTData';
import { StakingData } from '../abis/Staking.sol/StakingData';
import { StakingBalancesData } from '../abis/StakingBalances.sol/StakingBalancesData';
// ----- autogen:import-data:end  -----

// ----- autogen:imports:start  -----
// Generated at 2023-11-07T01:50:52.460Z
import * as allowlistContract from '../abis/Allowlist.sol/Allowlist';
import * as litTokenContract from '../abis/LITToken.sol/LITToken';
import * as multisenderContract from '../abis/Multisender.sol/Multisender';
import * as pkpHelperContract from '../abis/PKPHelper.sol/PKPHelper';
import * as pkpNftContract from '../abis/PKPNFT.sol/PKPNFT';
import * as pkpNftMetadataContract from '../abis/PKPNFTMetadata.sol/PKPNFTMetadata';
import * as pkpPermissionsContract from '../abis/PKPPermissions.sol/PKPPermissions';
import * as pubkeyRouterContract from '../abis/PubkeyRouter.sol/PubkeyRouter';
import * as rateLimitNftContract from '../abis/RateLimitNFT.sol/RateLimitNFT';
import * as stakingContract from '../abis/Staking.sol/Staking';
import * as stakingBalancesContract from '../abis/StakingBalances.sol/StakingBalances';
// ----- autogen:imports:end  -----

import { TokenInfo, derivedAddresses } from './addresses';
import { IPubkeyRouter } from '../abis/PKPNFT.sol/PKPNFT';
import { computeAddress } from 'ethers/lib/utils';
import { getAuthIdByAuthMethod } from './auth-utils';
import { Logger, LogManager } from '@lit-protocol/logger';

const DEFAULT_RPC = 'https://chain-rpc.litprotocol.com/http';
const BLOCK_EXPLORER = 'https://chain.litprotocol.com/';

// This function asynchronously executes a provided callback function for each item in the given array.
// The callback function is awaited before continuing to the next iteration.
// The resulting array of callback return values is then returned.
//
// @param {Array<any>} array - The array to iterate over
// @param {Function} callback - The function to execute for each item in the array. This function
//                              must be asynchronous and should take the following parameters:
//                              - currentValue: The current item being processed in the array
//                              - index: The index of the current item being processed in the array
//                              - array: The array being iterated over
// @return {Array<any>} The array of callback return values
export const asyncForEachReturn = async (
  array: Array<any>,
  callback: Function
) => {
  const list = [];

  for (let index = 0; index < array.length; index++) {
    const item = await callback(array[index], index, array);
    list.push(item);
  }
  return list;
};

export interface IPFSHash {
  digest: string;
  hashFunction: number;
  size: number;
}

declare global {
  interface Window {
    ethereum: any;
  }
}

// This code defines a LitContracts class that acts as a container for a collection of smart contracts. The class has a constructor that accepts an optional args object with provider and rpc properties. If no provider is specified, the class will create a default provider using the specified rpc URL. If no rpc URL is specified, the class will use a default URL.
// The class has a number of properties that represent the smart contract instances, such as accessControlConditionsContract, litTokenContract, pkpNftContract, etc. These smart contract instances are created by passing the contract address, ABI, and provider to the ethers.Contract constructor.
// The class also has a utils object with helper functions for converting between hexadecimal and decimal representation of numbers, as well as functions for working with multihashes and timestamps.
export class LitContracts {
  provider: ethers.providers.JsonRpcProvider | any;
  rpc: string;
  rpcs: string[];
  signer: ethers.Signer | ethers.Wallet;
  privateKey: string | undefined;
  options?: {
    storeOrUseStorageKey?: boolean;
  };
  randomPrivateKey: boolean = false;
  connected: boolean = false;
  isPKP: boolean = false;
  debug: boolean = false;
  network: 'cayenne';

  static logger: Logger = LogManager.Instance.get('contract-sdk');
  // ----- autogen:declares:start  -----
  // Generated at 2023-11-07T01:50:52.460Z
  allowlistContract: {
    read: allowlistContract.Allowlist;
    write: allowlistContract.Allowlist;
  };

  litTokenContract: {
    read: litTokenContract.LITToken;
    write: litTokenContract.LITToken;
  };

  multisenderContract: {
    read: multisenderContract.Multisender;
    write: multisenderContract.Multisender;
  };

  pkpHelperContract: {
    read: pkpHelperContract.PKPHelper;
    write: pkpHelperContract.PKPHelper;
  };

  pkpNftContract: {
    read: pkpNftContract.PKPNFT;
    write: pkpNftContract.PKPNFT;
  };

  pkpNftMetadataContract: {
    read: pkpNftMetadataContract.PKPNFTMetadata;
    write: pkpNftMetadataContract.PKPNFTMetadata;
  };

  pkpPermissionsContract: {
    read: pkpPermissionsContract.PKPPermissions;
    write: pkpPermissionsContract.PKPPermissions;
  };

  pubkeyRouterContract: {
    read: pubkeyRouterContract.PubkeyRouter;
    write: pubkeyRouterContract.PubkeyRouter;
  };

  rateLimitNftContract: {
    read: rateLimitNftContract.RateLimitNFT;
    write: rateLimitNftContract.RateLimitNFT;
  };

  stakingContract: {
    read: stakingContract.Staking;
    write: stakingContract.Staking;
  };

  stakingBalancesContract: {
    read: stakingBalancesContract.StakingBalances;
    write: stakingBalancesContract.StakingBalances;
  };

  // ----- autogen:declares:end  -----

  // make the constructor args optional
  constructor(args?: {
    provider?: ethers.providers.JsonRpcProvider | any;
    rpcs?: string[] | any;
    rpc?: string | any;
    signer?: ethers.Signer | any;
    privateKey?: string | undefined;
    randomPrivatekey?: boolean;
    options?: {
      storeOrUseStorageKey?: boolean;
    };
    debug?: boolean;
    network?: 'cayenne';
  }) {
    // this.provider = args?.provider;
    this.rpc = args?.rpc;
    this.rpcs = args?.rpcs;
    this.signer = args?.signer;
    this.privateKey = args?.privateKey;
    this.provider = args?.provider;
    this.randomPrivateKey = args?.randomPrivatekey ?? false;
    this.options = args?.options;
    this.debug = args?.debug ?? false;
    this.network = args?.network || 'cayenne';
    // if rpc is not specified, use the default rpc
    if (!this.rpc) {
      this.rpc = DEFAULT_RPC;
    }

    if (!this.rpcs) {
      this.rpcs = [this.rpc];
    }

    // ----- autogen:blank-init:start  -----
    // Generated at 2023-11-07T01:50:52.460Z
    this.allowlistContract = {} as any;
    this.litTokenContract = {} as any;
    this.multisenderContract = {} as any;
    this.pkpHelperContract = {} as any;
    this.pkpNftContract = {} as any;
    this.pkpNftMetadataContract = {} as any;
    this.pkpPermissionsContract = {} as any;
    this.pubkeyRouterContract = {} as any;
    this.rateLimitNftContract = {} as any;
    this.stakingContract = {} as any;
    this.stakingBalancesContract = {} as any;
    // ----- autogen:blank-init:end  -----
  }

  /**
   * Logs a message to the console.
   *
   * @param {any} [args] An optional value to log with the message.
   */
  log = (...args: any) => {
    if (this.debug) {
      LitContracts.logger.debug(...args);
    }
  };

  connect = async () => {
    // =======================================
    //          SETTING UP PROVIDER
    // =======================================

    // -------------------------------------------------
    //          (Browser) Setting up Provider
    // -------------------------------------------------
    let wallet;
    let SETUP_DONE = false;

    if (isBrowser() && !this.signer) {
      this.log("----- We're in the browser! -----");

      const web3Provider = window.ethereum;

      if (!web3Provider) {
        const msg =
          'No web3 provider found. Please install Brave, MetaMask or another web3 provider.';
        alert(msg);
        throw new Error(msg);
      }

      const chainInfo = {
        chainId: '0x2AC49',
        chainName: 'Chronicle - Lit Protocol Testnet',
        nativeCurrency: { name: 'LIT', symbol: 'LIT', decimals: 18 },
        rpcUrls: this.rpcs,
        blockExplorerUrls: [BLOCK_EXPLORER],
        iconUrls: ['future'],
      };

      try {
        await web3Provider.send('wallet_switchEthereumChain', [
          { chainId: chainInfo.chainId },
        ]);
      } catch (e) {
        await web3Provider.request({
          method: 'wallet_addEthereumChain',
          params: [chainInfo],
        });
      }

      wallet = new ethers.providers.Web3Provider(web3Provider);

      await wallet.send('eth_requestAccounts', []);

      // this will ask metamask to connect to the wallet
      // this.signer = wallet.getSigner();

      this.provider = wallet;
    }

    // ----------------------------------------------
    //          (Node) Setting up Provider
    // ----------------------------------------------
    if (isNode()) {
      this.log("----- We're in node! -----");
      this.provider = new ethers.providers.JsonRpcProvider(this.rpc);
    }

    // ======================================
    //          CUSTOM PRIVATE KEY
    // ======================================
    if (this.privateKey) {
      this.log('Using your own private key');
      this.signer = new ethers.Wallet(this.privateKey, this.provider);
      this.provider = this.signer.provider;
      SETUP_DONE = true;
    }

    // =====================================
    //          SETTING UP SIGNER
    // =====================================
    if (
      (!this.privateKey && this.randomPrivateKey) ||
      this.options?.storeOrUseStorageKey
    ) {
      console.warn('THIS.SIGNER:', this.signer);

      let STORAGE_KEY = 'lit-contracts-sdk-private-key';

      this.log("Let's see if you have a private key in your local storage!");

      // -- find private key in local storage
      let storagePrivateKey;

      try {
        storagePrivateKey = localStorage.getItem(STORAGE_KEY);
      } catch (e) {
        // swallow
        // this.log('Not a problem.');
      }

      // -- (NOT FOUND) no private key found
      if (!storagePrivateKey) {
        this.log('Not a problem, we will generate a random private key');
        storagePrivateKey = ethers.utils.hexlify(ethers.utils.randomBytes(32));
      }

      // -- (FOUND) private key found
      else {
        this.log("Found your private key in local storage. Let's use it!");
      }

      this.signer = new ethers.Wallet(storagePrivateKey, this.provider);

      this.log('- Your private key:', storagePrivateKey);
      this.log('- Your address:', await this.signer.getAddress());
      this.log('- this.signer:', this.signer);
      this.log('- this.provider.getSigner():', this.provider.getSigner());

      // -- (OPTION) store private key in local storage
      if (this.options?.storeOrUseStorageKey) {
        console.warn(
          "You've set the option to store your private key in local storage."
        );
        localStorage.setItem(STORAGE_KEY, storagePrivateKey);
      }
    } else {
      // ----------------------------------------
      //          Ask Metamask to sign
      // ----------------------------------------
      if (isBrowser() && wallet && !SETUP_DONE) {
        // this.log('HERE????');
        this.log('this.signer:', this.signer);
        this.signer = wallet.getSigner();
      }
    }

    if (this.signer !== undefined && this.signer !== null) {
      if ('litNodeClient' in this.signer && 'rpcProvider' in this.signer) {
        this.log(`
  // ***********************************************************************************************
  //          THIS IS A PKP WALLET, USING IT AS A SIGNER AND ITS RPC PROVIDER AS PROVIDER                                    
  // ***********************************************************************************************
        `);

        // @ts-ignore
        this.provider = this.signer.rpcProvider;
        this.isPKP = true;
      }
    }

    this.log('Your Signer:', this.signer);
    this.log('Your Provider:', this.provider);

    if (!this.provider) {
      this.log('No provide found. Will try to use the one from the signer.');
      this.provider = this.signer.provider;
      this.log('Your Provider(from signer):', this.provider);
    }

    let addresses: any = await LitContracts.getContractAddresses(this.network);
    this.log('resolved contract addresses for: ', this.network, addresses);
    // ----- autogen:init:start  -----
    // Generated at 2023-11-07T01:50:52.460Z

    this.allowlistContract = {
      read: new ethers.Contract(
        addresses.Allowlist.address,
        addresses.Allowlist.abi as any,
        this.provider
      ) as unknown as allowlistContract.Allowlist & allowlistContract.Allowlist,
      write: new ethers.Contract(
        addresses.Allowlist.address,
        addresses.Allowlist.abi as any,
        this.signer
      ) as unknown as allowlistContract.Allowlist & allowlistContract.Allowlist,
    };

    this.litTokenContract = {
      read: new ethers.Contract(
        addresses.LITToken.address,
        addresses.LITToken.abi as any,
        this.provider
      ) as unknown as litTokenContract.LITToken & litTokenContract.LITToken,
      write: new ethers.Contract(
        addresses.LITToken.address,
        addresses.LITToken.abi as any,
        this.signer
      ) as unknown as litTokenContract.LITToken & litTokenContract.LITToken,
    };

    this.multisenderContract = {
      read: new ethers.Contract(
        addresses.Multisender.address,
        addresses.Multisender.abi as any,
        this.provider
      ) as unknown as multisenderContract.Multisender &
        multisenderContract.Multisender,
      write: new ethers.Contract(
        addresses.Multisender.address,
        addresses.Multisender.abi as any,
        this.signer
      ) as unknown as multisenderContract.Multisender &
        multisenderContract.Multisender,
    };

    this.pkpHelperContract = {
      read: new ethers.Contract(
        addresses.PKPHelper.address,
        addresses.PKPHelper.abi as any,
        this.provider
      ) as unknown as pkpHelperContract.PKPHelper & pkpHelperContract.PKPHelper,
      write: new ethers.Contract(
        addresses.PKPHelper.address,
        addresses.PKPHelper.abi as any,
        this.signer
      ) as unknown as pkpHelperContract.PKPHelper & pkpHelperContract.PKPHelper,
    };

    this.pkpNftContract = {
      read: new ethers.Contract(
        addresses.PKPNFT.address,
        addresses.PKPNFT.abi as any,
        this.provider
      ) as unknown as pkpNftContract.PKPNFT & pkpNftContract.PKPNFT,
      write: new ethers.Contract(
        addresses.PKPNFT.address,
        addresses.PKPNFT.abi as any,
        this.signer
      ) as unknown as pkpNftContract.PKPNFT & pkpNftContract.PKPNFT,
    };

    this.pkpNftMetadataContract = {
      read: new ethers.Contract(
        addresses.PKPNFTMetadata.address,
        addresses.PKPNFTMetadata.abi as any,
        this.provider
      ) as unknown as pkpNftMetadataContract.PKPNFTMetadata &
        pkpNftMetadataContract.PKPNFTMetadata,
      write: new ethers.Contract(
        addresses.PKPNFTMetadata.address,
        addresses.PKPNFTMetadata.abi as any,
        this.signer
      ) as unknown as pkpNftMetadataContract.PKPNFTMetadata &
        pkpNftMetadataContract.PKPNFTMetadata,
    };

    this.pkpPermissionsContract = {
      read: new ethers.Contract(
        addresses.PKPPermissions.address,
        addresses.PKPPermissions.abi as any,
        this.provider
      ) as unknown as pkpPermissionsContract.PKPPermissions &
        pkpPermissionsContract.PKPPermissions,
      write: new ethers.Contract(
        addresses.PKPPermissions.address,
        addresses.PKPPermissions.abi as any,
        this.signer
      ) as unknown as pkpPermissionsContract.PKPPermissions &
        pkpPermissionsContract.PKPPermissions,
    };

    this.pubkeyRouterContract = {
      read: new ethers.Contract(
        addresses.PubkeyRouter.address,
        addresses.PubkeyRouter.abi as any,
        this.provider
      ) as unknown as pubkeyRouterContract.PubkeyRouter &
        pubkeyRouterContract.PubkeyRouter,
      write: new ethers.Contract(
        addresses.PubkeyRouter.address,
        addresses.PubkeyRouter.abi as any,
        this.signer
      ) as unknown as pubkeyRouterContract.PubkeyRouter &
        pubkeyRouterContract.PubkeyRouter,
    };

    this.rateLimitNftContract = {
      read: new ethers.Contract(
        addresses.RateLimitNFT.address,
        addresses.RateLimitNFT.abi as any,
        this.provider
      ) as unknown as rateLimitNftContract.RateLimitNFT &
        rateLimitNftContract.RateLimitNFT,
      write: new ethers.Contract(
        addresses.RateLimitNFT.address,
        addresses.RateLimitNFT.abi as any,
        this.signer
      ) as unknown as rateLimitNftContract.RateLimitNFT &
        rateLimitNftContract.RateLimitNFT,
    };

    this.stakingContract = {
      read: new ethers.Contract(
        addresses.Staking.address,
        addresses.Staking.abi as any,
        this.provider
      ) as unknown as stakingContract.Staking & stakingContract.Staking,
      write: new ethers.Contract(
        addresses.Staking.address,
        addresses.Staking.abi as any,
        this.signer
      ) as unknown as stakingContract.Staking & stakingContract.Staking,
    };

    this.stakingBalancesContract = {
      read: new ethers.Contract(
        addresses.StakingBalances.address,
        addresses.StakingBalances.abi as any,
        this.provider
      ) as unknown as stakingBalancesContract.StakingBalances &
        stakingBalancesContract.StakingBalances,
      write: new ethers.Contract(
        addresses.StakingBalances.address,
        addresses.StakingBalances.abi as any,
        this.signer
      ) as unknown as stakingBalancesContract.StakingBalances &
        stakingBalancesContract.StakingBalances,
    };
    // ----- autogen:init:end  -----

    this.connected = true;
  };

  public static async getStakingContract(
<<<<<<< HEAD
    network: 'cayenne' | 'internalDev' | 'manzano' | 'habanero' | 'custom' | 'localhost'
=======
    network: 'cayenne' | 'custom' | 'localhost'
>>>>>>> 4b122285
  ) {
    let manifest = await LitContracts._resolveContractContext(network);

    const rpcUrl = DEFAULT_RPC;
    const provider = new ethers.providers.JsonRpcProvider(rpcUrl);

    const { config, data: contractData } = manifest;

    const stakingContract = contractData.find(
      (item: { name: string }) => item.name === 'Staking'
    ).contracts[0];
    const { address_hash, ABI } = stakingContract;

    // Validate the required data
    if (!address_hash || !ABI) {
      throw new Error('❌ Required contract data is missing');
    }

    return new ethers.Contract(address_hash, ABI, provider);
  }

  public static async getContractAddresses(
    network: 'cayenne' | 'custom' | 'localhost'
  ) {
    const data = await LitContracts._resolveContractContext(network);
    // Destructure the data for easier access
    const { config, data: contractData } = data;
    const addresses: any = {};
    for (const contract of contractData) {
      switch (contract.name) {
        case 'Allowlist':
          addresses.Allowlist = {};
          addresses.Allowlist.address = contract.contracts[0].address_hash;
          addresses.Allowlist.abi = contract.contracts[0].ABI;
          break;
        case 'PKPHelper':
          addresses.PKPHelper = {};
          addresses.PKPHelper.address = contract.contracts[0].address_hash;
          addresses.PKPHelper.abi = contract.contracts[0].ABI;
          break;
        case 'PKPNFT':
          addresses.PKPNFT = {};
          addresses.PKPNFT.address = contract.contracts[0].address_hash;
          addresses.PKPNFT.abi = contract.contracts[0].ABI;
          break;
        case 'Staking':
          addresses.Staking = {};
          addresses.Staking.address = contract.contracts[0].address_hash;
          addresses.Staking.abi = contract.contracts[0].ABI;
          break;
        case 'RateLimitNFT':
          addresses.RateLimitNFT = {};
          addresses.RateLimitNFT.address = contract.contracts[0].address_hash;
          addresses.RateLimitNFT.abi = contract.contracts[0].ABI;
          break;
        case 'PKPPermissions':
          addresses.PKPPermissions = {};
          addresses.PKPPermissions.address = contract.contracts[0].address_hash;
          addresses.PKPPermissions.abi = contract.contracts[0].ABI;
          break;
        case 'PKPNFTMetadata':
          addresses.PKPNFTMetadata = {};
          addresses.PKPNFTMetadata.address = contract.contracts[0].address_hash;
          addresses.PKPNFTMetadata.abi = contract.contracts[0].ABI;
          break;
        case 'PubkeyRouter':
          addresses.PubkeyRouter = {};
          addresses.PubkeyRouter.address = contract.contracts[0].address_hash;
          addresses.PubkeyRouter.abi = contract.contracts[0].ABI;
          break;
        case 'LITToken':
          addresses.LITToken = {};
          addresses.LITToken.address = contract.contracts[0].address_hash;
          addresses.LITToken.abi = contract.contracts[0].ABI;
          break;
        case 'StakingBalances':
          addresses.StakingBalances = {};
          addresses.StakingBalances.address =
            contract.contracts[0].address_hash;
          addresses.StakingBalances.abi = contract.contracts[0].ABI;
          break;
        case 'Multisender':
          addresses.Multisender = {};
          addresses.Multisender.address = contract.contracts[0].address_hash;
          addresses.Multisender.abi = contract.contracts[0].ABI;
          break;
      }
    }

    // Validate the required data
    if (Object.keys(addresses).length < 5) {
      throw new Error('❌ Required contract data is missing');
    }

    return addresses;
  }

  public static getMinNodeCount = async (
<<<<<<< HEAD
    network: 'cayenne' | 'internalDev' | 'manzano' | 'habanero' | 'custom' | 'localhost'
=======
    network: 'cayenne' | 'custom' | 'localhost'
>>>>>>> 4b122285
  ) => {
    const contract = await LitContracts.getStakingContract(network);

    const minNodeCount = await contract['currentValidatorCountForConsensus']();

    if (!minNodeCount) {
      throw new Error('❌ Minimum validator count is not set');
    }
    return minNodeCount;
  };

  public static getValidators = async (
<<<<<<< HEAD
    network: 'cayenne' | 'internalDev' | 'manzano' | 'habanero' | 'custom' | 'localhost'
=======
    network: 'cayenne' | 'custom' | 'localhost'
>>>>>>> 4b122285
  ): Promise<string[]> => {
    const contract = await LitContracts.getStakingContract(network);

    // Fetch contract data
    const [activeValidators, currentValidatorsCount, kickedValidators] =
      await Promise.all([
        contract['getValidatorsStructsInCurrentEpoch'](),
        contract['currentValidatorCountForConsensus'](),
        contract['getKickedValidators'](),
      ]);

    const validators = [];

    // Check if active validator set meets the threshold
    if (
      activeValidators.length - kickedValidators.length >=
      currentValidatorsCount
    ) {
      // Process each validator
      for (const validator of activeValidators) {
        validators.push(validator);
      }
    } else {
      LitContracts.logger.error(
        '❌ Active validator set does not meet the threshold'
      );
    }

    // remove kicked validators in active validators
    const cleanedActiveValidators = activeValidators.filter(
      (av: any) =>
        !kickedValidators.some((kv: any) => kv.nodeAddress === av.nodeAddress)
    );

    const networks = cleanedActiveValidators.map((item: any) => {
      let proto = 'https://';
      if (item.port !== 443) {
        proto = 'http://';
      }
      return `${proto}${intToIP(item.ip)}:${item.port}`;
    });

    return networks;
  };

  private static async _resolveContractContext(
<<<<<<< HEAD
    network: 'cayenne' | 'internalDev' | 'manzano' | 'habanero' | 'custom' | 'localhost'
=======
    network: 'cayenne' | 'custom' | 'localhost'
>>>>>>> 4b122285
  ) {
    let data;
    const CAYENNE_API =
      'https://lit-general-worker.getlit.dev/contract-addresses';
    const MANZANO_API = 'https://lit-general-worker.getlit.dev/manzano-contract-addresses'; 
    const HABANERO_API = 'https://lit-general-worker.getlit.dev/habanero-contract-addresses';

    if (network === 'cayenne') {
      try {
        // Fetch and parse the JSON data in one step
        data = await fetch(CAYENNE_API).then((res) => res.json());
      } catch (e: any) {
        throw new Error(
          `Error fetching data from ${CAYENNE_API}: ${e.toString()}`
        );
      }
<<<<<<< HEAD
    } else if (network === 'internalDev') {
      try {
        // Fetch and parse the JSON data in one step
        data = await fetch(INTERNAL_DEV_API).then((res) => res.json());
      } catch (e: any) {
        throw new Error(
          `Error fetching data from ${INTERNAL_DEV_API}: ${e.toString()}`
        );
      }
    } else if (network === 'manzano') {
      try {
        data = await fetch(MANZANO_API).then((res) => res.json());
      } catch(e: any) {
        throw new Error(
          `Error fetching data from ${MANZANO_API}: ${e.toString()}`
        );
      }
    } else if (network === 'habanero') {
      try {
        data = await fetch(HABANERO_API).then((res) => res.json());
      } catch(e: any) {
        throw new Error(
          `Error fetching data from ${HABANERO_API}: ${e.toString()}`
        );
      }
=======
>>>>>>> 4b122285
    }

    return data;
  }

  mintWithAuth = async ({
    authMethod,
    scopes,
    pubkey,
  }: {
    authMethod: AuthMethod;
    scopes: string[] | number[] | BigNumberish[];
    pubkey?: string; // only applies to webauthn auth method
  }) => {
    // -- validate
    if (!this.connected) {
      throw new Error(
        'Contracts are not connected. Please call connect() first'
      );
    }

    if (!this.pkpNftContract) {
      throw new Error('Contract is not available');
    }

    if (authMethod && !authMethod?.authMethodType) {
      throw new Error('authMethodType is required');
    }

    if (authMethod && !authMethod?.accessToken) {
      throw new Error('accessToken is required');
    }

    if (scopes.length <= 0) {
      throw new Error(`❌ Permission scopes are required!
[0] No Permissions
[1] Sign Anything	
[2] Only Sign Messages
Read more here:
https://developer.litprotocol.com/v3/sdk/wallets/auth-methods/#auth-method-scopes
      `);
    }

    // -- prepare
    const _pubkey = pubkey ?? '0x';

    // if scopes are list of strings, turn them into numbers
    scopes = scopes.map((scope: any) => {
      if (typeof scope === 'string') {
        return ethers.BigNumber.from(scope);
      }
      if (typeof scope === 'number') {
        return ethers.BigNumber.from(scope.toString());
      }
      return scope;
    });

    const authId = await getAuthIdByAuthMethod(authMethod);

    // -- go
    const mintCost = await this.pkpNftContract.read.mintCost();

    // -- start minting
    const tx = await this.pkpHelperContract.write.mintNextAndAddAuthMethods(
      2, // key type
      [authMethod.authMethodType],
      [authId],
      [_pubkey],
      [[...scopes]],
      true,
      true,
      {
        value: mintCost,
      }
    );

    const receipt = await tx.wait();

    let events = 'events' in receipt ? receipt.events : receipt.logs;

    if (!events) {
      throw new Error('No events found in receipt');
    }

    let tokenId;

    tokenId = events[0].topics[1];
    console.warn('tokenId:', tokenId);

    let publicKey = await this.pkpNftContract.read.getPubkey(tokenId);

    if (publicKey.startsWith('0x')) {
      publicKey = publicKey.slice(2);
    }

    const pubkeyBuffer = Buffer.from(publicKey, 'hex');

    const ethAddress = computeAddress(pubkeyBuffer);

    return {
      pkp: {
        tokenId,
        publicKey,
        ethAddress,
      },
      tx: receipt,
    };
  };

  // getRandomPrivateKeySignerProvider = () => {
  //   const privateKey = ethers.utils.hexlify(ethers.utils.randomBytes(32));

  //   let provider;

  //   if (isBrowser()) {
  //     provider = new ethers.providers.Web3Provider(window.ethereum, 'any');
  //   } else {
  //     provider = new ethers.providers.JsonRpcProvider(this.rpc);
  //   }
  //   const signer = new ethers.Wallet(privateKey, provider);

  //   return { privateKey, signer, provider };
  // };

  // getPrivateKeySignerProvider = (privateKey: string) => {
  //   let provider;

  //   if (isBrowser()) {
  //     provider = new ethers.providers.Web3Provider(window.ethereum, 'any');
  //   } else {
  //     provider = new ethers.providers.JsonRpcProvider(this.rpc);
  //   }
  //   const signer = new ethers.Wallet(privateKey, provider);

  //   return { privateKey, signer, provider };
  // };

  utils = {
    hexToDec,
    decToHex,
    /**
     * Partition multihash string into object representing multihash
     *
     * @param {string} multihash A base58 encoded multihash string
     * @returns {Multihash}
     */
    getBytesFromMultihash: (multihash: string) => {
      const decoded = bs58.decode(multihash);

      return `0x${Buffer.from(decoded).toString('hex')}`;
    },

    /**
     *
     * Convert bytes32 to IPFS ID
     * @param { string } byte32 0x1220baa0d1e91f2a22fef53659418ddc3ac92da2a76d994041b86ed62c0c999de477
     * @returns { string } QmZKLGf3vgYsboM7WVUS9X56cJSdLzQVacNp841wmEDRkW
     */
    getMultihashFromBytes: (byte32: string): string => {
      const text = byte32.replace('0x', '');

      const hashFunction = parseInt(text.slice(0, 2), 16);
      const digestSize = parseInt(text.slice(2, 4), 16);
      const digest = text.slice(4, 4 + digestSize * 2);

      const multihash = bs58.encode(Buffer.from(`1220${digest}`, 'hex'));

      return multihash;
    },
    /**
     * Partition multihash string into object representing multihash
     *
     * @param {string} multihash A base58 encoded multihash string
     * @returns {Multihash}
     */
    getBytes32FromMultihash: (ipfsId: string) => {
      const cid = CID.parse(ipfsId);
      const hashFunction = cid.multihash.code;
      const size = cid.multihash.size;
      const digest = '0x' + Buffer.from(cid.multihash.digest).toString('hex');

      let ipfsHash: IPFSHash = {
        digest,
        hashFunction,
        size,
      };

      return ipfsHash;
    },

    // convert timestamp to YYYY/MM/DD format
    timestamp2Date: (timestamp: string): string => {
      const date = require('date-and-time');

      const format = 'YYYY/MM/DD HH:mm:ss';

      let timestampFormatted: Date = new Date(parseInt(timestamp) * 1000);

      return date.format(timestampFormatted, format);
    },
  };

  pkpNftContractUtils = {
    read: {
      /**
       * (IERC721Enumerable)
       *
       * Get all PKPs by a given address
       *
       * @param { string } ownerAddress
       * @retu
       * */

      getTokensByAddress: async (
        ownerAddress: string
      ): Promise<Array<string>> => {
        if (!this.connected) {
          throw new Error(
            'Contracts are not connected. Please call connect() first'
          );
        }
        if (!this.pkpNftContract) {
          throw new Error('Contract is not available');
        }

        // -- validate
        if (!ethers.utils.isAddress(ownerAddress)) {
          throw new Error(
            `Given string is not a valid address "${ownerAddress}"`
          );
        }

        let tokens = [];

        for (let i = 0; ; i++) {
          let token;

          try {
            token = await this.pkpNftContract.read.tokenOfOwnerByIndex(
              ownerAddress,
              i
            );

            token = this.utils.hexToDec(token.toHexString()) as string;

            tokens.push(token);
          } catch (e) {
            this.log(`[getTokensByAddress] Ended search on index: ${i}`);
            break;
          }
        }

        return tokens;
      },

      /**
       * (IERC721Enumerable)
       *
       * Get the x latest number of tokens
       *
       * @param { number } latestNumberOfTokens
       *
       * @returns { Array<string> } a list of PKP NFTs
       *
       */
      getTokens: async (
        latestNumberOfTokens: number
      ): Promise<Array<string>> => {
        if (!this.connected) {
          throw new Error(
            'Contracts are not connected. Please call connect() first'
          );
        }
        if (!this.pkpNftContract) {
          throw new Error('Contract is not available');
        }

        let tokens = [];

        for (let i = 0; ; i++) {
          if (i >= latestNumberOfTokens) {
            break;
          }

          let token;

          try {
            token = await this.pkpNftContract.read.tokenByIndex(i);

            token = this.utils.hexToDec(token.toHexString()) as string;

            tokens.push(token);
          } catch (e) {
            this.log(`[getTokensByAddress] Ended search on index: ${i}`);
            break;
          }
        }

        return tokens;
      },

      /**
       * Get info of all PKPs by a given address
       */
      getTokensInfoByAddress: async (
        ownerAddress: string
      ): Promise<Array<TokenInfo>> => {
        const tokenIds = await this.pkpNftContractUtils.read.getTokensByAddress(
          ownerAddress
        );

        const arr = [];

        // for each pkp
        for (let i = 0; i < tokenIds.length; i++) {
          const tokenId = tokenIds[i];
          const pubKey = await this.pkpNftContract.read.getPubkey(tokenId);
          const addrs = await derivedAddresses({
            pkpTokenId: tokenId,
            publicKey: pubKey,
          });

          arr.push(addrs);
        }

        return arr;
      },
    },
    write: {
      mint: async () => {
        if (!this.connected) {
          throw new Error(
            'Contracts are not connected. Please call connect() first'
          );
        }

        if (!this.pkpNftContract) {
          throw new Error('Contract is not available');
        }

        let mintCost;

        try {
          mintCost = await this.pkpNftContract.read.mintCost();
        } catch (e) {
          throw new Error('Could not get mint cost');
        }

        let sentTx;

        if (this.isPKP) {
          this.log(
            "This is a PKP wallet, so we'll use the PKP wallet to sign the tx"
          );

          this.log('...populating tx');
          let tx = await this.pkpNftContract.write.populateTransaction.mintNext(
            2,
            { value: mintCost }
          );
          this.log('tx:', tx);

          this.log('...signing tx');
          let signedTx = await this.signer.signTransaction(tx);
          this.log('signedTx:', signedTx);

          this.log('sending signed tx...');
          sentTx = await this.signer.sendTransaction(
            signedTx as ethers.providers.TransactionRequest
          );
        } else {
          sentTx = await this.pkpNftContract.write.mintNext(2, {
            value: mintCost,
          });
        }

        this.log('sentTx:', sentTx);

        const res: any = await sentTx.wait();
        this.log('res:', res);

        let events = 'events' in res ? res.events : res.logs;

        let tokenIdFromEvent;

        tokenIdFromEvent = events[0].topics[1];
        console.warn('tokenIdFromEvent:', tokenIdFromEvent);

        let publicKey = await this.pkpNftContract.read.getPubkey(
          tokenIdFromEvent
        );

        if (publicKey.startsWith('0x')) {
          publicKey = publicKey.slice(2);
        }

        const pubkeyBuffer = Buffer.from(publicKey, 'hex');

        const ethAddress = computeAddress(pubkeyBuffer);

        return {
          pkp: {
            tokenId: tokenIdFromEvent,
            publicKey,
            ethAddress,
          },
          tx: sentTx,
          tokenId: tokenIdFromEvent,
          res,
        };
      },

      claimAndMint: async (
        derivedKeyId: BytesLike,
        signatures: IPubkeyRouter.SignatureStruct[],
        txOpts?: any
      ) => {
        let cost = await this.pkpNftContract.read.mintCost();
        const tx = await this.pkpNftContract.write.claimAndMint(
          2,
          derivedKeyId,
          signatures,
          txOpts ?? { value: cost }
        );
        let txRec = await tx.wait();
        let events: any = 'events' in txRec ? txRec.events : txRec.logs;
        let tokenId = events[1].topics[1];
        return { tx, res: txRec, tokenId };
      },
    },
  };

  pkpPermissionsContractUtils = {
    read: {
      /**
       *
       * Check if an address is permitted
       *
       * @param { string } tokenId
       * @param { string } address
       *
       * @returns { Promise<boolean> }
       */
      isPermittedAddress: async (
        tokenId: string,
        address: string
      ): Promise<boolean> => {
        if (!this.connected) {
          throw new Error(
            'Contracts are not connected. Please call connect() first'
          );
        }

        if (!this.pkpPermissionsContract) {
          throw new Error('Contract is not available');
        }

        const pkpIdHex = this.utils.decToHex(tokenId, null);

        const bool = await this.pkpPermissionsContract.read.isPermittedAddress(
          pkpIdHex as any,
          address
        );

        return bool;
      },

      getPermittedAddresses: async (
        tokenId: string
      ): Promise<Array<string>> => {
        if (!this.connected) {
          throw new Error(
            'Contracts are not connected. Please call connect() first'
          );
        }
        if (!this.pkpPermissionsContract) {
          throw new Error('Contract is not available');
        }

        this.log('[getPermittedAddresses] input<tokenId>:', tokenId);

        let addresses: Array<string> = [];

        const maxTries = 5;
        let tries = 0;

        while (tries < maxTries) {
          try {
            addresses =
              await this.pkpPermissionsContract.read.getPermittedAddresses(
                tokenId
              );
            if (addresses.length <= 0) {
              await new Promise((resolve: any) => setTimeout(resolve, 1000));
              tries++;
              continue;
            } else {
              break;
            }
          } catch (e: any) {
            this.log(
              `[getPermittedAddresses] error<e.message | ${tries}>:`,
              e.message
            );
            tries++;
          }
        }

        return addresses;
      },

      /**
       *
       * Get permitted action
       *
       * @param { any } id
       *
       * @returns { Promise<Array<any>> }
       *
       */
      getPermittedActions: async (tokenId: any): Promise<Array<any>> => {
        if (!this.connected) {
          throw new Error(
            'Contracts are not connected. Please call connect() first'
          );
        }

        if (!this.pkpPermissionsContract) {
          throw new Error('Contract is not available');
        }

        let actions: Array<any> = [];

        const maxTries = 5;
        let tries = 0;

        while (tries < maxTries) {
          try {
            actions =
              await this.pkpPermissionsContract.read.getPermittedActions(
                tokenId
              );

            if (actions.length <= 0) {
              await new Promise((resolve: any) => setTimeout(resolve, 1000));
              tries++;
              continue;
            } else {
              break;
            }
          } catch (e: any) {
            this.log(
              `[getPermittedActions] error<e.message | ${tries}>:`,
              e.message
            );
            tries++;
          }
        }

        return actions;
      },

      /**
       *
       * Check if an action is permitted given the pkpid and ipfsId
       *
       * @param { string } pkpId 103309008291725705563022469659474510532358692659842796086905702509072063991354
       * @param { string } ipfsId  QmZKLGf3vgYsboM7WVUS9X56cJSdLzQVacNp841wmEDRkW
       *
       * @return { object } transaction
       */
      isPermittedAction: async (
        pkpId: string,
        ipfsId: string
      ): Promise<boolean> => {
        if (!this.connected) {
          throw new Error(
            'Contracts are not connected. Please call connect() first'
          );
        }

        if (!this.pkpPermissionsContract) {
          throw new Error('Contract is not available');
        }

        this.log('[isPermittedAction] input<pkpId>:', pkpId);
        this.log('[isPermittedAction] input<ipfsId>:', ipfsId);

        const ipfsHash = this.utils.getBytesFromMultihash(ipfsId);
        this.log('[isPermittedAction] converted<ipfsHash>:', ipfsHash);

        const bool = await this.pkpPermissionsContract.read.isPermittedAction(
          pkpId,
          ipfsHash as any
        );

        return bool;
      },
    },

    write: {
      /**
       *
       * Add permitted action to a given PKP id & ipfsId
       *
       * @param { string } pkpId 103309008291725705563022469659474510532358692659842796086905702509072063991354
       * @param { string } ipfsId  QmZKLGf3vgYsboM7WVUS9X56cJSdLzQVacNp841wmEDRkW
       *
       * @return { object } transaction
       */
      addPermittedAction: async (
        pkpId: string,
        ipfsId: string
      ): Promise<any> => {
        if (!this.connected) {
          throw new Error(
            'Contracts are not connected. Please call connect() first'
          );
        }

        if (!this.pkpPermissionsContract || !this.pubkeyRouterContract) {
          throw new Error('Contract is not available');
        }

        this.log('[addPermittedAction] input<pkpId>:', pkpId);

        const pubKey = await this.pubkeyRouterContract.read.getPubkey(pkpId);
        this.log('[addPermittedAction] converted<pubKey>:', pubKey);

        const pubKeyHash = ethers.utils.keccak256(pubKey);
        this.log('[addPermittedAction] converted<pubKeyHash>:', pubKeyHash);

        const tokenId = ethers.BigNumber.from(pubKeyHash);
        this.log('[addPermittedAction] converted<tokenId>:', tokenId);

        this.log('[addPermittedAction] input<ipfsId>:', ipfsId);

        const ipfsIdBytes = this.utils.getBytesFromMultihash(ipfsId);
        this.log('[addPermittedAction] converted<ipfsIdBytes>:', ipfsIdBytes);

        const tx = await this.pkpPermissionsContract.write.addPermittedAction(
          tokenId,
          ipfsIdBytes as any,
          [1]
        );
        this.log('[addPermittedAction] output<tx>:', tx);

        return tx;
      },

      /**
       * TODO: add transaction type
       * Add permitted action to a given PKP id & ipfsId
       *
       * @param { string } pkpId 103309008291725705563022469659474510532358692659842796086905702509072063991354
       * @param { string } ownerAddress  0x3B5dD2605.....22aDC499A1
       *
       * @return { object } transaction
       */
      addPermittedAddress: async (
        pkpId: string,
        ownerAddress: string
      ): Promise<any> => {
        if (!this.connected) {
          throw new Error(
            'Contracts are not connected. Please call connect() first'
          );
        }

        if (!this.pkpPermissionsContract) {
          throw new Error('Contract is not available');
        }

        this.log('[addPermittedAddress] input<pkpId>:', pkpId);
        this.log('[addPermittedAddress] input<ownerAddress>:', ownerAddress);

        this.log('[addPermittedAddress] input<pkpId>:', pkpId);

        const tx = await this.pkpPermissionsContract.write.addPermittedAddress(
          pkpId,
          ownerAddress,
          [1]
        );

        this.log('[addPermittedAddress] output<tx>:', tx);

        return tx;
      },

      /**
       * Revoke permitted action of a given PKP id & ipfsId
       *
       * @param { string } pkpId 103309008291725705563022469659474510532358692659842796086905702509072063991354
       * @param { string } ipfsId  QmZKLGf3vgYsboM7WVUS9X56cJSdLzQVacNp841wmEDRkW
       *
       * @return { object } transaction
       */
      revokePermittedAction: async (
        pkpId: string,
        ipfsId: string
      ): Promise<any> => {
        if (!this.connected) {
          throw new Error(
            'Contracts are not connected. Please call connect() first'
          );
        }

        if (!this.pkpPermissionsContract) {
          throw new Error('Contract is not available');
        }

        this.log('[revokePermittedAction] input<pkpId>:', pkpId);
        this.log('[revokePermittedAction] input<ipfsId>:', ipfsId);

        const ipfsHash = this.utils.getBytesFromMultihash(ipfsId);
        this.log('[revokePermittedAction] converted<ipfsHash>:', ipfsHash);

        const tx =
          await this.pkpPermissionsContract.write.removePermittedAction(
            pkpId,
            ipfsHash as any
          );
        this.log('[revokePermittedAction] output<tx>:', tx);

        return tx;
      },
    },
  };

  rateLimitNftContractUtils = {
    read: {
      /**
       * getCapacityByIndex: async (index: number): Promise<any> => {
       *
       *  This function takes a token index as a parameter and returns the capacity of the token
       *  with the given index. The capacity is an object that contains the number of requests
       *  per millisecond that the token allows, and an object with the expiration timestamp and
       *  formatted expiration date of the token.
       *
       *  @param {number} index - The index of the token.
       *  @returns {Promise<any>} - A promise that resolves to the capacity of the token.
       *
       *  Example:
       *
       *  const capacity = await getCapacityByIndex(1);
       *  this.log(capacity);
       *  // Output: {
       *  //   requestsPerMillisecond: 100,
       *  //   expiresAt: {
       *  //     timestamp: 1623472800,
       *  //     formatted: '2022-12-31',
       *  //   },
       *  // }
       *
       * }
       */
      getCapacityByIndex: async (index: number): Promise<any> => {
        if (!this.connected) {
          throw new Error(
            'Contracts are not connected. Please call connect() first'
          );
        }

        if (!this.rateLimitNftContract) {
          throw new Error('Contract is not available');
        }

        const capacity = await this.rateLimitNftContract.read.capacity(index);

        return {
          requestsPerMillisecond: parseInt(capacity[0].toString()),
          expiresAt: {
            timestamp: parseInt(capacity[1].toString()),
            formatted: this.utils.timestamp2Date(capacity[1].toString()),
          },
        };
      },

      /**
       * getTokenURIByIndex: async (index: number): Promise<string> => {
       *
       *  This function takes a token index as a parameter and returns the URI of the token
       *  with the given index.
       *
       *  @param {number} index - The index of the token.
       *  @returns {Promise<string>} - A promise that resolves to the URI of the token.
       *
       *  Example:
       *
       *  const URI = await getTokenURIByIndex(1);
       *  this.log(URI);
       *  // Output: 'https://tokens.com/1'
       *
       * }
       */
      getTokenURIByIndex: async (index: number): Promise<string> => {
        if (!this.connected) {
          throw new Error(
            'Contracts are not connected. Please call connect() first'
          );
        }

        if (!this.rateLimitNftContract) {
          throw new Error('Contract is not available');
        }

        const base64 = await this.rateLimitNftContract.read.tokenURI(index);

        const data = base64.split('data:application/json;base64,')[1];

        const dataToString = Buffer.from(data, 'base64').toString('binary');

        return JSON.parse(dataToString);
      },

      /**
       * getTokensByOwnerAddress: async (ownerAddress: string): Promise<any> => {
       *
       *  This function takes an owner address as a parameter and returns an array of tokens
       *  that are owned by the given address.
       *
       *  @param {string} ownerAddress - The address of the owner.
       *  @returns {Promise<any>} - A promise that resolves to an array of token objects.
       *
       *  Example:
       *
       *  const tokens = await getTokensByOwnerAddress('0x1234...5678');
       *  this.log(tokens);
       *  // Output: [
       *  //   {
       *  //     tokenId: 1,
       *  //     URI: 'https://tokens.com/1',
       *  //     capacity: 100,
       *  //     isExpired: false,
       *  //   },
       *  //   {
       *  //     tokenId: 2,
       *  //     URI: 'https://tokens.com/2',
       *  //     capacity: 200,
       *  //     isExpired: true,
       *  //   },
       *  //   ...
       *  // ]
       *
       * }
       */
      getTokensByOwnerAddress: async (ownerAddress: string): Promise<any> => {
        if (!this.connected) {
          throw new Error(
            'Contracts are not connected. Please call connect() first'
          );
        }

        if (!this.rateLimitNftContract) {
          throw new Error('Contract is not available');
        }

        // -- validate
        if (!ethers.utils.isAddress(ownerAddress)) {
          throw Error(`Given string is not a valid address "${ownerAddress}"`);
        }

        let total: any = await this.rateLimitNftContract.read.balanceOf(
          ownerAddress
        );
        total = parseInt(total.toString());

        const tokens = await asyncForEachReturn(
          [...new Array(total)],
          async (_: undefined, i: number) => {
            if (!this.rateLimitNftContract) {
              throw new Error('Contract is not available');
            }

            const token =
              await this.rateLimitNftContract.read.tokenOfOwnerByIndex(
                ownerAddress,
                i
              );

            const tokenIndex = parseInt(token.toString());

            const URI =
              await this.rateLimitNftContractUtils.read.getTokenURIByIndex(
                tokenIndex
              );

            const capacity =
              await this.rateLimitNftContractUtils.read.getCapacityByIndex(
                tokenIndex
              );

            const isExpired = await this.rateLimitNftContract.read.isExpired(
              tokenIndex
            );

            return {
              tokenId: parseInt(token.toString()),
              URI,
              capacity,
              isExpired,
            };
          }
        );

        return tokens;
      },

      /**
       * getTokens: async (): Promise<any> => {
       *
       *  This function returns an array of all tokens that have been minted.
       *
       *  @returns {Promise<any>} - A promise that resolves to an array of token objects.
       *
       *  Example:
       *
       *  const tokens = await getTokens();
       *  this.log(tokens);
       *  // Output: [
       *  //   {
       *  //     tokenId: 1,
       *  //     URI: 'https://tokens.com/1',
       *  //     capacity: 100,
       *  //     isExpired: false,
       *  //   },
       *  //   {
       *  //     tokenId: 2,
       *  //     URI: 'https://tokens.com/2',
       *  //     capacity: 200,
       *  //     isExpired: true,
       *  //   },
       *  //   ...
       *  // ]
       *
       * }
       */
      getTokens: async (): Promise<any> => {
        if (!this.connected) {
          throw new Error(
            'Contracts are not connected. Please call connect() first'
          );
        }

        if (!this.rateLimitNftContract) {
          throw new Error('Contract is not available');
        }

        let total: any = await this.rateLimitNftContract.read.totalSupply();
        total = parseInt(total.toString());

        const tokens = await asyncForEachReturn(
          [...new Array(total)],
          async (_: any, i: number) => {
            if (!this.rateLimitNftContract) {
              throw new Error('Contract is not available');
            }

            const token = await this.rateLimitNftContract.read.tokenByIndex(i);

            const tokenIndex = parseInt(token.toString());

            const URI =
              await this.rateLimitNftContractUtils.read.getTokenURIByIndex(
                tokenIndex
              );

            const capacity =
              await this.rateLimitNftContractUtils.read.getCapacityByIndex(
                tokenIndex
              );

            const isExpired = await this.rateLimitNftContract.read.isExpired(
              tokenIndex
            );

            return {
              tokenId: parseInt(token.toString()),
              URI,
              capacity,
              isExpired,
            };
          }
        );

        return tokens;
      },
    },
    write: {
      mint: async ({
        mintCost,
        timestamp,
      }: {
        mintCost: {
          value: any;
        };
        timestamp: number;
      }) => {
        if (!this.connected) {
          throw new Error(
            'Contracts are not connected. Please call connect() first'
          );
        }

        if (!this.rateLimitNftContract) {
          throw new Error('Contract is not available');
        }

        const tx = await this.rateLimitNftContract.write.mint(
          timestamp,
          mintCost
        );

        const res: any = await tx.wait();

        const tokenIdFromEvent = res.events[0].topics[1];

        return { tx, tokenId: tokenIdFromEvent };
      },
      /**
       * Transfer RLI token from one address to another
       *
       * @property { string } fromAddress
       * @property { string } toAddress
       * @property  { stsring } RLITokenAddress
       *
       * @return { <Promise<void>> } void
       */
      transfer: async ({
        fromAddress,
        toAddress,
        RLITokenAddress,
      }: {
        fromAddress: string;
        toAddress: string;
        RLITokenAddress: string;
      }): Promise<any> => {
        if (!this.connected) {
          throw new Error(
            'Contracts are not connected. Please call connect() first'
          );
        }

        if (!this.rateLimitNftContract) {
          throw new Error('Contract is not available');
        }

        const tx = await this.rateLimitNftContract.write.transferFrom(
          fromAddress,
          toAddress,
          RLITokenAddress
        );

        this.log('tx:', tx);

        // const res = await tx.wait();

        // return {
        //     tx,
        //     events: res.events
        // }

        return tx;
      },
    },
  };

  routerContractUtils = {
    read: {
      /**
       *
       * Convert IPFS response from Solidity to IPFS ID
       * From: "0xb4200a696794b8742fab705a8c065ea6788a76bc6d270c0bc9ad900b6ed74ebc"
       * To: "QmUnwHVcaymJWiYGQ6uAHvebGtmZ8S1r9E6BVmJMtuK5WY"
       *
       * @param { string } solidityIpfsId
       *
       * @return { Promise<string> }
       */
      // getIpfsIds: async (solidityIpfsId: string): Promise<string> => {
      //   this.log('[getIpfsIds] input<solidityIpfsId>:', solidityIpfsId);
      //   const ipfsId = this.utils.getMultihashFromBytes(solidityIpfsId);
      //   this.log('[getIpfsIds] output<ipfsId>:', ipfsId);
      //   return ipfsId;
      // },
    },
    write: {},
  };

  pkpHelperContractUtil = {
    read: {},

    write: {
      /**
       *
       * @param param0
       * @returns
       */
      mintNextAndAddAuthMethods: async ({
        keyType,
        permittedAuthMethodTypes,
        permittedAuthMethodIds,
        permittedAuthMethodPubkeys,
        permittedAuthMethodScopes,
        addPkpEthAddressAsPermittedAddress,
        sendPkpToItself,
      }: {
        keyType: string;
        permittedAuthMethodTypes: string[];
        permittedAuthMethodIds: string[];
        permittedAuthMethodPubkeys: string[];
        permittedAuthMethodScopes: string[][];
        addPkpEthAddressAsPermittedAddress: boolean;
        sendPkpToItself: boolean;
      }): Promise<any> => {
        // first get mint cost
        const mintCost = await this.pkpNftContract.read.mintCost();
        const tx = await this.pkpHelperContract.write.mintNextAndAddAuthMethods(
          keyType,
          permittedAuthMethodTypes,
          permittedAuthMethodIds as BytesLike[],
          permittedAuthMethodPubkeys as BytesLike[],
          permittedAuthMethodScopes,
          addPkpEthAddressAsPermittedAddress,
          sendPkpToItself,
          { value: mintCost }
        );
        console.log('tx', tx);
        return tx;
      },
      // claimAndMintNextAndAddAuthMethods: async (
      //   keyType: number,
      //   derivedKeyId: string,
      //   signatures: pkpHelperContract.IPubkeyRouter.SignatureStruct[],
      //   permittedAuthMethodTypes: string[],
      //   permittedAuthMethodIds: string[],
      //   permittedAuthMethodPubkeys: string[],
      //   permittedAuthMethodScopes: string[][],
      //   addPkpEthAddressAsPermittedAddress: boolean,
      //   sendPkpToItself: boolean
      // ): Promise<any> => {
      //   const mintCost = await this.pkpNftContract.read.mintCost();
      //   this.pkpHelperContract.write.claimAndMintNextAndAddAuthMethods(
      //     keyType,
      //     `0x${derivedKeyId}` as BytesLike,
      //     signatures,
      //     permittedAuthMethodTypes,
      //     permittedAuthMethodIds as BytesLike[],
      //     permittedAuthMethodPubkeys as BytesLike[],
      //     permittedAuthMethodScopes,
      //     addPkpEthAddressAsPermittedAddress,
      //     sendPkpToItself,
      //     { value: mintCost }
      //   );
      // },
    },
  };
}<|MERGE_RESOLUTION|>--- conflicted
+++ resolved
@@ -540,11 +540,7 @@
   };
 
   public static async getStakingContract(
-<<<<<<< HEAD
     network: 'cayenne' | 'internalDev' | 'manzano' | 'habanero' | 'custom' | 'localhost'
-=======
-    network: 'cayenne' | 'custom' | 'localhost'
->>>>>>> 4b122285
   ) {
     let manifest = await LitContracts._resolveContractContext(network);
 
@@ -643,11 +639,7 @@
   }
 
   public static getMinNodeCount = async (
-<<<<<<< HEAD
     network: 'cayenne' | 'internalDev' | 'manzano' | 'habanero' | 'custom' | 'localhost'
-=======
-    network: 'cayenne' | 'custom' | 'localhost'
->>>>>>> 4b122285
   ) => {
     const contract = await LitContracts.getStakingContract(network);
 
@@ -660,11 +652,7 @@
   };
 
   public static getValidators = async (
-<<<<<<< HEAD
     network: 'cayenne' | 'internalDev' | 'manzano' | 'habanero' | 'custom' | 'localhost'
-=======
-    network: 'cayenne' | 'custom' | 'localhost'
->>>>>>> 4b122285
   ): Promise<string[]> => {
     const contract = await LitContracts.getStakingContract(network);
 
@@ -711,15 +699,13 @@
   };
 
   private static async _resolveContractContext(
-<<<<<<< HEAD
     network: 'cayenne' | 'internalDev' | 'manzano' | 'habanero' | 'custom' | 'localhost'
-=======
-    network: 'cayenne' | 'custom' | 'localhost'
->>>>>>> 4b122285
   ) {
     let data;
     const CAYENNE_API =
       'https://lit-general-worker.getlit.dev/contract-addresses';
+    const INTERNAL_DEV_API =
+      'https://lit-general-worker.getlit.dev/internal-dev-contract-addresses';
     const MANZANO_API = 'https://lit-general-worker.getlit.dev/manzano-contract-addresses'; 
     const HABANERO_API = 'https://lit-general-worker.getlit.dev/habanero-contract-addresses';
 
@@ -732,7 +718,6 @@
           `Error fetching data from ${CAYENNE_API}: ${e.toString()}`
         );
       }
-<<<<<<< HEAD
     } else if (network === 'internalDev') {
       try {
         // Fetch and parse the JSON data in one step
@@ -758,8 +743,6 @@
           `Error fetching data from ${HABANERO_API}: ${e.toString()}`
         );
       }
-=======
->>>>>>> 4b122285
     }
 
     return data;
