--- conflicted
+++ resolved
@@ -104,11 +104,7 @@
   debug: boolean = false;
 
   // ----- autogen:declares:start  -----
-<<<<<<< HEAD
 // Generated at 2023-11-07T01:50:52.460Z
-=======
-  // Generated at 2023-10-03T14:05:25.449Z
->>>>>>> f4e30271
   allowlistContract: {
     read: allowlistContract.Allowlist;
     write: allowlistContract.Allowlist;
@@ -130,7 +126,6 @@
   };
 
   pkpNftContract: {
-<<<<<<< HEAD
     read: pkpNftContract.PKPNFT,
     write: pkpNftContract.PKPNFT,
   }
@@ -140,12 +135,6 @@
     write: pkpNftMetadataContract.PKPNFTMetadata,
   }
             
-=======
-    read: pkpNftContract.PKPNFT;
-    write: pkpNftContract.PKPNFT;
-  };
-
->>>>>>> f4e30271
   pkpPermissionsContract: {
     read: pkpPermissionsContract.PKPPermissions;
     write: pkpPermissionsContract.PKPPermissions;
@@ -162,7 +151,6 @@
   };
 
   stakingContract: {
-<<<<<<< HEAD
     read: stakingContract.Staking,
     write: stakingContract.Staking,
   }
@@ -173,13 +161,6 @@
   }
             
 // ----- autogen:declares:end  -----
-=======
-    read: stakingContract.Staking;
-    write: stakingContract.Staking;
-  };
-
-  // ----- autogen:declares:end  -----
->>>>>>> f4e30271
 
   // make the constructor args optional
   constructor(args?: {
@@ -214,7 +195,6 @@
     }
 
     // ----- autogen:blank-init:start  -----
-<<<<<<< HEAD
 // Generated at 2023-11-07T01:50:52.460Z
     this.allowlistContract = {} as any
     this.litTokenContract = {} as any
@@ -228,19 +208,6 @@
     this.stakingContract = {} as any
     this.stakingBalancesContract = {} as any
 // ----- autogen:blank-init:end  -----
-=======
-    // Generated at 2023-10-03T14:05:25.449Z
-    this.allowlistContract = {} as any;
-    this.litTokenContract = {} as any;
-    this.multisenderContract = {} as any;
-    this.pkpHelperContract = {} as any;
-    this.pkpNftContract = {} as any;
-    this.pkpPermissionsContract = {} as any;
-    this.pubkeyRouterContract = {} as any;
-    this.rateLimitNftContract = {} as any;
-    this.stakingContract = {} as any;
-    // ----- autogen:blank-init:end  -----
->>>>>>> f4e30271
   }
 
   /**
@@ -409,11 +376,7 @@
     }
 
     // ----- autogen:init:start  -----
-<<<<<<< HEAD
 // Generated at 2023-11-07T01:50:52.460Z
-=======
-    // Generated at 2023-10-03T14:05:25.449Z
->>>>>>> f4e30271
 
     this.allowlistContract = {
       read: new ethers.Contract(
@@ -482,7 +445,6 @@
       ) as unknown as pkpNftContract.PKPNFT & pkpNftContract.PKPNFT,
     };
 
-<<<<<<< HEAD
 
     this.pkpNftMetadataContract = {
         read: (new ethers.Contract(
@@ -498,8 +460,6 @@
     };
 
 
-=======
->>>>>>> f4e30271
     this.pkpPermissionsContract = {
       read: new ethers.Contract(
         PKPPermissionsData.address,
@@ -557,7 +517,6 @@
         this.signer
       ) as unknown as stakingContract.Staking & stakingContract.Staking,
     };
-<<<<<<< HEAD
 
 
     this.stakingBalancesContract = {
@@ -573,9 +532,6 @@
         ) as unknown as stakingBalancesContract.StakingBalances & stakingBalancesContract.StakingBalances)
     };
 // ----- autogen:init:end  -----
-=======
-    // ----- autogen:init:end  -----
->>>>>>> f4e30271
 
     this.connected = true;
   };
