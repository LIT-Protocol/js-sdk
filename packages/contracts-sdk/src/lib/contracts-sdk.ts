--- conflicted
+++ resolved
@@ -1111,11 +1111,7 @@
       true,
       {
         value: mintCost,
-<<<<<<< HEAD
-        gasLimit: gasLimit || 5000000,
-=======
-        gasLimit: ethers.utils.hexlify(5000000), // Adjust as needed
->>>>>>> 2efb2a28
+        gasLimit: gasLimit || GAS_LIMIT, // Adjust as needed
       }
     );
 
@@ -1654,12 +1650,7 @@
           const tx =
             await this.pkpNftContract.write.populateTransaction.mintNext(2, {
               value: mintCost,
-<<<<<<< HEAD
-              gasLimit: gasLimit || GAS_LIMIT,
-              // gasLimit: ethers.utils.hexlify(500000), // Adjust as needed
-=======
-              gasLimit: ethers.utils.hexlify(5000000), // Adjust as needed
->>>>>>> 2efb2a28
+              gasLimit: gasLimit || GAS_LIMIT
             });
           this.log('tx:', tx);
 
@@ -1674,11 +1665,7 @@
         } else {
           sentTx = await this.pkpNftContract.write.mintNext(2, {
             value: mintCost,
-<<<<<<< HEAD
-            gasLimit: gasLimit || GAS_LIMIT,
-=======
-            gasLimit: ethers.utils.hexlify(5000000), // Adjust as needed
->>>>>>> 2efb2a28
+            gasLimit: gasLimit || GAS_LIMIT
           });
         }
 
@@ -2448,7 +2435,7 @@
 
           {
             value: mintCost,
-            gasLimit: ethers.utils.hexlify(5000000), // Adjust as needed
+            gasLimit: gasLimit || GAS_LIMIT
           }
         );
         return tx;
