import { BigNumber, BigNumberish, BytesLike, ethers } from 'ethers';
import { hexToDec, decToHex, intToIP } from './hex2dec';
import bs58 from 'bs58';
<<<<<<< HEAD
import { isBrowser, isNode, logDebug } from '@lit-protocol/misc';
import { AuthMethod } from '@lit-protocol/types';

let CID: any;
try {
  CID = require('multiformats/cid');
} catch (e) {}
=======
import { isBrowser, isNode } from '@lit-protocol/misc';
import {
  AuthMethod,
  LIT_NETWORKS_KEYS,
  LitContractContext,
  LitContractResolverContext,
  MintCapacityCreditsPerDayContext,
  MintCapacityCreditsRes,
} from '@lit-protocol/types';
>>>>>>> dccdaf8d

// ----- autogen:import-data:start  -----
// Generated at 2023-11-07T01:50:52.460Z
import { AllowlistData } from '../abis/Allowlist.sol/AllowlistData';
import { LITTokenData } from '../abis/LITToken.sol/LITTokenData';
import { MultisenderData } from '../abis/Multisender.sol/MultisenderData';
import { PKPHelperData } from '../abis/PKPHelper.sol/PKPHelperData';
import { PKPNFTData } from '../abis/PKPNFT.sol/PKPNFTData';
import { PKPNFTMetadataData } from '../abis/PKPNFTMetadata.sol/PKPNFTMetadataData';
import { PKPPermissionsData } from '../abis/PKPPermissions.sol/PKPPermissionsData';
import { PubkeyRouterData } from '../abis/PubkeyRouter.sol/PubkeyRouterData';
import { RateLimitNFTData } from '../abis/RateLimitNFT.sol/RateLimitNFTData';
import { StakingData } from '../abis/Staking.sol/StakingData';
import { StakingBalancesData } from '../abis/StakingBalances.sol/StakingBalancesData';
// ----- autogen:import-data:end  -----

// ----- autogen:imports:start  -----
// Generated at 2023-11-07T01:50:52.460Z
import * as allowlistContract from '../abis/Allowlist.sol/Allowlist';
import * as litTokenContract from '../abis/LITToken.sol/LITToken';
import * as multisenderContract from '../abis/Multisender.sol/Multisender';
import * as pkpHelperContract from '../abis/PKPHelper.sol/PKPHelper';
import * as pkpNftContract from '../abis/PKPNFT.sol/PKPNFT';
import * as pkpNftMetadataContract from '../abis/PKPNFTMetadata.sol/PKPNFTMetadata';
import * as pkpPermissionsContract from '../abis/PKPPermissions.sol/PKPPermissions';
import * as pubkeyRouterContract from '../abis/PubkeyRouter.sol/PubkeyRouter';
import * as rateLimitNftContract from '../abis/RateLimitNFT.sol/RateLimitNFT';
import * as stakingContract from '../abis/Staking.sol/Staking';
import * as stakingBalancesContract from '../abis/StakingBalances.sol/StakingBalances';
// ----- autogen:imports:end  -----

import { TokenInfo, derivedAddresses } from './addresses';
import { IPubkeyRouter } from '../abis/PKPNFT.sol/PKPNFT';
import { computeAddress } from 'ethers/lib/utils';
import { getAuthIdByAuthMethod } from './auth-utils';
import { Logger, LogManager } from '@lit-protocol/logger';
import {
  calculateRequestsPerKilosecond,
  calculateUTCMidnightExpiration,
  convertRequestsPerDayToPerSecond,
} from './utils';

const DEFAULT_RPC = 'https://chain-rpc.litprotocol.com/http';
const BLOCK_EXPLORER = 'https://chain.litprotocol.com/';

// This function asynchronously executes a provided callback function for each item in the given array.
// The callback function is awaited before continuing to the next iteration.
// The resulting array of callback return values is then returned.
//
// @param {Array<any>} array - The array to iterate over
// @param {Function} callback - The function to execute for each item in the array. This function
//                              must be asynchronous and should take the following parameters:
//                              - currentValue: The current item being processed in the array
//                              - index: The index of the current item being processed in the array
//                              - array: The array being iterated over
// @return {Array<any>} The array of callback return values
export const asyncForEachReturn = async (
  array: Array<any>,
  callback: Function
) => {
  const list = [];

  for (let index = 0; index < array.length; index++) {
    const item = await callback(array[index], index, array);
    list.push(item);
  }
  return list;
};

export interface IPFSHash {
  digest: string;
  hashFunction: number;
  size: number;
}

declare global {
  interface Window {
    ethereum: any;
  }
}

// This code defines a LitContracts class that acts as a container for a collection of smart contracts. The class has a constructor that accepts an optional args object with provider and rpc properties. If no provider is specified, the class will create a default provider using the specified rpc URL. If no rpc URL is specified, the class will use a default URL.
// The class has a number of properties that represent the smart contract instances, such as accessControlConditionsContract, litTokenContract, pkpNftContract, etc. These smart contract instances are created by passing the contract address, ABI, and provider to the ethers.Contract constructor.
// The class also has a utils object with helper functions for converting between hexadecimal and decimal representation of numbers, as well as functions for working with multihashes and timestamps.
export class LitContracts {
  provider: ethers.providers.JsonRpcProvider | any;
  rpc: string;
  rpcs: string[];
  signer: ethers.Signer | ethers.Wallet;
  privateKey: string | undefined;
  options?: {
    storeOrUseStorageKey?: boolean;
  };
  randomPrivateKey: boolean = false;
  connected: boolean = false;
  isPKP: boolean = false;
  debug: boolean = false;
  network: 'cayenne' | 'manzano' | 'habanero' | 'custom' | 'localhost';
  customContext?: LitContractContext | LitContractResolverContext;

  static logger: Logger = LogManager.Instance.get('contract-sdk');
  // ----- autogen:declares:start  -----
  // Generated at 2023-11-07T01:50:52.460Z
  allowlistContract: {
    read: allowlistContract.Allowlist;
    write: allowlistContract.Allowlist;
  };

  litTokenContract: {
    read: litTokenContract.LITToken;
    write: litTokenContract.LITToken;
  };

  multisenderContract: {
    read: multisenderContract.Multisender;
    write: multisenderContract.Multisender;
  };

  pkpHelperContract: {
    read: pkpHelperContract.PKPHelper;
    write: pkpHelperContract.PKPHelper;
  };

  pkpNftContract: {
    read: pkpNftContract.PKPNFT;
    write: pkpNftContract.PKPNFT;
  };

  pkpNftMetadataContract: {
    read: pkpNftMetadataContract.PKPNFTMetadata;
    write: pkpNftMetadataContract.PKPNFTMetadata;
  };

  pkpPermissionsContract: {
    read: pkpPermissionsContract.PKPPermissions;
    write: pkpPermissionsContract.PKPPermissions;
  };

  pubkeyRouterContract: {
    read: pubkeyRouterContract.PubkeyRouter;
    write: pubkeyRouterContract.PubkeyRouter;
  };

  rateLimitNftContract: {
    read: rateLimitNftContract.RateLimitNFT;
    write: rateLimitNftContract.RateLimitNFT;
  };

  stakingContract: {
    read: stakingContract.Staking;
    write: stakingContract.Staking;
  };

  stakingBalancesContract: {
    read: stakingBalancesContract.StakingBalances;
    write: stakingBalancesContract.StakingBalances;
  };

  // ----- autogen:declares:end  -----

  // make the constructor args optional
  constructor(args?: {
    provider?: ethers.providers.JsonRpcProvider | any;
    customContext?: LitContractContext | LitContractResolverContext;
    rpcs?: string[] | any;
    rpc?: string | any;
    signer?: ethers.Signer | any;
    privateKey?: string | undefined;
    randomPrivatekey?: boolean;
    options?: {
      storeOrUseStorageKey?: boolean;
    };
    debug?: boolean;
    network?: 'cayenne' | 'custom' | 'localhost' | 'manzano' | 'habanero';
  }) {
    // this.provider = args?.provider;
    this.customContext = args?.customContext;
    this.rpc = args?.rpc;
    this.rpcs = args?.rpcs;
    this.signer = args?.signer;
    this.privateKey = args?.privateKey;
    this.provider = args?.provider;
    this.randomPrivateKey = args?.randomPrivatekey ?? false;
    this.options = args?.options;
    this.debug = args?.debug ?? false;
    this.network = args?.network || 'cayenne';
    // if rpc is not specified, use the default rpc
    if (!this.rpc) {
      this.rpc = DEFAULT_RPC;
    }

    if (!this.rpcs) {
      this.rpcs = [this.rpc];
    }

    // ----- autogen:blank-init:start  -----
    // Generated at 2023-11-07T01:50:52.460Z
    this.allowlistContract = {} as any;
    this.litTokenContract = {} as any;
    this.multisenderContract = {} as any;
    this.pkpHelperContract = {} as any;
    this.pkpNftContract = {} as any;
    this.pkpNftMetadataContract = {} as any;
    this.pkpPermissionsContract = {} as any;
    this.pubkeyRouterContract = {} as any;
    this.rateLimitNftContract = {} as any;
    this.stakingContract = {} as any;
    this.stakingBalancesContract = {} as any;
    // ----- autogen:blank-init:end  -----
  }

  /**
   * Logs a message to the console.
   *
   * @param {any} [args] An optional value to log with the message.
   */
  log = (...args: any) => {
    if (this.debug) {
      LitContracts.logger.debug(...args);
    }
  };

  connect = async () => {
    // =======================================
    //          SETTING UP PROVIDER
    // =======================================

    // -------------------------------------------------
    //          (Browser) Setting up Provider
    // -------------------------------------------------
    let wallet;
    let SETUP_DONE = false;

    if (isBrowser() && !this.signer) {
      this.log("----- We're in the browser! -----");

      const web3Provider = window.ethereum;

      if (!web3Provider) {
        const msg =
          'No web3 provider found. Please install Brave, MetaMask or another web3 provider.';
        alert(msg);
        throw new Error(msg);
      }

      const chainInfo = {
        chainId: '0x2AC49',
        chainName: 'Chronicle - Lit Protocol Testnet',
        nativeCurrency: { name: 'LIT', symbol: 'LIT', decimals: 18 },
        rpcUrls: this.rpcs,
        blockExplorerUrls: [BLOCK_EXPLORER],
        iconUrls: ['future'],
      };

      try {
        await web3Provider.send('wallet_switchEthereumChain', [
          { chainId: chainInfo.chainId },
        ]);
      } catch (e) {
        await web3Provider.request({
          method: 'wallet_addEthereumChain',
          params: [chainInfo],
        });
      }

      wallet = new ethers.providers.Web3Provider(web3Provider);

      await wallet.send('eth_requestAccounts', []);

      // this will ask metamask to connect to the wallet
      // this.signer = wallet.getSigner();

      this.provider = wallet;
    }

    // ----------------------------------------------
    //          (Node) Setting up Provider
    // ----------------------------------------------
    if (isNode()) {
      this.log("----- We're in node! -----");
      this.provider = new ethers.providers.JsonRpcProvider(this.rpc);
    }

    // ======================================
    //          CUSTOM PRIVATE KEY
    // ======================================
    if (this.privateKey) {
      this.log('Using your own private key');
      this.signer = new ethers.Wallet(this.privateKey, this.provider);
      this.provider = this.signer.provider;
      SETUP_DONE = true;
    }

    // =====================================
    //          SETTING UP SIGNER
    // =====================================
    if (
      (!this.privateKey && this.randomPrivateKey) ||
      this.options?.storeOrUseStorageKey
    ) {
      console.warn('THIS.SIGNER:', this.signer);

      let STORAGE_KEY = 'lit-contracts-sdk-private-key';

      this.log("Let's see if you have a private key in your local storage!");

      // -- find private key in local storage
      let storagePrivateKey;

      try {
        storagePrivateKey = localStorage.getItem(STORAGE_KEY);
      } catch (e) {
        // swallow
        // this.log('Not a problem.');
      }

      // -- (NOT FOUND) no private key found
      if (!storagePrivateKey) {
        this.log('Not a problem, we will generate a random private key');
        storagePrivateKey = ethers.utils.hexlify(ethers.utils.randomBytes(32));
      }

      // -- (FOUND) private key found
      else {
        this.log("Found your private key in local storage. Let's use it!");
      }

      this.signer = new ethers.Wallet(storagePrivateKey, this.provider);

      this.log('- Your private key:', storagePrivateKey);
      this.log('- Your address:', await this.signer.getAddress());
      this.log('- this.signer:', this.signer);
      this.log('- this.provider.getSigner():', this.provider.getSigner());

      // -- (OPTION) store private key in local storage
      if (this.options?.storeOrUseStorageKey) {
        console.warn(
          "You've set the option to store your private key in local storage."
        );
        localStorage.setItem(STORAGE_KEY, storagePrivateKey);
      }
    } else {
      // ----------------------------------------
      //          Ask Metamask to sign
      // ----------------------------------------
      if (isBrowser() && wallet && !SETUP_DONE) {
        // this.log('HERE????');
        this.log('this.signer:', this.signer);
        this.signer = wallet.getSigner();
      }
    }

    if (this.signer !== undefined && this.signer !== null) {
      if ('litNodeClient' in this.signer && 'rpcProvider' in this.signer) {
        this.log(`
  // ***********************************************************************************************
  //          THIS IS A PKP WALLET, USING IT AS A SIGNER AND ITS RPC PROVIDER AS PROVIDER                                    
  // ***********************************************************************************************
        `);

        // @ts-ignore
        this.provider = this.signer.rpcProvider;
        this.isPKP = true;
      }
    }

    this.log('Your Signer:', this.signer);
    this.log('Your Provider:', this.provider);

    if (!this.provider) {
      this.log('No provide found. Will try to use the one from the signer.');
      this.provider = this.signer.provider;
      this.log('Your Provider(from signer):', this.provider);
    }

    let addresses: any = await LitContracts.getContractAddresses(
      this.network,
      this.customContext
    );
    this.log('resolved contract addresses for: ', this.network, addresses);
    // ----- autogen:init:start  -----
    // Generated at 2023-11-07T01:50:52.460Z

    this.allowlistContract = {
      read: new ethers.Contract(
        addresses.Allowlist.address,
        addresses.Allowlist.abi as any,
        this.provider
      ) as unknown as allowlistContract.Allowlist & allowlistContract.Allowlist,
      write: new ethers.Contract(
        addresses.Allowlist.address,
        addresses.Allowlist.abi as any,
        this.signer
      ) as unknown as allowlistContract.Allowlist & allowlistContract.Allowlist,
    };

    this.litTokenContract = {
      read: new ethers.Contract(
        addresses.LITToken.address,
        addresses.LITToken.abi as any,
        this.provider
      ) as unknown as litTokenContract.LITToken & litTokenContract.LITToken,
      write: new ethers.Contract(
        addresses.LITToken.address,
        addresses.LITToken.abi as any,
        this.signer
      ) as unknown as litTokenContract.LITToken & litTokenContract.LITToken,
    };

    this.multisenderContract = {
      read: new ethers.Contract(
        addresses.Multisender.address,
        addresses.Multisender.abi as any,
        this.provider
      ) as unknown as multisenderContract.Multisender &
        multisenderContract.Multisender,
      write: new ethers.Contract(
        addresses.Multisender.address,
        addresses.Multisender.abi as any,
        this.signer
      ) as unknown as multisenderContract.Multisender &
        multisenderContract.Multisender,
    };

    this.pkpHelperContract = {
      read: new ethers.Contract(
        addresses.PKPHelper.address,
        addresses.PKPHelper.abi as any,
        this.provider
      ) as unknown as pkpHelperContract.PKPHelper & pkpHelperContract.PKPHelper,
      write: new ethers.Contract(
        addresses.PKPHelper.address,
        addresses.PKPHelper.abi as any,
        this.signer
      ) as unknown as pkpHelperContract.PKPHelper & pkpHelperContract.PKPHelper,
    };

    this.pkpNftContract = {
      read: new ethers.Contract(
        addresses.PKPNFT.address,
        addresses.PKPNFT.abi as any,
        this.provider
      ) as unknown as pkpNftContract.PKPNFT & pkpNftContract.PKPNFT,
      write: new ethers.Contract(
        addresses.PKPNFT.address,
        addresses.PKPNFT.abi as any,
        this.signer
      ) as unknown as pkpNftContract.PKPNFT & pkpNftContract.PKPNFT,
    };

    this.pkpNftMetadataContract = {
      read: new ethers.Contract(
        addresses.PKPNFTMetadata.address,
        addresses.PKPNFTMetadata.abi as any,
        this.provider
      ) as unknown as pkpNftMetadataContract.PKPNFTMetadata &
        pkpNftMetadataContract.PKPNFTMetadata,
      write: new ethers.Contract(
        addresses.PKPNFTMetadata.address,
        addresses.PKPNFTMetadata.abi as any,
        this.signer
      ) as unknown as pkpNftMetadataContract.PKPNFTMetadata &
        pkpNftMetadataContract.PKPNFTMetadata,
    };

    this.pkpPermissionsContract = {
      read: new ethers.Contract(
        addresses.PKPPermissions.address,
        addresses.PKPPermissions.abi as any,
        this.provider
      ) as unknown as pkpPermissionsContract.PKPPermissions &
        pkpPermissionsContract.PKPPermissions,
      write: new ethers.Contract(
        addresses.PKPPermissions.address,
        addresses.PKPPermissions.abi as any,
        this.signer
      ) as unknown as pkpPermissionsContract.PKPPermissions &
        pkpPermissionsContract.PKPPermissions,
    };

    this.pubkeyRouterContract = {
      read: new ethers.Contract(
        addresses.PubkeyRouter.address,
        addresses.PubkeyRouter.abi as any,
        this.provider
      ) as unknown as pubkeyRouterContract.PubkeyRouter &
        pubkeyRouterContract.PubkeyRouter,
      write: new ethers.Contract(
        addresses.PubkeyRouter.address,
        addresses.PubkeyRouter.abi as any,
        this.signer
      ) as unknown as pubkeyRouterContract.PubkeyRouter &
        pubkeyRouterContract.PubkeyRouter,
    };

    this.rateLimitNftContract = {
      read: new ethers.Contract(
        addresses.RateLimitNFT.address,
        addresses.RateLimitNFT.abi as any,
        this.provider
      ) as unknown as rateLimitNftContract.RateLimitNFT &
        rateLimitNftContract.RateLimitNFT,
      write: new ethers.Contract(
        addresses.RateLimitNFT.address,
        addresses.RateLimitNFT.abi as any,
        this.signer
      ) as unknown as rateLimitNftContract.RateLimitNFT &
        rateLimitNftContract.RateLimitNFT,
    };

    this.stakingContract = {
      read: new ethers.Contract(
        addresses.Staking.address,
        addresses.Staking.abi as any,
        this.provider
      ) as unknown as stakingContract.Staking & stakingContract.Staking,
      write: new ethers.Contract(
        addresses.Staking.address,
        addresses.Staking.abi as any,
        this.signer
      ) as unknown as stakingContract.Staking & stakingContract.Staking,
    };

    this.stakingBalancesContract = {
      read: new ethers.Contract(
        addresses.StakingBalances.address,
        addresses.StakingBalances.abi as any,
        this.provider
      ) as unknown as stakingBalancesContract.StakingBalances &
        stakingBalancesContract.StakingBalances,
      write: new ethers.Contract(
        addresses.StakingBalances.address,
        addresses.StakingBalances.abi as any,
        this.signer
      ) as unknown as stakingBalancesContract.StakingBalances &
        stakingBalancesContract.StakingBalances,
    };
    // ----- autogen:init:end  -----

    this.connected = true;
  };

  public static async getStakingContract(
    network: 'cayenne' | 'manzano' | 'habanero' | 'custom' | 'localhost',
    context?: LitContractContext | LitContractResolverContext
  ) {
    const rpcUrl = DEFAULT_RPC;
    const provider = new ethers.providers.JsonRpcProvider(rpcUrl);

    if (!context) {
      let contractData = await LitContracts._resolveContractContext(network);

      const stakingContract = contractData.find(
        (item: { name: string }) => item.name === 'Staking'
      );
      const { address, abi } = stakingContract;

      // Validate the required data
      if (!address || !abi) {
        throw new Error('❌ Required contract data is missing');
      }

      return new ethers.Contract(address, abi, provider);
    } else {
      // if we have contract context then we determine if there exists a `resolverAddres`
      // if there is a resolver address we assume we are using a contract resolver for bootstrapping of contracts
      if (!context.resolverAddress) {
        let stakingContract = (context as LitContractContext).Staking;

        if (!stakingContract.address) {
          throw new Error(
            '❌ Could not get staking contract address from contract context'
          );
        }
        return new ethers.Contract(
          stakingContract.address,
          stakingContract.abi ?? StakingData.abi,
          provider
        );
      } else {
        let contractContext = await LitContracts._getContractsFromResolver(
          context as LitContractResolverContext,
          ['Staking']
        );
        if (!contractContext.Staking.address) {
          throw new Error(
            '❌ Could not get Staking Contract from contract resolver instance'
          );
        }
        return new ethers.Contract(
          contractContext.Staking.address,
          contractContext.Staking.abi ?? StakingData.abi,
          provider
        );
      }
    }
  }

  private static async _getContractsFromResolver(
    context: LitContractResolverContext,
    contractNames?: Array<keyof LitContractContext>
  ): Promise<LitContractContext> {
    const rpcUrl = DEFAULT_RPC;
    const provider = new ethers.providers.JsonRpcProvider(rpcUrl);
    let resolverContract = new ethers.Contract(
      context.resolverAddress,
      context.abi,
      provider
    );

    let getContract = async function (
      contract: keyof LitContractContext,
      enviorment: number
    ): Promise<string> {
      let address: string = '';
      switch (contract) {
        case 'Allowlist':
          address = await resolverContract['getContract'](
            await resolverContract['ALLOWLIST_CONTRACT'](),
            enviorment
          );
          break;
        case 'LITToken':
          address = await resolverContract['getContract'](
            await resolverContract['LIT_TOKEN_CONTRACT'](),
            enviorment
          );
          break;
        case 'Multisender':
          address = await resolverContract['getContract'](
            await resolverContract['MULTI_SENDER_CONTRACT'](),
            enviorment
          );
          break;
        case 'PKPNFT':
          address = await resolverContract['getContract'](
            await resolverContract['PKP_NFT_CONTRACT'](),
            enviorment
          );
          break;
        case 'PKPNFTMetadata':
          address = await resolverContract['getContract'](
            await resolverContract['PKP_NFT_METADATA_CONTRACT'](),
            enviorment
          );
          break;
        case 'PKPPermissions':
          address = await resolverContract['getContract'](
            await resolverContract['PKP_PERMISSIONS_CONTRACT'](),
            enviorment
          );
          break;
        case 'PKPHelper':
          address = await resolverContract['getContract'](
            await resolverContract['PKP_HELPER_CONTRACT'](),
            enviorment
          );
          break;
        case 'PubkeyRouter':
          address = await resolverContract['getContract'](
            await resolverContract['PUB_KEY_ROUTER_CONTRACT'](),
            enviorment
          );
          break;
        case 'RateLimitNFT':
          address = await resolverContract['getContract'](
            await resolverContract['RATE_LIMIT_NFT_CONTRACT'](),
            enviorment
          );
          break;
        case 'Staking':
          address = await resolverContract['getContract'](
            await resolverContract['STAKING_CONTRACT'](),
            enviorment
          );
          break;
        case 'StakingBalances':
          address = await resolverContract['getContract'](
            await resolverContract['STAKING_BALANCES_CONTRACT'](),
            enviorment
          );
          break;
      }

      return address;
    };

    if (!contractNames) {
      contractNames = [
        'Allowlist',
        'Staking',
        'RateLimitNFT',
        'PubkeyRouter',
        'PKPHelper',
        'PKPPermissions',
        'PKPNFTMetadata',
        'PKPNFT',
        'Multisender',
        'LITToken',
        'StakingBalances',
      ];
    }

    let addresses: LitContractContext = {} as LitContractContext;
    for (const contract of contractNames) {
      let contracts = context?.contractContext;
      addresses[contract] = {
        address: await getContract(contract, context.enviorment),
        abi: contracts?.[contract]?.abi ?? undefined,
      };
    }

    return addresses;
  }

  public static async getContractAddresses(
    network: 'cayenne' | 'custom' | 'localhost' | 'manzano' | 'habanero',
    context?: LitContractContext | LitContractResolverContext
  ) {
    let contractData;
    if (context) {
      // if there is a resolver address we use the resolver contract to query the rest of the contracts
      // here we override context to be what is returned from the resolver which is of type LitContractContext
      if (context?.resolverAddress) {
        context = await LitContracts._getContractsFromResolver(
          context as LitContractResolverContext
        );
      }

      let flatten = [];
      let keys = Object.keys(context);
      for (const key of keys) {
        context[key].name = key;
        flatten.push(context[key]);
      }
      contractData = flatten;
    } else {
      contractData = await LitContracts._resolveContractContext(network);
    }

    // Destructure the data for easier access
    const addresses: any = {};
    for (const contract of contractData) {
      switch (contract.name) {
        case 'Allowlist':
          addresses.Allowlist = {};
          addresses.Allowlist.address = contract.address;
          addresses.Allowlist.abi = contract.abi ?? AllowlistData.abi;
          break;
        case 'PKPHelper':
          addresses.PKPHelper = {};
          addresses.PKPHelper.address = contract.address;
          addresses.PKPHelper.abi = contract?.abi ?? PKPHelperData.abi;
          break;
        case 'PKPNFT':
          addresses.PKPNFT = {};
          addresses.PKPNFT.address = contract.address;
          addresses.PKPNFT.abi = contract?.abi ?? PKPNFTData.abi;
          break;
        case 'Staking':
          addresses.Staking = {};
          addresses.Staking.address = contract.address;
          addresses.Staking.abi = contract.abi ?? StakingData.abi;
          break;
        case 'RateLimitNFT':
          addresses.RateLimitNFT = {};
          addresses.RateLimitNFT.address = contract.address;
          addresses.RateLimitNFT.abi = contract.abi ?? RateLimitNFTData.abi;
          break;
        case 'PKPPermissions':
          addresses.PKPPermissions = {};
          addresses.PKPPermissions.address = contract.address;
          addresses.PKPPermissions.abi = contract.abi ?? PKPPermissionsData.abi;
          break;
        case 'PKPNFTMetadata':
          addresses.PKPNFTMetadata = {};
          addresses.PKPNFTMetadata.address = contract.address;
          addresses.PKPNFTMetadata.abi = contract.abi ?? PKPNFTMetadataData.abi;
          break;
        case 'PubkeyRouter':
          addresses.PubkeyRouter = {};
          addresses.PubkeyRouter.address = contract.address;
          addresses.PubkeyRouter.abi = contract?.abi ?? PubkeyRouterData.abi;
          break;
        case 'LITToken':
          addresses.LITToken = {};
          addresses.LITToken.address = contract.address;
          addresses.LITToken.abi = contract?.abi ?? LITTokenData.abi;
          break;
        case 'StakingBalances':
          addresses.StakingBalances = {};
          addresses.StakingBalances.address = contract.address;
          addresses.StakingBalances.abi =
            contract.abi ?? StakingBalancesData.abi;
          break;
        case 'Multisender':
          addresses.Multisender = {};
          addresses.Multisender.address = contract.address;
          addresses.Multisender.abi = contract?.abi ?? MultisenderData.abi;
          break;
      }
    }

    // Validate the required data
    if (Object.keys(addresses).length < 5) {
      throw new Error('❌ Required contract data is missing');
    }

    return addresses;
  }

  public static getMinNodeCount = async (
    network: 'cayenne' | 'manzano' | 'habanero' | 'custom' | 'localhost',
    context?: LitContractContext | LitContractResolverContext
  ) => {
    const contract = await LitContracts.getStakingContract(network, context);

    const minNodeCount = await contract['currentValidatorCountForConsensus']();

    if (!minNodeCount) {
      throw new Error('❌ Minimum validator count is not set');
    }
    return minNodeCount;
  };

  public static getValidators = async (
    network: 'cayenne' | 'manzano' | 'habanero' | 'custom' | 'localhost',
    context?: LitContractContext | LitContractResolverContext
  ): Promise<string[]> => {
    const contract = await LitContracts.getStakingContract(network, context);

    // Fetch contract data
    const [activeValidators, currentValidatorsCount, kickedValidators] =
      await Promise.all([
        contract['getValidatorsInCurrentEpoch'](),
        contract['currentValidatorCountForConsensus'](),
        contract['getKickedValidators'](),
      ]);

    const validators = [];

    // Check if active validator set meets the threshold
    if (
      activeValidators.length - kickedValidators.length >=
      currentValidatorsCount
    ) {
      // Process each validator
      for (const validator of activeValidators) {
        validators.push(validator);
      }
    } else {
      LitContracts.logger.error(
        '❌ Active validator set does not meet the threshold'
      );
    }

    // remove kicked validators in active validators
    const cleanedActiveValidators = activeValidators.filter(
      (av: any) => !kickedValidators.some((kv: any) => kv === av)
    );

    const activeValidatorStructs = await contract['getValidatorsStructs'](
      cleanedActiveValidators
    );

    const networks = activeValidatorStructs.map((item: any) => {
      let proto = 'https://';
      if (item.port !== 443) {
        proto = 'http://';
      }
      return `${proto}${intToIP(item.ip)}:${item.port}`;
    });

    return networks;
  };

  private static async _resolveContractContext(
    network: 'cayenne' | 'manzano' | 'habanero' | 'custom' | 'localhost'
  ) {
    let data;
    const CAYENNE_API =
      'https://lit-general-worker.getlit.dev/contract-addresses';
    const MANZANO_API =
      'https://lit-general-worker.getlit.dev/manzano-contract-addresses';
    const HABANERO_API =
      'https://lit-general-worker.getlit.dev/habanero-contract-addresses';

    if (network === 'cayenne') {
      try {
        // Fetch and parse the JSON data in one step
        data = await fetch(CAYENNE_API).then((res) => res.json());
      } catch (e: any) {
        throw new Error(
          `Error fetching data from ${CAYENNE_API}: ${e.toString()}`
        );
      }
    } else if (network === 'manzano') {
      try {
        data = await fetch(MANZANO_API).then((res) => res.json());
      } catch (e: any) {
        throw new Error(
          `Error fetching data from ${MANZANO_API}: ${e.toString()}`
        );
      }
    } else if (network === 'habanero') {
      try {
        data = await fetch(HABANERO_API).then((res) => res.json());
      } catch (e: any) {
        throw new Error(
          `Error fetching data from ${HABANERO_API}: ${e.toString()}`
        );
      }
    }
    // Data pulled over http is formatted differently than
    // what the type expects. Here we normmalize to the LitContractContext type.
    data = data.data.map((c: any) => {
      return {
        address: c.contracts[0].address_hash,
        abi: c.contracts[0].ABI,
        name: c.name,
      };
    });
    return data;
  }

  mintWithAuth = async ({
    authMethod,
    scopes,
    pubkey,
  }: {
    authMethod: AuthMethod;
    scopes: string[] | number[] | BigNumberish[];
    pubkey?: string; // only applies to webauthn auth method
  }) => {
    // -- validate
    if (!this.connected) {
      throw new Error(
        'Contracts are not connected. Please call connect() first'
      );
    }

    if (!this.pkpNftContract) {
      throw new Error('Contract is not available');
    }

    if (authMethod && !authMethod?.authMethodType) {
      throw new Error('authMethodType is required');
    }

    if (authMethod && !authMethod?.accessToken) {
      throw new Error('accessToken is required');
    }

    if (scopes.length <= 0) {
      throw new Error(`❌ Permission scopes are required!
[0] No Permissions
[1] Sign Anything	
[2] Only Sign Messages
Read more here:
https://developer.litprotocol.com/v3/sdk/wallets/auth-methods/#auth-method-scopes
      `);
    }

    // -- prepare
    const _pubkey = pubkey ?? '0x';

    // if scopes are list of strings, turn them into numbers
    scopes = scopes.map((scope: any) => {
      if (typeof scope === 'string') {
        return ethers.BigNumber.from(scope);
      }
      if (typeof scope === 'number') {
        return ethers.BigNumber.from(scope.toString());
      }
      return scope;
    });

    const authId = await getAuthIdByAuthMethod(authMethod);

    // -- go
    const mintCost = await this.pkpNftContract.read.mintCost();

    // -- start minting
    const tx = await this.pkpHelperContract.write.mintNextAndAddAuthMethods(
      2, // key type
      [authMethod.authMethodType],
      [authId],
      [_pubkey],
      [[...scopes]],
      true,
      true,
      {
        value: mintCost,
      }
    );

    const receipt = await tx.wait();

    let events = 'events' in receipt ? receipt.events : receipt.logs;

    if (!events) {
      throw new Error('No events found in receipt');
    }

    let tokenId;

    tokenId = events[0].topics[1];
    console.warn('tokenId:', tokenId);

    let publicKey = await this.pkpNftContract.read.getPubkey(tokenId);

    if (publicKey.startsWith('0x')) {
      publicKey = publicKey.slice(2);
    }

    const pubkeyBuffer = Buffer.from(publicKey, 'hex');

    const ethAddress = computeAddress(pubkeyBuffer);

    return {
      pkp: {
        tokenId,
        publicKey,
        ethAddress,
      },
      tx: receipt,
    };
  };

  // Mints a Capacity Credits NFT (RLI) token with the specified daily request rate and expiration period.
  // The expiration date is calculated to be at midnight UTC, a specific number of days from now.
  mintCapacityCreditsNFT = async ({
    requestsPerDay,
    daysUntilUTCMidnightExpiration,
  }: MintCapacityCreditsPerDayContext): Promise<MintCapacityCreditsRes> => {
    this.log('Minting Capacity Credits NFT...');

    // -- in the context of "request per day"
    const requestsPerSecond = convertRequestsPerDayToPerSecond(requestsPerDay);
    const requestsPerKilosecond = Math.round(
      calculateRequestsPerKilosecond(requestsPerSecond)
    );
    const expiresAt = calculateUTCMidnightExpiration(
      daysUntilUTCMidnightExpiration
    );

    let mintCost;

    try {
      mintCost = await this.rateLimitNftContract.read.calculateCost(
        requestsPerKilosecond,
        expiresAt
      );
    } catch (e) {
      this.log('Error calculating mint cost:', e);
      throw e;
    }

    this.log('Capacity Credits NFT mint cost:', mintCost.toString());
    this.log('Requests per day:', requestsPerDay);
    this.log('Requests per kilosecond:', requestsPerKilosecond);
    this.log(`Expires at (Unix Timestamp): ${expiresAt}`);

    const expirationDate = new Date(expiresAt * 1000);
    this.log('Expiration Date (UTC):', expirationDate.toUTCString());

    try {
      const res = await this.rateLimitNftContract.write.mint(expiresAt, {
        value: mintCost,
      });

      const txHash = res.hash;
      let tx = await res.wait();
      this.log('Transaction:', tx);

      const tokenId = ethers.BigNumber.from(tx.logs[0].topics[3]);

      return {
        rliTxHash: txHash,
        capacityTokenId: tokenId,
        capacityTokenIdStr: tokenId.toString(),
      };
    } catch (e: any) {
      throw new Error(e);
    }
  };

  // getRandomPrivateKeySignerProvider = () => {
  //   const privateKey = ethers.utils.hexlify(ethers.utils.randomBytes(32));

  //   let provider;

  //   if (isBrowser()) {
  //     provider = new ethers.providers.Web3Provider(window.ethereum, 'any');
  //   } else {
  //     provider = new ethers.providers.JsonRpcProvider(this.rpc);
  //   }
  //   const signer = new ethers.Wallet(privateKey, provider);

  //   return { privateKey, signer, provider };
  // };

  // getPrivateKeySignerProvider = (privateKey: string) => {
  //   let provider;

  //   if (isBrowser()) {
  //     provider = new ethers.providers.Web3Provider(window.ethereum, 'any');
  //   } else {
  //     provider = new ethers.providers.JsonRpcProvider(this.rpc);
  //   }
  //   const signer = new ethers.Wallet(privateKey, provider);

  //   return { privateKey, signer, provider };
  // };

  utils = {
    hexToDec,
    decToHex,
    /**
     * Partition multihash string into object representing multihash
     *
     * @param {string} multihash A base58 encoded multihash string
     * @returns {Multihash}
     */
    getBytesFromMultihash: (multihash: string) => {
      const decoded = bs58.decode(multihash);

      return `0x${Buffer.from(decoded).toString('hex')}`;
    },

    /**
     *
     * Convert bytes32 to IPFS ID
     * @param { string } byte32 0x1220baa0d1e91f2a22fef53659418ddc3ac92da2a76d994041b86ed62c0c999de477
     * @returns { string } QmZKLGf3vgYsboM7WVUS9X56cJSdLzQVacNp841wmEDRkW
     */
    getMultihashFromBytes: (byte32: string): string => {
      const text = byte32.replace('0x', '');

      const hashFunction = parseInt(text.slice(0, 2), 16);
      const digestSize = parseInt(text.slice(2, 4), 16);
      const digest = text.slice(4, 4 + digestSize * 2);

      const multihash = bs58.encode(Buffer.from(`1220${digest}`, 'hex'));

      return multihash;
    },
    /**
     * Partition multihash string into object representing multihash
     *
     * @param {string} multihash A base58 encoded multihash string
     * @returns {Multihash}
     */
    getBytes32FromMultihash: async (ipfsId: string) => {
      let CID: any;
      try {
        CID = await import('multiformats/cid');

        if (!CID) {
          CID = CID.CID;

          if (!CID) {
            this.log('1 CID not found');
          }
        }
      } catch (e) {
        this.log('2 CID not found');
      }

      // const CID = await import('multiformats/cid');

      const cid = CID.parse(ipfsId);
      const hashFunction = cid.multihash.code;
      const size = cid.multihash.size;
      const digest = '0x' + Buffer.from(cid.multihash.digest).toString('hex');

      let ipfsHash: IPFSHash = {
        digest,
        hashFunction,
        size,
      };

      return ipfsHash;
    },

    // convert timestamp to YYYY/MM/DD format
    timestamp2Date: (timestamp: string): string => {
      const date = require('date-and-time');

      const format = 'YYYY/MM/DD HH:mm:ss';

      let timestampFormatted: Date = new Date(parseInt(timestamp) * 1000);

      return date.format(timestampFormatted, format);
    },
  };

  pkpNftContractUtils = {
    read: {
      /**
       * (IERC721Enumerable)
       *
       * Get all PKPs by a given address
       *
       * @param { string } ownerAddress
       * @retu
       * */

      getTokensByAddress: async (
        ownerAddress: string
      ): Promise<Array<string>> => {
        if (!this.connected) {
          throw new Error(
            'Contracts are not connected. Please call connect() first'
          );
        }
        if (!this.pkpNftContract) {
          throw new Error('Contract is not available');
        }

        // -- validate
        if (!ethers.utils.isAddress(ownerAddress)) {
          throw new Error(
            `Given string is not a valid address "${ownerAddress}"`
          );
        }

        let tokens = [];

        for (let i = 0; ; i++) {
          let token;

          try {
            token = await this.pkpNftContract.read.tokenOfOwnerByIndex(
              ownerAddress,
              i
            );

            token = this.utils.hexToDec(token.toHexString()) as string;

            tokens.push(token);
          } catch (e) {
            this.log(`[getTokensByAddress] Ended search on index: ${i}`);
            break;
          }
        }

        return tokens;
      },

      /**
       * (IERC721Enumerable)
       *
       * Get the x latest number of tokens
       *
       * @param { number } latestNumberOfTokens
       *
       * @returns { Array<string> } a list of PKP NFTs
       *
       */
      getTokens: async (
        latestNumberOfTokens: number
      ): Promise<Array<string>> => {
        if (!this.connected) {
          throw new Error(
            'Contracts are not connected. Please call connect() first'
          );
        }
        if (!this.pkpNftContract) {
          throw new Error('Contract is not available');
        }

        let tokens = [];

        for (let i = 0; ; i++) {
          if (i >= latestNumberOfTokens) {
            break;
          }

          let token;

          try {
            token = await this.pkpNftContract.read.tokenByIndex(i);

            token = this.utils.hexToDec(token.toHexString()) as string;

            tokens.push(token);
          } catch (e) {
            this.log(`[getTokensByAddress] Ended search on index: ${i}`);
            break;
          }
        }

        return tokens;
      },

      /**
       * Get info of all PKPs by a given address
       */
      getTokensInfoByAddress: async (
        ownerAddress: string
      ): Promise<Array<TokenInfo>> => {
        const tokenIds = await this.pkpNftContractUtils.read.getTokensByAddress(
          ownerAddress
        );

        const arr = [];

        // for each pkp
        for (let i = 0; i < tokenIds.length; i++) {
          const tokenId = tokenIds[i];
          const pubKey = await this.pkpNftContract.read.getPubkey(tokenId);
          const addrs = await derivedAddresses({
            pkpTokenId: tokenId,
            publicKey: pubKey,
          });

          arr.push(addrs);
        }

        return arr;
      },
    },
    write: {
      mint: async () => {
        if (!this.connected) {
          throw new Error(
            'Contracts are not connected. Please call connect() first'
          );
        }

        if (!this.pkpNftContract) {
          throw new Error('Contract is not available');
        }

        let mintCost;

        try {
          mintCost = await this.pkpNftContract.read.mintCost();
        } catch (e) {
          throw new Error('Could not get mint cost');
        }

        let sentTx;

        if (this.isPKP) {
          this.log(
            "This is a PKP wallet, so we'll use the PKP wallet to sign the tx"
          );

          this.log('...populating tx');
          let tx = await this.pkpNftContract.write.populateTransaction.mintNext(
            2,
            { value: mintCost }
          );
          this.log('tx:', tx);

          this.log('...signing tx');
          let signedTx = await this.signer.signTransaction(tx);
          this.log('signedTx:', signedTx);

          this.log('sending signed tx...');
          sentTx = await this.signer.sendTransaction(
            signedTx as ethers.providers.TransactionRequest
          );
        } else {
          sentTx = await this.pkpNftContract.write.mintNext(2, {
            value: mintCost,
          });
        }

        this.log('sentTx:', sentTx);

        const res: any = await sentTx.wait();
        this.log('res:', res);

        let events = 'events' in res ? res.events : res.logs;

        let tokenIdFromEvent;

        tokenIdFromEvent = events[0].topics[1];
        console.warn('tokenIdFromEvent:', tokenIdFromEvent);

        let publicKey = await this.pkpNftContract.read.getPubkey(
          tokenIdFromEvent
        );

        if (publicKey.startsWith('0x')) {
          publicKey = publicKey.slice(2);
        }

        const pubkeyBuffer = Buffer.from(publicKey, 'hex');

        const ethAddress = computeAddress(pubkeyBuffer);

        return {
          pkp: {
            tokenId: tokenIdFromEvent,
            publicKey,
            ethAddress,
          },
          tx: sentTx,
          tokenId: tokenIdFromEvent,
          res,
        };
      },

      claimAndMint: async (
        derivedKeyId: BytesLike,
        signatures: IPubkeyRouter.SignatureStruct[],
        txOpts?: any
      ) => {
        let cost = await this.pkpNftContract.read.mintCost();
        const tx = await this.pkpNftContract.write.claimAndMint(
          2,
          derivedKeyId,
          signatures,
          txOpts ?? { value: cost }
        );
        let txRec = await tx.wait();
        let events: any = 'events' in txRec ? txRec.events : txRec.logs;
        let tokenId = events[1].topics[1];
        return { tx, res: txRec, tokenId };
      },
    },
  };

  pkpPermissionsContractUtils = {
    read: {
      /**
       *
       * Check if an address is permitted
       *
       * @param { string } tokenId
       * @param { string } address
       *
       * @returns { Promise<boolean> }
       */
      isPermittedAddress: async (
        tokenId: string,
        address: string
      ): Promise<boolean> => {
        if (!this.connected) {
          throw new Error(
            'Contracts are not connected. Please call connect() first'
          );
        }

        if (!this.pkpPermissionsContract) {
          throw new Error('Contract is not available');
        }

        const pkpIdHex = this.utils.decToHex(tokenId, null);

        const bool = await this.pkpPermissionsContract.read.isPermittedAddress(
          pkpIdHex as any,
          address
        );

        return bool;
      },

      getPermittedAddresses: async (
        tokenId: string
      ): Promise<Array<string>> => {
        if (!this.connected) {
          throw new Error(
            'Contracts are not connected. Please call connect() first'
          );
        }
        if (!this.pkpPermissionsContract) {
          throw new Error('Contract is not available');
        }

        this.log('[getPermittedAddresses] input<tokenId>:', tokenId);

        let addresses: Array<string> = [];

        const maxTries = 5;
        let tries = 0;

        while (tries < maxTries) {
          try {
            addresses =
              await this.pkpPermissionsContract.read.getPermittedAddresses(
                tokenId
              );
            if (addresses.length <= 0) {
              await new Promise((resolve: any) => setTimeout(resolve, 1000));
              tries++;
              continue;
            } else {
              break;
            }
          } catch (e: any) {
            this.log(
              `[getPermittedAddresses] error<e.message | ${tries}>:`,
              e.message
            );
            tries++;
          }
        }

        return addresses;
      },

      /**
       *
       * Get permitted action
       *
       * @param { any } id
       *
       * @returns { Promise<Array<any>> }
       *
       */
      getPermittedActions: async (tokenId: any): Promise<Array<any>> => {
        if (!this.connected) {
          throw new Error(
            'Contracts are not connected. Please call connect() first'
          );
        }

        if (!this.pkpPermissionsContract) {
          throw new Error('Contract is not available');
        }

        let actions: Array<any> = [];

        const maxTries = 5;
        let tries = 0;

        while (tries < maxTries) {
          try {
            actions =
              await this.pkpPermissionsContract.read.getPermittedActions(
                tokenId
              );

            if (actions.length <= 0) {
              await new Promise((resolve: any) => setTimeout(resolve, 1000));
              tries++;
              continue;
            } else {
              break;
            }
          } catch (e: any) {
            this.log(
              `[getPermittedActions] error<e.message | ${tries}>:`,
              e.message
            );
            tries++;
          }
        }

        return actions;
      },

      /**
       *
       * Check if an action is permitted given the pkpid and ipfsId
       *
       * @param { string } pkpId 103309008291725705563022469659474510532358692659842796086905702509072063991354
       * @param { string } ipfsId  QmZKLGf3vgYsboM7WVUS9X56cJSdLzQVacNp841wmEDRkW
       *
       * @return { object } transaction
       */
      isPermittedAction: async (
        pkpId: string,
        ipfsId: string
      ): Promise<boolean> => {
        if (!this.connected) {
          throw new Error(
            'Contracts are not connected. Please call connect() first'
          );
        }

        if (!this.pkpPermissionsContract) {
          throw new Error('Contract is not available');
        }

        this.log('[isPermittedAction] input<pkpId>:', pkpId);
        this.log('[isPermittedAction] input<ipfsId>:', ipfsId);

        const ipfsHash = this.utils.getBytesFromMultihash(ipfsId);
        this.log('[isPermittedAction] converted<ipfsHash>:', ipfsHash);

        const bool = await this.pkpPermissionsContract.read.isPermittedAction(
          pkpId,
          ipfsHash as any
        );

        return bool;
      },
    },

    write: {
      /**
       *
       * Add permitted action to a given PKP id & ipfsId
       *
       * @param { string } pkpId 103309008291725705563022469659474510532358692659842796086905702509072063991354
       * @param { string } ipfsId  QmZKLGf3vgYsboM7WVUS9X56cJSdLzQVacNp841wmEDRkW
       *
       * @return { object } transaction
       */
      addPermittedAction: async (
        pkpId: string,
        ipfsId: string
      ): Promise<any> => {
        if (!this.connected) {
          throw new Error(
            'Contracts are not connected. Please call connect() first'
          );
        }

        if (!this.pkpPermissionsContract || !this.pubkeyRouterContract) {
          throw new Error('Contract is not available');
        }

        this.log('[addPermittedAction] input<pkpId>:', pkpId);

        const pubKey = await this.pubkeyRouterContract.read.getPubkey(pkpId);
        this.log('[addPermittedAction] converted<pubKey>:', pubKey);

        const pubKeyHash = ethers.utils.keccak256(pubKey);
        this.log('[addPermittedAction] converted<pubKeyHash>:', pubKeyHash);

        const tokenId = ethers.BigNumber.from(pubKeyHash);
        this.log('[addPermittedAction] converted<tokenId>:', tokenId);

        this.log('[addPermittedAction] input<ipfsId>:', ipfsId);

        const ipfsIdBytes = this.utils.getBytesFromMultihash(ipfsId);
        this.log('[addPermittedAction] converted<ipfsIdBytes>:', ipfsIdBytes);

        const tx = await this.pkpPermissionsContract.write.addPermittedAction(
          tokenId,
          ipfsIdBytes as any,
          [1]
        );
        this.log('[addPermittedAction] output<tx>:', tx);

        return tx;
      },

      /**
       * TODO: add transaction type
       * Add permitted action to a given PKP id & ipfsId
       *
       * @param { string } pkpId 103309008291725705563022469659474510532358692659842796086905702509072063991354
       * @param { string } ownerAddress  0x3B5dD2605.....22aDC499A1
       *
       * @return { object } transaction
       */
      addPermittedAddress: async (
        pkpId: string,
        ownerAddress: string
      ): Promise<any> => {
        if (!this.connected) {
          throw new Error(
            'Contracts are not connected. Please call connect() first'
          );
        }

        if (!this.pkpPermissionsContract) {
          throw new Error('Contract is not available');
        }

        this.log('[addPermittedAddress] input<pkpId>:', pkpId);
        this.log('[addPermittedAddress] input<ownerAddress>:', ownerAddress);

        this.log('[addPermittedAddress] input<pkpId>:', pkpId);

        const tx = await this.pkpPermissionsContract.write.addPermittedAddress(
          pkpId,
          ownerAddress,
          [1]
        );

        this.log('[addPermittedAddress] output<tx>:', tx);

        return tx;
      },

      /**
       * Revoke permitted action of a given PKP id & ipfsId
       *
       * @param { string } pkpId 103309008291725705563022469659474510532358692659842796086905702509072063991354
       * @param { string } ipfsId  QmZKLGf3vgYsboM7WVUS9X56cJSdLzQVacNp841wmEDRkW
       *
       * @return { object } transaction
       */
      revokePermittedAction: async (
        pkpId: string,
        ipfsId: string
      ): Promise<any> => {
        if (!this.connected) {
          throw new Error(
            'Contracts are not connected. Please call connect() first'
          );
        }

        if (!this.pkpPermissionsContract) {
          throw new Error('Contract is not available');
        }

        this.log('[revokePermittedAction] input<pkpId>:', pkpId);
        this.log('[revokePermittedAction] input<ipfsId>:', ipfsId);

        const ipfsHash = this.utils.getBytesFromMultihash(ipfsId);
        this.log('[revokePermittedAction] converted<ipfsHash>:', ipfsHash);

        const tx =
          await this.pkpPermissionsContract.write.removePermittedAction(
            pkpId,
            ipfsHash as any
          );
        this.log('[revokePermittedAction] output<tx>:', tx);

        return tx;
      },
    },
  };

  rateLimitNftContractUtils = {
    read: {
      /**
       * getCapacityByIndex: async (index: number): Promise<any> => {
       *
       *  This function takes a token index as a parameter and returns the capacity of the token
       *  with the given index. The capacity is an object that contains the number of requests
       *  per millisecond that the token allows, and an object with the expiration timestamp and
       *  formatted expiration date of the token.
       *
       *  @param {number} index - The index of the token.
       *  @returns {Promise<any>} - A promise that resolves to the capacity of the token.
       *
       *  Example:
       *
       *  const capacity = await getCapacityByIndex(1);
       *  this.log(capacity);
       *  // Output: {
       *  //   requestsPerMillisecond: 100,
       *  //   expiresAt: {
       *  //     timestamp: 1623472800,
       *  //     formatted: '2022-12-31',
       *  //   },
       *  // }
       *
       * }
       */
      getCapacityByIndex: async (index: number): Promise<any> => {
        if (!this.connected) {
          throw new Error(
            'Contracts are not connected. Please call connect() first'
          );
        }

        if (!this.rateLimitNftContract) {
          throw new Error('Contract is not available');
        }

        const capacity = await this.rateLimitNftContract.read.capacity(index);

        return {
          requestsPerMillisecond: parseInt(capacity[0].toString()),
          expiresAt: {
            timestamp: parseInt(capacity[1].toString()),
            formatted: this.utils.timestamp2Date(capacity[1].toString()),
          },
        };
      },

      /**
       * getTokenURIByIndex: async (index: number): Promise<string> => {
       *
       *  This function takes a token index as a parameter and returns the URI of the token
       *  with the given index.
       *
       *  @param {number} index - The index of the token.
       *  @returns {Promise<string>} - A promise that resolves to the URI of the token.
       *
       *  Example:
       *
       *  const URI = await getTokenURIByIndex(1);
       *  this.log(URI);
       *  // Output: 'https://tokens.com/1'
       *
       * }
       */
      getTokenURIByIndex: async (index: number): Promise<string> => {
        if (!this.connected) {
          throw new Error(
            'Contracts are not connected. Please call connect() first'
          );
        }

        if (!this.rateLimitNftContract) {
          throw new Error('Contract is not available');
        }

        const base64 = await this.rateLimitNftContract.read.tokenURI(index);

        const data = base64.split('data:application/json;base64,')[1];

        const dataToString = Buffer.from(data, 'base64').toString('binary');

        return JSON.parse(dataToString);
      },

      /**
       * getTokensByOwnerAddress: async (ownerAddress: string): Promise<any> => {
       *
       *  This function takes an owner address as a parameter and returns an array of tokens
       *  that are owned by the given address.
       *
       *  @param {string} ownerAddress - The address of the owner.
       *  @returns {Promise<any>} - A promise that resolves to an array of token objects.
       *
       *  Example:
       *
       *  const tokens = await getTokensByOwnerAddress('0x1234...5678');
       *  this.log(tokens);
       *  // Output: [
       *  //   {
       *  //     tokenId: 1,
       *  //     URI: 'https://tokens.com/1',
       *  //     capacity: 100,
       *  //     isExpired: false,
       *  //   },
       *  //   {
       *  //     tokenId: 2,
       *  //     URI: 'https://tokens.com/2',
       *  //     capacity: 200,
       *  //     isExpired: true,
       *  //   },
       *  //   ...
       *  // ]
       *
       * }
       */
      getTokensByOwnerAddress: async (ownerAddress: string): Promise<any> => {
        if (!this.connected) {
          throw new Error(
            'Contracts are not connected. Please call connect() first'
          );
        }

        if (!this.rateLimitNftContract) {
          throw new Error('Contract is not available');
        }

        // -- validate
        if (!ethers.utils.isAddress(ownerAddress)) {
          throw Error(`Given string is not a valid address "${ownerAddress}"`);
        }

        let total: any = await this.rateLimitNftContract.read.balanceOf(
          ownerAddress
        );
        total = parseInt(total.toString());

        const tokens = await asyncForEachReturn(
          [...new Array(total)],
          async (_: undefined, i: number) => {
            if (!this.rateLimitNftContract) {
              throw new Error('Contract is not available');
            }

            const token =
              await this.rateLimitNftContract.read.tokenOfOwnerByIndex(
                ownerAddress,
                i
              );

            const tokenIndex = parseInt(token.toString());

            const URI =
              await this.rateLimitNftContractUtils.read.getTokenURIByIndex(
                tokenIndex
              );

            const capacity =
              await this.rateLimitNftContractUtils.read.getCapacityByIndex(
                tokenIndex
              );

            const isExpired = await this.rateLimitNftContract.read.isExpired(
              tokenIndex
            );

            return {
              tokenId: parseInt(token.toString()),
              URI,
              capacity,
              isExpired,
            };
          }
        );

        return tokens;
      },

      /**
       * getTokens: async (): Promise<any> => {
       *
       *  This function returns an array of all tokens that have been minted.
       *
       *  @returns {Promise<any>} - A promise that resolves to an array of token objects.
       *
       *  Example:
       *
       *  const tokens = await getTokens();
       *  this.log(tokens);
       *  // Output: [
       *  //   {
       *  //     tokenId: 1,
       *  //     URI: 'https://tokens.com/1',
       *  //     capacity: 100,
       *  //     isExpired: false,
       *  //   },
       *  //   {
       *  //     tokenId: 2,
       *  //     URI: 'https://tokens.com/2',
       *  //     capacity: 200,
       *  //     isExpired: true,
       *  //   },
       *  //   ...
       *  // ]
       *
       * }
       */
      getTokens: async (): Promise<any> => {
        if (!this.connected) {
          throw new Error(
            'Contracts are not connected. Please call connect() first'
          );
        }

        if (!this.rateLimitNftContract) {
          throw new Error('Contract is not available');
        }

        let total: any = await this.rateLimitNftContract.read.totalSupply();
        total = parseInt(total.toString());

        const tokens = await asyncForEachReturn(
          [...new Array(total)],
          async (_: any, i: number) => {
            if (!this.rateLimitNftContract) {
              throw new Error('Contract is not available');
            }

            const token = await this.rateLimitNftContract.read.tokenByIndex(i);

            const tokenIndex = parseInt(token.toString());

            const URI =
              await this.rateLimitNftContractUtils.read.getTokenURIByIndex(
                tokenIndex
              );

            const capacity =
              await this.rateLimitNftContractUtils.read.getCapacityByIndex(
                tokenIndex
              );

            const isExpired = await this.rateLimitNftContract.read.isExpired(
              tokenIndex
            );

            return {
              tokenId: parseInt(token.toString()),
              URI,
              capacity,
              isExpired,
            };
          }
        );

        return tokens;
      },
    },
    write: {
      mint: async ({
        mintCost,
        timestamp,
      }: {
        mintCost: {
          value: any;
        };
        timestamp: number;
      }) => {
        if (!this.connected) {
          throw new Error(
            'Contracts are not connected. Please call connect() first'
          );
        }

        if (!this.rateLimitNftContract) {
          throw new Error('Contract is not available');
        }

        const tx = await this.rateLimitNftContract.write.mint(
          timestamp,
          mintCost
        );

        const res: any = await tx.wait();

        const tokenIdFromEvent = res.events[0].topics[1];

        return { tx, tokenId: tokenIdFromEvent };
      },
      /**
       * Transfer RLI token from one address to another
       *
       * @property { string } fromAddress
       * @property { string } toAddress
       * @property  { stsring } RLITokenAddress
       *
       * @return { <Promise<void>> } void
       */
      transfer: async ({
        fromAddress,
        toAddress,
        RLITokenAddress,
      }: {
        fromAddress: string;
        toAddress: string;
        RLITokenAddress: string;
      }): Promise<any> => {
        if (!this.connected) {
          throw new Error(
            'Contracts are not connected. Please call connect() first'
          );
        }

        if (!this.rateLimitNftContract) {
          throw new Error('Contract is not available');
        }

        const tx = await this.rateLimitNftContract.write.transferFrom(
          fromAddress,
          toAddress,
          RLITokenAddress
        );

        this.log('tx:', tx);

        // const res = await tx.wait();

        // return {
        //     tx,
        //     events: res.events
        // }

        return tx;
      },
    },
  };

  routerContractUtils = {
    read: {
      /**
       *
       * Convert IPFS response from Solidity to IPFS ID
       * From: "0xb4200a696794b8742fab705a8c065ea6788a76bc6d270c0bc9ad900b6ed74ebc"
       * To: "QmUnwHVcaymJWiYGQ6uAHvebGtmZ8S1r9E6BVmJMtuK5WY"
       *
       * @param { string } solidityIpfsId
       *
       * @return { Promise<string> }
       */
      // getIpfsIds: async (solidityIpfsId: string): Promise<string> => {
      //   this.log('[getIpfsIds] input<solidityIpfsId>:', solidityIpfsId);
      //   const ipfsId = this.utils.getMultihashFromBytes(solidityIpfsId);
      //   this.log('[getIpfsIds] output<ipfsId>:', ipfsId);
      //   return ipfsId;
      // },
    },
    write: {},
  };

  pkpHelperContractUtil = {
    read: {},

    write: {
      /**
       *
       * @param param0
       * @returns
       */
      mintNextAndAddAuthMethods: async ({
        keyType,
        permittedAuthMethodTypes,
        permittedAuthMethodIds,
        permittedAuthMethodPubkeys,
        permittedAuthMethodScopes,
        addPkpEthAddressAsPermittedAddress,
        sendPkpToItself,
      }: {
        keyType: string;
        permittedAuthMethodTypes: string[];
        permittedAuthMethodIds: string[];
        permittedAuthMethodPubkeys: string[];
        permittedAuthMethodScopes: string[][];
        addPkpEthAddressAsPermittedAddress: boolean;
        sendPkpToItself: boolean;
      }): Promise<any> => {
        // first get mint cost
        const mintCost = await this.pkpNftContract.read.mintCost();
        const tx = await this.pkpHelperContract.write.mintNextAndAddAuthMethods(
          keyType,
          permittedAuthMethodTypes,
          permittedAuthMethodIds as BytesLike[],
          permittedAuthMethodPubkeys as BytesLike[],
          permittedAuthMethodScopes,
          addPkpEthAddressAsPermittedAddress,
          sendPkpToItself,
          { value: mintCost }
        );
        console.log('tx', tx);
        return tx;
      },
      // claimAndMintNextAndAddAuthMethods: async (
      //   keyType: number,
      //   derivedKeyId: string,
      //   signatures: pkpHelperContract.IPubkeyRouter.SignatureStruct[],
      //   permittedAuthMethodTypes: string[],
      //   permittedAuthMethodIds: string[],
      //   permittedAuthMethodPubkeys: string[],
      //   permittedAuthMethodScopes: string[][],
      //   addPkpEthAddressAsPermittedAddress: boolean,
      //   sendPkpToItself: boolean
      // ): Promise<any> => {
      //   const mintCost = await this.pkpNftContract.read.mintCost();
      //   this.pkpHelperContract.write.claimAndMintNextAndAddAuthMethods(
      //     keyType,
      //     `0x${derivedKeyId}` as BytesLike,
      //     signatures,
      //     permittedAuthMethodTypes,
      //     permittedAuthMethodIds as BytesLike[],
      //     permittedAuthMethodPubkeys as BytesLike[],
      //     permittedAuthMethodScopes,
      //     addPkpEthAddressAsPermittedAddress,
      //     sendPkpToItself,
      //     { value: mintCost }
      //   );
      // },
    },
  };
}<|MERGE_RESOLUTION|>--- conflicted
+++ resolved
@@ -1,15 +1,6 @@
 import { BigNumber, BigNumberish, BytesLike, ethers } from 'ethers';
 import { hexToDec, decToHex, intToIP } from './hex2dec';
 import bs58 from 'bs58';
-<<<<<<< HEAD
-import { isBrowser, isNode, logDebug } from '@lit-protocol/misc';
-import { AuthMethod } from '@lit-protocol/types';
-
-let CID: any;
-try {
-  CID = require('multiformats/cid');
-} catch (e) {}
-=======
 import { isBrowser, isNode } from '@lit-protocol/misc';
 import {
   AuthMethod,
@@ -19,7 +10,6 @@
   MintCapacityCreditsPerDayContext,
   MintCapacityCreditsRes,
 } from '@lit-protocol/types';
->>>>>>> dccdaf8d
 
 // ----- autogen:import-data:start  -----
 // Generated at 2023-11-07T01:50:52.460Z
