/* eslint-disable import/order */
import { isBrowser, isNode } from '@lit-protocol/misc';
import {
  ContractName,
  CreateCustomAuthMethodRequest,
  EpochInfo,
  GasLimitParam,
  LIT_NETWORKS_KEYS,
  LitContractContext,
  LitContractResolverContext,
  MintCapacityCreditsContext,
  MintCapacityCreditsRes,
  MintNextAndAddAuthMethods,
  MintWithAuthParams,
  MintWithAuthResponse,
} from '@lit-protocol/types';
import bs58 from 'bs58';
import { BigNumberish, BytesLike, ContractReceipt, ethers } from 'ethers';
import { decToHex, hexToDec, intToIP } from './hex2dec';

// ----- autogen:import-data:start  -----
// Generated at 2023-11-07T01:50:52.460Z
import { AllowlistData } from '../abis/Allowlist.sol/AllowlistData';
import { LITTokenData } from '../abis/LITToken.sol/LITTokenData';
import { MultisenderData } from '../abis/Multisender.sol/MultisenderData';
import { PKPHelperData } from '../abis/PKPHelper.sol/PKPHelperData';
import { PKPNFTData } from '../abis/PKPNFT.sol/PKPNFTData';
import { PKPNFTMetadataData } from '../abis/PKPNFTMetadata.sol/PKPNFTMetadataData';
import { PKPPermissionsData } from '../abis/PKPPermissions.sol/PKPPermissionsData';
import { PubkeyRouterData } from '../abis/PubkeyRouter.sol/PubkeyRouterData';
import { RateLimitNFTData } from '../abis/RateLimitNFT.sol/RateLimitNFTData';
import { StakingData } from '../abis/Staking.sol/StakingData';
import { StakingBalancesData } from '../abis/StakingBalances.sol/StakingBalancesData';
// ----- autogen:import-data:end  -----

// ----- autogen:imports:start  -----
// Generated at 2023-11-07T01:50:52.460Z
import * as allowlistContract from '../abis/Allowlist.sol/Allowlist';
import * as litTokenContract from '../abis/LITToken.sol/LITToken';
import * as multisenderContract from '../abis/Multisender.sol/Multisender';
import * as pkpHelperContract from '../abis/PKPHelper.sol/PKPHelper';
import * as pkpNftContract from '../abis/PKPNFT.sol/PKPNFT';
import * as pkpNftMetadataContract from '../abis/PKPNFTMetadata.sol/PKPNFTMetadata';
import * as pkpPermissionsContract from '../abis/PKPPermissions.sol/PKPPermissions';
import * as pubkeyRouterContract from '../abis/PubkeyRouter.sol/PubkeyRouter';
import * as rateLimitNftContract from '../abis/RateLimitNFT.sol/RateLimitNFT';
import * as stakingContract from '../abis/Staking.sol/Staking';
import * as stakingBalancesContract from '../abis/StakingBalances.sol/StakingBalances';
// ----- autogen:imports:end  -----

import {
  AUTH_METHOD_TYPE_VALUES,
  AUTH_METHOD_SCOPE_VALUES,
  METAMASK_CHAIN_INFO_BY_NETWORK,
  NETWORK_CONTEXT_BY_NETWORK,
  LIT_NETWORK_VALUES,
  RPC_URL_BY_NETWORK,
  HTTP_BY_NETWORK,
  CENTRALISATION_BY_NETWORK,
  LIT_NETWORK,
  HTTP,
  HTTPS,
  InitError,
  NetworkError,
  WrongNetworkException,
  ParamsMissingError,
  InvalidArgumentException,
  TransactionError,
} from '@lit-protocol/constants';
import { LogManager, Logger } from '@lit-protocol/logger';
import { TokenInfo } from '@lit-protocol/types';
import { computeAddress } from 'ethers/lib/utils';
import { IPubkeyRouter } from '../abis/PKPNFT.sol/PKPNFT';
import { derivedAddresses } from '@lit-protocol/misc';
import { getAuthIdByAuthMethod, stringToArrayify } from './auth-utils';
import {
  CIDParser,
  IPFSHash,
  getBytes32FromMultihash,
} from './helpers/getBytes32FromMultihash';
import { calculateUTCMidnightExpiration, requestsToKilosecond } from './utils';
import { ValidatorStruct } from './types';

// const DEFAULT_RPC = 'https://lit-protocol.calderachain.xyz/replica-http';
// const DEFAULT_READ_RPC = 'https://lit-protocol.calderachain.xyz/replica-http';

// This function asynchronously executes a provided callback function for each item in the given array.
// The callback function is awaited before continuing to the next iteration.
// The resulting array of callback return values is then returned.
//
// @param {Array<any>} array - The array to iterate over
// @param {Function} callback - The function to execute for each item in the array. This function
//                              must be asynchronous and should take the following parameters:
//                              - currentValue: The current item being processed in the array
//                              - index: The index of the current item being processed in the array
//                              - array: The array being iterated over
// @return {Array<any>} The array of callback return values
export const asyncForEachReturn = async (array: any[], callback: Function) => {
  const list = [];

  for (let index = 0; index < array.length; index++) {
    const item = await callback(array[index], index, array);
    list.push(item);
  }
  return list;
};

declare global {
  interface Window {
    ethereum: any;
  }
}

// Due to the usage of arbitrum stylus contracts the gas limit is increased by 10% to avoid reverts due to out of gas errors
const GAS_LIMIT_INCREASE_PERCENTAGE = 10;
const GAS_LIMIT_ADJUSTMENT = ethers.BigNumber.from(100).add(
  GAS_LIMIT_INCREASE_PERCENTAGE
);

// This code defines a LitContracts class that acts as a container for a collection of smart contracts. The class has a constructor that accepts an optional args object with provider and rpc properties. If no provider is specified, the class will create a default provider using the specified rpc URL. If no rpc URL is specified, the class will use a default URL.
// The class has a number of properties that represent the smart contract instances, such as accessControlConditionsContract, litTokenContract, pkpNftContract, etc. These smart contract instances are created by passing the contract address, ABI, and provider to the ethers.Contract constructor.
// The class also has a utils object with helper functions for converting between hexadecimal and decimal representation of numbers, as well as functions for working with multihashes and timestamps.
export class LitContracts {
  provider: ethers.providers.StaticJsonRpcProvider | any;
  rpc: string;
  rpcs: string[];
  signer: ethers.Signer | ethers.Wallet;
  privateKey: string | undefined;
  options?: {
    storeOrUseStorageKey?: boolean;
  };
  randomPrivateKey: boolean = false;
  connected: boolean = false;
  isPKP: boolean = false;
  debug: boolean = false;
  network: LIT_NETWORKS_KEYS;
  customContext?: LitContractContext | LitContractResolverContext;
  static contractNames: ContractName[] = [
    'Allowlist',
    'Staking',
    'RateLimitNFT',
    'PubkeyRouter',
    'PKPHelper',
    'PKPPermissions',
    'PKPNFTMetadata',
    'PKPNFT',
    'Multisender',
    'LITToken',
    'StakingBalances',
  ];

  static logger: Logger = LogManager.Instance.get('contract-sdk');
  // ----- autogen:declares:start  -----
  // Generated at 2023-11-07T01:50:52.460Z
  allowlistContract: {
    read: allowlistContract.Allowlist;
    write: allowlistContract.Allowlist;
  };

  litTokenContract: {
    read: litTokenContract.LITToken;
    write: litTokenContract.LITToken;
  };

  multisenderContract: {
    read: multisenderContract.Multisender;
    write: multisenderContract.Multisender;
  };

  pkpHelperContract: {
    read: pkpHelperContract.PKPHelper;
    write: pkpHelperContract.PKPHelper;
  };

  pkpNftContract: {
    read: pkpNftContract.PKPNFT;
    write: pkpNftContract.PKPNFT;
  };

  pkpNftMetadataContract: {
    read: pkpNftMetadataContract.PKPNFTMetadata;
    write: pkpNftMetadataContract.PKPNFTMetadata;
  };

  pkpPermissionsContract: {
    read: pkpPermissionsContract.PKPPermissions;
    write: pkpPermissionsContract.PKPPermissions;
  };

  pubkeyRouterContract: {
    read: pubkeyRouterContract.PubkeyRouter;
    write: pubkeyRouterContract.PubkeyRouter;
  };

  rateLimitNftContract: {
    read: rateLimitNftContract.RateLimitNFT;
    write: rateLimitNftContract.RateLimitNFT;
  };

  stakingContract: {
    read: stakingContract.Staking;
    write: stakingContract.Staking;
  };

  stakingBalancesContract: {
    read: stakingBalancesContract.StakingBalances;
    write: stakingBalancesContract.StakingBalances;
  };

  // ----- autogen:declares:end  -----

  // make the constructor args optional
  constructor(args?: {
    provider?: ethers.providers.StaticJsonRpcProvider | any;
    customContext?: LitContractContext | LitContractResolverContext;
    rpcs?: string[] | any;
    rpc?: string | any;
    signer?: ethers.Signer | any;
    privateKey?: string | undefined;
    randomPrivatekey?: boolean;
    options?: {
      storeOrUseStorageKey?: boolean;
    };
    debug?: boolean;
    network?: LIT_NETWORKS_KEYS;
  }) {
    // this.provider = args?.provider;
    this.customContext = args?.customContext;
    this.rpc = args?.rpc;
    this.rpcs = args?.rpcs;
    this.signer = args?.signer;
    this.privateKey = args?.privateKey;
    this.provider = args?.provider;
    this.randomPrivateKey = args?.randomPrivatekey ?? false;
    this.options = args?.options;
    this.debug = args?.debug ?? false;
    this.network = args?.network || LIT_NETWORK.DatilDev;
    // if rpc is not specified, use the default rpc
    if (!this.rpc) {
      this.rpc = RPC_URL_BY_NETWORK[this.network];
    }

    if (!this.rpcs) {
      this.rpcs = [this.rpc];
    }

    // ----- autogen:blank-init:start  -----
    // Generated at 2023-11-07T01:50:52.460Z
    this.allowlistContract = {} as any;
    this.litTokenContract = {} as any;
    this.multisenderContract = {} as any;
    this.pkpHelperContract = {} as any;
    this.pkpNftContract = {} as any;
    this.pkpNftMetadataContract = {} as any;
    this.pkpPermissionsContract = {} as any;
    this.pubkeyRouterContract = {} as any;
    this.rateLimitNftContract = {} as any;
    this.stakingContract = {} as any;
    this.stakingBalancesContract = {} as any;
    // ----- autogen:blank-init:end  -----
  }

  /**
   * Logs a message to the console.
   *
   * @param {any} [args] An optional value to log with the message.
   */
  log = (...args: any) => {
    if (this.debug) {
      LitContracts.logger.debug(...args);
    }
  };

  connect = async () => {
    // =======================================
    //          SETTING UP PROVIDER
    // =======================================

    // -------------------------------------------------
    //          (Browser) Setting up Provider
    // -------------------------------------------------
    let wallet;
    let SETUP_DONE = false;
    if (this.provider) {
      this.log('Using provided provider');
    } else if (isBrowser() && !this.signer) {
      this.log("----- We're in the browser! -----");

      const web3Provider = window.ethereum;

      if (!web3Provider) {
        const msg =
          'No web3 provider found. Please install Brave, MetaMask or another web3 provider.';
        alert(msg);
        throw new InitError(
          {
            info: {
              web3Provider,
            },
          },
          msg
        );
      }

      function _decimalToHex(decimal: number): string {
        return '0x' + decimal.toString(16);
      }

      const chainInfo = METAMASK_CHAIN_INFO_BY_NETWORK[this.network];

      const metamaskChainInfo = {
        ...chainInfo,
        chainId: _decimalToHex(chainInfo.chainId),
      };

      try {
        await web3Provider.send('wallet_switchEthereumChain', [
          { chainId: metamaskChainInfo.chainId },
        ]);
      } catch (e) {
        await web3Provider.request({
          method: 'wallet_addEthereumChain',
          params: [metamaskChainInfo],
        });
      }

      wallet = new ethers.providers.Web3Provider(web3Provider);

      await wallet.send('eth_requestAccounts', []);

      // this will ask metamask to connect to the wallet
      // this.signer = wallet.getSigner();

      this.provider = wallet;
    }

    // ----------------------------------------------
    //          (Node) Setting up Provider
    // ----------------------------------------------
    else if (isNode()) {
      this.log("----- We're in node! -----");
      this.provider = new ethers.providers.StaticJsonRpcProvider({
        url: this.rpc,
        skipFetchSetup: true,
      });
    }

    // ======================================
    //          CUSTOM PRIVATE KEY
    // ======================================
    if (this.privateKey) {
      this.log('Using your own private key');
      this.signer = new ethers.Wallet(this.privateKey, this.provider);
      this.provider = this.signer.provider;
      SETUP_DONE = true;
    }

    // =====================================
    //          SETTING UP SIGNER
    // =====================================
    if (
      (!this.privateKey && this.randomPrivateKey) ||
      this.options?.storeOrUseStorageKey
    ) {
      console.warn('THIS.SIGNER:', this.signer);

      const STORAGE_KEY = 'lit-contracts-sdk-private-key';

      this.log("Let's see if you have a private key in your local storage!");

      // -- find private key in local storage
      let storagePrivateKey;

      try {
        storagePrivateKey = localStorage.getItem(STORAGE_KEY);
      } catch (e) {
        // swallow
        // this.log('Not a problem.');
      }

      // -- (NOT FOUND) no private key found
      if (!storagePrivateKey) {
        this.log('Not a problem, we will generate a random private key');
        storagePrivateKey = ethers.utils.hexlify(ethers.utils.randomBytes(32));
      }

      // -- (FOUND) private key found
      else {
        this.log("Found your private key in local storage. Let's use it!");
      }

      this.signer = new ethers.Wallet(storagePrivateKey, this.provider);

      this.log('- Your private key:', storagePrivateKey);
      this.log('- Your address:', await this.signer.getAddress());
      this.log('- this.signer:', this.signer);
      this.log('- this.provider.getSigner():', this.provider.getSigner());

      // -- (OPTION) store private key in local storage
      if (this.options?.storeOrUseStorageKey) {
        console.warn(
          "You've set the option to store your private key in local storage."
        );
        localStorage.setItem(STORAGE_KEY, storagePrivateKey);
      }
    } else {
      // ----------------------------------------
      //          Ask Metamask to sign
      // ----------------------------------------
      if (isBrowser() && wallet && !SETUP_DONE) {
        // this.log('HERE????');
        this.log('this.signer:', this.signer);
        this.signer = wallet.getSigner();
      }
    }

    if (this.signer !== undefined && this.signer !== null) {
      if ('litNodeClient' in this.signer && 'rpcProvider' in this.signer) {
        this.log(`
  // ***********************************************************************************************
  //          THIS IS A PKP WALLET, USING IT AS A SIGNER AND ITS RPC PROVIDER AS PROVIDER
  // ***********************************************************************************************
        `);

        // @ts-ignore
        this.provider = this.signer.rpcProvider;
        this.isPKP = true;
      }
    }

    this.log('Your Signer:', this.signer);
    this.log('Your Provider:', this.provider.connection);

    if (!this.provider) {
      this.log('No provider found. Will try to use the one from the signer.');
      this.provider = this.signer.provider;
      this.log('Your Provider(from signer):', this.provider.connection);
    }

    const addresses: any = await LitContracts.getContractAddresses(
      this.network,
      this.customContext?.provider ?? this.provider,
      this.customContext
    );

    const logAddresses = Object.entries(addresses).reduce(
      (output, [key, val]) => {
        // @ts-expect-error since the object hash returned by `getContractAddresses` is `any`, we have no types here
        output[key] = val.address;
        return output;
      },
      {}
    );

    this.log('resolved contract addresses for: ', this.network, logAddresses);

    if (addresses.Allowlist.abi) {
      this.allowlistContract = {
        read: new ethers.Contract(
          addresses.Allowlist.address,
          addresses.Allowlist.abi as any,
          this.provider
        ) as allowlistContract.Allowlist,
        write: new ethers.Contract(
          addresses.Allowlist.address,
          addresses.Allowlist.abi as any,
          this.signer
        ) as allowlistContract.Allowlist,
      };
    }

    if (addresses.LITToken.abi) {
      this.litTokenContract = {
        read: new ethers.Contract(
          addresses.LITToken.address,
          addresses.LITToken.abi as ethers.ContractInterface,
          this.provider
        ) as litTokenContract.LITToken,
        write: new ethers.Contract(
          addresses.LITToken.address,
          addresses.LITToken.abi as ethers.ContractInterface,
          this.signer
        ) as litTokenContract.LITToken,
      };
    }

    if (addresses.Multisender.abi) {
      this.multisenderContract = {
        read: new ethers.Contract(
          addresses.Multisender.address,
          addresses.Multisender.abi as ethers.ContractInterface,
          this.provider
        ) as multisenderContract.Multisender,
        write: new ethers.Contract(
          addresses.Multisender.address,
          addresses.Multisender.abi as ethers.ContractInterface,
          this.signer
        ) as multisenderContract.Multisender,
      };
    }
    if (addresses.PKPHelper.abi) {
      this.pkpHelperContract = {
        read: new ethers.Contract(
          addresses.PKPHelper.address,
          addresses.PKPHelper.abi as ethers.ContractInterface,
          this.provider
        ) as pkpHelperContract.PKPHelper,
        write: new ethers.Contract(
          addresses.PKPHelper.address,
          addresses.PKPHelper.abi as any,
          this.signer
        ) as pkpHelperContract.PKPHelper,
      };
    }

    if (addresses.PKPNFT.abi) {
      this.pkpNftContract = {
        read: new ethers.Contract(
          addresses.PKPNFT.address,
          addresses.PKPNFT.abi as any,
          this.provider
        ) as pkpNftContract.PKPNFT,
        write: new ethers.Contract(
          addresses.PKPNFT.address,
          addresses.PKPNFT.abi as any,
          this.signer
        ) as pkpNftContract.PKPNFT,
      };
    }
    if (addresses.PKPNFTMetadata.abi) {
      this.pkpNftMetadataContract = {
        read: new ethers.Contract(
          addresses.PKPNFTMetadata.address,
          addresses.PKPNFTMetadata.abi as any,
          this.provider
        ) as pkpNftMetadataContract.PKPNFTMetadata,
        write: new ethers.Contract(
          addresses.PKPNFTMetadata.address,
          addresses.PKPNFTMetadata.abi as any,
          this.signer
        ) as pkpNftMetadataContract.PKPNFTMetadata,
      };
    }

    if (addresses.PKPPermissions.abi) {
      this.pkpPermissionsContract = {
        read: new ethers.Contract(
          addresses.PKPPermissions.address,
          addresses.PKPPermissions.abi as any,
          this.provider
        ) as pkpPermissionsContract.PKPPermissions,
        write: new ethers.Contract(
          addresses.PKPPermissions.address,
          addresses.PKPPermissions.abi as any,
          this.signer
        ) as pkpPermissionsContract.PKPPermissions,
      };
    }

    if (addresses.PubkeyRouter.abi) {
      this.pubkeyRouterContract = {
        read: new ethers.Contract(
          addresses.PubkeyRouter.address,
          addresses.PubkeyRouter.abi as any,
          this.provider
        ) as pubkeyRouterContract.PubkeyRouter,
        write: new ethers.Contract(
          addresses.PubkeyRouter.address,
          addresses.PubkeyRouter.abi as any,
          this.signer
        ) as pubkeyRouterContract.PubkeyRouter,
      };
    }

    if (addresses.RateLimitNFT.abi) {
      this.rateLimitNftContract = {
        read: new ethers.Contract(
          addresses.RateLimitNFT.address,
          addresses.RateLimitNFT.abi as any,
          this.provider
        ) as rateLimitNftContract.RateLimitNFT,
        write: new ethers.Contract(
          addresses.RateLimitNFT.address,
          addresses.RateLimitNFT.abi as any,
          this.signer
        ) as rateLimitNftContract.RateLimitNFT,
      };
    }

    if (addresses.Staking.abi) {
      this.stakingContract = {
        read: new ethers.Contract(
          addresses.Staking.address,
          addresses.Staking.abi as any,
          this.provider
        ) as stakingContract.Staking,
        write: new ethers.Contract(
          addresses.Staking.address,
          addresses.Staking.abi as any,
          this.signer
        ) as stakingContract.Staking,
      };
    }

    if (addresses.StakingBalances.abi) {
      this.stakingBalancesContract = {
        read: new ethers.Contract(
          addresses.StakingBalances.address,
          addresses.StakingBalances.abi as any,
          this.provider
        ) as stakingBalancesContract.StakingBalances,
        write: new ethers.Contract(
          addresses.StakingBalances.address,
          addresses.StakingBalances.abi as any,
          this.signer
        ) as stakingBalancesContract.StakingBalances,
      };
    }

    this.connected = true;
  };

  /**
   * Retrieves the Staking contract instance based on the provided network, context, and RPC URL.
   * If a context is provided, it determines if a contract resolver is used for bootstrapping contracts.
   * If a resolver address is present in the context, it retrieves the Staking contract from the contract resolver instance.
   * Otherwise, it retrieves the Staking contract using the contract address and ABI from the contract context.
   * Throws an error if required contract data is missing or if the Staking contract cannot be obtained.
   *
   * @param network - The network key.
   * @param context - The contract context or contract resolver context.
   * @param rpcUrl - The RPC URL.
   * @returns The Staking contract instance.
   * @throws Error if required contract data is missing or if the Staking contract cannot be obtained.
   */
  public static async getStakingContract(
    network: LIT_NETWORKS_KEYS,
    context?: LitContractContext | LitContractResolverContext,
    rpcUrl?: string
  ) {
    let provider: ethers.providers.StaticJsonRpcProvider;

    const _rpcUrl = rpcUrl || RPC_URL_BY_NETWORK[network];

    if (context && 'provider' in context!) {
      provider = context.provider;
    } else {
      provider = new ethers.providers.StaticJsonRpcProvider({
        url: _rpcUrl,
        skipFetchSetup: true,
      });
    }

    if (!context) {
      const contractData = await LitContracts._resolveContractContext(
        network
        //context
      );

      const stakingContract = contractData.find(
        (item: { name: string }) => item.name === 'Staking'
      );
      const { address, abi } = stakingContract!;

      // Validate the required data
      if (!address || !abi) {
        throw new InitError(
          {
            info: {
              address,
              abi,
              network,
            },
          },
          '❌ Required contract data is missing'
        );
      }

      return new ethers.Contract(address, abi, provider);
    } else {
      // if we have contract context then we determine if there exists a `resolverAddress`
      // if there is a resolver address we assume we are using a contract resolver for bootstrapping of contracts
      if (!context.resolverAddress) {
        const stakingContract = (context as LitContractContext).Staking;

        if (!stakingContract.address) {
          throw new InitError(
            {
              info: {
                stakingContract,
                context,
              },
            },
            '❌ Could not get staking contract address from contract context'
          );
        }
        return new ethers.Contract(
          stakingContract.address,
          stakingContract.abi ?? StakingData.abi,
          provider
        );
      } else {
        const contractContext = await LitContracts._getContractsFromResolver(
          context as LitContractResolverContext,
          provider,
          ['Staking']
        );
        if (!contractContext.Staking.address) {
          throw new InitError(
            {
              info: {
                contractContext,
                context,
              },
            },
            '❌ Could not get Staking Contract from contract resolver instance'
          );
        }
        // eslint-disable-next-line @typescript-eslint/ban-ts-comment
        //@ts-ignore data is callable as an array type
        const stakingABI = NETWORK_CONTEXT_BY_NETWORK[network].data.find(
          (data: any) => {
            return data.name === 'Staking';
          }
        );
        return new ethers.Contract(
          contractContext.Staking.address,
          contractContext.Staking.abi ?? stakingABI?.contracts[0].ABI,
          provider
        );
      }
    }
  }

  private static async _getContractsFromResolver(
    context: LitContractResolverContext,
    provider: ethers.providers.StaticJsonRpcProvider,
    contractNames?: ContractName[]
  ): Promise<LitContractContext> {
    const resolverContract = new ethers.Contract(
      context.resolverAddress,
      context.abi,
      provider
    );

    const getContract = async function (
      contract: keyof LitContractContext,
      environment: number
    ): Promise<string> {
      let address: string = '';
      switch (contract) {
        case 'Allowlist' || 'AllowList':
          address = await resolverContract['getContract'](
            await resolverContract['ALLOWLIST_CONTRACT'](),
            environment
          );
          break;
        case 'LITToken':
          address = await resolverContract['getContract'](
            await resolverContract['LIT_TOKEN_CONTRACT'](),
            environment
          );
          break;
        case 'Multisender':
          address = await resolverContract['getContract'](
            await resolverContract['MULTI_SENDER_CONTRACT'](),
            environment
          );
          break;
        case 'PKPNFT':
          address = await resolverContract['getContract'](
            await resolverContract['PKP_NFT_CONTRACT'](),
            environment
          );
          break;
        case 'PKPNFTMetadata':
          address = await resolverContract['getContract'](
            await resolverContract['PKP_NFT_METADATA_CONTRACT'](),
            environment
          );
          break;
        case 'PKPPermissions':
          address = await resolverContract['getContract'](
            await resolverContract['PKP_PERMISSIONS_CONTRACT'](),
            environment
          );
          break;
        case 'PKPHelper':
          address = await resolverContract['getContract'](
            await resolverContract['PKP_HELPER_CONTRACT'](),
            environment
          );
          break;
        case 'PubkeyRouter':
          address = await resolverContract['getContract'](
            await resolverContract['PUB_KEY_ROUTER_CONTRACT'](),
            environment
          );
          break;
        case 'RateLimitNFT':
          address = await resolverContract['getContract'](
            await resolverContract['RATE_LIMIT_NFT_CONTRACT'](),
            environment
          );
          break;
        case 'Staking':
          address = await resolverContract['getContract'](
            await resolverContract['STAKING_CONTRACT'](),
            environment
          );
          break;
        case 'StakingBalances':
          address = await resolverContract['getContract'](
            await resolverContract['STAKING_BALANCES_CONTRACT'](),
            environment
          );
          break;
      }

      return address;
    };

    const names = contractNames ?? LitContracts.contractNames;

    const contractContext: LitContractContext = {} as LitContractContext;
    // Ah, Bluebird.props(), we miss you 🫗
    await Promise.all(
      names.map(async (contractName) => {
        const contracts = context?.contractContext;
        contractContext[contractName] = {
          address: await getContract(contractName, context.environment),
          abi: contracts?.[contractName]?.abi ?? undefined,
        };
      })
    );

    return contractContext;
  }

  public static async getContractAddresses(
    network: LIT_NETWORKS_KEYS,
    provider: ethers.providers.StaticJsonRpcProvider,
    context?: LitContractContext | LitContractResolverContext
  ) {
    let contractData;
    if (context) {
      // if there is a resolver address we use the resolver contract to query the rest of the contracts
      // here we override context to be what is returned from the resolver which is of type LitContractContext
      if (context?.resolverAddress) {
        context = await LitContracts._getContractsFromResolver(
          context as LitContractResolverContext,
          provider
        );
      }

      const flatten = [];
      const keys = Object.keys(context);
      for (const key of keys) {
        context[key].name = key;
        flatten.push(context[key]);
      }
      contractData = flatten;
    } else {
      contractData = await LitContracts._resolveContractContext(network);
    }

    // Destructure the data for easier access
    const addresses: any = {};
    for (const contract of contractData) {
      switch (contract.name) {
        case 'Allowlist':
          addresses.Allowlist = {};
          addresses.Allowlist.address = contract.address;
          addresses.Allowlist.abi = contract.abi ?? AllowlistData.abi;
          break;
        case 'PKPHelper':
          addresses.PKPHelper = {};
          addresses.PKPHelper.address = contract.address;
          addresses.PKPHelper.abi = contract?.abi ?? PKPHelperData.abi;
          break;
        case 'PKPNFT':
          addresses.PKPNFT = {};
          addresses.PKPNFT.address = contract.address;
          addresses.PKPNFT.abi = contract?.abi ?? PKPNFTData.abi;
          break;
        case 'Staking':
          addresses.Staking = {};
          addresses.Staking.address = contract.address;
          addresses.Staking.abi = contract.abi ?? StakingData.abi;
          break;
        case 'RateLimitNFT':
          addresses.RateLimitNFT = {};
          addresses.RateLimitNFT.address = contract.address;
          addresses.RateLimitNFT.abi = contract.abi ?? RateLimitNFTData.abi;
          break;
        case 'PKPPermissions':
          addresses.PKPPermissions = {};
          addresses.PKPPermissions.address = contract.address;
          addresses.PKPPermissions.abi = contract.abi ?? PKPPermissionsData.abi;
          break;
        case 'PKPNFTMetadata':
          addresses.PKPNFTMetadata = {};
          addresses.PKPNFTMetadata.address = contract.address;
          addresses.PKPNFTMetadata.abi = contract.abi ?? PKPNFTMetadataData.abi;
          break;
        case 'PubkeyRouter':
          addresses.PubkeyRouter = {};
          addresses.PubkeyRouter.address = contract.address;
          addresses.PubkeyRouter.abi = contract?.abi ?? PubkeyRouterData.abi;
          break;
        case 'LITToken':
          addresses.LITToken = {};
          addresses.LITToken.address = contract.address;
          addresses.LITToken.abi = contract?.abi ?? LITTokenData.abi;
          break;
        case 'StakingBalances':
          addresses.StakingBalances = {};
          addresses.StakingBalances.address = contract.address;
          addresses.StakingBalances.abi =
            contract.abi ?? StakingBalancesData.abi;
          break;
        case 'Multisender':
          addresses.Multisender = {};
          addresses.Multisender.address = contract.address;
          addresses.Multisender.abi = contract?.abi ?? MultisenderData.abi;
          break;
      }
    }

    // Validate the required data
    if (Object.keys(addresses).length < 5) {
      throw new InitError(
        {
          info: {
            network,
            addresses,
            context,
          },
        },
        '❌ Required contract data is missing'
      );
    }

    return addresses;
  }

  /**
   * @deprecated - Use {@link getConnectionInfo } instead, which provides more information.
   */
  public static getMinNodeCount = async (
    network: LIT_NETWORKS_KEYS,
    context?: LitContractContext | LitContractResolverContext,
    rpcUrl?: string
  ) => {
    const contract = await LitContracts.getStakingContract(
      network,
      context,
      rpcUrl
    );

    const minNodeCount = await contract['currentValidatorCountForConsensus']();

    if (!minNodeCount) {
      throw new InitError(
        {
          info: {
            minNodeCount,
          },
        },
        '❌ Minimum validator count is not set'
      );
    }
    return minNodeCount;
  };

  /**
   * @deprecated - Use {@link getConnectionInfo } instead, which provides more information.
   */
  public static getValidators = async (
    network: LIT_NETWORKS_KEYS,
    context?: LitContractContext | LitContractResolverContext,
    rpcUrl?: string,
    nodeProtocol?: typeof HTTP | typeof HTTPS | null
  ): Promise<string[]> => {
    const contract = await LitContracts.getStakingContract(
      network,
      context,
      rpcUrl
    );

    // Fetch contract data
    const [activeValidators, currentValidatorsCount, kickedValidators] =
      await Promise.all([
        contract['getValidatorsInCurrentEpoch'](),
        contract['currentValidatorCountForConsensus'](),
        contract['getKickedValidators'](),
      ]);

    const validators = [];

    // Check if active validator set meets the threshold
    if (
      activeValidators.length - kickedValidators.length >=
      currentValidatorsCount
    ) {
      // Process each validator
      for (const validator of activeValidators) {
        validators.push(validator);
      }
    } else {
      LitContracts.logger.error(
        '❌ Active validator set does not meet the threshold'
      );
    }

    // remove kicked validators in active validators
    const cleanedActiveValidators = activeValidators.filter(
      (av: any) => !kickedValidators.some((kv: any) => kv === av)
    );

    const activeValidatorStructs: ValidatorStruct[] = (
      await contract['getValidatorsStructs'](cleanedActiveValidators)
    ).map((item: any) => {
      return {
        ip: item[0],
        ipv6: item[1],
        port: item[2],
        nodeAddress: item[3],
        reward: item[4],
        seconderPubkey: item[5],
        receiverPubkey: item[6],
      };
    });

    const networks = activeValidatorStructs.map((item: ValidatorStruct) => {
      const centralisation = CENTRALISATION_BY_NETWORK[network];

      // Convert the integer IP to a string format
      const ip = intToIP(item.ip);
      const port = item.port;

      // Determine the protocol to use based on various conditions
      const protocol =
        // If nodeProtocol is defined, use it
        nodeProtocol ||
        // If port is 443, use HTTPS, otherwise use network-specific HTTP
        (port === 443 ? HTTPS : HTTP_BY_NETWORK[network]) ||
        // Fallback to HTTP if no other conditions are met
        HTTP;

<<<<<<< HEAD
      // Check for specific conditions in centralised networks
      if (centralisation === 'centralised') {
        // Validate if it's cayenne AND port range is 8470 - 8479, if not, throw error
        if (
          network === LIT_NETWORK.Cayenne &&
          !port.toString().startsWith('8')
        ) {
          throw new NetworkError(
            {
              info: {
                ip,
                port,
                network,
              },
            },
            `Invalid port: ${port} for the ${centralisation} ${network} network. Expected range: 8470 - 8479`
          );
        }
      }

=======
>>>>>>> 4df408f3
      const url = `${protocol}${ip}:${port}`;

      LitContracts.logger.debug("Validator's URL:", url);

      return url;
    });

    return networks;
  };

  /**
   * Retrieves the connection information for a given network.
   *
   * @param params
   * @param params.litNetwork - The key representing the network.
   * @param [params.networkContext] - Optional network context for the contract.
   * @param [params.rpcUrl] - Optional RPC URL for the network.
   * @param [params.nodeProtocol] - Optional protocol for the network node.
   *
   * @returns An object containing the staking contract, epoch number, minimum node count and an array of bootstrap URLs.
   *
   * @throws Error if the minimum validator count is not set or if the active validator set does not meet the threshold.
   */
  public static getConnectionInfo = async ({
    litNetwork,
    networkContext,
    rpcUrl,
    nodeProtocol,
  }: {
    litNetwork: LIT_NETWORKS_KEYS;
    networkContext?: LitContractContext | LitContractResolverContext;
    rpcUrl?: string;
    nodeProtocol?: typeof HTTP | typeof HTTPS | null;
  }): Promise<{
    stakingContract: ethers.Contract;
    epochInfo: EpochInfo;
    minNodeCount: number;
    bootstrapUrls: string[];
  }> => {
    const stakingContract = await LitContracts.getStakingContract(
      litNetwork,
      networkContext,
      rpcUrl
    );

    const [epochInfo, minNodeCount, activeUnkickedValidatorStructs] =
      await stakingContract['getActiveUnkickedValidatorStructsAndCounts']();

    const typedEpochInfo: EpochInfo = {
      epochLength: ethers.BigNumber.from(epochInfo[0]).toNumber(),
      number: ethers.BigNumber.from(epochInfo[1]).toNumber(),
      endTime: ethers.BigNumber.from(epochInfo[2]).toNumber(),
      retries: ethers.BigNumber.from(epochInfo[3]).toNumber(),
      timeout: ethers.BigNumber.from(epochInfo[4]).toNumber(),
    };

    const minNodeCountInt = ethers.BigNumber.from(minNodeCount).toNumber();

    if (!minNodeCountInt) {
      throw new Error('❌ Minimum validator count is not set');
    }

    if (activeUnkickedValidatorStructs.length < minNodeCountInt) {
      throw new Error(
        `❌ Active validator set does not meet the threshold. Required: ${minNodeCountInt} but got: ${activeUnkickedValidatorStructs.length}`
      );
    }

    const activeValidatorStructs: ValidatorStruct[] =
      activeUnkickedValidatorStructs.map((item: any) => {
        return {
          ip: item[0],
          ipv6: item[1],
          port: item[2],
          nodeAddress: item[3],
          reward: item[4],
          seconderPubkey: item[5],
          receiverPubkey: item[6],
        };
      });

    const networks = activeValidatorStructs.map((item: ValidatorStruct) => {
      const centralisation = CENTRALISATION_BY_NETWORK[litNetwork];

      // Convert the integer IP to a string format
      const ip = intToIP(item.ip);
      const port = item.port;

      // Determine the protocol to use based on various conditions
      const protocol =
        // If nodeProtocol is defined, use it
        nodeProtocol ||
        // If port is 443, use HTTPS, otherwise use network-specific HTTP
        (port === 443 ? HTTPS : HTTP_BY_NETWORK[litNetwork]) ||
        // Fallback to HTTP if no other conditions are met
        HTTP;

      const url = `${protocol}${ip}:${port}`;

      LitContracts.logger.debug("Validator's URL:", url);

      return url;
    });

    return {
      stakingContract,
      epochInfo: typedEpochInfo,
      minNodeCount: minNodeCountInt,
      bootstrapUrls: networks,
    };
  };

  private static async _resolveContractContext(
    network: LIT_NETWORK_VALUES
    // context?: LitContractContext | LitContractResolverContext
  ) {
    // -- check if it's supported network
    if (!NETWORK_CONTEXT_BY_NETWORK[network]) {
      throw new WrongNetworkException(
        {
          info: {
            network,
          },
        },
        `[_resolveContractContext] Unsupported network: ${network}`
      );
    }

    const data = NETWORK_CONTEXT_BY_NETWORK[network];

    if (!data) {
      throw new WrongNetworkException(
        {
          info: {
            network,
          },
        },
        '[_resolveContractContext] No data found'
      );
    }

    // Normalize the data to the LitContractContext type
    return data.data.map((c: any) => ({
      address: c.contracts[0].address_hash,
      abi: c.contracts[0].ABI,
      name: c.name,
    }));
  }

  /**
   * Mints a new token with authentication.
   *
   * @param authMethod - The authentication method.
   * @param scopes - The permission scopes.
   * @param pubkey - The public key.
   * @param authMethodId - (optional) The authentication ID.
   * @param gasLimit - (optional) The gas limit.
   * @returns An object containing the PKP information and the transaction receipt.
   * @throws Error if the contracts are not connected, the contract is not available, authMethodType or accessToken is missing, or permission scopes are required.
   */
  mintWithAuth = async ({
    authMethod,
    scopes,
    pubkey,
    authMethodId,
    gasLimit,
  }: MintWithAuthParams): Promise<MintWithAuthResponse<ContractReceipt>> => {
    // -- validate
    if (!this.connected) {
      throw new InitError(
        {
          info: {
            connected: this.connected,
          },
        },
        'Contracts are not connected. Please call connect() first'
      );
    }

    if (!this.pkpNftContract) {
      throw new InitError(
        {
          info: {
            pkpNftContract: this.pkpNftContract,
          },
        },
        'Contract is not available'
      );
    }

    if (authMethod && !authMethod?.authMethodType) {
      throw new ParamsMissingError(
        {
          info: {
            authMethod,
          },
        },
        'authMethodType is required'
      );
    }

    if (
      authMethod &&
      !authMethod?.accessToken &&
      authMethod?.accessToken !== 'custom-auth'
    ) {
      throw new ParamsMissingError(
        {
          info: {
            authMethod,
          },
        },
        'accessToken is required'
      );
    }

    if (scopes.length <= 0) {
      throw new InvalidArgumentException(
        {
          info: {
            scopes,
          },
        },
        `❌ Permission scopes are required!
[0] No Permissions
[1] Sign Anything
[2] Only Sign Messages
Read more here:
https://developer.litprotocol.com/v3/sdk/wallets/auth-methods/#auth-method-scopes
      `
      );
    }

    // -- prepare
    const _pubkey = pubkey ?? '0x';

    // if scopes are list of strings, turn them into numbers
    const _scopes = scopes.map((scope) => {
      if (typeof scope === 'string') {
        return ethers.BigNumber.from(scope);
      }
      if (typeof scope === 'number') {
        return ethers.BigNumber.from(scope.toString());
      }
      return scope;
    });

    const _authMethodId =
      authMethodId ?? (await getAuthIdByAuthMethod(authMethod));

    // -- go
    const mintCost = await this.pkpNftContract.read.mintCost();

    // -- start minting
    const tx = await this._callWithAdjustedOverrides(
      this.pkpHelperContract.write,
      'mintNextAndAddAuthMethods',
      [
        2, // key type
        [authMethod.authMethodType],
        [_authMethodId],
        [_pubkey],
        [[..._scopes]],
        true,
        true,
      ],
      { value: mintCost, gasLimit }
    );
    const receipt = await tx.wait();

    const events = 'events' in receipt ? receipt.events : receipt.logs;

    if (!events || events.length <= 0) {
      throw new TransactionError(
        {
          info: {
            events,
            receipt,
          },
        },
        'No events found in receipt'
      );
    }

    if (!events[0].topics || events[0].topics.length < 1) {
      throw new TransactionError(
        {
          info: {
            events,
            receipt,
          },
        },
        `No topics found in events, cannot derive pkp information. Transaction hash: ${receipt.transactionHash} If you are using your own contracts please use ethers directly`
      );
    }

    const tokenId = events[0].topics[1];
    console.warn('tokenId:', tokenId);
    let tries = 0;
    const maxAttempts = 10;
    let publicKey = '';
    while (tries < maxAttempts) {
      publicKey = await this.pkpNftContract.read.getPubkey(tokenId);
      console.log('pkp pub key: ', publicKey);
      if (publicKey !== '0x') {
        break;
      }
      tries++;
      await new Promise((resolve) => {
        setTimeout(resolve, 10_000);
      });
    }

    if (publicKey.startsWith('0x')) {
      publicKey = publicKey.slice(2);
    }

    const pubkeyBuffer = Buffer.from(publicKey, 'hex');

    const ethAddress = computeAddress(pubkeyBuffer);

    return {
      pkp: {
        tokenId,
        publicKey,
        ethAddress,
      },
      tx: receipt,
    };
  };

  /**
   * Mints a new token with customer authentication.
   *
   * @param { Object } params - The parameters for minting a new token with customer authentication.
   * @param { string } params.authMethodId - The authentication method id.
   * @param { string[] | number[] } params.scopes - The permission scopes.
   * @param { string } params.authMethodType - The authentication method type.
   * @returns { Promise<MintWithAuthResponse<ContractReceipt>> } - An object containing the PKP information and the transaction receipt.
   * @throws { Error } - If the contracts are not connected, the contract is not available, authMethodType, or permission scopes are required.
   *
   */
  mintWithCustomAuth = async (
    params: CreateCustomAuthMethodRequest
  ): Promise<MintWithAuthResponse<ContractReceipt>> => {
    const authMethodId =
      typeof params.authMethodId === 'string'
        ? stringToArrayify(params.authMethodId)
        : params.authMethodId;

    return this.mintWithAuth({
      ...params,
      authMethodId,
      authMethod: {
        authMethodType: params.authMethodType,
        accessToken: 'custom-auth',
      },
    });
  };

  /**
   * Adds a permitted authentication method for a given PKP token.
   *
   * @param {Object} params - The parameters for adding the permitted authentication method.
   * @param {string} params.pkpTokenId - The ID of the PKP token.
   * @param {AUTH_METHOD_TYPE_VALUES | number} params.authMethodType - The type of the authentication method.
   * @param {string | Uint8Array} params.authMethodId - The ID of the authentication method.
   * @param {AuthMethodScope[]} params.authMethodScopes - The scopes of the authentication method.
   * @param {string} [params.webAuthnPubkey] - The public key for WebAuthn.
   * @returns {Promise<any>} - A promise that resolves with the result of adding the permitted authentication method.
   * @throws {Error} - If an error occurs while adding the permitted authentication method.
   */
  addPermittedAuthMethod = async ({
    pkpTokenId,
    authMethodType,
    authMethodId,
    authMethodScopes,
    webAuthnPubkey,
  }: {
    pkpTokenId: string;
    authMethodType: AUTH_METHOD_TYPE_VALUES | number;
    authMethodId: string | Uint8Array;
    authMethodScopes: AUTH_METHOD_SCOPE_VALUES[];
    webAuthnPubkey?: string;
  }): Promise<ethers.ContractReceipt> => {
    const _authMethodId =
      typeof authMethodId === 'string'
        ? stringToArrayify(authMethodId)
        : authMethodId;

    const _webAuthnPubkey = webAuthnPubkey ?? '0x';

    try {
      const res = await this._callWithAdjustedOverrides(
        this.pkpPermissionsContract.write,
        'addPermittedAuthMethod',
        [
          pkpTokenId,
          {
            authMethodType: authMethodType,
            id: _authMethodId,
            userPubkey: _webAuthnPubkey,
          },
          authMethodScopes,
        ]
      );

      const receipt = await res.wait();

      return receipt;
    } catch (e) {
      throw new TransactionError(
        {
          info: {
            pkpTokenId,
            authMethodType,
            authMethodId,
            authMethodScopes,
            webAuthnPubkey,
          },
          cause: e,
        },
        'Adding permitted action failed'
      );
    }
  };

  /**
   * Adds a permitted action to the PKP permissions contract.
   *
   * @param ipfsId - The IPFS ID of the action.
   * @param pkpTokenId - The PKP token ID.
   * @param authMethodScopes - Optional array of authentication method scopes.
   * @returns A promise that resolves to the result of the write operation.
   * @throws If an error occurs during the write operation.
   */
  addPermittedAction = async ({
    ipfsId,
    pkpTokenId,
    authMethodScopes,
  }: {
    ipfsId: string;
    pkpTokenId: string;
    authMethodScopes: AUTH_METHOD_SCOPE_VALUES[];
  }) => {
    const ipfsIdBytes = this.utils.getBytesFromMultihash(ipfsId);
    const scopes = authMethodScopes ?? [];

    try {
      const res = await this._callWithAdjustedOverrides(
        this.pkpPermissionsContract.write,
        'addPermittedAction',
        [pkpTokenId, ipfsIdBytes, scopes]
      );

      const receipt = await res.wait();

      return receipt;
    } catch (e) {
      throw new TransactionError(
        {
          info: {
            pkpTokenId,
            ipfsIdBytes,
            scopes,
          },
          cause: e,
        },
        'Adding permitted action failed'
      );
    }
  };

  /**
   * Mint a Capacity Credits NFT (RLI) token with the specified daily request rate and expiration period. The expiration date is calculated to be at midnight UTC, a specific number of days from now.
   *
   * @param {MintCapacityCreditsContext} context - The minting context.
   * @returns {Promise<MintCapacityCreditsRes>} - A promise that resolves to the minted capacity credits NFT response.
   * @throws {Error} - If the input parameters are invalid or an error occurs during the minting process.
   */
  mintCapacityCreditsNFT = async ({
    requestsPerDay,
    requestsPerSecond,
    requestsPerKilosecond,
    daysUntilUTCMidnightExpiration,
    gasLimit,
  }: MintCapacityCreditsContext): Promise<MintCapacityCreditsRes> => {
    this.log('Minting Capacity Credits NFT...');

    // Validate input: at least one of the request parameters must be provided and more than 0
    if (
      (requestsPerDay === null ||
        requestsPerDay === undefined ||
        requestsPerDay <= 0) &&
      (requestsPerSecond === null ||
        requestsPerSecond === undefined ||
        requestsPerSecond <= 0) &&
      (requestsPerKilosecond === null ||
        requestsPerKilosecond === undefined ||
        requestsPerKilosecond <= 0)
    ) {
      throw new InvalidArgumentException(
        {
          info: {
            requestsPerDay,
            requestsPerSecond,
            requestsPerKilosecond,
          },
        },
        `At least one of requestsPerDay, requestsPerSecond, or requestsPerKilosecond is required and must be more than 0`
      );
    }

    // Calculate effectiveRequestsPerKilosecond based on provided parameters
    let effectiveRequestsPerKilosecond: number | undefined;

    // Determine the effective requests per kilosecond based on the input

    // -- requestsPerDay
    if (requestsPerDay !== undefined) {
      effectiveRequestsPerKilosecond = requestsToKilosecond({
        period: 'day',
        requests: requestsPerDay,
      });

      // -- requestsPerSecond
    } else if (requestsPerSecond !== undefined) {
      effectiveRequestsPerKilosecond = requestsToKilosecond({
        period: 'second',
        requests: requestsPerSecond,
      });

      // -- requestsPerKilosecond
    } else if (requestsPerKilosecond !== undefined) {
      effectiveRequestsPerKilosecond = requestsPerKilosecond;
    }

    // Check if effectiveRequestsPerKilosecond was successfully set
    if (
      effectiveRequestsPerKilosecond === undefined ||
      effectiveRequestsPerKilosecond <= 0
    ) {
      throw new InvalidArgumentException(
        {
          info: {
            effectiveRequestsPerKilosecond,
          },
        },
        `Effective requests per kilosecond is required and must be more than 0`
      );
    }

    const expiresAt = calculateUTCMidnightExpiration(
      daysUntilUTCMidnightExpiration
    );

    let mintCost;

    try {
      mintCost = await this.rateLimitNftContract.read.calculateCost(
        effectiveRequestsPerKilosecond,
        expiresAt
      );
    } catch (e) {
      this.log('Error calculating mint cost:', e);
      throw e;
    }

    this.log('Capacity Credits NFT mint cost:', mintCost.toString());
    if (requestsPerDay) this.log('Requests per day:', requestsPerDay);
    if (requestsPerSecond) this.log('Requests per second:', requestsPerSecond);
    this.log(
      'Effective requests per kilosecond:',
      effectiveRequestsPerKilosecond
    );
    this.log(`Expires at (Unix Timestamp): ${expiresAt}`);

    const expirationDate = new Date(expiresAt * 1000);
    this.log('Expiration Date (UTC):', expirationDate.toUTCString());

    try {
      const res = await this._callWithAdjustedOverrides(
        this.rateLimitNftContract.write,
        'mint',
        [expiresAt],
        { value: mintCost, gasLimit }
      );

      const txHash = res.hash;

      const tx = await res.wait();
      this.log('xx Transaction:', tx);

      const tokenId = ethers.BigNumber.from(tx.logs[0].topics[3]);

      return {
        rliTxHash: txHash,
        capacityTokenId: tokenId,
        capacityTokenIdStr: tokenId.toString(),
      };
    } catch (e) {
      throw new TransactionError(
        {
          info: {
            requestsPerDay,
            requestsPerSecond,
            requestsPerKilosecond,
            expiresAt,
          },
          cause: e,
        },
        'Minting capacity credits NFT failed'
      );
    }
  };

  // getRandomPrivateKeySignerProvider = () => {
  //   const privateKey = ethers.utils.hexlify(ethers.utils.randomBytes(32));

  //   let provider;

  //   if (isBrowser()) {
  //     provider = new ethers.providers.Web3Provider(window.ethereum, 'any');
  //   } else {
  //     provider = new ethers.providers.StaticJsonRpcProvider({
  //       url: this.rpc,
  //       skipFetchSetup: true,
  //     });
  //   }
  //   const signer = new ethers.Wallet(privateKey, provider);

  //   return { privateKey, signer, provider };
  // };

  // getPrivateKeySignerProvider = (privateKey: string) => {
  //   let provider;

  //   if (isBrowser()) {
  //     provider = new ethers.providers.Web3Provider(window.ethereum, 'any');
  //   } else {
  //     provider = new ethers.providers.StaticJsonRpcProvider({
  //       url: this.rpc,
  //       skipFetchSetup: true,
  //     });
  //   }
  //   const signer = new ethers.Wallet(privateKey, provider);

  //   return { privateKey, signer, provider };
  // };

  utils = {
    hexToDec,
    decToHex,
    /**
     * Partition multihash string into object representing multihash
     *
     * @param {string} multihash A base58 encoded multihash string
     * @returns {string}
     */
    getBytesFromMultihash: (multihash: string) => {
      const decoded = bs58.decode(multihash);

      return `0x${Buffer.from(decoded).toString('hex')}`;
    },

    /**
     *
     * Convert bytes32 to IPFS ID
     * @param { string } byte32 0x1220baa0d1e91f2a22fef53659418ddc3ac92da2a76d994041b86ed62c0c999de477
     * @returns { string } QmZKLGf3vgYsboM7WVUS9X56cJSdLzQVacNp841wmEDRkW
     */
    getMultihashFromBytes: (byte32: string): string => {
      const text = byte32.replace('0x', '');

      // const hashFunction = parseInt(text.slice(0, 2), 16);
      const digestSize = parseInt(text.slice(2, 4), 16);
      const digest = text.slice(4, 4 + digestSize * 2);

      const multihash = bs58.encode(Buffer.from(`1220${digest}`, 'hex'));

      return multihash;
    },
    /**
     * NOTE: This function requires the "multiformats/cid" package in order to work
     *
     * Partition multihash string into object representing multihash
     *
     * @param {string} ipfsId A base58 encoded multihash string
     * @param {CIDParser} CID The CID object from the "multiformats/cid" package
     *
     * @example
     * const CID = require('multiformats/cid')
     * const ipfsId = 'QmZKLGf3vgYsboM7WVUS9X56cJSdLzQVacNp841wmEDRkW'
     * const bytes32 = getBytes32FromMultihash(ipfsId, CID)
     * console.log(bytes32)
     *
     * @returns {IPFSHash}
     */
    getBytes32FromMultihash: (ipfsId: string, CID: CIDParser): IPFSHash => {
      return getBytes32FromMultihash(ipfsId, CID);
    },

    // convert timestamp to YYYY/MM/DD format
    timestamp2Date: (timestamp: string): string => {
      const date = require('date-and-time');

      const format = 'YYYY/MM/DD HH:mm:ss';

      const timestampFormatted: Date = new Date(parseInt(timestamp) * 1000);

      return date.format(timestampFormatted, format);
    },
  };

  pkpNftContractUtils = {
    read: {
      /**
       * (IERC721Enumerable)
       *
       * Get all PKPs by a given address
       *
       * @param { string } ownerAddress
       * @retu
       * */

      getTokensByAddress: async (ownerAddress: string): Promise<string[]> => {
        if (!this.connected) {
          throw new InitError(
            {
              info: {
                connected: this.connected,
              },
            },
            'Contracts are not connected. Please call connect() first'
          );
        }
        if (!this.pkpNftContract) {
          throw new InitError(
            {
              info: {
                pkpNftContract: this.pkpNftContract,
              },
            },
            'Contract is not available'
          );
        }

        // -- validate
        if (!ethers.utils.isAddress(ownerAddress)) {
          throw new InvalidArgumentException(
            {
              info: {
                ownerAddress,
              },
            },
            `Given string is not a valid address "${ownerAddress}"`
          );
        }

        const tokens = [];

        for (let i = 0; ; i++) {
          let token;

          try {
            token = await this.pkpNftContract.read.tokenOfOwnerByIndex(
              ownerAddress,
              i
            );

            token = this.utils.hexToDec(token.toHexString()) as string;

            tokens.push(token);
          } catch (e) {
            this.log(`[getTokensByAddress] Ended search on index: ${i}`);
            break;
          }
        }

        return tokens;
      },

      /**
       * (IERC721Enumerable)
       *
       * Get the x latest number of tokens
       *
       * @param { number } latestNumberOfTokens
       *
       * @returns { Array<string> } a list of PKP NFTs
       *
       */
      getTokens: async (latestNumberOfTokens: number): Promise<string[]> => {
        if (!this.connected) {
          throw new InitError(
            {
              info: {
                connected: this.connected,
              },
            },
            'Contracts are not connected. Please call connect() first'
          );
        }
        if (!this.pkpNftContract) {
          throw new InitError(
            {
              info: {
                pkpNftContract: this.pkpNftContract,
              },
            },
            'Contract is not available'
          );
        }

        const tokens = [];

        for (let i = 0; ; i++) {
          if (i >= latestNumberOfTokens) {
            break;
          }

          let token;

          try {
            token = await this.pkpNftContract.read.tokenByIndex(i);

            token = this.utils.hexToDec(token.toHexString()) as string;

            tokens.push(token);
          } catch (e) {
            this.log(`[getTokensByAddress] Ended search on index: ${i}`);
            break;
          }
        }

        return tokens;
      },

      /**
       * Get info of all PKPs by a given address
       */
      getTokensInfoByAddress: async (
        ownerAddress: string
      ): Promise<TokenInfo[]> => {
        const tokenIds = await this.pkpNftContractUtils.read.getTokensByAddress(
          ownerAddress
        );

        const arr = [];

        // for each pkp
        for (let i = 0; i < tokenIds.length; i++) {
          const tokenId = tokenIds[i];
          const pubKey = await this.pkpNftContract.read.getPubkey(tokenId);
          const addrs = await derivedAddresses({
            publicKey: pubKey,
          });

          arr.push(addrs);
        }

        return arr;
      },
    },
    write: {
      mint: async (param?: GasLimitParam) => {
        if (!this.connected) {
          throw new InitError(
            {
              info: {
                connected: this.connected,
              },
            },
            'Contracts are not connected. Please call connect() first'
          );
        }

        if (!this.pkpNftContract) {
          throw new InitError(
            {
              info: {
                pkpNftContract: this.pkpNftContract,
              },
            },
            'Contract is not available'
          );
        }

        let mintCost;

        try {
          mintCost = await this.pkpNftContract.read.mintCost();
        } catch (e) {
          throw new TransactionError(
            {
              info: {
                mintCost,
              },
              cause: e,
            },
            'Could not get mint cost'
          );
        }

        if (this.isPKP) {
          this.log(
            "This is a PKP wallet, so we'll use the PKP wallet to sign the tx"
          );
        }

        this.log('...signing and sending tx');
        const sentTx = await this._callWithAdjustedOverrides(
          this.pkpNftContract.write,
          'mintNext',
          [2],
          { value: mintCost, ...param }
        );

        this.log('sentTx:', sentTx);

        const res: any = await sentTx.wait();
        this.log('res:', res);

        const events = 'events' in res ? res.events : res.logs;

        const tokenIdFromEvent = events[0].topics[1];
        console.warn('tokenIdFromEvent:', tokenIdFromEvent);
        let tries = 0;
        const maxAttempts = 10;
        let publicKey = '';
        while (tries < maxAttempts) {
          publicKey = await this.pkpNftContract.read.getPubkey(
            tokenIdFromEvent
          );
          console.log('pkp pub key: ', publicKey);
          if (publicKey !== '0x') {
            break;
          }
          tries++;
          await new Promise((resolve) => {
            setTimeout(resolve, 10_000);
          });
        }

        console.warn('public key from token id', publicKey);
        if (publicKey.startsWith('0x')) {
          publicKey = publicKey.slice(2);
        }

        const pubkeyBuffer = Buffer.from(publicKey, 'hex');

        const ethAddress = computeAddress(pubkeyBuffer);

        return {
          pkp: {
            tokenId: tokenIdFromEvent,
            publicKey,
            ethAddress,
          },
          tx: sentTx,
          tokenId: tokenIdFromEvent,
          res,
        };
      },

      claimAndMint: async (
        derivedKeyId: BytesLike,
        signatures: IPubkeyRouter.SignatureStruct[],
        txOpts: ethers.CallOverrides = {}
      ) => {
        try {
          const tx = await this._callWithAdjustedOverrides(
            this.pkpNftContract.write,
            'claimAndMint',
            [2, derivedKeyId, signatures],
            {
              ...txOpts,
              value:
                txOpts.value ?? (await this.pkpNftContract.read.mintCost()),
            }
          );

          const txRec = await tx.wait();

          const events: any = 'events' in txRec ? txRec.events : txRec.logs;
          const tokenId = events[1].topics[1];
          return { tx, res: txRec, tokenId };
        } catch (e: any) {
          this.log(`[claimAndMint] error: ${e.message}`);
          throw new TransactionError(
            {
              info: {
                derivedKeyId,
                signatures,
                txOpts,
              },
              cause: e,
            },
            'claimAndMint failed'
          );
        }
      },
    },
  };

  pkpPermissionsContractUtils = {
    read: {
      /**
       *
       * Check if an address is permitted
       *
       * @param { string } tokenId
       * @param { string } address
       *
       * @returns { Promise<boolean> }
       */
      isPermittedAddress: async (
        tokenId: string,
        address: string
      ): Promise<boolean> => {
        if (!this.connected) {
          throw new InitError(
            {
              info: {
                connected: this.connected,
              },
            },
            'Contracts are not connected. Please call connect() first'
          );
        }

        if (!this.pkpPermissionsContract) {
          throw new InitError(
            {
              info: {
                pkpPermissionsContract: this.pkpPermissionsContract,
              },
            },
            'Contract is not available'
          );
        }

        const pkpIdHex = this.utils.decToHex(tokenId, null) as string;

        const bool = await this.pkpPermissionsContract.read.isPermittedAddress(
          pkpIdHex,
          address
        );

        return bool;
      },

      /**
       * Get permitted addresses
       *
       * @param { string } tokenId
       *
       * @returns { Promise<Array<string>> }
       *
       */
      getPermittedAddresses: async (tokenId: string): Promise<string[]> => {
        if (!this.connected) {
          throw new InitError(
            {
              info: {
                connected: this.connected,
              },
            },
            'Contracts are not connected. Please call connect() first'
          );
        }
        if (!this.pkpPermissionsContract) {
          throw new InitError(
            {
              info: {
                pkpPermissionsContract: this.pkpPermissionsContract,
              },
            },
            'Contract is not available'
          );
        }

        this.log('[getPermittedAddresses] input<tokenId>:', tokenId);

        let addresses: string[] = [];

        const maxTries = 5;
        let tries = 0;

        while (tries < maxTries) {
          try {
            addresses =
              await this.pkpPermissionsContract.read.getPermittedAddresses(
                tokenId
              );
            if (addresses.length <= 0) {
              await new Promise((resolve) => setTimeout(resolve, 1000));
              tries++;
              continue;
            } else {
              break;
            }
          } catch (e: any) {
            this.log(
              `[getPermittedAddresses] error<e.message | ${tries}>:`,
              e.message
            );
            tries++;
          }
        }

        return addresses;
      },

      /**
       *
       * Get permitted action
       *
       * @param { any } tokenId
       *
       * @returns { Promise<Array<string>> }
       *
       */
      getPermittedActions: async (tokenId: BigNumberish): Promise<string[]> => {
        if (!this.connected) {
          throw new InitError(
            {
              info: {
                connected: this.connected,
              },
            },
            'Contracts are not connected. Please call connect() first'
          );
        }

        if (!this.pkpPermissionsContract) {
          throw new InitError(
            {
              info: {
                pkpPermissionsContract: this.pkpPermissionsContract,
              },
            },
            'Contract is not available'
          );
        }

        let actions: string[] = [];

        const maxTries = 5;
        let tries = 0;

        while (tries < maxTries) {
          try {
            actions =
              await this.pkpPermissionsContract.read.getPermittedActions(
                tokenId
              );

            if (actions.length <= 0) {
              await new Promise((resolve) => setTimeout(resolve, 1000));
              tries++;
              continue;
            } else {
              break;
            }
          } catch (e: any) {
            this.log(
              `[getPermittedActions] error<e.message | ${tries}>:`,
              e.message
            );
            tries++;
          }
        }

        return actions;
      },

      /**
       *
       * Check if an action is permitted given the pkpid and ipfsId
       *
       * @param { string } pkpId 103309008291725705563022469659474510532358692659842796086905702509072063991354
       * @param { string } ipfsId  QmZKLGf3vgYsboM7WVUS9X56cJSdLzQVacNp841wmEDRkW
       *
       * @return { object } transaction
       */
      isPermittedAction: async (
        pkpId: string,
        ipfsId: string
      ): Promise<boolean> => {
        if (!this.connected) {
          throw new InitError(
            {
              info: {
                connected: this.connected,
              },
            },
            'Contracts are not connected. Please call connect() first'
          );
        }

        if (!this.pkpPermissionsContract) {
          throw new InitError(
            {
              info: {
                pkpPermissionsContract: this.pkpPermissionsContract,
              },
            },
            'Contract is not available'
          );
        }

        this.log('[isPermittedAction] input<pkpId>:', pkpId);
        this.log('[isPermittedAction] input<ipfsId>:', ipfsId);

        const ipfsHash = this.utils.getBytesFromMultihash(ipfsId);
        this.log('[isPermittedAction] converted<ipfsHash>:', ipfsHash);

        const bool = await this.pkpPermissionsContract.read.isPermittedAction(
          pkpId,
          ipfsHash
        );

        return bool;
      },
    },

    write: {
      /**
       *
       * Add permitted action to a given PKP id & ipfsId
       *
       * @param { string } pkpId 103309008291725705563022469659474510532358692659842796086905702509072063991354
       * @param { string } ipfsId  QmZKLGf3vgYsboM7WVUS9X56cJSdLzQVacNp841wmEDRkW
       *
       * @return { object } transaction
       */
      addPermittedAction: async (
        pkpId: string,
        ipfsId: string
      ): Promise<ethers.ContractTransaction> => {
        if (!this.connected) {
          throw new InitError(
            {
              info: {
                connected: this.connected,
              },
            },
            'Contracts are not connected. Please call connect() first'
          );
        }

        if (!this.pkpPermissionsContract || !this.pubkeyRouterContract) {
          throw new InitError(
            {
              info: {
                pkpPermissionsContract: this.pkpPermissionsContract,
                pubkeyRouterContract: this.pubkeyRouterContract,
              },
            },
            'Contract is not available'
          );
        }

        this.log('[addPermittedAction] input<pkpId>:', pkpId);

        const pubKey = await this.pubkeyRouterContract.read.getPubkey(pkpId);
        this.log('[addPermittedAction] converted<pubKey>:', pubKey);

        const pubKeyHash = ethers.utils.keccak256(pubKey);
        this.log('[addPermittedAction] converted<pubKeyHash>:', pubKeyHash);

        const tokenId = ethers.BigNumber.from(pubKeyHash);
        this.log('[addPermittedAction] converted<tokenId>:', tokenId);

        this.log('[addPermittedAction] input<ipfsId>:', ipfsId);

        const ipfsIdBytes = this.utils.getBytesFromMultihash(ipfsId);
        this.log('[addPermittedAction] converted<ipfsIdBytes>:', ipfsIdBytes);

        const tx = await this._callWithAdjustedOverrides(
          this.pkpPermissionsContract.write,
          'addPermittedAction',
          [tokenId, ipfsIdBytes, [1]]
        );

        this.log('[addPermittedAction] output<tx>:', tx);

        return tx;
      },

      /**
       * TODO: add transaction type
       * Add permitted action to a given PKP id & ipfsId
       *
       * @param { string } pkpId 103309008291725705563022469659474510532358692659842796086905702509072063991354
       * @param { string } ownerAddress  0x3B5dD2605.....22aDC499A1
       *
       * @return { object } transaction
       */
      addPermittedAddress: async (
        pkpId: string,
        ownerAddress: string
      ): Promise<ethers.ContractTransaction> => {
        if (!this.connected) {
          throw new InitError(
            {
              info: {
                connected: this.connected,
              },
            },
            'Contracts are not connected. Please call connect() first'
          );
        }

        if (!this.pkpPermissionsContract) {
          throw new InitError(
            {
              info: {
                pkpPermissionsContract: this.pkpPermissionsContract,
              },
            },
            'Contract is not available'
          );
        }

        this.log('[addPermittedAddress] input<pkpId>:', pkpId);
        this.log('[addPermittedAddress] input<ownerAddress>:', ownerAddress);

        this.log('[addPermittedAddress] input<pkpId>:', pkpId);

        const tx = await this._callWithAdjustedOverrides(
          this.pkpPermissionsContract.write,
          'addPermittedAddress',
          [pkpId, ownerAddress, [1]]
        );

        this.log('[addPermittedAddress] output<tx>:', tx);

        return tx;
      },

      /**
       * Revoke permitted action of a given PKP id & ipfsId
       *
       * @param { string } pkpId 103309008291725705563022469659474510532358692659842796086905702509072063991354
       * @param { string } ipfsId  QmZKLGf3vgYsboM7WVUS9X56cJSdLzQVacNp841wmEDRkW
       *
       * @return { object } transaction
       */
      revokePermittedAction: async (
        pkpId: string,
        ipfsId: string
      ): Promise<ethers.ContractTransaction> => {
        if (!this.connected) {
          throw new InitError(
            {
              info: {
                connected: this.connected,
              },
            },
            'Contracts are not connected. Please call connect() first'
          );
        }

        if (!this.pkpPermissionsContract) {
          throw new InitError(
            {
              info: {
                pkpPermissionsContract: this.pkpPermissionsContract,
              },
            },
            'Contract is not available'
          );
        }

        this.log('[revokePermittedAction] input<pkpId>:', pkpId);
        this.log('[revokePermittedAction] input<ipfsId>:', ipfsId);

        const ipfsHash = this.utils.getBytesFromMultihash(ipfsId);
        this.log('[revokePermittedAction] converted<ipfsHash>:', ipfsHash);

        const tx = await this._callWithAdjustedOverrides(
          this.pkpPermissionsContract.write,
          'removePermittedAction',
          [pkpId, ipfsHash]
        );

        this.log('[revokePermittedAction] output<tx>:', tx);

        return tx;
      },
    },
  };

  rateLimitNftContractUtils = {
    read: {
      /**
       * getCapacityByIndex: async (index: number): Promise<any> => {
       *
       *  This function takes a token index as a parameter and returns the capacity of the token
       *  with the given index. The capacity is an object that contains the number of requests
       *  per millisecond that the token allows, and an object with the expiration timestamp and
       *  formatted expiration date of the token.
       *
       *  @param {number} index - The index of the token.
       *  @returns {Promise<any>} - A promise that resolves to the capacity of the token.
       *
       *  Example:
       *
       *  const capacity = await getCapacityByIndex(1);
       *  this.log(capacity);
       *  // Output: {
       *  //   requestsPerMillisecond: 100,
       *  //   expiresAt: {
       *  //     timestamp: 1623472800,
       *  //     formatted: '2022-12-31',
       *  //   },
       *  // }
       *
       * }
       */
      getCapacityByIndex: async (index: number): Promise<any> => {
        if (!this.connected) {
          throw new InitError(
            {
              info: {
                connected: this.connected,
              },
            },
            'Contracts are not connected. Please call connect() first'
          );
        }

        if (!this.rateLimitNftContract) {
          throw new InitError(
            {
              info: {
                rateLimitNftContract: this.rateLimitNftContract,
              },
            },
            'Contract is not available'
          );
        }

        const capacity = await this.rateLimitNftContract.read.capacity(index);

        return {
          requestsPerMillisecond: parseInt(capacity[0].toString()),
          expiresAt: {
            timestamp: parseInt(capacity[1].toString()),
            formatted: this.utils.timestamp2Date(capacity[1].toString()),
          },
        };
      },

      /**
       * getTokenURIByIndex: async (index: number): Promise<string> => {
       *
       *  This function takes a token index as a parameter and returns the URI of the token
       *  with the given index.
       *
       *  @param {number} index - The index of the token.
       *  @returns {Promise<string>} - A promise that resolves to the URI of the token.
       *
       *  Example:
       *
       *  const URI = await getTokenURIByIndex(1);
       *  this.log(URI);
       *  // Output: 'https://tokens.com/1'
       *
       * }
       */
      getTokenURIByIndex: async (index: number): Promise<string> => {
        if (!this.connected) {
          throw new InitError(
            {
              info: {
                connected: this.connected,
              },
            },
            'Contracts are not connected. Please call connect() first'
          );
        }

        if (!this.rateLimitNftContract) {
          throw new InitError(
            {
              info: {
                rateLimitNftContract: this.rateLimitNftContract,
              },
            },
            'Contract is not available'
          );
        }

        const base64 = await this.rateLimitNftContract.read.tokenURI(index);

        const data = base64.split('data:application/json;base64,')[1];

        const dataToString = Buffer.from(data, 'base64').toString('binary');

        return JSON.parse(dataToString);
      },

      /**
       * getTokensByOwnerAddress: async (ownerAddress: string): Promise<any> => {
       *
       *  This function takes an owner address as a parameter and returns an array of tokens
       *  that are owned by the given address.
       *
       *  @param {string} ownerAddress - The address of the owner.
       *  @returns {Promise<any>} - A promise that resolves to an array of token objects.
       *
       *  Example:
       *
       *  const tokens = await getTokensByOwnerAddress('0x1234...5678');
       *  this.log(tokens);
       *  // Output: [
       *  //   {
       *  //     tokenId: 1,
       *  //     URI: 'https://tokens.com/1',
       *  //     capacity: 100,
       *  //     isExpired: false,
       *  //   },
       *  //   {
       *  //     tokenId: 2,
       *  //     URI: 'https://tokens.com/2',
       *  //     capacity: 200,
       *  //     isExpired: true,
       *  //   },
       *  //   ...
       *  // ]
       *
       * }
       */
      getTokensByOwnerAddress: async (ownerAddress: string): Promise<any> => {
        if (!this.connected) {
          throw new InitError(
            {
              info: {
                connected: this.connected,
              },
            },
            'Contracts are not connected. Please call connect() first'
          );
        }

        if (!this.rateLimitNftContract) {
          throw new InitError(
            {
              info: {
                rateLimitNftContract: this.rateLimitNftContract,
              },
            },
            'Contract is not available'
          );
        }

        // -- validate
        if (!ethers.utils.isAddress(ownerAddress)) {
          throw Error(`Given string is not a valid address "${ownerAddress}"`);
        }

        let total: any = await this.rateLimitNftContract.read.balanceOf(
          ownerAddress
        );
        total = parseInt(total.toString());

        const tokens = await asyncForEachReturn(
          [...new Array(total)],
          async (_: undefined, i: number) => {
            if (!this.rateLimitNftContract) {
              throw new InitError(
                {
                  info: {
                    rateLimitNftContract: this.rateLimitNftContract,
                  },
                },
                'Contract is not available'
              );
            }

            const token =
              await this.rateLimitNftContract.read.tokenOfOwnerByIndex(
                ownerAddress,
                i
              );

            const tokenIndex = parseInt(token.toString());

            const URI =
              await this.rateLimitNftContractUtils.read.getTokenURIByIndex(
                tokenIndex
              );

            const capacity =
              await this.rateLimitNftContractUtils.read.getCapacityByIndex(
                tokenIndex
              );

            const isExpired = await this.rateLimitNftContract.read.isExpired(
              tokenIndex
            );

            return {
              tokenId: parseInt(token.toString()),
              URI,
              capacity,
              isExpired,
            };
          }
        );

        return tokens;
      },

      /**
       * getTokens: async (): Promise<any> => {
       *
       *  This function returns an array of all tokens that have been minted.
       *
       *  @returns {Promise<any>} - A promise that resolves to an array of token objects.
       *
       *  Example:
       *
       *  const tokens = await getTokens();
       *  this.log(tokens);
       *  // Output: [
       *  //   {
       *  //     tokenId: 1,
       *  //     URI: 'https://tokens.com/1',
       *  //     capacity: 100,
       *  //     isExpired: false,
       *  //   },
       *  //   {
       *  //     tokenId: 2,
       *  //     URI: 'https://tokens.com/2',
       *  //     capacity: 200,
       *  //     isExpired: true,
       *  //   },
       *  //   ...
       *  // ]
       *
       * }
       */
      getTokens: async (): Promise<any> => {
        if (!this.connected) {
          throw new InitError(
            {
              info: {
                connected: this.connected,
              },
            },
            'Contracts are not connected. Please call connect() first'
          );
        }

        if (!this.rateLimitNftContract) {
          throw new InitError(
            {
              info: {
                rateLimitNftContract: this.rateLimitNftContract,
              },
            },
            'Contract is not available'
          );
        }

        const bigTotal: ethers.BigNumber =
          await this.rateLimitNftContract.read.totalSupply();
        const total = parseInt(bigTotal.toString());

        const tokens = await asyncForEachReturn(
          [...new Array(total)],
          async (_: any, i: number) => {
            if (!this.rateLimitNftContract) {
              throw new InitError(
                {
                  info: {
                    rateLimitNftContract: this.rateLimitNftContract,
                  },
                },
                'Contract is not available'
              );
            }

            const token = await this.rateLimitNftContract.read.tokenByIndex(i);

            const tokenIndex = parseInt(token.toString());

            const URI =
              await this.rateLimitNftContractUtils.read.getTokenURIByIndex(
                tokenIndex
              );

            const capacity =
              await this.rateLimitNftContractUtils.read.getCapacityByIndex(
                tokenIndex
              );

            const isExpired = await this.rateLimitNftContract.read.isExpired(
              tokenIndex
            );

            return {
              tokenId: parseInt(token.toString()),
              URI,
              capacity,
              isExpired,
            };
          }
        );

        return tokens;
      },
    },
    write: {
      mint: async ({
        txOpts,
        timestamp,
      }: {
        txOpts: ethers.CallOverrides;
        timestamp: number;
      }) => {
        if (!this.connected) {
          throw new InitError(
            {
              info: {
                connected: this.connected,
              },
            },
            'Contracts are not connected. Please call connect() first'
          );
        }

        if (!this.rateLimitNftContract) {
          throw new InitError(
            {
              info: {
                rateLimitNftContract: this.rateLimitNftContract,
              },
            },
            'Contract is not available'
          );
        }

        const tx = await this._callWithAdjustedOverrides(
          this.rateLimitNftContract.write,
          'mint',
          [timestamp],
          txOpts
        );

        const res = await tx.wait();

        const tokenIdFromEvent = res.events?.[0].topics[1];

        return { tx, tokenId: tokenIdFromEvent };
      },
      /**
       * Transfer RLI token from one address to another
       *
       * @property { string } fromAddress
       * @property { string } toAddress
       * @property { string } RLITokenAddress
       *
       * @return { <Promise<void>> } void
       */
      transfer: async ({
        fromAddress,
        toAddress,
        RLITokenAddress,
      }: {
        fromAddress: string;
        toAddress: string;
        RLITokenAddress: string;
      }): Promise<ethers.ContractTransaction> => {
        if (!this.connected) {
          throw new InitError(
            {
              info: {
                connected: this.connected,
              },
            },
            'Contracts are not connected. Please call connect() first'
          );
        }

        if (!this.rateLimitNftContract) {
          throw new InitError(
            {
              info: {
                rateLimitNftContract: this.rateLimitNftContract,
              },
            },
            'Contract is not available'
          );
        }

        const tx = await this._callWithAdjustedOverrides(
          this.rateLimitNftContract.write,
          'transferFrom',
          [fromAddress, toAddress, RLITokenAddress]
        );

        this.log('tx:', tx);

        // const res = await tx.wait();

        // return {
        //     tx,
        //     events: res.events
        // }

        return tx;
      },
    },
  };

  routerContractUtils = {
    read: {
      /**
       *
       * Convert IPFS response from Solidity to IPFS ID
       * From: "0xb4200a696794b8742fab705a8c065ea6788a76bc6d270c0bc9ad900b6ed74ebc"
       * To: "QmUnwHVcaymJWiYGQ6uAHvebGtmZ8S1r9E6BVmJMtuK5WY"
       *
       * @param { string } solidityIpfsId
       *
       * @return { Promise<string> }
       */
      // getIpfsIds: async (solidityIpfsId: string): Promise<string> => {
      //   this.log('[getIpfsIds] input<solidityIpfsId>:', solidityIpfsId);
      //   const ipfsId = this.utils.getMultihashFromBytes(solidityIpfsId);
      //   this.log('[getIpfsIds] output<ipfsId>:', ipfsId);
      //   return ipfsId;
      // },
    },
    write: {},
  };

  pkpHelperContractUtil = {
    read: {},

    write: {
      /**
       *
       * @param param0
       * @returns
       */
      mintNextAndAddAuthMethods: async ({
        keyType,
        permittedAuthMethodTypes,
        permittedAuthMethodIds,
        permittedAuthMethodPubkeys,
        permittedAuthMethodScopes,
        addPkpEthAddressAsPermittedAddress,
        sendPkpToItself,
        gasLimit,
      }: MintNextAndAddAuthMethods): Promise<ethers.ContractTransaction> => {
        // first get mint cost
        const mintCost = await this.pkpNftContract.read.mintCost();

        const tx = await this._callWithAdjustedOverrides(
          this.pkpHelperContract.write,
          'mintNextAndAddAuthMethods',
          [
            keyType,
            permittedAuthMethodTypes,
            permittedAuthMethodIds as BytesLike[],
            permittedAuthMethodPubkeys as BytesLike[],
            permittedAuthMethodScopes,
            addPkpEthAddressAsPermittedAddress,
            sendPkpToItself,
          ],
          { value: mintCost, gasLimit }
        );
        return tx;
      },
      // claimAndMintNextAndAddAuthMethods: async (
      //   keyType: number,
      //   derivedKeyId: string,
      //   signatures: pkpHelperContract.IPubkeyRouter.SignatureStruct[],
      //   permittedAuthMethodTypes: string[],
      //   permittedAuthMethodIds: string[],
      //   permittedAuthMethodPubkeys: string[],
      //   permittedAuthMethodScopes: string[][],
      //   addPkpEthAddressAsPermittedAddress: boolean,
      //   sendPkpToItself: boolean
      // ): Promise<any> => {
      //   const mintCost = await this.pkpNftContract.read.mintCost();
      //   this.pkpHelperContract.write.claimAndMintNextAndAddAuthMethods(
      //     keyType,
      //     `0x${derivedKeyId}` as BytesLike,
      //     signatures,
      //     permittedAuthMethodTypes,
      //     permittedAuthMethodIds as BytesLike[],
      //     permittedAuthMethodPubkeys as BytesLike[],
      //     permittedAuthMethodScopes,
      //     addPkpEthAddressAsPermittedAddress,
      //     sendPkpToItself,
      //     { value: mintCost }
      //   );
      // },
    },
  };

  private _getAdjustedGasLimit = async <
    T extends ethers.Contract,
    K extends keyof T['functions']
  >(
    contract: T,
    method: K,
    args: Parameters<T['functions'][K]>,
    overrides: ethers.CallOverrides = {},
    gasLimitAdjustment: ethers.BigNumber = GAS_LIMIT_ADJUSTMENT
  ): Promise<ethers.BigNumber> => {
    const gasLimit = await contract.estimateGas[method as string](
      ...args,
      overrides
    );
    // BigNumber uses integer math, so for example, to get a 10% increase,
    // we multiply it by 110 to get 10% more gas and then divide
    // by 100 to get the final gas limit
    return gasLimit.mul(gasLimitAdjustment).div(100);
  };

  private async _callWithAdjustedOverrides<
    T extends ethers.Contract,
    K extends keyof T['functions']
  >(
    contract: T,
    method: K,
    args: Parameters<T['functions'][K]>,
    overrides: ethers.CallOverrides = {},
    gasLimitAdjustment: ethers.BigNumber = GAS_LIMIT_ADJUSTMENT
  ): Promise<ReturnType<T['functions'][K]>> {
    // Check if the method exists on the contract
    if (!(method in contract.functions)) {
      throw new Error(
        `Method ${String(method)} does not exist on the contract`
      );
    }

    // Adjust the gas limit
    const gasLimit =
      overrides.gasLimit ??
      (await this._getAdjustedGasLimit(
        contract,
        method,
        args,
        overrides,
        gasLimitAdjustment
      ));

    // Call the contract method with adjusted overrides
    return contract.functions[method as string](...args, {
      ...overrides,
      gasLimit,
    }) as ReturnType<T['functions'][K]>;
  }
}<|MERGE_RESOLUTION|>--- conflicted
+++ resolved
@@ -1048,29 +1048,6 @@
         // Fallback to HTTP if no other conditions are met
         HTTP;
 
-<<<<<<< HEAD
-      // Check for specific conditions in centralised networks
-      if (centralisation === 'centralised') {
-        // Validate if it's cayenne AND port range is 8470 - 8479, if not, throw error
-        if (
-          network === LIT_NETWORK.Cayenne &&
-          !port.toString().startsWith('8')
-        ) {
-          throw new NetworkError(
-            {
-              info: {
-                ip,
-                port,
-                network,
-              },
-            },
-            `Invalid port: ${port} for the ${centralisation} ${network} network. Expected range: 8470 - 8479`
-          );
-        }
-      }
-
-=======
->>>>>>> 4df408f3
       const url = `${protocol}${ip}:${port}`;
 
       LitContracts.logger.debug("Validator's URL:", url);
