--- conflicted
+++ resolved
@@ -12,53 +12,33 @@
 }
 
 // ----- autogen:import-data:start  -----
-<<<<<<< HEAD
-// Generated at 2023-10-03T14:05:25.449Z
-=======
 // Generated at 2023-11-07T01:50:52.460Z
->>>>>>> 02976b78
 import { AllowlistData } from '../abis/Allowlist.sol/AllowlistData';
 import { LITTokenData } from '../abis/LITToken.sol/LITTokenData';
 import { MultisenderData } from '../abis/Multisender.sol/MultisenderData';
 import { PKPHelperData } from '../abis/PKPHelper.sol/PKPHelperData';
 import { PKPNFTData } from '../abis/PKPNFT.sol/PKPNFTData';
-<<<<<<< HEAD
-=======
 import { PKPNFTMetadataData } from '../abis/PKPNFTMetadata.sol/PKPNFTMetadataData';
->>>>>>> 02976b78
 import { PKPPermissionsData } from '../abis/PKPPermissions.sol/PKPPermissionsData';
 import { PubkeyRouterData } from '../abis/PubkeyRouter.sol/PubkeyRouterData';
 import { RateLimitNFTData } from '../abis/RateLimitNFT.sol/RateLimitNFTData';
 import { StakingData } from '../abis/Staking.sol/StakingData';
-<<<<<<< HEAD
-// ----- autogen:import-data:end  -----
-
-// ----- autogen:imports:start  -----
-// Generated at 2023-10-03T14:05:25.449Z
-=======
 import { StakingBalancesData } from '../abis/StakingBalances.sol/StakingBalancesData';
 // ----- autogen:import-data:end  -----
 
 // ----- autogen:imports:start  -----
 // Generated at 2023-11-07T01:50:52.460Z
->>>>>>> 02976b78
 import * as allowlistContract from '../abis/Allowlist.sol/Allowlist';
 import * as litTokenContract from '../abis/LITToken.sol/LITToken';
 import * as multisenderContract from '../abis/Multisender.sol/Multisender';
 import * as pkpHelperContract from '../abis/PKPHelper.sol/PKPHelper';
 import * as pkpNftContract from '../abis/PKPNFT.sol/PKPNFT';
-<<<<<<< HEAD
-=======
 import * as pkpNftMetadataContract from '../abis/PKPNFTMetadata.sol/PKPNFTMetadata';
->>>>>>> 02976b78
 import * as pkpPermissionsContract from '../abis/PKPPermissions.sol/PKPPermissions';
 import * as pubkeyRouterContract from '../abis/PubkeyRouter.sol/PubkeyRouter';
 import * as rateLimitNftContract from '../abis/RateLimitNFT.sol/RateLimitNFT';
 import * as stakingContract from '../abis/Staking.sol/Staking';
-<<<<<<< HEAD
-=======
 import * as stakingBalancesContract from '../abis/StakingBalances.sol/StakingBalances';
->>>>>>> 02976b78
 // ----- autogen:imports:end  -----
 
 import { TokenInfo, derivedAddresses } from './addresses';
@@ -124,11 +104,7 @@
   debug: boolean = false;
 
   // ----- autogen:declares:start  -----
-<<<<<<< HEAD
-  // Generated at 2023-10-03T14:05:25.449Z
-=======
   // Generated at 2023-11-07T01:50:52.460Z
->>>>>>> 02976b78
   allowlistContract: {
     read: allowlistContract.Allowlist;
     write: allowlistContract.Allowlist;
@@ -154,14 +130,11 @@
     write: pkpNftContract.PKPNFT;
   };
 
-<<<<<<< HEAD
-=======
   pkpNftMetadataContract: {
     read: pkpNftMetadataContract.PKPNFTMetadata;
     write: pkpNftMetadataContract.PKPNFTMetadata;
   };
 
->>>>>>> 02976b78
   pkpPermissionsContract: {
     read: pkpPermissionsContract.PKPPermissions;
     write: pkpPermissionsContract.PKPPermissions;
@@ -182,14 +155,11 @@
     write: stakingContract.Staking;
   };
 
-<<<<<<< HEAD
-=======
   stakingBalancesContract: {
     read: stakingBalancesContract.StakingBalances;
     write: stakingBalancesContract.StakingBalances;
   };
 
->>>>>>> 02976b78
   // ----- autogen:declares:end  -----
 
   // make the constructor args optional
@@ -225,28 +195,18 @@
     }
 
     // ----- autogen:blank-init:start  -----
-<<<<<<< HEAD
-    // Generated at 2023-10-03T14:05:25.449Z
-=======
     // Generated at 2023-11-07T01:50:52.460Z
->>>>>>> 02976b78
     this.allowlistContract = {} as any;
     this.litTokenContract = {} as any;
     this.multisenderContract = {} as any;
     this.pkpHelperContract = {} as any;
     this.pkpNftContract = {} as any;
-<<<<<<< HEAD
-=======
     this.pkpNftMetadataContract = {} as any;
->>>>>>> 02976b78
     this.pkpPermissionsContract = {} as any;
     this.pubkeyRouterContract = {} as any;
     this.rateLimitNftContract = {} as any;
     this.stakingContract = {} as any;
-<<<<<<< HEAD
-=======
     this.stakingBalancesContract = {} as any;
->>>>>>> 02976b78
     // ----- autogen:blank-init:end  -----
   }
 
@@ -416,11 +376,7 @@
     }
 
     // ----- autogen:init:start  -----
-<<<<<<< HEAD
-    // Generated at 2023-10-03T14:05:25.449Z
-=======
     // Generated at 2023-11-07T01:50:52.460Z
->>>>>>> 02976b78
 
     this.allowlistContract = {
       read: new ethers.Contract(
@@ -489,8 +445,6 @@
       ) as unknown as pkpNftContract.PKPNFT & pkpNftContract.PKPNFT,
     };
 
-<<<<<<< HEAD
-=======
     this.pkpNftMetadataContract = {
       read: new ethers.Contract(
         PKPNFTMetadataData.address,
@@ -506,7 +460,6 @@
         pkpNftMetadataContract.PKPNFTMetadata,
     };
 
->>>>>>> 02976b78
     this.pkpPermissionsContract = {
       read: new ethers.Contract(
         PKPPermissionsData.address,
@@ -563,8 +516,6 @@
         StakingData.abi as any,
         this.signer
       ) as unknown as stakingContract.Staking & stakingContract.Staking,
-<<<<<<< HEAD
-=======
     };
 
     this.stakingBalancesContract = {
@@ -580,7 +531,6 @@
         this.signer
       ) as unknown as stakingBalancesContract.StakingBalances &
         stakingBalancesContract.StakingBalances,
->>>>>>> 02976b78
     };
     // ----- autogen:init:end  -----
 
