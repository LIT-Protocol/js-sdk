{
  "name": "@lit-protocol/pkp-base",
<<<<<<< HEAD
  "version": "2.2.5",
=======
  "version": "2.2.11",
>>>>>>> cb81f2dc
  "type": "commonjs",
  "license": "MIT",
  "homepage": "https://github.com/Lit-Protocol/js-sdk",
  "repository": {
    "type": "git",
    "url": "https://github.com/LIT-Protocol/js-sdk"
  },
  "keywords": [
    "library"
  ],
  "bugs": {
    "url": "https://github.com/LIT-Protocol/js-sdk/issues"
  },
  "publishConfig": {
    "access": "public",
    "directory": "../../dist/packages/pkp-base"
  },
  "browser": {
    "crypto": false,
    "stream": false
  },
  "tags": [
    "universal"
  ],
  "main": "./dist/src/index.js",
  "typings": "./dist/src/index.d.ts"
}<|MERGE_RESOLUTION|>--- conflicted
+++ resolved
@@ -1,10 +1,6 @@
 {
   "name": "@lit-protocol/pkp-base",
-<<<<<<< HEAD
-  "version": "2.2.5",
-=======
   "version": "2.2.11",
->>>>>>> cb81f2dc
   "type": "commonjs",
   "license": "MIT",
   "homepage": "https://github.com/Lit-Protocol/js-sdk",
