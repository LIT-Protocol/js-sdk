--- conflicted
+++ resolved
@@ -1,10 +1,6 @@
 {
   "name": "@lit-protocol/pkp-base",
-<<<<<<< HEAD
-  "version": "2.1.112",
-=======
   "version": "2.1.135",
->>>>>>> 7c2694ef
   "type": "commonjs",
   "license": "MIT",
   "homepage": "https://github.com/Lit-Protocol/js-sdk",
@@ -28,7 +24,5 @@
   },
   "tags": [
     "universal"
-  ],
-  "main": "./dist/src/index.js",
-  "typings": "./dist/src/index.d.ts"
+  ]
 }