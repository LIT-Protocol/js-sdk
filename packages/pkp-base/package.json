{
  "name": "@lit-protocol/pkp-base",
<<<<<<< HEAD
  "version": "6.0.0-beta.2",
=======
  "version": "5.0.1",
>>>>>>> ebc6e14f
  "type": "commonjs",
  "license": "MIT",
  "homepage": "https://github.com/Lit-Protocol/js-sdk",
  "repository": {
    "type": "git",
    "url": "https://github.com/LIT-Protocol/js-sdk"
  },
  "keywords": [
    "library"
  ],
  "bugs": {
    "url": "https://github.com/LIT-Protocol/js-sdk/issues"
  },
  "publishConfig": {
    "access": "public",
    "directory": "../../dist/packages/pkp-base"
  },
  "browser": {
    "crypto": false,
    "stream": false
  },
  "tags": [
    "universal"
  ],
  "main": "./dist/src/index.js",
  "typings": "./dist/src/index.d.ts"
}<|MERGE_RESOLUTION|>--- conflicted
+++ resolved
@@ -1,10 +1,6 @@
 {
   "name": "@lit-protocol/pkp-base",
-<<<<<<< HEAD
   "version": "6.0.0-beta.2",
-=======
-  "version": "5.0.1",
->>>>>>> ebc6e14f
   "type": "commonjs",
   "license": "MIT",
   "homepage": "https://github.com/Lit-Protocol/js-sdk",
