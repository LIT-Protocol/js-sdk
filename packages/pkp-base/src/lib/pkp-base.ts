/**
 * This module defines the PKPBase class, which provides a base implementation for wallet functionality
 * that can be shared between Ethers and Cosmos signers. The class is responsible for managing public key
 * compression, initializing and connecting to the LIT node, and running LIT actions based on provided properties.
 * The class also includes debug functions for logging and error handling.
 *
 * The module exports the PKPBase class, as well as the PKPBaseProp type definition used for
 * initializing the class instances.
 */

import {
  ExecuteJsProps,
  PKPBaseProp,
  AuthSig,
  PKPBaseDefaultParams,
  GetSessionSigsProps,
  SessionSigs,
  RPCUrls,
  AuthMethod,
} from '@lit-protocol/types';
import { LitNodeClient } from '@lit-protocol/lit-node-client';
import { publicKeyConvert } from 'secp256k1';
import { toString as uint8arrayToString } from 'uint8arrays';

/**
 * Compresses a given public key.
 * @param {string} pubKey - The public key to be compressed.
 * @returns {string} - The compressed public key.
 */
const compressPubKey = (pubKey: string): string => {
  const testBuffer = Buffer.from(pubKey, 'hex');
  if (testBuffer.length === 64) {
    pubKey = '04' + pubKey;
  }

  // const hex = Buffer.from(pubKey, 'hex');
  const uint8array = new Uint8Array(Buffer.from(pubKey, 'hex'));
  const compressedKey = publicKeyConvert(uint8array, true);
  const hex = Buffer.from(compressedKey).toString('hex');

  return hex;
};

/**
 * A base class that can be shared between Ethers and Cosmos signers.
 */
export class PKPBase<T = PKPBaseDefaultParams> {
  rpcs?: RPCUrls;
  controllerAuthSig?: AuthSig;
  controllerAuthMethods?: AuthMethod[];
  controllerSessionSigs?: SessionSigs;
  sessionSigsExpiration?: string;

  uncompressedPubKey!: string;
  uncompressedPubKeyBuffer!: Uint8Array;
  compressedPubKey!: string;
  compressedPubKeyBuffer!: Uint8Array;

  litNodeClient!: LitNodeClient;
  litNodeClientReady: boolean = false;
  litActionCode?: string;
  litActionIPFS?: string;
  litActionJsParams!: T;
  debug: boolean;
  useAction: boolean | undefined;

  // -- debug things
  private PREFIX = '[PKPBase]';
  private orange = '\x1b[33m';
  private reset = '\x1b[0m';
  private red = '\x1b[31m';

  /**
   * Constructor for the PKPBase class.
   * Initializes the instance with the provided properties.
   *
   * @param { PKPBaseProp } prop - The properties for the PKPBase instance.
   */
  constructor(prop: PKPBaseProp) {
    if (prop.pkpPubKey.startsWith('0x')) {
      prop.pkpPubKey = prop.pkpPubKey.slice(2);
    }

    this.setUncompressPubKeyAndBuffer(prop);
    this.setCompressedPubKeyAndBuffer(prop);

    this.rpcs = prop.rpcs;
    this.controllerAuthSig = prop.controllerAuthSig;
    this.controllerAuthMethods = prop.controllerAuthMethods;
    this.controllerSessionSigs = prop.controllerSessionSigs;
    this.sessionSigsExpiration = prop.sessionSigsExpiration;

    this.debug = prop.debug || false;
    this.setLitAction(prop);
    this.setLitActionJsParams(prop.litActionJsParams || {});
    this.litNodeClient = new LitNodeClient({
      litNetwork: prop.litNetwork ?? 'serrano',
<<<<<<< HEAD
      ...(prop.bootstrapUrls &&
        prop.litNetwork === 'custom' && { bootstrapUrls: prop.bootstrapUrls }),
      ...(prop.bootstrapUrls &&
        prop.litNetwork == 'custom' && { minNodeCount: prop.minNodeCount }),
=======
      bootstrapUrls:
        prop.bootstrapUrls && prop.litNetwork === 'custom'
          ? prop.bootstrapUrls
          : undefined,
>>>>>>> 702786ae
      debug: this.debug,
      minNodeCount:
        prop.bootstrapUrls && prop.litNetwork == 'custom'
          ? prop.minNodeCount
          : 6,
    });
  }

  /**
   * Sets the uncompressed public key and its buffer representation.
   *
   * @param { PKPBaseProp } prop - The properties for the PKPBase instance.
   */
  setUncompressPubKeyAndBuffer(prop: PKPBaseProp): void | never {
    try {
      this.uncompressedPubKey = prop.pkpPubKey;
      this.uncompressedPubKeyBuffer = Buffer.from(prop.pkpPubKey, 'hex');
    } catch (e) {
      return this.throwError(
        'Failed to set uncompressed public key and buffer'
      );
    }
  }

  /**
   * Sets the compressed public key and its buffer representation.
   *
   * @param {PKPBaseProp} prop - The properties for the PKPBase instance.
   */
  setCompressedPubKeyAndBuffer(prop: PKPBaseProp): void | never {
    try {
      this.compressedPubKey = compressPubKey(prop.pkpPubKey);
      this.compressedPubKeyBuffer = Buffer.from(this.compressedPubKey, 'hex');
    } catch (e) {
      return this.throwError('Failed to set compressed public key and buffer');
    }
  }

  /**
   * Sets the Lit action to be executed by the LitNode client.
   *
   * @param {PKPBaseProp} prop - An object containing the parameters for the Lit action.
   *
   * @returns {never | void} - If both `litActionCode` and `litActionIPFS` are present, throws an Error. Otherwise, does not return a value.
   */

  setLitAction(prop: PKPBaseProp): never | void {
    this.litActionCode = prop.litActionCode;
    this.litActionIPFS = prop.litActionIPFS;

    if (prop.litActionCode && prop.litActionIPFS) {
      return this.throwError(
        'Both litActionCode and litActionIPFS cannot be present at the same time.'
      );
    }

    if (!prop.litActionCode && !prop.litActionIPFS) {
      this.log(
        'No lit action code or IPFS hash provided. Using default action.'
      );
      this.useAction = false;
    }
  }

  /**
   * A function that sets the value of the litActionJsParams property to the given params object.
   * @template CustomType - A generic type that extends T, where T is the type of the litActionJsParams property.
   * @param { CustomType } params - An object of type CustomType that contains the parameters to be set as litActionJsParams.
   * @returns { void }
   * @memberOf SomeClass
   */
  setLitActionJsParams<CustomType extends T = T>(params: CustomType): void {
    this.litActionJsParams = params;
  }

  /**
   * Creates and sets the session sigs and their expiration.
   *
   * @param {GetSessionSigsProps} sessionParams - The parameters for generating session sigs.
   */
  async createAndSetSessionSigs(
    sessionParams: GetSessionSigsProps
  ): Promise<void | never> {
    try {
      const expiration =
        sessionParams.expiration || this.litNodeClient.getExpiration();
      const sessionSigs = await this.litNodeClient.getSessionSigs(
        sessionParams
      );

      this.controllerSessionSigs = sessionSigs;
      this.sessionSigsExpiration = expiration;
    } catch (e) {
      return this.throwError('Failed to create and set session sigs');
    }
  }

  /**
   * Base method to be overridden by subclasses.
   *
   * @returns {Promise<string>} - Address associated with concrete type of PKPBase
   */
  getAddress(): Promise<string> {
    return Promise.reject(
      new Error('getAddress not implemented. Please use a subclass of PKPBase.')
    );
  }

  /**
   * Initializes the PKPBase instance by connecting to the LIT node.
   */
  async init(): Promise<void | never> {
    try {
      await this.litNodeClient.connect();
      this.litNodeClientReady = true;
      this.log('Connected to Lit Node');
    } catch (e) {
      return this.throwError('Failed to connect to Lit Node');
    }
  }

  /**
   * Runs the specified Lit action with the given parameters.
   *
   * @param {Uint8Array} toSign - The data to be signed by the Lit action.
   * @param {string} sigName - The name of the signature to be returned by the Lit action.
   *
   * @returns {Promise<any>} - A Promise that resolves with the signature returned by the Lit action.
   *
   * @throws {Error} - Throws an error if `pkpPubKey` is not provided, if `controllerAuthSig` or `controllerSessionSigs` is not provided, if `controllerSessionSigs` is not an object, if `executeJsArgs` does not have either `code` or `ipfsId`, or if an error occurs during the execution of the Lit action.
   */

  async runLitAction(toSign: Uint8Array, sigName: string): Promise<any> {
    if (!this.litNodeClientReady) {
      await this.init();
    }

    // If no PKP public key is provided, throw error
    if (!this.uncompressedPubKey) {
      throw new Error('pkpPubKey (aka. uncompressPubKey) is required');
    }

    // If no authSig or sessionSigs are provided, throw error
    if (!this.controllerAuthSig && !this.controllerSessionSigs) {
      throw new Error('controllerAuthSig or controllerSessionSigs is required');
    }

    if (this.controllerAuthSig && this.controllerSessionSigs) {
      throw new Error(
        'controllerAuthSig and controllerSessionSigs both defined, can only use one authorization type'
      );
    }

    // If session sigs are provided, they must be an object
    if (
      this.controllerSessionSigs &&
      typeof this.controllerSessionSigs !== 'object'
    ) {
      throw new Error('controllerSessionSigs must be an object');
    }

    const executeJsArgs: ExecuteJsProps = {
      ...(this.litActionCode && { code: this.litActionCode }),
      ...(this.litActionIPFS && { ipfsId: this.litActionIPFS }),
      sessionSigs: this.controllerSessionSigs,
      authSig: this.controllerAuthSig,
      jsParams: {
        ...{
          toSign,
          publicKey: this.uncompressedPubKey,
          sigName,
        },
        ...{
          ...this.litActionJsParams,
        },
      },
    };

    // check if executeJsArgs has either code or ipfsId
    if (!executeJsArgs.code && !executeJsArgs.ipfsId) {
      return this.throwError('executeJsArgs must have either code or ipfsId');
    }

    this.log('executeJsArgs:', executeJsArgs);

    async function executeWithRetries<T>(
      operation: () => Promise<T>,
      maxAttempts: number
    ): Promise<T> {
      let attempts = 0;

      while (attempts < maxAttempts) {
        try {
          return await operation();
        } catch (err: any) {
          console.log(`Attempt ${attempts + 1} failed with error:`, err);
          attempts++;
          if (attempts === maxAttempts) {
            throw new Error(
              `Operation failed after ${maxAttempts} attempts: ${err.message}`
            );
          }
        }
      }

      // Add this return statement with a never type
      return (() => {
        throw new Error('This code should never be reached');
      })() as never;
    }

    try {
      const res = await executeWithRetries(
        async () => await this.litNodeClient.executeJs(executeJsArgs),
        5
      );

      const sig = res.signatures[sigName];

      this.log('res:', res);
      this.log('res.signatures[sigName]:', sig);

      // pad sigs with 0 if length is odd
      sig.r = sig.r.length % 2 === 0 ? sig.r : '0' + sig.r;
      sig.s = sig.s.length % 2 === 0 ? sig.s : '0' + sig.s;

      return sig;
    } catch (err) {
      console.log('err:', err);
      throw err;
    }
  }

  async runSign(toSign: Uint8Array): Promise<any> {
    if (!this.litNodeClientReady) {
      await this.init();
    }

    // If no PKP public key is provided, throw error
    if (!this.uncompressedPubKey) {
      throw new Error('pkpPubKey (aka. uncompressPubKey) is required');
    }

    // If no authSig or sessionSigs are provided, throw error
    if (!this.controllerAuthSig && !this.controllerSessionSigs) {
      throw new Error('controllerAuthSig or controllerSessionSigs is required');
    }

    if (this.controllerAuthSig && this.controllerSessionSigs) {
      throw new Error(
        'controllerAuthSig and controllerSessionSigs both defined, can only use one authorization type'
      );
    }

    try {
      let sig;
      if (this.controllerAuthSig) {
        sig = await this.litNodeClient.pkpSign({
          toSign: toSign,
          pubKey: this.uncompressedPubKey,
          authSig: this.controllerAuthSig as AuthSig,
          authMethods: [],
        });
      } else if (this.controllerSessionSigs) {
        sig = await this.litNodeClient.pkpSign({
          toSign,
          pubKey: this.uncompressedPubKey,
          authMethods: this.controllerAuthMethods ?? [],
          sessionSigs: this.controllerSessionSigs,
        });
      }

      // pad sigs with 0 if length is odd
      sig.r = sig.r.length % 2 === 0 ? sig.r : '0' + sig.r;
      sig.s = sig.s.length % 2 === 0 ? sig.s : '0' + sig.s;

      return sig;
    } catch (e) {
      console.log('err: ', e);
    }
  }

  /**
   * Ensures that the LitNode client is ready for use by waiting for initialization if necessary.
   * If the client is already ready, this function does nothing.
   *
   * @returns {Promise<void>} - A Promise that resolves when the LitNode client is ready for use.
   */
  async ensureLitNodeClientReady(): Promise<void> {
    if (!this.litNodeClientReady) {
      await this.init();
    }
  }

  /**
   * Logs the provided arguments to the console, but only if debugging is enabled.
   *
   * @param {...any[]} args - The values to be logged to the console.
   *
   * @returns {void} - This function does not return a value.
   */

  log(...args: any[]): void {
    if (this.debug) {
      console.log(this.orange + this.PREFIX + this.reset, ...args);
    }
  }

  /**
   * Logs an error message to the console and throws an Error with the same message.
   *
   * @param {string} message - The error message to be logged and thrown.
   *
   * @returns {never} - This function does not return a value since it always throws an Error.
   */

  throwError = (message: string): never => {
    console.error(
      this.orange + this.PREFIX + this.reset,
      this.red + message + this.reset
    );
    throw new Error(message);
  };
}<|MERGE_RESOLUTION|>--- conflicted
+++ resolved
@@ -95,17 +95,10 @@
     this.setLitActionJsParams(prop.litActionJsParams || {});
     this.litNodeClient = new LitNodeClient({
       litNetwork: prop.litNetwork ?? 'serrano',
-<<<<<<< HEAD
       ...(prop.bootstrapUrls &&
         prop.litNetwork === 'custom' && { bootstrapUrls: prop.bootstrapUrls }),
       ...(prop.bootstrapUrls &&
         prop.litNetwork == 'custom' && { minNodeCount: prop.minNodeCount }),
-=======
-      bootstrapUrls:
-        prop.bootstrapUrls && prop.litNetwork === 'custom'
-          ? prop.bootstrapUrls
-          : undefined,
->>>>>>> 702786ae
       debug: this.debug,
       minNodeCount:
         prop.bootstrapUrls && prop.litNetwork == 'custom'
