--- conflicted
+++ resolved
@@ -216,8 +216,6 @@
     ].filter(Boolean).length;
 
     if (providedAuthentications !== 1) {
-<<<<<<< HEAD
-=======
       // log which authentications has the user provided
       if (this.controllerAuthSig) {
         logError('controllerAuthSig is provided');
@@ -231,7 +229,6 @@
         logError('authContext is provided');
       }
 
->>>>>>> f6c09565
       this.throwError(
         'Multiple authentications are defined, can only use one at a time'
       );
