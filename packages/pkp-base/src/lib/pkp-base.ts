--- conflicted
+++ resolved
@@ -252,16 +252,9 @@
       throw new Error('controllerSessionSigs must be an object');
     }
 
-<<<<<<< HEAD
     let executeJsArgs: ExecuteJsProps = {
       ...(this.litActionCode && { code: this.litActionCode }),
       ...(this.litActionIPFS && { ipfsId: this.litActionIPFS }),
-=======
-    const executeJsArgs: ExecuteJsProps = {
-      ...(this.litActionCode && { code: this.litActionCode }),
-      ...(this.litActionIPFS && { ipfsId: this.litActionIPFS }),
-      authSig: this.controllerAuthSig,
->>>>>>> 5a144dcf
       sessionSigs: this.controllerSessionSigs,
       authSig: this.controllerAuthSig,
       jsParams: {
