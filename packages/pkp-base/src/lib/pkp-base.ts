--- conflicted
+++ resolved
@@ -241,7 +241,6 @@
       throw new Error('pkpPubKey (aka. uncompressPubKey) is required');
     }
 
-<<<<<<< HEAD
     if (
       [
         this.controllerAuthSig,
@@ -251,11 +250,6 @@
     ) {
       throw new Error(
         'controllerAuthSig, controllerSessionSigs and controllerAuthMethod are defined, can only use one authorization type'
-=======
-    if (this.controllerAuthSig && this.controllerSessionSigs) {
-      throw new Error(
-        'controllerAuthSig, controllerSessionSigs are defined, can only use one or the other'
->>>>>>> d2ac0846
       );
     }
 
