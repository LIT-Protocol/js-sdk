/**
 * This module defines the PKPBase class, which provides a base implementation for wallet functionality
 * that can be shared between Ethers and Cosmos signers. The class is responsible for managing public key
 * compression, initializing and connecting to the LIT node, and running LIT actions based on provided properties.
 * The class also includes debug functions for logging and error handling.
 *
 * The module exports the PKPBase class, as well as the PKPBaseProp type definition used for
 * initializing the class instances.
 */

import {
  ExecuteJsProps,
  PKPBaseProp,
  AuthSig,
  PKPBaseDefaultParams,
  GetSessionSigsProps,
  SessionSigs,
  RPCUrls,
  AuthMethod,
} from '@lit-protocol/types';
import { LitNodeClient } from '@lit-protocol/lit-node-client';
import { publicKeyConvert } from 'secp256k1';
import { toString as uint8arrayToString } from 'uint8arrays';
import { defaultLitnodeClientConfig } from '@lit-protocol/constants';

/**
 * Compresses a given public key.
 * @param {string} pubKey - The public key to be compressed.
 * @returns {string} - The compressed public key.
 */
const compressPubKey = (pubKey: string): string => {
  const testBuffer = Buffer.from(pubKey, 'hex');
  if (testBuffer.length === 64) {
    pubKey = '04' + pubKey;
  }

  // const hex = Buffer.from(pubKey, 'hex');
  const uint8array = new Uint8Array(Buffer.from(pubKey, 'hex'));
  const compressedKey = publicKeyConvert(uint8array, true);
  const hex = Buffer.from(compressedKey).toString('hex');

  return hex;
};

/**
 * A base class that can be shared between Ethers and Cosmos signers.
 */
export class PKPBase<T = PKPBaseDefaultParams> {
  rpcs?: RPCUrls;
  controllerAuthSig?: AuthSig;
  controllerAuthMethods?: AuthMethod[];
  controllerSessionSigs?: SessionSigs;
  sessionSigsExpiration?: string;

  uncompressedPubKey!: string;
  uncompressedPubKeyBuffer!: Uint8Array;
  compressedPubKey!: string;
  compressedPubKeyBuffer!: Uint8Array;

  litNodeClient!: LitNodeClient;
  litNodeClientReady: boolean = false;
  litActionCode?: string;
  litActionIPFS?: string;
  litActionJsParams!: T;
  debug: boolean;
  useAction: boolean | undefined;

  // -- debug things
  private PREFIX = '[PKPBase]';
  private orange = '\x1b[33m';
  private reset = '\x1b[0m';
  private red = '\x1b[31m';

  /**
   * Constructor for the PKPBase class.
   * Initializes the instance with the provided properties.
   *
   * @param { PKPBaseProp } prop - The properties for the PKPBase instance.
   */
  constructor(prop: PKPBaseProp) {
    if (prop.pkpPubKey.startsWith('0x')) {
      prop.pkpPubKey = prop.pkpPubKey.slice(2);
    }

    this.setUncompressPubKeyAndBuffer(prop);
    this.setCompressedPubKeyAndBuffer(prop);

    this.rpcs = prop.rpcs;
    this.controllerAuthSig = prop.controllerAuthSig;
    this.controllerAuthMethods = prop.controllerAuthMethods;
    this.controllerSessionSigs = prop.controllerSessionSigs;
    this.sessionSigsExpiration = prop.sessionSigsExpiration;

    this.debug = prop.debug || false;
    this.setLitAction(prop);
    this.setLitActionJsParams(prop.litActionJsParams || {});
    this.litNodeClient = new LitNodeClient({
      litNetwork: prop.litNetwork ?? 'cayenne',
      ...(prop.bootstrapUrls &&
        prop.litNetwork === 'custom' && { bootstrapUrls: prop.bootstrapUrls }),
      ...(prop.bootstrapUrls &&
        prop.litNetwork == 'custom' && { minNodeCount: prop.minNodeCount }),
      debug: this.debug,
<<<<<<< HEAD
      // minNodeCount:
      //   prop.bootstrapUrls && prop.litNetwork == 'custom'
      //     ? prop.minNodeCount
      //     : defaultLitnodeClientConfig.minNodeCount,
=======
      minNodeCount:
        prop.bootstrapUrls && prop.litNetwork == 'custom'
          ? prop.minNodeCount
          : defaultLitnodeClientConfig.minNodeCount,
>>>>>>> 02976b78
    });
  }

  /**
   * Sets the uncompressed public key and its buffer representation.
   *
   * @param { PKPBaseProp } prop - The properties for the PKPBase instance.
   */
  setUncompressPubKeyAndBuffer(prop: PKPBaseProp): void | never {
    try {
      this.uncompressedPubKey = prop.pkpPubKey;
      this.uncompressedPubKeyBuffer = Buffer.from(prop.pkpPubKey, 'hex');
    } catch (e) {
      return this.throwError(
        'Failed to set uncompressed public key and buffer'
      );
    }
  }

  /**
   * Sets the compressed public key and its buffer representation.
   *
   * @param {PKPBaseProp} prop - The properties for the PKPBase instance.
   */
  setCompressedPubKeyAndBuffer(prop: PKPBaseProp): void | never {
    try {
      this.compressedPubKey = compressPubKey(prop.pkpPubKey);
      this.compressedPubKeyBuffer = Buffer.from(this.compressedPubKey, 'hex');
    } catch (e) {
      return this.throwError('Failed to set compressed public key and buffer');
    }
  }

  /**
   * Sets the Lit action to be executed by the LitNode client.
   *
   * @param {PKPBaseProp} prop - An object containing the parameters for the Lit action.
   *
   * @returns {never | void} - If both `litActionCode` and `litActionIPFS` are present, throws an Error. Otherwise, does not return a value.
   */

  setLitAction(prop: PKPBaseProp): never | void {
    this.litActionCode = prop.litActionCode;
    this.litActionIPFS = prop.litActionIPFS;

    if (prop.litActionCode && prop.litActionIPFS) {
      return this.throwError(
        'Both litActionCode and litActionIPFS cannot be present at the same time.'
      );
    }

    if (!prop.litActionCode && !prop.litActionIPFS) {
      this.log(
        'No lit action code or IPFS hash provided. Using default action.'
      );
      this.useAction = false;
    }
  }

  /**
   * A function that sets the value of the litActionJsParams property to the given params object.
   * @template CustomType - A generic type that extends T, where T is the type of the litActionJsParams property.
   * @param { CustomType } params - An object of type CustomType that contains the parameters to be set as litActionJsParams.
   * @returns { void }
   * @memberOf SomeClass
   */
  setLitActionJsParams<CustomType extends T = T>(params: CustomType): void {
    this.litActionJsParams = params;
  }

  /**
   * Creates and sets the session sigs and their expiration.
   *
   * @param {GetSessionSigsProps} sessionParams - The parameters for generating session sigs.
   */
  async createAndSetSessionSigs(
    sessionParams: GetSessionSigsProps
  ): Promise<void | never> {
    try {
      const expiration =
        sessionParams.expiration || this.litNodeClient.getExpiration();
      const sessionSigs = await this.litNodeClient.getSessionSigs(
        sessionParams
      );

      this.controllerSessionSigs = sessionSigs;
      this.sessionSigsExpiration = expiration;
    } catch (e) {
      return this.throwError('Failed to create and set session sigs');
    }
  }

  /**
   * Base method to be overridden by subclasses.
   *
   * @returns {Promise<string>} - Address associated with concrete type of PKPBase
   */
  getAddress(): Promise<string> {
    return Promise.reject(
      new Error('getAddress not implemented. Please use a subclass of PKPBase.')
    );
  }

  /**
   * Initializes the PKPBase instance by connecting to the LIT node.
   */
  async init(): Promise<void | never> {
    try {
      await this.litNodeClient.connect();
      this.litNodeClientReady = true;
      this.log('Connected to Lit Node');
    } catch (e) {
      return this.throwError('Failed to connect to Lit Node');
    }
  }

  /**
   * Runs the specified Lit action with the given parameters.
   *
   * @param {Uint8Array} toSign - The data to be signed by the Lit action.
   * @param {string} sigName - The name of the signature to be returned by the Lit action.
   *
   * @returns {Promise<any>} - A Promise that resolves with the signature returned by the Lit action.
   *
   * @throws {Error} - Throws an error if `pkpPubKey` is not provided, if `controllerAuthSig` or `controllerSessionSigs` is not provided, if `controllerSessionSigs` is not an object, if `executeJsArgs` does not have either `code` or `ipfsId`, or if an error occurs during the execution of the Lit action.
   */

  async runLitAction(toSign: Uint8Array, sigName: string): Promise<any> {
    if (!this.litNodeClientReady) {
      await this.init();
    }

    // If no PKP public key is provided, throw error
    if (!this.uncompressedPubKey) {
      throw new Error('pkpPubKey (aka. uncompressPubKey) is required');
    }

    if (this.controllerAuthSig && this.controllerSessionSigs) {
      throw new Error(
        'controllerAuthSig, controllerSessionSigs are defined, can only use one or the other'
      );
    }

    // If session sigs are provided, they must be an object
    if (
      this.controllerSessionSigs &&
      typeof this.controllerSessionSigs !== 'object'
    ) {
      throw new Error('controllerSessionSigs must be an object');
    }

    const executeJsArgs: ExecuteJsProps = {
      ...(this.litActionCode && { code: this.litActionCode }),
      ...(this.litActionIPFS && { ipfsId: this.litActionIPFS }),
      sessionSigs: this.controllerSessionSigs,
      authSig: this.controllerAuthSig,
      authMethods: this.controllerAuthMethods,
      jsParams: {
        ...{
          toSign,
          publicKey: this.uncompressedPubKey,
          sigName,
        },
        ...{
          ...this.litActionJsParams,
        },
      },
    };

    // check if executeJsArgs has either code or ipfsId
    if (!executeJsArgs.code && !executeJsArgs.ipfsId) {
      return this.throwError('executeJsArgs must have either code or ipfsId');
    }

    this.log('executeJsArgs:', executeJsArgs);

    async function executeWithRetries<T>(
      operation: () => Promise<T>,
      maxAttempts: number
    ): Promise<T> {
      let attempts = 0;

      while (attempts < maxAttempts) {
        try {
          return await operation();
        } catch (err: any) {
          console.log(`Attempt ${attempts + 1} failed with error:`, err);
          attempts++;
          if (attempts === maxAttempts) {
            throw new Error(
              `Operation failed after ${maxAttempts} attempts: ${err.message}`
            );
          }
        }
      }

      // Add this return statement with a never type
      return (() => {
        throw new Error('This code should never be reached');
      })() as never;
    }

    try {
      const res = await executeWithRetries(
        async () => await this.litNodeClient.executeJs(executeJsArgs),
        5
      );

      const sig = res.signatures[sigName];

      this.log('res:', res);
      this.log('res.signatures[sigName]:', sig);

      // pad sigs with 0 if length is odd
      sig.r = sig.r.length % 2 === 0 ? sig.r : '0' + sig.r;
      sig.s = sig.s.length % 2 === 0 ? sig.s : '0' + sig.s;

      return sig;
    } catch (err) {
      console.log('err:', err);
      throw err;
    }
  }

  async runSign(toSign: Uint8Array): Promise<any> {
    if (!this.litNodeClientReady) {
      await this.init();
    }

    // If no PKP public key is provided, throw error
    if (!this.uncompressedPubKey) {
      throw new Error('pkpPubKey (aka. uncompressPubKey) is required');
    }

    if (this.controllerAuthSig && this.controllerSessionSigs) {
      throw new Error(
        'controllerAuthSig, controllerSessionSigs and controllerAuthMethod are defined, can only use one authorization type'
      );
    }

    try {
      let sig;
      if (this.controllerAuthSig) {
        sig = await this.litNodeClient.pkpSign({
          toSign: toSign,
          pubKey: this.uncompressedPubKey,
          authSig: this.controllerAuthSig as AuthSig,
          authMethods: [],
        });
      } else if (this.controllerSessionSigs) {
        sig = await this.litNodeClient.pkpSign({
          toSign,
          pubKey: this.uncompressedPubKey,
          authMethods: this.controllerAuthMethods ?? [],
          sessionSigs: this.controllerSessionSigs,
        });
      } else if (this.controllerAuthMethods) {
        sig = await this.litNodeClient.pkpSign({
          toSign,
          pubKey: this.uncompressedPubKey,
          authMethods: this.controllerAuthMethods,
        });
      }

      // pad sigs with 0 if length is odd
      sig.r = sig.r.length % 2 === 0 ? sig.r : '0' + sig.r;
      sig.s = sig.s.length % 2 === 0 ? sig.s : '0' + sig.s;

      return sig;
    } catch (e) {
      console.log('err: ', e);
    }
  }

  /**
   * Ensures that the LitNode client is ready for use by waiting for initialization if necessary.
   * If the client is already ready, this function does nothing.
   *
   * @returns {Promise<void>} - A Promise that resolves when the LitNode client is ready for use.
   */
  async ensureLitNodeClientReady(): Promise<void> {
    if (!this.litNodeClientReady) {
      await this.init();
    }
  }

  /**
   * Logs the provided arguments to the console, but only if debugging is enabled.
   *
   * @param {...any[]} args - The values to be logged to the console.
   *
   * @returns {void} - This function does not return a value.
   */

  log(...args: any[]): void {
    if (this.debug) {
      console.log(this.orange + this.PREFIX + this.reset, ...args);
    }
  }

  /**
   * Logs an error message to the console and throws an Error with the same message.
   *
   * @param {string} message - The error message to be logged and thrown.
   *
   * @returns {never} - This function does not return a value since it always throws an Error.
   */

  throwError = (message: string): never => {
    console.error(
      this.orange + this.PREFIX + this.reset,
      this.red + message + this.reset
    );
    throw new Error(message);
  };
}<|MERGE_RESOLUTION|>--- conflicted
+++ resolved
@@ -101,17 +101,10 @@
       ...(prop.bootstrapUrls &&
         prop.litNetwork == 'custom' && { minNodeCount: prop.minNodeCount }),
       debug: this.debug,
-<<<<<<< HEAD
       // minNodeCount:
       //   prop.bootstrapUrls && prop.litNetwork == 'custom'
       //     ? prop.minNodeCount
       //     : defaultLitnodeClientConfig.minNodeCount,
-=======
-      minNodeCount:
-        prop.bootstrapUrls && prop.litNetwork == 'custom'
-          ? prop.minNodeCount
-          : defaultLitnodeClientConfig.minNodeCount,
->>>>>>> 02976b78
     });
   }
 
