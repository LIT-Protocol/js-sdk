{
  "name": "@lit-protocol/misc-browser",
  "license": "MIT",
  "homepage": "https://github.com/Lit-Protocol/js-sdk",
  "repository": {
    "type": "git",
    "url": "https://github.com/LIT-Protocol/js-sdk"
  },
  "keywords": [
    "library"
  ],
  "bugs": {
    "url": "https://github.com/LIT-Protocol/js-sdk/issues"
  },
  "type": "commonjs",
  "publishConfig": {
    "access": "public",
    "directory": "../../dist/packages/misc-browser"
  },
  "gitHead": "0d7334c2c55f448e91fe32f29edc5db8f5e09e4b",
  "tags": [
    "browser"
  ],
<<<<<<< HEAD
  "version": "2.2.35",
=======
  "version": "2.2.41",
>>>>>>> 75d032cd
  "main": "./dist/src/index.js",
  "typings": "./dist/src/index.d.ts"
}<|MERGE_RESOLUTION|>--- conflicted
+++ resolved
@@ -21,11 +21,7 @@
   "tags": [
     "browser"
   ],
-<<<<<<< HEAD
-  "version": "2.2.35",
-=======
   "version": "2.2.41",
->>>>>>> 75d032cd
   "main": "./dist/src/index.js",
   "typings": "./dist/src/index.d.ts"
 }