{
  "name": "@lit-protocol/misc-browser",
  "license": "MIT",
  "homepage": "https://github.com/Lit-Protocol/js-sdk",
  "repository": {
    "type": "git",
    "url": "https://github.com/LIT-Protocol/js-sdk"
  },
  "keywords": [
    "library"
  ],
  "bugs": {
    "url": "https://github.com/LIT-Protocol/js-sdk/issues"
  },
  "type": "commonjs",
  "publishConfig": {
    "access": "public",
    "directory": "../../dist/packages/misc-browser"
  },
  "gitHead": "0d7334c2c55f448e91fe32f29edc5db8f5e09e4b",
  "tags": [
    "browser"
  ],
<<<<<<< HEAD
  "version": "3.0.2",
=======
  "version": "3.0.3",
>>>>>>> c95dbd89
  "main": "./dist/src/index.js",
  "typings": "./dist/src/index.d.ts"
}<|MERGE_RESOLUTION|>--- conflicted
+++ resolved
@@ -21,11 +21,7 @@
   "tags": [
     "browser"
   ],
-<<<<<<< HEAD
-  "version": "3.0.2",
-=======
   "version": "3.0.3",
->>>>>>> c95dbd89
   "main": "./dist/src/index.js",
   "typings": "./dist/src/index.d.ts"
 }