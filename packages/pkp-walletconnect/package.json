--- conflicted
+++ resolved
@@ -1,10 +1,6 @@
 {
   "name": "@lit-protocol/pkp-walletconnect",
-<<<<<<< HEAD
-  "version": "7.0.4",
-=======
   "version": "8.0.0-alpha.0",
->>>>>>> 1196d13c
   "type": "commonjs",
   "license": "MIT",
   "homepage": "https://github.com/Lit-Protocol/js-sdk",
