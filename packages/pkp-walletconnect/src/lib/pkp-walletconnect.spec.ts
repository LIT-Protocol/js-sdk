// @ts-expect-error - set global variable for testing
global.jestTesting = true;

<<<<<<< HEAD
import { PKPWalletConnect } from './pkp-walletconnect';
=======
import * as LITCONFIG from 'lit.config.json';
>>>>>>> de5803cd
import { PKPClient } from '@lit-protocol/pkp-client';
import { Core } from '@walletconnect/core';
import { SignClientTypes } from '@walletconnect/types';
import { getSdkError } from '@walletconnect/utils';
import { Web3Wallet } from '@walletconnect/web3wallet';

import { PKPWalletConnect } from './pkp-walletconnect';

const LITCONFIG = {
  PKP_PUBKEY:
    '04b5caf00c9f5adc9b22ca460b88482bad44ed4fac8ee63014b727cf60efc568dbdfe498a94fbd9cd294d651529f9fe76e057e9736150eea038415b06f64a87939',
  PKP_ETH_ADDRESS: '0xDd66eE5E696911F92e19B8612F711FA508816a6e',
  CONTROLLER_AUTHSIG: {
    sig: '0x137b66529678d1fc58ab5b340ad036082af5b9912f823ba22c2851b8f50990a666ad8f2ab2328e8c94414c0a870163743bde91a5f96e9f967fd45d5e0c17c3911b',
    derivedVia: 'web3.eth.personal.sign',
    signedMessage:
      'localhost wants you to sign in with your Ethereum account:\n0xeF71c2604f17Ec6Fc13409DF24EfdC440D240d37\n\nTESTING TESTING 123\n\nURI: https://localhost/login\nVersion: 1\nChain ID: 1\nNonce: eoeo0dsvyLL2gcHsC\nIssued At: 2023-11-17T15:04:20.324Z\nExpiration Time: 2215-07-14T15:04:20.323Z',
    address: '0xeF71c2604f17Ec6Fc13409DF24EfdC440D240d37',
  },
};

jest.setTimeout(120000);

jest.mock('@walletconnect/core');
jest.mock('@walletconnect/web3wallet');

const PKP_PUBKEY = LITCONFIG.PKP_PUBKEY;
const PKP_ETH_ADDRESS = LITCONFIG.PKP_ETH_ADDRESS;

describe('PKPWalletConnect', () => {
  let pkpClient: PKPClient;
  let pkpWalletConnect: PKPWalletConnect;

  beforeAll(() => {
    pkpClient = new PKPClient({
      controllerAuthSig: LITCONFIG.CONTROLLER_AUTHSIG,
      pkpPubKey: PKP_PUBKEY,
      cosmosAddressPrefix: 'cosmos',
    });

    pkpWalletConnect = new PKPWalletConnect(true);
  });

  describe('getPKPClients', () => {
    it('should return the current list of PKPClients', () => {
      expect(pkpWalletConnect.getPKPClients()).toEqual([]);
      pkpWalletConnect.addPKPClient(pkpClient);
      expect(pkpWalletConnect.getPKPClients()).toEqual([pkpClient]);
    });
  });

  describe('with a PKPClient', () => {
    beforeAll(async () => {
      await pkpClient.connect();
      pkpWalletConnect.addPKPClient(pkpClient);
    });

    afterEach(() => {
      jest.resetAllMocks();
    });

    describe('getAccounts', () => {
      it('should return an array of addresses for the given chain', async () => {
        const result = await pkpWalletConnect.getAccounts('eip155');
        expect(result).toEqual([PKP_ETH_ADDRESS]);
      });
    });

    describe('getAccountsWithPrefix', () => {
      it('should return an array of addresses with prefix for the given chain', async () => {
        const result = await pkpWalletConnect.getAccountsWithPrefix('eip155:1');
        expect(result).toEqual([`eip155:1:${PKP_ETH_ADDRESS}`]);
      });
    });

    describe('checkIfChainIsSupported', () => {
      it('should return false for unsupported chains', () => {
        const result =
          pkpWalletConnect.checkIfChainIsSupported('cosmos:cosmoshub-1');
        expect(result).toBe(false);
      });

      it('should return true for supported chains', () => {
        const result = pkpWalletConnect.checkIfChainIsSupported('eip155:1');
        expect(result).toBe(true);
      });
    });

    describe('findPKPClientByRequestParams', () => {
      it('should return null if no PKPClient has an address found within the request params', async () => {
        const request = {
          method: 'personal_sign',
          params: ['0xdeadbeaf', '0x9b2055d370f73ec7d8a03e965129118dc8f5bf83'],
        };
        const result = await pkpWalletConnect.findPKPClientByRequestParams(
          request
        );
        expect(result).toBeNull();
      });

      it('should return the PKPClient if its address is found within the request params', async () => {
        const request = {
          method: 'personal_sign',
          params: ['0xdeadbeaf', PKP_ETH_ADDRESS],
        };
        const result = await pkpWalletConnect.findPKPClientByRequestParams(
          request
        );
        expect(result).toEqual(pkpClient);
      });
    });

    describe('addPKPClient', () => {
      it('should add the PKPClient if it is not already in the list', () => {
        pkpWalletConnect.addPKPClient(pkpClient);
        expect(pkpWalletConnect.getPKPClients()).toEqual([pkpClient]);
      });

      it('should not add the PKPClient if it is already in the list', () => {
        pkpWalletConnect.addPKPClient(pkpClient);
        pkpWalletConnect.addPKPClient(pkpClient);
        expect(pkpWalletConnect.getPKPClients()).toEqual([pkpClient]);
      });
    });
  });

  const coreMock = {
    relayUrl: 'wss://relay.walletconnect.com',
  };

  const web3WalletMock = {
    engine: {
      signClient: jest.fn(),
    },
    pair: jest.fn(),
    approveSession: jest.fn(),
    rejectSession: jest.fn(),
  };

  const config = {
    projectId: 'fcd184b860ea5998892e079adfbaf92f',
    metadata: {
      name: 'Test Wallet',
      description: 'Test Wallet',
      url: '#',
      icons: ['https://walletconnect.com/walletconnect-logo.png'],
    },
  };

  beforeEach(() => {
    (Core as unknown as jest.Mock).mockImplementation(() => coreMock);
    (Web3Wallet.init as jest.Mock).mockResolvedValue(web3WalletMock);
  });

  beforeEach(() => {
    jest.clearAllMocks();
  });

  describe('initWalletConnect', () => {
    it('should initialize WalletConnect', async () => {
      await pkpWalletConnect.initWalletConnect(config);

      expect(pkpWalletConnect.getSignClient()).toBeDefined();
    });
  });

  describe('pair', () => {
    it('should pair with a WalletConnect client', async () => {
      const uri = 'wc:1234';
      await pkpWalletConnect.pair({ uri });

      expect(web3WalletMock.pair).toHaveBeenCalledWith({ uri });
    });
  });

  describe('approveSessionProposal', () => {
    const buildEIP155SessionApprovalParams = (
      eip155SessionProposal: SignClientTypes.EventArguments['session_proposal']
    ) => {
      const requiredChains =
        eip155SessionProposal.params.requiredNamespaces['eip155']?.chains || [];
      const optionalChains =
        eip155SessionProposal.params.optionalNamespaces['eip155']?.chains || [];

      const namespaces = {
        eip155: {
          accounts: [
            ...new Set([
              ...requiredChains.map((chain) => `${chain}:${PKP_ETH_ADDRESS}`),
              ...optionalChains.map((chain) => `${chain}:${PKP_ETH_ADDRESS}`),
            ]),
          ],
          chains: [...new Set([...requiredChains, ...optionalChains])],
          methods: pkpWalletConnect.filterUnsupportedMethods([
            ...(eip155SessionProposal.params.requiredNamespaces['eip155']
              ?.methods || []),
            ...(eip155SessionProposal.params.optionalNamespaces['eip155']
              ?.methods || []),
          ]),
          events: [
            ...new Set([
              ...(eip155SessionProposal.params.requiredNamespaces['eip155']
                ?.events || []),
              ...(eip155SessionProposal.params.optionalNamespaces['eip155']
                ?.events || []),
            ]),
          ],
        },
      };

      return {
        id: eip155SessionProposal.id,
        namespaces,
        relayProtocol: eip155SessionProposal.params.relays[0].protocol,
      };
    };

    it('should approve a valid session proposal removing the unsupported methods and chains', async () => {
      const sessionProposal = {
        id: 1718305417150143,
        params: {
          id: 1718305417150143,
          pairingTopic:
            '87fecc33cf6d087c4a3f3d49dea484b4c9bc227079a5aa495a59aad72a83b6ac',
          expiry: 1718305725,
          requiredNamespaces: {
            eip155: {
              methods: ['eth_sendTransaction', 'personal_sign'],
              chains: ['eip155:11155111', 'eip155:1'],
              events: ['chainChanged', 'accountsChanged'],
            },
          },
          optionalNamespaces: {
            eip155: {
              methods: [
                'eth_signTransaction',
                'eth_sign',
                'eth_signTypedData',
                'eth_signTypedData_v4',
                'wallet_getCapabilities',
                'wallet_sendCalls',
                'wallet_getCallsStatus',
              ],
              chains: ['eip155:11155111', 'eip155:1'],
              events: [],
            },
            cosmos: {
              methods: ['cosmos_sendTransaction'],
              chains: ['cosmos:cosmoshub-1'],
              events: ['chainChanged', 'accountsChanged'],
            },
          },
          relays: [
            {
              protocol: 'irn',
            },
          ],
          proposer: {
            publicKey:
              '16ce2bbba695a47507ac0345c4e467a089030c4202db3079bd320e5962a0757a',
            metadata: config.metadata,
          },
          expiryTimestamp: 1718305717,
        },
        verifyContext: {
          verified: {
            verifyUrl: '',
            validation: 'VALID',
            origin: 'https://react-app.walletconnect.com',
          },
        },
      } as SignClientTypes.EventArguments['session_proposal'];
      const sessionApprovalParams =
        buildEIP155SessionApprovalParams(sessionProposal);

      const approveSessionSpy = jest.spyOn(web3WalletMock, 'approveSession');

      await pkpWalletConnect.approveSessionProposal(sessionProposal);

      expect(approveSessionSpy).toBeCalledWith(sessionApprovalParams);
    });

    it('should approve a valid session proposal with only optional chains', async () => {
      const sessionProposal = {
        id: 1718305417150143,
        params: {
          id: 1718305417150143,
          pairingTopic:
            '87fecc33cf6d087c4a3f3d49dea484b4c9bc227079a5aa495a59aad72a83b6ac',
          expiry: 1718305725,
          requiredNamespaces: {},
          optionalNamespaces: {
            eip155: {
              methods: [
                'eth_sendTransaction',
                'personal_sign',
                'eth_signTransaction',
                'eth_sign',
                'eth_signTypedData',
                'eth_signTypedData_v4',
                'wallet_getCapabilities',
                'wallet_sendCalls',
                'wallet_getCallsStatus',
              ],
              chains: ['eip155:11155111', 'eip155:1'],
              events: ['chainChanged', 'accountsChanged'],
            },
          },
          relays: [
            {
              protocol: 'irn',
            },
          ],
          proposer: {
            publicKey:
              '16ce2bbba695a47507ac0345c4e467a089030c4202db3079bd320e5962a0757a',
            metadata: config.metadata,
          },
          expiryTimestamp: 1718305717,
        },
        verifyContext: {
          verified: {
            verifyUrl: '',
            validation: 'VALID',
            origin: 'https://react-app.walletconnect.com',
          },
        },
      } as SignClientTypes.EventArguments['session_proposal'];
      const sessionApprovalParams =
        buildEIP155SessionApprovalParams(sessionProposal);

      const approveSessionSpy = jest.spyOn(web3WalletMock, 'approveSession');

      await pkpWalletConnect.approveSessionProposal(sessionProposal);

      expect(approveSessionSpy).toBeCalledWith(sessionApprovalParams);
    });

    it('should reject a session proposal with unsupported required chains', async () => {
      const sessionProposal = {
        id: 1718305417150143,
        params: {
          id: 1718305417150143,
          pairingTopic:
            '87fecc33cf6d087c4a3f3d49dea484b4c9bc227079a5aa495a59aad72a83b6ac',
          expiry: 1718305725,
          requiredNamespaces: {
            eip155: {
              methods: ['eth_sendTransaction', 'personal_sign'],
              chains: ['eip155:11155111', 'eip155:1'],
              events: ['chainChanged', 'accountsChanged'],
            },
            cosmos: {
              methods: ['cosmos_sendTransaction'],
              chains: ['cosmos:cosmoshub-1'],
              events: ['chainChanged', 'accountsChanged'],
            },
          },
          optionalNamespaces: {
            eip155: {
              methods: [
                'eth_signTransaction',
                'eth_sign',
                'eth_signTypedData',
                'eth_signTypedData_v4',
                'wallet_getCapabilities',
                'wallet_sendCalls',
                'wallet_getCallsStatus',
              ],
              chains: ['eip155:11155111', 'eip155:1'],
              events: [],
            },
          },
          relays: [
            {
              protocol: 'irn',
            },
          ],
          proposer: {
            publicKey:
              '16ce2bbba695a47507ac0345c4e467a089030c4202db3079bd320e5962a0757a',
            metadata: config.metadata,
          },
          expiryTimestamp: 1718305717,
        },
        verifyContext: {
          verified: {
            verifyUrl: '',
            validation: 'VALID',
            origin: 'https://react-app.walletconnect.com',
          },
        },
      } as SignClientTypes.EventArguments['session_proposal'];

      const rejectSessionSpy = jest.spyOn(web3WalletMock, 'rejectSession');

      await pkpWalletConnect.approveSessionProposal(sessionProposal);

      expect(rejectSessionSpy).toBeCalledWith({
        id: sessionProposal.id,
        reason: getSdkError(
          'UNSUPPORTED_CHAINS',
          `cosmos:cosmoshub-1 is not supported`
        ),
      });
    });

    it('should reject a session proposal with unsupported required methods', async () => {
      const pkpUnsupportedMethods = [
        'wallet_getCapabilities',
        'wallet_sendCalls',
        'wallet_getCallsStatus',
      ];
      const sessionProposal = {
        id: 1718305417150143,
        params: {
          id: 1718305417150143,
          pairingTopic:
            '87fecc33cf6d087c4a3f3d49dea484b4c9bc227079a5aa495a59aad72a83b6ac',
          expiry: 1718305725,
          requiredNamespaces: {
            eip155: {
              methods: [
                'eth_sendTransaction',
                'personal_sign',
                'eth_signTransaction',
                'eth_sign',
                'eth_signTypedData',
                'eth_signTypedData_v4',
                ...pkpUnsupportedMethods, // Required but unsupported methods
              ],
              chains: ['eip155:11155111', 'eip155:1'],
              events: ['chainChanged', 'accountsChanged'],
            },
          },
          optionalNamespaces: {},
          relays: [
            {
              protocol: 'irn',
            },
          ],
          proposer: {
            publicKey:
              '16ce2bbba695a47507ac0345c4e467a089030c4202db3079bd320e5962a0757a',
            metadata: config.metadata,
          },
          expiryTimestamp: 1718305717,
        },
        verifyContext: {
          verified: {
            verifyUrl: '',
            validation: 'VALID',
            origin: 'https://react-app.walletconnect.com',
          },
        },
      } as SignClientTypes.EventArguments['session_proposal'];

      const rejectSessionSpy = jest.spyOn(web3WalletMock, 'rejectSession');

      await pkpWalletConnect.approveSessionProposal(sessionProposal);

      expect(rejectSessionSpy).toBeCalledWith({
        id: sessionProposal.id,
        reason: getSdkError(
          'UNSUPPORTED_METHODS',
          `Unsupported methods: ${pkpUnsupportedMethods.join(', ')}`
        ),
      });
    });
  });
});<|MERGE_RESOLUTION|>--- conflicted
+++ resolved
@@ -1,11 +1,7 @@
 // @ts-expect-error - set global variable for testing
 global.jestTesting = true;
 
-<<<<<<< HEAD
-import { PKPWalletConnect } from './pkp-walletconnect';
-=======
 import * as LITCONFIG from 'lit.config.json';
->>>>>>> de5803cd
 import { PKPClient } from '@lit-protocol/pkp-client';
 import { Core } from '@walletconnect/core';
 import { SignClientTypes } from '@walletconnect/types';
