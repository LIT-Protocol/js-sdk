--- conflicted
+++ resolved
@@ -21,11 +21,7 @@
     "universal"
   ],
   "gitHead": "0d7334c2c55f448e91fe32f29edc5db8f5e09e4b",
-<<<<<<< HEAD
-  "version": "2.2.35",
-=======
   "version": "2.2.41",
->>>>>>> 75d032cd
   "main": "./dist/src/index.js",
   "typings": "./dist/src/index.d.ts"
 }