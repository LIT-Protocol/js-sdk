{
  "name": "@lit-protocol/lit-third-party-libs",
  "license": "MIT",
  "homepage": "https://github.com/Lit-Protocol/js-sdk",
  "repository": {
    "type": "git",
    "url": "https://github.com/LIT-Protocol/js-sdk"
  },
  "keywords": [
    "library"
  ],
  "bugs": {
    "url": "https://github.com/LIT-Protocol/js-sdk/issues"
  },
  "type": "commonjs",
  "publishConfig": {
    "access": "public",
    "directory": "../../dist/packages/lit-third-party-libs"
  },
  "tags": [
    "universal"
  ],
  "gitHead": "0d7334c2c55f448e91fe32f29edc5db8f5e09e4b",
<<<<<<< HEAD
  "version": "3.0.32"
=======
  "version": "3.1.0",
  "main": "./dist/src/index.js",
  "typings": "./dist/src/index.d.ts"
>>>>>>> dccdaf8d
}<|MERGE_RESOLUTION|>--- conflicted
+++ resolved
@@ -21,11 +21,7 @@
     "universal"
   ],
   "gitHead": "0d7334c2c55f448e91fe32f29edc5db8f5e09e4b",
-<<<<<<< HEAD
-  "version": "3.0.32"
-=======
   "version": "3.1.0",
   "main": "./dist/src/index.js",
   "typings": "./dist/src/index.d.ts"
->>>>>>> dccdaf8d
 }