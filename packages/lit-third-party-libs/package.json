{
  "name": "@lit-protocol/lit-third-party-libs",
<<<<<<< HEAD
  "version": "2.1.108",
=======
  "version": "2.1.107",
>>>>>>> 769601a6
  "license": "MIT",
  "homepage": "https://github.com/Lit-Protocol/js-sdk",
  "repository": {
    "type": "git",
    "url": "https://github.com/LIT-Protocol/js-sdk"
  },
  "keywords": [
    "library"
  ],
  "bugs": {
    "url": "https://github.com/LIT-Protocol/js-sdk/issues"
  },
  "type": "commonjs",
  "publishConfig": {
    "access": "public",
    "directory": "../../dist/packages/lit-third-party-libs"
  },
  "tags": [
    "universal"
  ],
  "gitHead": "0d7334c2c55f448e91fe32f29edc5db8f5e09e4b",
  "main": "./dist/src/index.js",
  "typings": "./dist/src/index.d.ts"
}<|MERGE_RESOLUTION|>--- conflicted
+++ resolved
@@ -1,10 +1,6 @@
 {
   "name": "@lit-protocol/lit-third-party-libs",
-<<<<<<< HEAD
-  "version": "2.1.108",
-=======
   "version": "2.1.107",
->>>>>>> 769601a6
   "license": "MIT",
   "homepage": "https://github.com/Lit-Protocol/js-sdk",
   "repository": {
