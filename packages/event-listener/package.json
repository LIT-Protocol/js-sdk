--- conflicted
+++ resolved
@@ -26,11 +26,7 @@
   "scripts": {
     "generate-lit-actions": "yarn node ./esbuild.config.js"
   },
-<<<<<<< HEAD
-  "version": "7.0.4",
-=======
   "version": "8.0.0-alpha.0",
->>>>>>> 1196d13c
   "main": "./dist/src/index.js",
   "typings": "./dist/src/index.d.ts"
 }