--- conflicted
+++ resolved
@@ -78,26 +78,14 @@
       let serializedEncryptionMaterial = convertEncryptionMaterial(
         opts.encryptMaterial
       );
-<<<<<<< HEAD
-      let encryptionMaterialWithMetadata = prepareEncryptionMetadata(
-        serializedEncryptionMaterial,
-        opts.chain,
-        opts.accessControlConditions
-      );
-=======
       let encryptionMaterialWithMetadata = prepareEncryptionMetadata(opts);
->>>>>>> f261abe6
 
       let encryptionKey = await this._litNodeClient
         ?.encrypt({
           dataToEncrypt: serializedEncryptionMaterial.data,
           chain: opts.chain,
-<<<<<<< HEAD
-          accessControlConditions: opts.accessControlConditions,
-=======
           accessControlConditions:
             opts.accessControlConditions as AccessControlConditions,
->>>>>>> f261abe6
           authSig: opts.authMaterial,
         })
         .catch((e) => {
@@ -113,14 +101,11 @@
 
       localStorage.setItem(storageKey, decryptionContext);
       log('Set ', storageKey, 'to decrypytion resource: ', decryptionContext);
-<<<<<<< HEAD
-=======
 
       return {
         storageKey,
         encryption: encryptionKey,
       };
->>>>>>> f261abe6
     } catch (e) {
       log.error(`Error while attempting to encrypt and save ${e}`);
     }
