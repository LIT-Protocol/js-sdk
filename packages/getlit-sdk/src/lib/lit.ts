--- conflicted
+++ resolved
@@ -208,11 +208,7 @@
       let authMethodProvider = opts?.provider;
       let authMethods: Array<LitAuthMethod> = [];
       // -- when auth method provider ('google', 'discord', etc.) is provided
-<<<<<<< HEAD
-      if (!authMaterial && authMethodProvider?.provider === 'ethwallet') {
-=======
       if (!authMaterial && authMethodProvider?.provider) {
->>>>>>> 1f7abc0b
         authMethods = getStoredAuthData();
         if (authMethods.length < 1) {
           log.info(
