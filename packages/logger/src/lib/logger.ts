import { version, LOG_LEVEL, LOG_LEVEL_VALUES } from '@lit-protocol/constants';
import { hashMessage } from 'ethers/lib/utils';

<<<<<<< HEAD
export { LOG_LEVEL };
=======
import { version } from '@lit-protocol/constants';

export enum LogLevel {
  OFF = -1,
  ERROR = 0,
  INFO = 1,
  DEBUG = 2,
  WARN = 3,
  FATAL = 4,
  TIMING_START = 5,
  TIMING_END = 6,
}
>>>>>>> 17d6eb11

const colours = {
  reset: '\x1b[0m',
  bright: '\x1b[1m',
  dim: '\x1b[2m',
  underscore: '\x1b[4m',
  blink: '\x1b[5m',
  reverse: '\x1b[7m',
  hidden: '\x1b[8m',

  fg: {
    black: '\x1b[30m',
    red: '\x1b[31m',
    green: '\x1b[32m',
    yellow: '\x1b[33m',
    blue: '\x1b[34m',
    magenta: '\x1b[35m',
    cyan: '\x1b[36m',
    white: '\x1b[37m',
    gray: '\x1b[90m',
    crimson: '\x1b[38m', // Scarlet
  },
  bg: {
    black: '\x1b[40m',
    red: '\x1b[41m',
    green: '\x1b[42m',
    yellow: '\x1b[43m',
    blue: '\x1b[44m',
    magenta: '\x1b[45m',
    cyan: '\x1b[46m',
    white: '\x1b[47m',
    gray: '\x1b[100m',
    crimson: '\x1b[48m',
  },
};

function _convertLoggingLevel(level: LOG_LEVEL_VALUES): string {
  switch (level) {
    case LOG_LEVEL.INFO:
      return `${colours.fg.green}[INFO]${colours.reset}`;
    case LOG_LEVEL.DEBUG:
      return `${colours.fg.cyan}[DEBUG]${colours.reset}`;
    case LOG_LEVEL.WARN:
      return `${colours.fg.yellow}[WARN]${colours.reset}`;
    case LOG_LEVEL.ERROR:
      return `${colours.fg.red}[ERROR]${colours.reset}`;
    case LOG_LEVEL.FATAL:
      return `${colours.fg.red}[FATAL]${colours.reset}`;
    case LOG_LEVEL.TIMING_START:
      return `${colours.fg.green}[TIME_START]${colours.reset}`;
    case LOG_LEVEL.TIMING_END:
      return `${colours.fg.green}[TIME_END]${colours.reset}`;
  }

  return '[UNKNOWN]';
}

function _resolveLoggingHandler(level: LOG_LEVEL_VALUES): any {
  switch (level) {
    case LOG_LEVEL.DEBUG:
      return console.debug;
    case LOG_LEVEL.INFO:
      return console.info;
    case LOG_LEVEL.ERROR:
      return console.error;
    case LOG_LEVEL.WARN:
      return console.warn;
    case LOG_LEVEL.FATAL:
      return console.error;
    case LOG_LEVEL.TIMING_END:
      return console.timeLog;
    case LOG_LEVEL.TIMING_START:
      return console.time;
  }
}

/**
 * Implementation of `JSON.stringify` which removes circular object references
 * @example
 * let circ = {foo: 'bar'};
 * circ.circ = circ; // creates a circular reference
 * _safeStringify(circ) -> {foo: 'bar'}
 * @param obj object to check for circular references
 * @param indent number of indents to include (spaces)
 * @returns obj param without without circular references
 */
function _safeStringify(obj: any, indent = 2) {
  let cache: any[] | null = [];
  const retVal = JSON.stringify(
    obj,
    (_key, value) =>
      typeof value === 'object' && value !== null
        ? cache?.includes(value)
          ? undefined // Duplicate reference found, discard key
          : cache?.push(value) && value // Store value in our collection
        : value,
    indent
  );
  cache = null;
  return retVal;
}

interface ILog {
  timestamp: string;
  message: string;
  args: any[];
  id: string;
  category: string;
  level: LOG_LEVEL_VALUES;
  error?: any;
  toString(): string;
  toJSON(): Record<string, unknown>;
}

class Log implements ILog {
  timestamp: string;
  message: string;
  args: any[];
  id: string;
  category: string;
  level: LOG_LEVEL_VALUES;
  error?: any;

  constructor(
    timestamp: string,
    message: string,
    args: any[],
    id: string,
    category: string,
    level: LOG_LEVEL_VALUES
  ) {
    this.timestamp = timestamp;
    this.message = message;
    this.args = args;
    this.id = id;
    this.category = category;
    this.level = level;
  }

  toString(): string {
    let fmtStr: string = `[Lit-JS-SDK v${version}]${_convertLoggingLevel(
      this.level
    )} [${this.category}] [id: ${this.id}] ${this.message}`;
    for (let i = 0; i < this.args.length; i++) {
      if (typeof this.args[i] === 'object') {
        fmtStr = `${fmtStr} ${_safeStringify(this.args[i])}`;
      } else {
        fmtStr = `${fmtStr} ${this.args[i]}`;
      }
    }
    return fmtStr;
  }

  toArray(): string[] {
    const args = [];
    args.push(`[Lit-JS-SDK v${version}]`);
    args.push(`[${this.timestamp}]`);
    args.push(_convertLoggingLevel(this.level));
    args.push(`[${this.category}]`);

    this.id && args.push(`${colours.fg.cyan}[id: ${this.id}]${colours.reset}`);
    this.message && args.push(this.message);

    for (let i = 0; i < this.args.length; i++) {
      args.push(this.args[i]);
    }

    return args;
  }

  toJSON(): Record<string, unknown> {
    return {
      timestamp: this.timestamp,
      message: this.message,
      args: this.args,
      id: this.id,
      category: this.category,
      level: this.level,
    };
  }
}

export type messageHandler = (log: Log) => void;

export class Logger {
  private _category: string;
  private _level: LOG_LEVEL_VALUES;
  private _id: string;
  private _handler: messageHandler | undefined;
  private _consoleHandler: any;
  private _logs: Log[] = [];
  private _logHashes: Map<string, boolean> = new Map<string, boolean>();
  private _config: Record<string, any> | undefined;
  private _isParent: boolean;
  private _children: Map<string, Logger>;
  private _timestamp: number;

  public static createLogger(
    category: string,
    level: LOG_LEVEL_VALUES,
    id: string,
    isParent: boolean,
    config?: Record<string, any>
  ): Logger {
    return new Logger(category, level, id, isParent, config);
  }

  private constructor(
    category: string,
    level: LOG_LEVEL_VALUES,
    id: string,
    isParent: boolean,
    config?: Record<string, any>
  ) {
    this._category = category;
    this._level = level;
    this._id = id;
    this._consoleHandler = _resolveLoggingHandler(this._level);
    this._config = config;
    this._children = new Map();
    this._isParent = isParent;
    this._timestamp = Date.now();
  }

  get id(): string {
    return this._id;
  }

  get category(): string {
    return this._category;
  }

  get timestamp(): number {
    return this._timestamp;
  }

  get Logs(): Log[] {
    return this._logs;
  }

  set Config(value: Record<string, any> | undefined) {
    this._config = value;
  }

  get Config(): Record<string, any> | undefined {
    return this._config;
  }

  get Children(): Map<string, Logger> {
    return this._children;
  }

  public setLevel(level: LOG_LEVEL_VALUES): void {
    this._level = level;
  }

  public setHandler(handler: messageHandler) {
    this._handler = handler;
  }

  public info(message: string = '', ...args: any[]): void {
    this._log(LOG_LEVEL.INFO, message, ...args);
  }

  public debug(message: string = '', ...args: any[]): void {
    this._log(LOG_LEVEL.DEBUG, message, ...args);
  }

  public warn(message: string = '', ...args: any[]): void {
    this._log(LOG_LEVEL.WARN, message, args);
  }

  public error(message: string = '', ...args: any[]): void {
    this._log(LOG_LEVEL.ERROR, message, ...args);
  }

  public fatal(message: string = '', ...args: any[]): void {
    this._log(LOG_LEVEL.FATAL, message, ...args);
  }

  public trace(message: string = '', ...args: any[]): void {
    this._log(LOG_LEVEL.FATAL, message, ...args);
  }

  public timeStart(message: string = '', ...args: any[]): void {
    this._log(LOG_LEVEL.TIMING_START, message, ...args);
  }

  public timeEnd(message: string = '', ...args: any[]): void {
    this._level < LOG_LEVEL.OFF &&
      this._log(LOG_LEVEL.TIMING_END, message, ...args);
  }

  private _log(
    level: LOG_LEVEL_VALUES,
    message: string = '',
    ...args: any[]
  ): void {
    const log = new Log(
      new Date().toISOString(),
      message,
      args,
      this._id,
      this._category,
      level
    );

    const arrayLog = log.toArray();
    if (this._config?.['condenseLogs'] && !this._checkHash(log)) {
<<<<<<< HEAD
      (this._level >= level || level === LOG_LEVEL.ERROR) &&
=======
      (this._level >= level || level === LogLevel.ERROR) &&
        this._consoleHandler &&
>>>>>>> 17d6eb11
        this._consoleHandler(...arrayLog);
      (this._level >= level || level === LOG_LEVEL.ERROR) &&
        this._handler &&
        this._handler(log);
<<<<<<< HEAD
      (this._level >= level || level === LOG_LEVEL.ERROR) && this._addLog(log);
    } else if (!this._config?.['condenseLogs']) {
      (this._level >= level || level === LOG_LEVEL.ERROR) &&
=======

      (this._level >= level || level === LogLevel.ERROR) && this._addLog(log);
    } else if (!this._config?.['condenseLogs']) {
      (this._level >= level || level === LogLevel.ERROR) &&
        this._consoleHandler &&
>>>>>>> 17d6eb11
        this._consoleHandler(...arrayLog);
      (this._level >= level || level === LOG_LEVEL.ERROR) &&
        this._handler &&
        this._handler(log);
      (this._level >= level || level === LOG_LEVEL.ERROR) && this._addLog(log);
    }
  }

  private _checkHash(log: Log): boolean {
    const strippedMessage = this._cleanString(log.message);
    const digest = hashMessage(strippedMessage);
    const hash = digest.toString();
    const item = this._logHashes.get(hash);
    if (item) {
      return true;
    } else {
      this._logHashes.set(hash, true);
      return false;
    }
  }

  private _addLog(log: Log) {
    this._logs.push(log);
    // TODO: currently we are not deleting old request id's which over time will fill local storage as the maximum storage size is 10mb
    // we should be deleting keys from the front of the collection of `Object.keys(category)` such that the first keys entered are deleted when we reach a pre defined key threshold
    // this implementation assumes that serialization / deserialization from `localStorage` keeps the same key ordering in each `category` object as we will asssume the array produced from `Object.keys` will always be the same ordering.
    // which then allows us to start at the front of the array and do `delete` operation on each key we wish to delete from the object.
    //log.id && this._addToLocalStorage(log);
  }

  private _addToLocalStorage(log: Log) {
    if (globalThis.localStorage) {
      let bucket: Record<string, string[]> | string | null =
        globalThis.localStorage.getItem(log.category);
      if (bucket) {
        bucket = JSON.parse(bucket) as Record<string, string[]>;
        if (!bucket[log.id]) {
          bucket[log.id] = [];
        }
        bucket[log.id].push(log.toString());
        globalThis.localStorage.setItem(log.category, _safeStringify(bucket));
      } else {
        const bucket: Record<string, string[]> = {};
        bucket[log.id] = [log.toString()];
        globalThis.localStorage.setItem(log.category, _safeStringify(bucket));
      }
    }
  }

  /**
   *
   * @param input string which will be cleaned of non utf-8 characters
   * @returns {string} input cleaned of non utf-8 characters
   */
  private _cleanString(input: string): string {
    let output = '';
    for (let i = 0; i < input.length; i++) {
      if (input.charCodeAt(i) <= 127) {
        output += input.charAt(i);
      }
    }
    return output;
  }
}

export class LogManager {
  private static _instance: LogManager;
  private _loggers: Map<string, Logger>;
  private _level: LOG_LEVEL_VALUES | undefined = LOG_LEVEL.DEBUG;
  private _config: Record<string, any> | undefined;

  static get Instance(): LogManager {
    if (!LogManager._instance) {
      LogManager._instance = new LogManager();
    }
    return LogManager._instance;
  }

  static clearInstance() {
    (LogManager._instance as any) = undefined;
  }

  private constructor() {
    this._loggers = new Map();
  }

  public withConfig(config: Record<string, any>) {
    this._config = config;
    for (const logger of this._loggers) {
      logger[1].Config = config;
    }
  }

  public setLevel(level: LOG_LEVEL_VALUES) {
    this._level = level;
    for (const logger of this._loggers) {
      logger[1].setLevel(level);
    }
  }

  public setHandler(handler: messageHandler) {
    for (const logger of this._loggers) {
      logger[1].setHandler(handler);
    }
  }

  get LoggerIds(): string[] {
    const keys: [string, number][] = [];
    for (const category of this._loggers.entries()) {
      for (const child of category[1].Children) {
        keys.push([child[0], child[1].timestamp]);
      }
    }

    return keys
      .sort((a: [string, number], b: [string, number]) => {
        return a[1] - b[1];
      })
      .map((value: [string, number]) => {
        return value[0];
      });
  }

  // if a logger is given an id it will persist logs under its logger instance
  public get(category: string, id?: string): Logger {
    let instance = this._loggers.get(category);
    if (!instance && !id) {
      this._loggers.set(
        category,
        Logger.createLogger(category, this._level ?? LOG_LEVEL.INFO, '', true)
      );

      instance = this._loggers.get(category) as Logger;
      instance.Config = this._config;
      return instance;
    }

    if (id) {
      if (!instance) {
        this._loggers.set(
          category,
          Logger.createLogger(category, this._level ?? LOG_LEVEL.INFO, '', true)
        );

        instance = this._loggers.get(category) as Logger;
        instance.Config = this._config;
      }
      const children = instance?.Children;
      let child = children?.get(id);
      if (child) {
        return child;
      }
      children?.set(
        id,
        Logger.createLogger(
          category,
          this._level ?? LOG_LEVEL.INFO,
          id ?? '',
          true
        )
      );

      child = children?.get(id) as Logger;
      child.Config = this._config;
      return children?.get(id) as Logger;
      // fall through condition for if there is no id for the logger and the category is not yet created.
      // ex: LogManager.Instance.get('foo');
    } else if (!instance) {
      this._loggers.set(
        category,
        Logger.createLogger(category, this._level ?? LOG_LEVEL.INFO, '', true)
      );

      instance = this._loggers.get(category) as Logger;
      instance.Config = this._config;
    }

    return instance as Logger;
  }

  getById(id: string): string[] {
    let logStrs: string[] = [];
    for (const category of this._loggers.entries()) {
      const logger = category[1].Children.get(id);
      if (logger) {
        const logStr = [];
        for (const log of logger.Logs) {
          logStr.push(log.toString());
        }
        logStrs = logStrs.concat(logStr);
      }
    }

    return logStrs;
  }

  public getLogsForId(id: string): string[] {
    let logsForRequest: string[] = this.getById(id);
    if (logsForRequest.length < 1 && globalThis.localStorage) {
      for (const category of this._loggers.keys()) {
        const bucketStr: string | null =
          globalThis.localStorage.getItem(category);
        const bucket: Record<string, string[]> = JSON.parse(
          bucketStr as string
        );
        if (bucket && bucket[id]) {
          const logsForId: string[] = bucket[id].filter((log: string) =>
            log.includes(id)
          );
          logsForRequest = logsForId.concat(logsForRequest);
        }
      }
    }

    return logsForRequest;
  }
}<|MERGE_RESOLUTION|>--- conflicted
+++ resolved
@@ -1,10 +1,6 @@
 import { version, LOG_LEVEL, LOG_LEVEL_VALUES } from '@lit-protocol/constants';
 import { hashMessage } from 'ethers/lib/utils';
 
-<<<<<<< HEAD
-export { LOG_LEVEL };
-=======
-import { version } from '@lit-protocol/constants';
 
 export enum LogLevel {
   OFF = -1,
@@ -16,7 +12,6 @@
   TIMING_START = 5,
   TIMING_END = 6,
 }
->>>>>>> 17d6eb11
 
 const colours = {
   reset: '\x1b[0m',
@@ -326,27 +321,17 @@
 
     const arrayLog = log.toArray();
     if (this._config?.['condenseLogs'] && !this._checkHash(log)) {
-<<<<<<< HEAD
-      (this._level >= level || level === LOG_LEVEL.ERROR) &&
-=======
       (this._level >= level || level === LogLevel.ERROR) &&
         this._consoleHandler &&
->>>>>>> 17d6eb11
         this._consoleHandler(...arrayLog);
       (this._level >= level || level === LOG_LEVEL.ERROR) &&
         this._handler &&
         this._handler(log);
-<<<<<<< HEAD
-      (this._level >= level || level === LOG_LEVEL.ERROR) && this._addLog(log);
-    } else if (!this._config?.['condenseLogs']) {
-      (this._level >= level || level === LOG_LEVEL.ERROR) &&
-=======
 
       (this._level >= level || level === LogLevel.ERROR) && this._addLog(log);
     } else if (!this._config?.['condenseLogs']) {
       (this._level >= level || level === LogLevel.ERROR) &&
         this._consoleHandler &&
->>>>>>> 17d6eb11
         this._consoleHandler(...arrayLog);
       (this._level >= level || level === LOG_LEVEL.ERROR) &&
         this._handler &&
