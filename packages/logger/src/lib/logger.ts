--- conflicted
+++ resolved
@@ -1,24 +1,7 @@
-<<<<<<< HEAD
 import { version, LOG_LEVEL, LOG_LEVEL_VALUES } from '@lit-protocol/constants';
 import { hashMessage } from 'ethers/lib/utils';
 
 export { LOG_LEVEL };
-=======
-import { hashMessage } from 'ethers/lib/utils';
-
-import { version } from '@lit-protocol/constants';
-
-export enum LogLevel {
-  INFO = 0,
-  DEBUG = 1,
-  WARN = 2,
-  ERROR = 3,
-  FATAL = 4,
-  TIMING_START = 5,
-  TIMING_END = 6,
-  OFF = -1,
-}
->>>>>>> daf704a9
 
 const colours = {
   reset: '\x1b[0m',
