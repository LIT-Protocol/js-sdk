--- conflicted
+++ resolved
@@ -6,22 +6,6 @@
     LogManager.clearInstance();
     lm = LogManager.Instance;
 
-<<<<<<< HEAD
-    // eslint-disable-next-line @typescript-eslint/no-empty-function
-    jest.spyOn(console, 'warn').mockImplementation(() => {});
-    // eslint-disable-next-line @typescript-eslint/no-empty-function
-    jest.spyOn(console, 'info').mockImplementation(() => {});
-    // eslint-disable-next-line @typescript-eslint/no-empty-function
-    jest.spyOn(console, 'debug').mockImplementation(() => {});
-    // eslint-disable-next-line @typescript-eslint/no-empty-function
-    jest.spyOn(console, 'error').mockImplementation(() => {});
-    // eslint-disable-next-line @typescript-eslint/no-empty-function
-    jest.spyOn(console, 'timeLog').mockImplementation(() => {});
-    // eslint-disable-next-line @typescript-eslint/no-empty-function
-    jest.spyOn(console, 'time').mockImplementation(() => {});
-    // eslint-disable-next-line @typescript-eslint/no-empty-function
-    jest.spyOn(console, 'log').mockImplementation(() => {});
-=======
     jest.spyOn(console, 'warn').mockImplementation(jest.fn());
     jest.spyOn(console, 'info').mockImplementation(jest.fn());
     jest.spyOn(console, 'debug').mockImplementation(jest.fn());
@@ -29,7 +13,6 @@
     jest.spyOn(console, 'timeLog').mockImplementation(jest.fn());
     jest.spyOn(console, 'time').mockImplementation(jest.fn());
     jest.spyOn(console, 'log').mockImplementation(jest.fn());
->>>>>>> 659203bd
   });
 
   it('Log Manager singleton should be defined', () => {
