{
  "name": "@lit-protocol/logger",
<<<<<<< HEAD
  "version": "6.1.0-beta.2",
=======
  "version": "6.0.5",
>>>>>>> 9bbca7f6
  "type": "commonjs",
  "tags": [
    "universal"
  ],
  "publishConfig": {
    "access": "public",
    "directory": "../../dist/packages/logger"
  },
  "main": "./dist/src/index.js",
  "typings": "./dist/src/index.d.ts"
}<|MERGE_RESOLUTION|>--- conflicted
+++ resolved
@@ -1,10 +1,6 @@
 {
   "name": "@lit-protocol/logger",
-<<<<<<< HEAD
   "version": "6.1.0-beta.2",
-=======
-  "version": "6.0.5",
->>>>>>> 9bbca7f6
   "type": "commonjs",
   "tags": [
     "universal"
