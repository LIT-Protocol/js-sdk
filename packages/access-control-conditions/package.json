--- conflicted
+++ resolved
@@ -21,11 +21,7 @@
   "tags": [
     "universal"
   ],
-<<<<<<< HEAD
-  "version": "2.1.162",
-=======
   "version": "2.2.1",
->>>>>>> 7da7f26c
   "main": "./dist/src/index.js",
   "typings": "./dist/src/index.d.ts"
 }