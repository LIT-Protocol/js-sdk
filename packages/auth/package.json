--- conflicted
+++ resolved
@@ -24,7 +24,6 @@
   "dependencies": {
     "@noble/hashes": "1.8.0",
     "@noble/curves": "1.8.1",
-<<<<<<< HEAD
     "@simplewebauthn/browser": "7.2.0",
     "@simplewebauthn/typescript-types": "7.0.0",
     "@wagmi/core": "2.17.1",
@@ -39,24 +38,8 @@
     "zod": "3.24.3"
   },
   "peerDependencies": {
-    "tslib": "2.8.1"
-=======
-    "@simplewebauthn/browser": "^7.2.0",
-    "@simplewebauthn/typescript-types": "^7.0.0",
-    "@wagmi/core": "^2.17.1",
-    "base64url": "^3.0.1",
-    "cbor-web": "^9.0.2",
-    "depd": "^2.0.0",
-    "ethers": "^5.7.1",
-    "jose": "^4.14.4",
-    "siwe": "^2.3.2",
-    "stytch": "^12.4.0",
-    "zod": "3.24.3"
-  },
-  "peerDependencies": {
     "tslib": "^2.3.0",
     "viem": "2.38.x"
->>>>>>> c8916e32
   },
   "browser": {
     "crypto": false,
