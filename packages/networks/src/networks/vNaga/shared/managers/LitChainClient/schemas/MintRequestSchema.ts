--- conflicted
+++ resolved
@@ -22,10 +22,4 @@
 // 1. User Input Type - this is the type that the user will input, eg. the API we expose for the user to call, could be a function of a request body from a POST request. (e.g., number, string, etc.)
 // 2. Transformed/Validated Type - this is the type after the user input has been transformed and validated. Usually used for smart contract calls or external API calls (such as communication with nodes). (e.g., BigInt, etc.)
 export type MintRequestRaw = z.input<typeof MintRequestSchema>;
-<<<<<<< HEAD
-export type MintRequestTransformed = z.infer<typeof MintRequestSchema>;
-
-// ✨ Elysia Schema
-=======
-export type MintRequestTransformed = z.infer<typeof MintRequestSchema>;
->>>>>>> 458d1896
+export type MintRequestTransformed = z.infer<typeof MintRequestSchema>;