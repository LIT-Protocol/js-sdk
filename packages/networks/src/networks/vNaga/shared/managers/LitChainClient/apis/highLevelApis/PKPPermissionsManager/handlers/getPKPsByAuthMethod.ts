--- conflicted
+++ resolved
@@ -9,11 +9,7 @@
 import { getPubkeyByTokenId } from '../../../rawContractApis/pkp/read/getPubkeyByTokenId';
 import { getTokenIdsForAuthMethod } from '../../../rawContractApis/pkp/read/getTokenIdsForAuthMethod';
 import type { PKPStorageProvider } from '../../../../../../../../../storage/types';
-<<<<<<< HEAD
-import type { PKPInfo } from '@lit-protocol/types';
-=======
 import { PKPData } from '@lit-protocol/schemas';
->>>>>>> a388b280
 
 // Schema for auth data (accept both strict and normal shapes, normalise to canonical output)
 const strictAuthDataInput = z
@@ -24,13 +20,9 @@
   })
   .transform(({ authMethodType, authMethodId, accessToken }) => ({
     authMethodType:
-<<<<<<< HEAD
-      typeof authMethodType === 'bigint' ? authMethodType : BigInt(authMethodType),
-=======
       typeof authMethodType === 'bigint'
         ? authMethodType
         : BigInt(authMethodType),
->>>>>>> a388b280
     authMethodId,
     accessToken,
   }));
@@ -45,12 +37,6 @@
   })
   .superRefine((val, ctx) => {
     if (val.authMethodType == null) {
-<<<<<<< HEAD
-      ctx.addIssue({ code: z.ZodIssueCode.custom, message: 'authMethodType is required' });
-    }
-    if (val.authMethodId == null) {
-      ctx.addIssue({ code: z.ZodIssueCode.custom, message: 'authMethodId is required' });
-=======
       ctx.addIssue({
         code: z.ZodIssueCode.custom,
         message: 'authMethodType is required',
@@ -61,18 +47,13 @@
         code: z.ZodIssueCode.custom,
         message: 'authMethodId is required',
       });
->>>>>>> a388b280
     }
   })
   .transform(({ authMethodType, authMethodId, accessToken }) => ({
     authMethodType:
-<<<<<<< HEAD
-      typeof authMethodType === 'bigint' ? authMethodType! : BigInt(authMethodType!),
-=======
       typeof authMethodType === 'bigint'
         ? authMethodType!
         : BigInt(authMethodType!),
->>>>>>> a388b280
     authMethodId: authMethodId!,
     accessToken,
   }));
