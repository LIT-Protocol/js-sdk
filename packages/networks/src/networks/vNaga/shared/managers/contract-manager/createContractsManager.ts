--- conflicted
+++ resolved
@@ -1,14 +1,10 @@
 import type { Account, Chain, WalletClient, Client } from 'viem';
-<<<<<<< HEAD
-import { createPublicClient, createWalletClient, getContract, http } from 'viem';
-=======
 import {
   createPublicClient,
   createWalletClient,
   getContract,
   http,
 } from 'viem';
->>>>>>> a388b280
 import { privateKeyToAccount } from 'viem/accounts';
 import { INetworkConfig } from '../../interfaces/NetworkContext';
 import { DEV_PRIVATE_KEY } from '@lit-protocol/constants';
@@ -95,14 +91,10 @@
       contractData.PKPNFT.methods.safeTransferFrom,
       ...contractData.PKPNFT.events,
     ],
-<<<<<<< HEAD
-    client: { wallet: walletClientForContract },
-=======
-    client: {
-      public: publicClientForContract,
-      wallet: walletClientForContract,
-    },
->>>>>>> a388b280
+    client: {
+      public: publicClientForContract,
+      wallet: walletClientForContract,
+    },
   });
 
   const pkpHelperContract = getContract({
@@ -153,14 +145,10 @@
       contractData.PKPPermissions.methods.getTokenIdsForAuthMethod,
       ...contractData.PKPPermissions.events,
     ],
-<<<<<<< HEAD
-    client: { wallet: walletClientForContract },
-=======
-    client: {
-      public: publicClientForContract,
-      wallet: walletClientForContract,
-    },
->>>>>>> a388b280
+    client: {
+      public: publicClientForContract,
+      wallet: walletClientForContract,
+    },
   });
 
   const pubkeyRouterContract = getContract({
@@ -188,14 +176,10 @@
       contractData.Ledger.methods.withdraw,
       ...contractData.Ledger.events,
     ],
-<<<<<<< HEAD
-    client: { wallet: walletClientForContract },
-=======
-    client: {
-      public: publicClientForContract,
-      wallet: walletClientForContract,
-    },
->>>>>>> a388b280
+    client: {
+      public: publicClientForContract,
+      wallet: walletClientForContract,
+    },
   });
 
   const paymentDelegationContract = getContract({
@@ -212,14 +196,10 @@
       contractData.PaymentDelegation.methods.undelegatePaymentsBatch,
       ...contractData.PaymentDelegation.events,
     ],
-<<<<<<< HEAD
-    client: { wallet: walletClientForContract },
-=======
-    client: {
-      public: publicClientForContract,
-      wallet: walletClientForContract,
-    },
->>>>>>> a388b280
+    client: {
+      public: publicClientForContract,
+      wallet: walletClientForContract,
+    },
   });
 
   // ---------- End of all your contracts ----------
