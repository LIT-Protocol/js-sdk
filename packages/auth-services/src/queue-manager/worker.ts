import { initSystemContext } from '../_setup/initSystemContext';
import { mainQueueName, setBullmqRedisUrl } from './src/bullmqSetup';
import { createGenericWorker } from './src/genericWorker';
import { env } from '../env';

<<<<<<< HEAD
export async function startAuthServiceWorker(params?: {
  litTxsenderRpcUrl?: string;
  redisUrl?: string;
}) {
  await initSystemContext({
    appName: 'auth-services-worker',
    rpcUrl: params?.litTxsenderRpcUrl ?? env.LIT_TXSENDER_RPC_URL,
  });
  if (params?.redisUrl) {
    setBullmqRedisUrl(params.redisUrl);
  }
=======
interface ParsedRedisConnectionOpts {
  host?: string;
  port?: number;
  password?: string;
  db?: number;
}

export async function startAuthServiceWorker() {
  await initSystemContext({
    appName: 'auth-services-worker',
    rpcUrl: env.LIT_TXSENDER_RPC_URL,
  });
>>>>>>> d9b654e2
  console.log('------------------------------------------------------');
  console.log(' Attempting to start Generic BullMQ Worker Process... ');
  console.log('------------------------------------------------------');
  console.log(`✅ [WorkerProcess] Main Queue Name: "${mainQueueName}"`);

  // Connection options are internalised; skipping detailed logs

  try {
    const workerInstance = createGenericWorker();

    // Verify event listeners are attached (simple check)
    if (workerInstance && workerInstance.listeners('completed').length > 0) {
      console.log(
        `[WorkerProcess] Generic BullMQ Worker instance created and event listeners (e.g., 'completed') are attached.`
      );
    } else {
      console.warn(
        `[WorkerProcess] Generic BullMQ Worker instance might not have event listeners properly attached or workerInstance is null.`
      );
    }
  } catch (error) {
    console.error(
      '[WorkerProcess] CRITICAL: Failed to start or initialize Generic BullMQ Worker:',
      error
    );
    process.exit(1); // Exit if worker setup fails critically
  }
}<|MERGE_RESOLUTION|>--- conflicted
+++ resolved
@@ -3,7 +3,6 @@
 import { createGenericWorker } from './src/genericWorker';
 import { env } from '../env';
 
-<<<<<<< HEAD
 export async function startAuthServiceWorker(params?: {
   litTxsenderRpcUrl?: string;
   redisUrl?: string;
@@ -15,20 +14,6 @@
   if (params?.redisUrl) {
     setBullmqRedisUrl(params.redisUrl);
   }
-=======
-interface ParsedRedisConnectionOpts {
-  host?: string;
-  port?: number;
-  password?: string;
-  db?: number;
-}
-
-export async function startAuthServiceWorker() {
-  await initSystemContext({
-    appName: 'auth-services-worker',
-    rpcUrl: env.LIT_TXSENDER_RPC_URL,
-  });
->>>>>>> d9b654e2
   console.log('------------------------------------------------------');
   console.log(' Attempting to start Generic BullMQ Worker Process... ');
   console.log('------------------------------------------------------');
