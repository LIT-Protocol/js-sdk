{
  "name": "@lit-protocol/nacl",
  "license": "MIT",
  "homepage": "https://github.com/Lit-Protocol/js-sdk",
  "repository": {
    "type": "git",
    "url": "https://github.com/LIT-Protocol/js-sdk"
  },
  "keywords": [
    "library"
  ],
  "bugs": {
    "url": "https://github.com/LIT-Protocol/js-sdk/issues"
  },
  "type": "commonjs",
  "tags": [
    "universal"
  ],
  "gitHead": "0d7334c2c55f448e91fe32f29edc5db8f5e09e4b",
  "publishConfig": {
    "access": "public",
    "directory": "../../dist/packages/nacl"
  },
<<<<<<< HEAD
  "version": "4.2.0"
=======
  "version": "5.0.0",
  "main": "./dist/src/index.js",
  "typings": "./dist/src/index.d.ts"
>>>>>>> fa880fb1
}<|MERGE_RESOLUTION|>--- conflicted
+++ resolved
@@ -21,11 +21,7 @@
     "access": "public",
     "directory": "../../dist/packages/nacl"
   },
-<<<<<<< HEAD
-  "version": "4.2.0"
-=======
   "version": "5.0.0",
   "main": "./dist/src/index.js",
   "typings": "./dist/src/index.d.ts"
->>>>>>> fa880fb1
 }