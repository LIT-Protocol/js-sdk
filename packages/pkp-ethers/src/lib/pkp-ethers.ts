--- conflicted
+++ resolved
@@ -51,11 +51,7 @@
   ETHSignature,
   ETHTxRes,
 } from './pkp-ethers-types';
-<<<<<<< HEAD
 import { RPC_URL_BY_NETWORK } from '@lit-protocol/constants';
-import { getTransactionToSign, isSignedTransaction } from './helper';
-=======
->>>>>>> 7cbbb6f1
 
 const logger = new Logger(version);
 
