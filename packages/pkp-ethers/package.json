{
  "name": "@lit-protocol/pkp-ethers",
  "type": "commonjs",
  "license": "MIT",
  "homepage": "https://github.com/Lit-Protocol/js-sdk",
  "repository": {
    "type": "git",
    "url": "https://github.com/LIT-Protocol/js-sdk"
  },
  "keywords": [
    "library"
  ],
  "bugs": {
    "url": "https://github.com/LIT-Protocol/js-sdk/issues"
  },
  "publishConfig": {
    "access": "public",
    "directory": "../../dist/packages/pkp-ethers"
  },
  "tags": [
    "universal"
  ],
<<<<<<< HEAD
  "version": "6.10.0"
=======
  "version": "6.11.0",
  "main": "./dist/src/index.js",
  "typings": "./dist/src/index.d.ts"
>>>>>>> c2cfb89f
}<|MERGE_RESOLUTION|>--- conflicted
+++ resolved
@@ -20,11 +20,7 @@
   "tags": [
     "universal"
   ],
-<<<<<<< HEAD
-  "version": "6.10.0"
-=======
   "version": "6.11.0",
   "main": "./dist/src/index.js",
   "typings": "./dist/src/index.d.ts"
->>>>>>> c2cfb89f
 }