{
  "name": "@lit-protocol/pkp-ethers",
<<<<<<< HEAD
  "version": "2.1.68",
=======
  "version": "2.1.81",
>>>>>>> a36e955e
  "type": "commonjs",
  "license": "MIT",
  "homepage": "https://github.com/Lit-Protocol/js-sdk",
  "repository": {
    "type": "git",
    "url": "https://github.com/LIT-Protocol/js-sdk"
  },
  "keywords": [
    "library"
  ],
  "bugs": {
    "url": "https://github.com/LIT-Protocol/js-sdk/issues"
  },
  "publishConfig": {
    "access": "public",
    "directory": "../../dist/packages/pkp-ethers"
  },
  "tags": [
    "universal"
  ],
  "main": "./dist/src/index.js",
  "typings": "./dist/src/index.d.ts"
}<|MERGE_RESOLUTION|>--- conflicted
+++ resolved
@@ -1,10 +1,6 @@
 {
   "name": "@lit-protocol/pkp-ethers",
-<<<<<<< HEAD
-  "version": "2.1.68",
-=======
-  "version": "2.1.81",
->>>>>>> a36e955e
+  "version": "2.1.83",
   "type": "commonjs",
   "license": "MIT",
   "homepage": "https://github.com/Lit-Protocol/js-sdk",
