--- conflicted
+++ resolved
@@ -1,10 +1,6 @@
 {
   "name": "@lit-protocol/pkp-ethers",
-<<<<<<< HEAD
-  "version": "2.1.103",
-=======
   "version": "2.1.114",
->>>>>>> 9e3c414d
   "type": "commonjs",
   "license": "MIT",
   "homepage": "https://github.com/Lit-Protocol/js-sdk",
