--- conflicted
+++ resolved
@@ -1,10 +1,6 @@
 {
   "name": "@lit-protocol/tinny",
-<<<<<<< HEAD
-  "version": "6.4.10",
-=======
   "version": "6.10.0",
->>>>>>> f5958946
   "private": true,
   "dependencies": {
     "tslib": "^2.3.0"
