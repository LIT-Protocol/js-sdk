import { SiweMessage } from 'siwe';
import { LitAbility, LitResourcePrefix } from '../models';
import { LitAccessControlConditionResource } from '../resources';
import { RecapSessionCapabilityObject } from './recap-session-capability-object';
import { LitNamespace, LitRecapAbility } from './utils';

const isClass = (v: any) => {
  return typeof v === 'function' && /^\s*class\s+/.test(v.toString());
};

const dummyCID =
  'bafysameboaza4mnsng7t3djdbilbrnliv6ikxh45zsph7kpettjfbp4ad2g2uu2znujlf2afphw25d4y35pq';

describe('recapSessionCapabilityObject', () => {
  // --global
  let recapSessionCapabilityObject;

  // -- start
  it('imported { RecapSessionCapabilityObject } is a class', async () => {
    expect(isClass(RecapSessionCapabilityObject)).toBe(true);
  });

  it('should be able to instantiate a new RecapSessionCapabilityObject without constructor parameters', async () => {
    const recapSessionCapabilityObject = new RecapSessionCapabilityObject();
    expect(recapSessionCapabilityObject).toBeDefined();
  });

  it('should be able to instantiate a new RecapSessionCapabilityObject with constructor parameters', async () => {
    const att = {
      someResource: {
        'someNamespace/someAbility': [{}],
      },
    };
    const recapSessionCapabilityObject = new RecapSessionCapabilityObject(att, [
      dummyCID,
    ]);

    expect(recapSessionCapabilityObject).toBeDefined();
    expect(recapSessionCapabilityObject.attenuations).toEqual(att);
    expect(recapSessionCapabilityObject.proofs).toEqual([dummyCID]);
  });

  it('should be having empty attenuations and proofs when instantiated with empty constructor parameters', async () => {
    const recapSessionCapabilityObject = new RecapSessionCapabilityObject();
    expect(recapSessionCapabilityObject.attenuations).toEqual({});
    expect(recapSessionCapabilityObject.proofs).toEqual([]);
  });


  it('should be able to decode a RecapSessionCapabilityObject', async () => {
    const recapSessionCapabilityObject = new RecapSessionCapabilityObject();
    const litResource = new LitAccessControlConditionResource('someResource');
    recapSessionCapabilityObject.addCapabilityForResource(
      litResource,
      LitAbility.AccessControlConditionDecryption
    );
    const decodedRecapSessionCapabilityObject =
      RecapSessionCapabilityObject.decode(
        'urn:recap:eyJhdHQiOnsibGl0LWFjY2Vzc2NvbnRyb2xjb25kaXRpb246Ly9zb21lUmVzb3VyY2UiOnsiVGhyZXNob2xkL0RlY3J5cHRpb24iOlt7fV19fSwicHJmIjpbXX0='
      );
    expect(decodedRecapSessionCapabilityObject).toEqual(
      recapSessionCapabilityObject
    );
  });

  it('should be able to extract a RecapSessionCapabilityObject', async () => {
    const recapSessionCapabilityObject = new RecapSessionCapabilityObject();
    const litResource = new LitAccessControlConditionResource('someResource');
    recapSessionCapabilityObject.addCapabilityForResource(
      litResource,
      LitAbility.AccessControlConditionDecryption
    );
    const siweMessage = new SiweMessage({
      domain: 'example.com',
      address: '0x0000000000000000000000000000000000000000',
      statement: 'This is some existing statement.',
      uri: 'did:key:example',
      version: '1',
      chainId: 1,
      nonce: 'mynonce1',
      issuedAt: '2022-06-21T12:00:00.000Z',
      resources: [],
    });
    const newSiweMessage =
      recapSessionCapabilityObject.addToSiweMessage(siweMessage);

    const extractedRecapSessionCapabilityObject =
      RecapSessionCapabilityObject.extract(newSiweMessage);
    expect(extractedRecapSessionCapabilityObject).toEqual(
      recapSessionCapabilityObject
    );
  });

  it('should be able to get attenuations', async () => {
    const att = {
      someResource: {
        'someNamespace/someAbility': [{}],
      },
    };

    const recapSessionCapabilityObject = new RecapSessionCapabilityObject(
      att,
      []
    );
    expect(recapSessionCapabilityObject.attenuations).toEqual(att);
  });

  it('shold be able to add rate limit auth sig', async () => {

    const att = {
      someResource: {
        'lit-ratelimitincrease/1337': [{}],
      },
    };

    const recapSessionCapabilityObject = new RecapSessionCapabilityObject(
      att,
      []
    );

    const mockAuthSig = {
      "sig": "0x137b66529678d1fc58ab5b340ad036082af5b9912f823ba22c2851b8f50990a666ad8f2ab2328e8c94414c0a870163743bde91a5f96e9f967fd45d5e0c17c3911b",
      "derivedVia": "web3.eth.personal.sign",
      "signedMessage": "localhost wants you to sign in with your Ethereum account:\n0xeF71c2604f17Ec6Fc13409DF24EfdC440D240d37\n\nTESTING TESTING 123\n\nURI: https://localhost/login\nVersion: 1\nChain ID: 1\nNonce: eoeo0dsvyLL2gcHsC\nIssued At: 2023-11-17T15:04:20.324Z\nExpiration Time: 2215-07-14T15:04:20.323Z",
      "address": "0xeF71c2604f17Ec6Fc13409DF24EfdC440D240d37"
    }

    await recapSessionCapabilityObject.addRateLimitAuthSig(mockAuthSig);

    expect(recapSessionCapabilityObject.attenuations).toEqual({
      someResource: {
        'lit-ratelimitincrease/1337': [{}],
      },
    });
<<<<<<< HEAD
=======

>>>>>>> fef96c9c
    expect(recapSessionCapabilityObject.proofs[0]).toBe("QmQiy7M88uboUkSF68Hv73NWL8dnrbMNZmbstVVi3UVrgM");
  });

  it('should be able to get proofs', async () => {
    const recapSessionCapabilityObject = new RecapSessionCapabilityObject({}, [
      dummyCID,
    ]);
    expect(recapSessionCapabilityObject.proofs).toEqual([dummyCID]);
  });

  it('should be able to get statement', async () => {
    const att = {
      someResource: {
        'someNamespace/someAbility': [{}],
      },
    };
    const recapSessionCapabilityObject = new RecapSessionCapabilityObject(
      att,
      []
    );
    expect(recapSessionCapabilityObject.statement).toEqual(
      `I further authorize the stated URI to perform the following actions on my behalf: (1) 'someNamespace': 'someAbility' for 'someResource'.`
    );
  });

  it('should be able to add proof', async () => {
    const recapSessionCapabilityObject = new RecapSessionCapabilityObject();
    recapSessionCapabilityObject.addProof(dummyCID);
    expect(recapSessionCapabilityObject.proofs).toEqual([dummyCID]);
  });

  it('should be able to add attenuation', async () => {
    const recapSessionCapabilityObject = new RecapSessionCapabilityObject();
    recapSessionCapabilityObject.addAttenuation(
      'someResource',
      'someNamespace',
      'someAbility'
    );
    expect(recapSessionCapabilityObject.attenuations).toEqual({
      someResource: {
        'someNamespace/someAbility': [{}],
      },
    });
  });

  it('should be able to add multiple attenuations for the same resource', async () => {
    const recapSessionCapabilityObject = new RecapSessionCapabilityObject();
    recapSessionCapabilityObject.addAttenuation(
      'someResource',
      'someNamespace',
      'someAbility'
    );
    recapSessionCapabilityObject.addAttenuation(
      'someResource',
      'someOtherNamespace',
      'someOtherAbility'
    );
    expect(recapSessionCapabilityObject.attenuations).toEqual({
      someResource: {
        'someNamespace/someAbility': [{}],
        'someOtherNamespace/someOtherAbility': [{}],
      },
    });
  });

  it('should be able to add to siwe message', async () => {
    const recapSessionCapabilityObject = new RecapSessionCapabilityObject();
    const litResource = new LitAccessControlConditionResource('someResource');
    recapSessionCapabilityObject.addCapabilityForResource(
      litResource,
      LitAbility.AccessControlConditionDecryption
    );
    const siweMessage = new SiweMessage({
      domain: 'example.com',
      address: '0x0000000000000000000000000000000000000000',
      statement: 'This is some existing statement.',
      uri: 'did:key:example',
      version: '1',
      chainId: 1,
      nonce: 'mynonce1',
      issuedAt: '2022-06-21T12:00:00.000Z',
      resources: [],
    });
    const newSiweMessage =
      recapSessionCapabilityObject.addToSiweMessage(siweMessage);
    expect(newSiweMessage.statement).toEqual(
      `This is some existing statement. I further authorize the stated URI to perform the following actions on my behalf: (1) '${LitNamespace.Threshold
      }': '${LitRecapAbility.Decryption
      }' for '${litResource.getResourceKey()}'.`
    );
    expect(newSiweMessage.resources).toEqual([
      'urn:recap:eyJhdHQiOnsibGl0LWFjY2Vzc2NvbnRyb2xjb25kaXRpb246Ly9zb21lUmVzb3VyY2UiOnsiVGhyZXNob2xkL0RlY3J5cHRpb24iOlt7fV19fSwicHJmIjpbXX0',
    ]);
  });

  it('should be able to encode as siwe resource', async () => {
    const recapSessionCapabilityObject = new RecapSessionCapabilityObject();
    const litResource = new LitAccessControlConditionResource('someResource');
    recapSessionCapabilityObject.addCapabilityForResource(
      litResource,
      LitAbility.AccessControlConditionDecryption
    );

    const siweResource = recapSessionCapabilityObject.encodeAsSiweResource();
    expect(siweResource).toEqual(
      'urn:recap:eyJhdHQiOnsibGl0LWFjY2Vzc2NvbnRyb2xjb25kaXRpb246Ly9zb21lUmVzb3VyY2UiOnsiVGhyZXNob2xkL0RlY3J5cHRpb24iOlt7fV19fSwicHJmIjpbXX0'
    );
  });

  it('should be able to add capability for a resource', async () => {
    const recapSessionCapabilityObject = new RecapSessionCapabilityObject();
    const litResource = new LitAccessControlConditionResource('someResource');
    recapSessionCapabilityObject.addCapabilityForResource(
      litResource,
      LitAbility.AccessControlConditionDecryption
    );

    expect(recapSessionCapabilityObject.attenuations).toEqual({
      [`${LitResourcePrefix.AccessControlCondition}://someResource`]: {
        [`${LitNamespace.Threshold}/${LitRecapAbility.Decryption}`]: [{}],
      },
    });
  });

  it('should be able to add multiple capabilities for a resource', async () => {
    const recapSessionCapabilityObject = new RecapSessionCapabilityObject();
    const litResource = new LitAccessControlConditionResource('someResource');
    recapSessionCapabilityObject.addCapabilityForResource(
      litResource,
      LitAbility.AccessControlConditionDecryption
    );
    recapSessionCapabilityObject.addCapabilityForResource(
      litResource,
      LitAbility.AccessControlConditionSigning
    );

    expect(recapSessionCapabilityObject.attenuations).toEqual({
      [`${LitResourcePrefix.AccessControlCondition}://someResource`]: {
        [`${LitNamespace.Threshold}/${LitRecapAbility.Decryption}`]: [{}],
        [`${LitNamespace.Threshold}/${LitRecapAbility.Signing}`]: [{}],
      },
    });
  });

  it('should be able to verify capability for a resource', async () => {
    const recapSessionCapabilityObject = new RecapSessionCapabilityObject();
    const litResource = new LitAccessControlConditionResource('someResource');
    recapSessionCapabilityObject.addCapabilityForResource(
      litResource,
      LitAbility.AccessControlConditionDecryption
    );
    expect(
      recapSessionCapabilityObject.verifyCapabilitiesForResource(
        litResource,
        LitAbility.AccessControlConditionDecryption
      )
    ).toBe(true);
  });

  it('should be able to verify capability for a resource with multiple capabilities', async () => {
    const recapSessionCapabilityObject = new RecapSessionCapabilityObject();
    const litResource = new LitAccessControlConditionResource('someResource');
    recapSessionCapabilityObject.addCapabilityForResource(
      litResource,
      LitAbility.AccessControlConditionDecryption
    );
    recapSessionCapabilityObject.addCapabilityForResource(
      litResource,
      LitAbility.AccessControlConditionSigning
    );
    expect(
      recapSessionCapabilityObject.verifyCapabilitiesForResource(
        litResource,
        LitAbility.AccessControlConditionSigning
      )
    ).toBe(true);

    expect(
      recapSessionCapabilityObject.verifyCapabilitiesForResource(
        litResource,
        LitAbility.AccessControlConditionDecryption
      )
    ).toBe(true);
  });

  it('should be able to verify capability does not exist for a resource', async () => {
    const recapSessionCapabilityObject = new RecapSessionCapabilityObject();
    const litResource = new LitAccessControlConditionResource('someResource');
    recapSessionCapabilityObject.addCapabilityForResource(
      litResource,
      LitAbility.AccessControlConditionDecryption
    );
    expect(
      recapSessionCapabilityObject.verifyCapabilitiesForResource(
        litResource,
        LitAbility.AccessControlConditionSigning
      )
    ).toBe(false);
  });

  it('should be able to verify capability does not exist for a new RecapSessionCapabilityObject', async () => {
    const recapSessionCapabilityObject = new RecapSessionCapabilityObject();
    const litResource = new LitAccessControlConditionResource('someResource');
    expect(
      recapSessionCapabilityObject.verifyCapabilitiesForResource(
        litResource,
        LitAbility.AccessControlConditionSigning
      )
    ).toBe(false);
  });

  it('should be able to add all the valid capabilities for a resource', async () => {
    const recapSessionCapabilityObject = new RecapSessionCapabilityObject();
    const litResource = new LitAccessControlConditionResource('someResource');
    recapSessionCapabilityObject.addAllCapabilitiesForResource(litResource);

    expect(recapSessionCapabilityObject.attenuations).toEqual({
      [`${LitResourcePrefix.AccessControlCondition}://someResource`]: {
        [`*/*`]: [{}],
      },
    });
    expect(
      recapSessionCapabilityObject.verifyCapabilitiesForResource(
        litResource,
        LitAbility.AccessControlConditionSigning
      )
    ).toBe(true);
    expect(
      recapSessionCapabilityObject.verifyCapabilitiesForResource(
        litResource,
        LitAbility.AccessControlConditionDecryption
      )
    ).toBe(true);
    expect(
      recapSessionCapabilityObject.verifyCapabilitiesForResource(
        litResource,
        LitAbility.PKPSigning
      )
    ).toBe(false);
  });

  it('should be able to add a capability for all resources with a resource prefix', async () => {
    const recapSessionCapabilityObject = new RecapSessionCapabilityObject();
    const litResource = new LitAccessControlConditionResource('*');
    recapSessionCapabilityObject.addCapabilityForResource(
      litResource,
      LitAbility.AccessControlConditionDecryption
    );

    expect(recapSessionCapabilityObject.attenuations).toEqual({
      [`${LitResourcePrefix.AccessControlCondition}://*`]: {
        [`${LitNamespace.Threshold}/${LitRecapAbility.Decryption}`]: [{}],
      },
    });
    expect(
      recapSessionCapabilityObject.verifyCapabilitiesForResource(
        litResource,
        LitAbility.AccessControlConditionSigning
      )
    ).toBe(false);
    expect(
      recapSessionCapabilityObject.verifyCapabilitiesForResource(
        litResource,
        LitAbility.AccessControlConditionDecryption
      )
    ).toBe(true);
    expect(
      recapSessionCapabilityObject.verifyCapabilitiesForResource(
        new LitAccessControlConditionResource('someResource'),
        LitAbility.AccessControlConditionDecryption
      )
    ).toBe(true);
  });

  it('should be able to add all the valid capabilities for all resources with a resource prefix', async () => {
    const recapSessionCapabilityObject = new RecapSessionCapabilityObject();
    const litResource = new LitAccessControlConditionResource('*');
    recapSessionCapabilityObject.addAllCapabilitiesForResource(litResource);

    expect(recapSessionCapabilityObject.attenuations).toEqual({
      [`${LitResourcePrefix.AccessControlCondition}://*`]: {
        [`*/*`]: [{}],
      },
    });
    expect(
      recapSessionCapabilityObject.verifyCapabilitiesForResource(
        litResource,
        LitAbility.AccessControlConditionSigning
      )
    ).toBe(true);
    expect(
      recapSessionCapabilityObject.verifyCapabilitiesForResource(
        litResource,
        LitAbility.AccessControlConditionDecryption
      )
    ).toBe(true);
    expect(
      recapSessionCapabilityObject.verifyCapabilitiesForResource(
        new LitAccessControlConditionResource('someResource'),
        LitAbility.AccessControlConditionDecryption
      )
    ).toBe(true);
    expect(
      recapSessionCapabilityObject.verifyCapabilitiesForResource(
        new LitAccessControlConditionResource('someResource'),
        LitAbility.PKPSigning
      )
    ).toBe(false);
  });
});

describe('strToCID', () => {
  it('should handle string input', async () => {
    const input = "Hello, world!";
    const result = await RecapSessionCapabilityObject.strToCID(input);
    expect(result).toBe('QmWGeRAEgtsHW3ec7U4qW2CyVy7eA2mFRVbk1nb24jFyks');
  });

  it('should handle Uint8Array input', async () => {
    const input = new TextEncoder().encode("Hello, world!");
    const result = await RecapSessionCapabilityObject.strToCID(input);
    expect(result).toBe('QmWGeRAEgtsHW3ec7U4qW2CyVy7eA2mFRVbk1nb24jFyks');
  });

  it('should handle object input', async () => {
    const input = { message: "Hello, world!" };
    const result = await RecapSessionCapabilityObject.strToCID(input);
    expect(result).toBe('QmTR2kDqux4yo5X9W6GKJKEn6azDqXqifRMGYtX27oAQLk');
  });
});<|MERGE_RESOLUTION|>--- conflicted
+++ resolved
@@ -132,10 +132,6 @@
         'lit-ratelimitincrease/1337': [{}],
       },
     });
-<<<<<<< HEAD
-=======
-
->>>>>>> fef96c9c
     expect(recapSessionCapabilityObject.proofs[0]).toBe("QmQiy7M88uboUkSF68Hv73NWL8dnrbMNZmbstVVi3UVrgM");
   });
 
