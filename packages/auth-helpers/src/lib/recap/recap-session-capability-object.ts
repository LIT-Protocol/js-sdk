--- conflicted
+++ resolved
@@ -28,17 +28,6 @@
     this._inner = new Recap(att, prf);
   }
 
-<<<<<<< HEAD
-  /**
-   * @deprecated - function removed.
-   */
-  async addRateLimitAuthSig(authSig: AuthSig) {
-    deprecated('addRateLimitAuthSig is deprecated.');
-    throw new RemovedFunctionError({}, 'addRateLimitAuthSig is deprecated.');
-  }
-
-=======
->>>>>>> 08c8131c
   static decode(encoded: string): RecapSessionCapabilityObject {
     const recap = Recap.decode_urn(encoded);
     return new this(
