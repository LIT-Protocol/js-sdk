--- conflicted
+++ resolved
@@ -1,22 +1,12 @@
-<<<<<<< HEAD
-import { AccessControlConditions, ILitResource } from '@lit-protocol/types';
 import { hashAccessControlConditions } from '@lit-protocol/access-control-conditions';
 import {
+  InvalidArgumentException,
   LIT_ABILITY,
   LIT_ABILITY_VALUES,
   LIT_RESOURCE_PREFIX,
   LIT_RESOURCE_PREFIX_VALUES,
 } from '@lit-protocol/constants';
-=======
-import { hashAccessControlConditions } from '@lit-protocol/access-control-conditions';
-import { InvalidArgumentException } from '@lit-protocol/constants';
-import {
-  AccessControlConditions,
-  ILitResource,
-  LitAbility,
-  LitResourcePrefix,
-} from '@lit-protocol/types';
->>>>>>> 5a232f08
+import { AccessControlConditions, ILitResource } from '@lit-protocol/types';
 import { uint8arrayToString } from '@lit-protocol/uint8arrays';
 import { formatPKPResource } from './utils';
 
