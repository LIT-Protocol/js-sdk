--- conflicted
+++ resolved
@@ -14,11 +14,7 @@
 
 /**
  * Creates a SIWE
-<<<<<<< HEAD
- * @param params - The parameters for creating the SIWE message.
-=======
  * @param { BaseSiweMessage } params - The parameters for creating the SIWE message.
->>>>>>> 8164bdc9
  * @returns A promise that resolves to the created SIWE message as a string.
  * @throws An error if the walletAddress parameter is missing.
  */
@@ -84,11 +80,7 @@
 /**
  * Creates a SIWE message with recaps added to it.
  *
-<<<<<<< HEAD
- * @param params - The parameters for creating the SIWE message with recaps.
-=======
  * @param { WithRecap } params - The parameters for creating the SIWE message with recaps.
->>>>>>> 8164bdc9
  * @returns A Promise that resolves to a string representing the SIWE message.
  */
 export const createSiweMessageWithRecaps = async (
@@ -101,11 +93,7 @@
 
 /**
  * Creates a SIWE message with capacity delegation.
-<<<<<<< HEAD
- * @param params - The parameters for creating the SIWE message.
-=======
  * @param { WithCapacityDelegation } params - The parameters for creating the SIWE message.
->>>>>>> 8164bdc9
  * @returns A Promise that resolves to the created SIWE message.
  * @throws An error if litNodeClient is not provided.
  */
