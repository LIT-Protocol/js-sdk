{
  "name": "@lit-protocol/auth-helpers",
  "license": "MIT",
  "homepage": "https://github.com/Lit-Protocol/js-sdk",
  "repository": {
    "type": "git",
    "url": "https://github.com/LIT-Protocol/js-sdk"
  },
  "keywords": [
    "library"
  ],
  "bugs": {
    "url": "https://github.com/LIT-Protocol/js-sdk/issues"
  },
  "type": "commonjs",
  "publishConfig": {
    "access": "public",
    "directory": "../../dist/packages/auth-helpers"
  },
  "peerDependencies": {
    "tslib": "^2.3.0"
  },
  "gitHead": "0d7334c2c55f448e91fe32f29edc5db8f5e09e4b",
  "tags": [
    "universal"
  ],
  "browser": {
    "crypto": false,
    "stream": false
  },
<<<<<<< HEAD
  "version": "4.1.1"
=======
  "version": "4.2.1",
  "main": "./dist/src/index.js",
  "typings": "./dist/src/index.d.ts"
>>>>>>> 1286138a
}<|MERGE_RESOLUTION|>--- conflicted
+++ resolved
@@ -28,11 +28,7 @@
     "crypto": false,
     "stream": false
   },
-<<<<<<< HEAD
-  "version": "4.1.1"
-=======
   "version": "4.2.1",
   "main": "./dist/src/index.js",
   "typings": "./dist/src/index.d.ts"
->>>>>>> 1286138a
 }