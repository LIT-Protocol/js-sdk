--- conflicted
+++ resolved
@@ -28,11 +28,7 @@
     "crypto": false,
     "stream": false
   },
-<<<<<<< HEAD
-  "version": "6.1.0-beta.2",
-=======
   "version": "6.0.5",
->>>>>>> 9bbca7f6
   "main": "./dist/src/index.js",
   "typings": "./dist/src/index.d.ts"
 }