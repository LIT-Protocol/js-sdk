{
  "name": "@lit-protocol/types",
<<<<<<< HEAD
  "version": "2.1.120",
=======
>>>>>>> 8f575fa5
  "type": "commonjs",
  "license": "MIT",
  "homepage": "https://github.com/Lit-Protocol/js-sdk",
  "repository": {
    "type": "git",
    "url": "https://github.com/LIT-Protocol/js-sdk"
  },
  "keywords": [
    "library"
  ],
  "bugs": {
    "url": "https://github.com/LIT-Protocol/js-sdk/issues"
  },
  "publishConfig": {
    "access": "public",
    "directory": "../../dist/packages/types"
  },
  "tags": [
    "universal"
  ],
  "version": "2.1.138",
  "main": "./dist/src/index.js",
  "typings": "./dist/src/index.d.ts"
}<|MERGE_RESOLUTION|>--- conflicted
+++ resolved
@@ -1,9 +1,5 @@
 {
   "name": "@lit-protocol/types",
-<<<<<<< HEAD
-  "version": "2.1.120",
-=======
->>>>>>> 8f575fa5
   "type": "commonjs",
   "license": "MIT",
   "homepage": "https://github.com/Lit-Protocol/js-sdk",
