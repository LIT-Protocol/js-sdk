{
  "name": "@lit-protocol/types",
  "type": "commonjs",
  "license": "MIT",
  "homepage": "https://github.com/Lit-Protocol/js-sdk",
  "repository": {
    "type": "git",
    "url": "https://github.com/LIT-Protocol/js-sdk"
  },
  "keywords": [
    "library"
  ],
  "bugs": {
    "url": "https://github.com/LIT-Protocol/js-sdk/issues"
  },
  "publishConfig": {
    "access": "public",
    "directory": "../../dist/packages/types"
  },
  "tags": [
    "universal"
  ],
  "buildOptions": {
    "genReact": false
  },
<<<<<<< HEAD
  "version": "7.0.4",
=======
  "version": "8.0.0-alpha.0",
>>>>>>> 1196d13c
  "main": "./dist/src/index.js",
  "typings": "./dist/src/index.d.ts"
}<|MERGE_RESOLUTION|>--- conflicted
+++ resolved
@@ -23,11 +23,7 @@
   "buildOptions": {
     "genReact": false
   },
-<<<<<<< HEAD
-  "version": "7.0.4",
-=======
   "version": "8.0.0-alpha.0",
->>>>>>> 1196d13c
   "main": "./dist/src/index.js",
   "typings": "./dist/src/index.d.ts"
 }