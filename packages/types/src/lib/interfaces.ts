--- conflicted
+++ resolved
@@ -355,11 +355,6 @@
   targetNodeRange: number;
 }
 
-<<<<<<< HEAD
-export type JsonExecutionSdkParams = z.infer<
-  typeof JsonExecutionSdkParamsSchema
->;
-=======
 export interface JsonExecutionSdkParams
   extends Pick<LitActionSdkParams, 'jsParams'>,
     ExecuteJsAdvancedOptions {
@@ -401,7 +396,6 @@
    */
   useSingleNode?: boolean;
 }
->>>>>>> 9e57d3bb
 
 export interface JsonExecutionRequestTargetNode extends JsonExecutionRequest {
   targetNodeRange: number;
