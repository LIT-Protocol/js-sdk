--- conflicted
+++ resolved
@@ -757,7 +757,7 @@
   resources: any;
 
   chainId?: number;
-  
+
   //domain param is required, when calling from environment that doesn't have the 'location' object. i.e. NodeJs server.
   domain?: string;
 }
@@ -843,14 +843,7 @@
 export interface PKPBaseProp {
   pkpPubKey: string;
   rpc?: string;
-<<<<<<< HEAD
-=======
-  rpcs?: {
-    eth?: string;
-    cosmos?: string;
-    btc?: string;
-  };
->>>>>>> 42cffbaf
+  rpcs?: RPCUrls;
   controllerAuthSig?: JsonAuthSig;
   controllerSessionSigs?: SessionSigs;
   sessionSigsExpiration?: string;
@@ -861,6 +854,12 @@
   litActionJsParams?: any;
 }
 
+export interface RPCUrls {
+  eth?: string;
+  cosmos?: string;
+  btc?: string;
+}
+
 export interface PKPEthersWalletProp extends PKPBaseProp {}
 
 export interface PKPCosmosWalletProp extends PKPBaseProp {
@@ -878,7 +877,12 @@
   sigName: string;
 }
 
-<<<<<<< HEAD
+export interface PKPClientHelpers {
+  handleRequest: (request: any) => Promise<any>;
+  setRpc: (rpc: string) => void;
+  getRpc: () => string;
+}
+
 export interface SessionSigs {
   /**
    * Map of Lit node urls to session signatures
@@ -892,7 +896,11 @@
   signedMessage: string;
   address: string;
   algo: string;
-=======
+}
+
+/**
+ * ========== LitAuthClient ==========
+ */
 export interface LitAuthClientOptions {
   /**
    * Domain of the app using LitAuthClient
@@ -1127,11 +1135,4 @@
    */
   // TODO: update type
   litNodeClient: any;
-}
-
-export interface PKPClientHelpers {
-  handleRequest: (request: any) => Promise<any>;
-  setRpc: (rpc: string) => void;
-  getRpc: () => string;
->>>>>>> 42cffbaf
 }