--- conflicted
+++ resolved
@@ -296,17 +296,10 @@
 
 
 export interface WithAuthMethodSigning extends BaseJsonPkpSignRequest {
-<<<<<<< HEAD
-    // auth methods to resolve
-    authMethods: Array<AuthMethod>;
-    sessionSigs?: any;
-    authSig?: AuthSig; 
-=======
   // auth methods to resolve
   authMethods: Array<AuthMethod>;
   sessionSigs?: any;
   authSig?: AuthSig;
->>>>>>> c95dbd89
 }
 export interface WithSessionSigsSigning extends BaseJsonPkpSignRequest {
   sessionSigs: any;
@@ -501,7 +494,6 @@
   authSig?: AuthSig;
   sessionSigs?: SessionSigsMap;
 }
-<<<<<<< HEAD
 
 export interface EncryptRequest extends EncryptRequestBase {
   // The data that you wish to encrypt as a Uint8Array
@@ -520,26 +512,6 @@
   dataToEncrypt: string;
 }
 
-=======
-
-export interface EncryptRequest extends EncryptRequestBase {
-  // The data that you wish to encrypt as a Uint8Array
-  dataToEncrypt: Uint8Array;
-}
-
-export interface EncryptResponse {
-  // The base64-encoded ciphertext
-  ciphertext: string;
-  // The hash of the data that was encrypted
-  dataToEncryptHash: string;
-}
-
-export interface EncryptStringRequest extends EncryptRequestBase {
-  // String that you wish to encrypt
-  dataToEncrypt: string;
-}
-
->>>>>>> c95dbd89
 export interface EncryptZipRequest extends EncryptRequestBase {
   zip: JSZip;
 }
@@ -584,11 +556,7 @@
   decryptions: any[];
   response: string;
   logs: string;
-<<<<<<< HEAD
-  claims: Record<string, {signatures: Signature[], derivedKeyId: string}>;
-=======
   claims?: Record<string, { signatures: Signature[], derivedKeyId: string }>;
->>>>>>> c95dbd89
   debug?: {
     allNodeResponses: NodeResponse[];
     allNodeLogs: NodeLog[];
@@ -629,23 +597,6 @@
   logs?: any;
 }
 
-<<<<<<< HEAD
-export interface PKPSignShare {
-  success: boolean;
-  signedData: any;
-  signatureShare: any;
-}
-
-export interface NodeBlsSigningShare {
-  shareIndex: any;
-  unsignedJwt?: any;
-  signatureShare: BlsSignatureShare;
-  response?: any;
-  logs?: any;
-}
-
-=======
->>>>>>> c95dbd89
 export interface BlsSignatureShare {
   ProofOfPossession: string;
 }
@@ -732,11 +683,7 @@
   publicKey: any;
   dataSigned: any;
   siweMessage?: string;
-<<<<<<< HEAD
-  sigName?:string;
-=======
   sigName?: string;
->>>>>>> c95dbd89
 }
 
 export interface SignedData {
