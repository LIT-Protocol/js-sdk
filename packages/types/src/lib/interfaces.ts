/** ---------- Access Control Conditions Interfaces ---------- */

import {
  AcceptedFileType,
  AccessControlConditions,
  Chain,
  ConditionType,
  EncryptedSymmetricKey,
  EvmContractConditions,
  IRelayAuthStatus,
  JsonRequest,
  LIT_NETWORKS_KEYS,
  SolRpcConditions,
  SymmetricKey,
  UnifiedAccessControlConditions,
} from './types';
import { ILitNodeClient } from './ILitNodeClient';
import {
  ISessionCapabilityObject,
  LitResourceAbilityRequest,
} from '@lit-protocol/auth-helpers';

export interface AccsOperatorParams {
  operator: string;
}

export interface AccsRegularParams {
  conditionType?: ConditionType;
  returnValueTest: {
    key?: string;
    comparator: string;
    value: string;
  };
  method?: string;
  params?: any[];
  chain: Chain;
}

export interface AccsDefaultParams extends AccsRegularParams {
  contractAddress?: string;
  standardContractType?: string;
  parameters?: any;
}

export interface AccsSOLV2Params extends AccsRegularParams {
  pdaKey: string;
  pdaInterface: {
    offset: string | number;
    fields: string | object;
  };
  pdaParams: [];
}

export interface ABIParams {
  name: string;
  type: string;
}

export interface FunctionABI {
  name: string;
  type?: string;
  stateMutability: string;
  inputs: Array<ABIParams | any>;
  outputs: Array<ABIParams | any>;
  constant?: string | boolean;
  payable?: boolean;
}

export interface AccsEVMParams extends AccsRegularParams {
  functionAbi: FunctionABI;
  contractAddress: string;
  functionName: string;
  functionParams: any[];
}

export interface AccsCOSMOSParams extends AccsRegularParams {
  path: string;
}

/** ---------- Auth Sig ---------- */

export interface AuthSig {
  sig: any;
  derivedVia: string;
  signedMessage: string;
  address: string;
}

export type CosmosWalletType = 'keplr' | 'leap';

export interface AuthCallbackParams {
  // The chain you want to use.  Find the supported list of chains here: https://developer.litprotocol.com/docs/supportedChains
  chain: Chain;

  // The statement that describes what the user is signing. If the auth callback
  // is for signing a SIWE message, you MUST add this statement to the end of the SIWE
  // statement.
  statement?: string;

  // Optional and only used with EVM chains.  A list of resources to be passed to Sign In with Ethereum.  These resources will be part of the Sign in with Ethereum signed message presented to the user.
  resources?: string[];

  // Optional and only used with EVM chains right now.  Set to true by default.  Whether or not to ask Metamask or the user's wallet to switch chains before signing.  This may be desired if you're going to have the user send a txn on that chain.  On the other hand, if all you care about is the user's wallet signature, then you probably don't want to make them switch chains for no reason.  Pass false here to disable this chain switching behavior.
  switchChain?: boolean;

  // --- Following for Session Auth ---
  expiration?: string;

  uri?: string;

  // Cosmos wallet type, to support mutliple popular cosmos wallets
  // Keplr & Cypher -> window.keplr
  // Leap -> window.leap
  cosmosWalletType?: CosmosWalletType;
}

/** ---------- Web3 ---------- */
export interface IProvider {
  provider: any;
  account: string;
}

/** ---------- Crypto ---------- */
export interface EncryptedString {
  symmetricKey: SymmetricKey;
  encryptedString: Blob;
  encryptedData?: Blob;
}

export interface EncryptedZip {
  symmetricKey: SymmetricKey;
  encryptedZip: Blob;
}

export interface ThreeKeys {
  // zipBlob is a zip file that contains an encrypted file and the metadata needed to decrypt it via the Lit network.
  zipBlob: any;

  // encryptedSymmetricKey is the symmetric key needed to decrypt the content, encrypted with the Lit network public key.  You may wish to store encryptedSymmetricKey in your own database to support quicker re-encryption operations when adding additional access control conditions in the future, but this is entirely optional, and this key is already stored inside the zipBlob.
  encryptedSymmetricKey: EncryptedSymmetricKey;

  // symmetricKey is the raw symmetric key used to encrypt the files.  DO NOT STORE IT.  It is provided in case you wish to create additional "OR" access control conditions for the same file.
  symmetricKey: SymmetricKey;
}

export interface DecryptZipFileWithMetadata {
  decryptedFile: Uint8Array;
  metadata: string;
}

export interface EncryptedFile {
  encryptedFile: Blob;
  symmetricKey: SymmetricKey;
}

export interface DecryptFileProps {
  file: AcceptedFileType;
  symmetricKey: SymmetricKey;
}

export interface VerifyJWTProps {
  // A JWT signed by the LIT network using the BLS12-381 algorithm
  jwt: string;
}

export interface IJWT {
  verified: boolean;
  header: object;
  payload: object;
  signature: Uint8Array;
}

export interface HumanizedAccsProps {
  // The array of access control conditions that you want to humanize
  accessControlConditions?: AccessControlConditions;

  // The array of evm contract conditions that you want to humanize
  evmContractConditions?: EvmContractConditions;

  // The array of Solana RPC conditions that you want to humanize
  solRpcConditions?: SolRpcConditions;

  // The array of unified access control conditions that you want to humanize
  unifiedAccessControlConditions?: UnifiedAccessControlConditions;
  tokenList?: Array<any | string>;
  myWalletAddress?: string;
}

/** ---------- Key Value Type ---------- */
export interface KV {
  [key: string]: any;
}

/** ---------- Lit Node Client ---------- */
export interface LitNodeClientConfig {
  alertWhenUnauthorized: boolean;
  minNodeCount: number;
  debug: boolean;
  bootstrapUrls: Array<string>;
  litNetwork: LIT_NETWORKS_KEYS;
  connectTimeout: number;
  defaultAuthCallback?: (authSigParams: AuthCallbackParams) => Promise<AuthSig>;
}

export interface CustomNetwork {
  litNetwork: LIT_NETWORKS_KEYS;
}

/**
 * Struct in rust
 * -----
 pub struct JsonExecutionRequest {
    pub code: Option<String>,
    pub ipfs_id: Option<String>,
    pub auth_sig: AuthSigItem,
    pub js_params: Option<serde_json::Value>,
}
 */
export interface JsonExecutionRequest {
  // the authSig to use to authorize the user with the nodes
  authSig: AuthSig;

  // An object that contains params to expose to the Lit Action.  These will be injected to the JS runtime before your code runs, so you can use any of these as normal variables in your Lit Action.
  jsParams: any;

  // JS code to run on the nodes
  code?: string;

  // The IPFS ID of some JS code to run on the nodes
  ipfsId?: string;

  // the session signatures to use to authorize the user with the nodes
  sessionSigs?: any;

  // whether to run this on a single node or many
  targetNodeRange?: number;

  // auth methods to resolve
  authMethods?: Array<Object>;
}

/**
 * Struct in rust
 * -----
pub struct JsonSignChainDataRequest {
    pub call_requests: Vec<web3::types::CallRequest>,
    pub chain: Chain,
    pub iat: u64,
    pub exp: u64,
}
*/
export interface JsonSignChainDataRequest {
  callRequests: Array<CallRequest>;
  chain: Chain;
  iat: number;
  exp: number;
}

/**
 * Struct in rust
 * -----
 pub struct JsonSigningResourceId {
    pub base_url: String,
    pub path: String,
    pub org_id: String,
    pub role: String,
    pub extra_data: String,
}
*/
export interface JsonSigningResourceId {
  baseUrl: string;
  path: string;
  orgId: string;
  role: string;
  extraData: string;
}

export interface JsonAccsRequest {
  // The access control conditions that the user must meet to obtain this signed token.  This could be posession of an NFT, for example.  You must pass either accessControlConditions or evmContractConditions or solRpcConditions or unifiedAccessControlConditions.
  accessControlConditions?: AccessControlConditions;

  // EVM Smart Contract access control conditions that the user must meet to obtain this signed token.  This could be posession of an NFT, for example.  This is different than accessControlConditions because accessControlConditions only supports a limited number of contract calls.  evmContractConditions supports any contract call.  You must pass either accessControlConditions or evmContractConditions or solRpcConditions or unifiedAccessControlConditions.
  evmContractConditions?: EvmContractConditions;

  // Solana RPC call conditions that the user must meet to obtain this signed token.  This could be posession of an NFT, for example.
  solRpcConditions?: SolRpcConditions;

  // An array of unified access control conditions.  You may use AccessControlCondition, EVMContractCondition, or SolRpcCondition objects in this array, but make sure you add a conditionType for each one.  You must pass either accessControlConditions or evmContractConditions or solRpcConditions or unifiedAccessControlConditions.
  unifiedAccessControlConditions?: UnifiedAccessControlConditions;

  // The chain name of the chain that you are querying.  See ALL_LIT_CHAINS for currently supported chains.
  chain?: string;

  // The resourceId representing something on the web via a URL
  resourceId?: JsonSigningResourceId;

  // The authentication signature that proves that the user owns the crypto wallet address that meets the access control conditions
  authSig?: AuthSig;

  sessionSigs?: SessionSigsMap;
}

/**
 * Struct in rust
 * -----
pub struct JsonSigningRetrieveRequest {
    pub access_control_conditions: Option<Vec<AccessControlConditionItem>>,
    pub evm_contract_conditions: Option<Vec<EVMContractConditionItem>>,
    pub sol_rpc_conditions: Option<Vec<SolRpcConditionItem>>,
    pub unified_access_control_conditions: Option<Vec<UnifiedAccessControlConditionItem>>,
    pub chain: Option<String>,
    pub resource_id: JsonSigningResourceId,
    pub auth_sig: AuthSigItem,
    pub iat: u64,
    pub exp: u64,
}
*/
export interface JsonSigningRetrieveRequest extends JsonAccsRequest {
  iat?: number;
  exp?: number;
  sessionSigs?: any;
}

export interface JsonStoreSigningRequest extends JsonAccsRequest {
  // Whether or not the access control condition should be saved permanently.  If false, the access control conditions will be updateable by the creator.  If you don't pass this param, it's set to true by default.
  permanant?: boolean | 0 | 1;
  permanent?: boolean | 0 | 1;
  sessionSigs?: any;
}

/**
 * Struct in rust
 * -----
pub struct JsonSigningStoreRequest {
    pub key: String,
    pub val: String,
    pub chain: Option<String>,
    pub permanant: Option<usize>,
    pub auth_sig: AuthSigItem,
}
 */
export interface JsonSigningStoreRequest {
  key: string;
  val: string;
  chain?: string;
  permanant?: 0 | 1;
  permanent?: 0 | 1;
  authSig?: AuthSig;
  sessionSigs?: object;
}

/**
 * Struct in rust
 * -----
 pub struct JsonEncryptionRetrieveRequest {
    pub access_control_conditions: Option<Vec<AccessControlConditionItem>>,
    pub evm_contract_conditions: Option<Vec<EVMContractConditionItem>>,
    pub sol_rpc_conditions: Option<Vec<SolRpcConditionItem>>,
    pub unified_access_control_conditions: Option<Vec<UnifiedAccessControlConditionItem>>,
    pub chain: Option<String>,
    pub to_decrypt: String,
    pub auth_sig: AuthSigItem,
}
 */
export interface JsonEncryptionRetrieveRequest extends JsonAccsRequest {
  // The ciphertext that you wish to decrypt encoded as a hex string
  toDecrypt: string;
}

export interface ExecuteJsProps extends JsonExecutionRequest {
  // A boolean that defines if debug info will be returned or not.
  debug?: boolean;
}

export interface JsonSaveEncryptionKeyRequest {
  accessControlConditions?: AccessControlConditions;
  evmContractConditions?: EvmContractConditions;
  solRpcConditions?: SolRpcConditions;
  unifiedAccessControlConditions?: UnifiedAccessControlConditions;
  authSig?: AuthSig;
  chain: Chain;

  // The symmetric encryption key that was used to encrypt the locked content inside the LIT as a Uint8Array.  You should use zipAndEncryptString or zipAndEncryptFiles to get this encryption key.  This key will be hashed and the hash will be sent to the LIT nodes.  You must pass either symmetricKey or encryptedSymmetricKey.
  symmetricKey: SymmetricKey;

  // The encrypted symmetric key of the item you with to update.  You must pass either symmetricKey or encryptedSymmetricKey.
  encryptedSymmetricKey?: EncryptedSymmetricKey;

  permanant?: boolean | 0 | 1;
  permanent?: boolean | 0 | 1;

  sessionSigs?: SessionSigsMap;
}

export interface SignConditionECDSA {
  accessControlConditions: any;
  evmContractConditions: undefined;
  solRpcConditions: undefined;
  auth_sig: AuthSig;
  chain: Chain;
  iat: number;
  exp: number;
}

/**
 *
 * An object containing the resulting signatures.  Each signature comes with the public key and the data signed.
 *
 */
export interface ExecuteJsResponse {
  signatures: any;
  decryptions: any[];
  response: string;
  logs: string;
  debug?: {
    allNodeResponses: NodeResponse[];
    allNodeLogs: NodeLog[];
    rawNodeHTTPResponses: any;
  };
}

export interface LitNodePromise {}

export interface SendNodeCommand {
  url: string;
  data: any;
  requestId: string;
}

export interface NodeShare {
  shareIndex: any;
  unsignedJwt: any;
  signedData: any;
  decryptedData: any;
  response: any;
  logs: any;
}

export interface SuccessNodePromises {
  success: boolean;
  values: Array<NodeShare>;
}

export interface RejectedNodePromises {
  success: boolean;
  error: NodeErrorV0 | NodeErrorV1;
}

export interface NodePromiseResponse {
  status?: string;
  value?: any;
  reason?: any;
}

/**
 * The error object returned by the node.
 *
 * @deprecated - This is the old error object.  It will be removed in the future. Use NodeErrorV1 instead.
 */
export interface NodeErrorV0 {
  errorCode: string;
  message: string;
}

export interface NodeErrorV1 {
  errorKind: string;
  status: number;
  details: string[];
  message?: string;
  errorCode?: string;
}

/**
 *
 * @deprecated - This is the old error object.  It will be removed in the future. Use NodeClientErrorV1 instead.
 *
 */
export interface NodeClientErrorV0 {
  errorCode?: string;
  message: string;
  error: any;
  name?: string;
}

export interface NodeClientErrorV1 {
  message: string;
  errorKind: string;
  errorCode: string;
  details?: string[];
  status?: number;
}

export interface SigShare {
  sigType: any;
  shareHex: any;
  shareIndex: any;
  localX: any;
  localY: any;
  publicKey: any;
  dataSigned: any;
  siweMessage?: string;
}

export interface SignedData {
  signedData: any;
}

export interface DecryptedData {
  decryptedData: any;
}

export interface NodeResponse {
  response: any;
}

export interface NodeLog {
  logs: any;
}

export interface CallRequest {
  // to - The address of the contract that will be queried
  to: string;

  // The address calling the function.
  from?: string;

  // Hex encoded data to send to the contract.
  data: string;
}

export interface SignedChainDataToken {
  // The call requests to make.  The responses will be signed and returned.
  callRequests: Array<CallRequest>;

  // The chain name of the chain that this contract is deployed on.  See LIT_CHAINS for currently supported chains.
  chain: Chain;
}

export interface NodeCommandResponse {
  url: string;
  data: JsonRequest;
}

export interface NodeCommandServerKeysResponse {
  serverPublicKey: any;
  subnetPublicKey: any;
  networkPublicKey: any;
  networkPublicKeySet: any;
}

export interface FormattedMultipleAccs {
  error: boolean;
  formattedAccessControlConditions: any;
  formattedEVMContractConditions: any;
  formattedSolRpcConditions: any;
  formattedUnifiedAccessControlConditions: any;
}

export interface SignWithECDSA {
  // TODO: The message to be signed - note this message is not currently converted to a digest!!!!!
  message: string;

  // The chain name of the chain that this contract is deployed on.  See LIT_CHAINS for currently supported chains.
  chain: Chain;

  iat: number;
  exp: number;
}

export interface ValidateAndSignECDSA {
  accessControlConditions: AccessControlConditions;
  chain: Chain;
  auth_sig: AuthSig;
}

export interface HandshakeWithSgx {
  url: string;
}

export interface JsonHandshakeResponse {
  serverPubKey: string;
  subnetPubKey: string;
  networkPubKey: string;
  networkPubKeySet: string;
}

export interface EncryptToIpfsProps {
  // The authSig of the user.  Returned via the checkAndSignAuthMessage function
  authSig?: AuthSig;

  // the session signatures to use to authorize the user with the nodes
  sessionSigs?: any;

  // The access control conditions that the user must meet to obtain this signed token.  This could be posession of an NFT, for example.  You must pass either accessControlConditions or evmContractConditions or solRpcConditions or unifiedAccessControlConditions.
  accessControlConditions?: AccessControlConditions;

  // EVM Smart Contract access control conditions that the user must meet to obtain this signed token.  This could be posession of an NFT, for example.  This is different than accessControlConditions because accessControlConditions only supports a limited number of contract calls.  evmContractConditions supports any contract call.  You must pass either accessControlConditions or evmContractConditions or solRpcConditions or unifiedAccessControlConditions.
  evmContractConditions?: EvmContractConditions;

  // Solana RPC call conditions that the user must meet to obtain this signed token.  This could be posession of an NFT, for example.
  solRpcConditions?: SolRpcConditions;

  // An array of unified access control conditions.  You may use AccessControlCondition, EVMContractCondition, or SolRpcCondition objects in this array, but make sure you add a conditionType for each one.  You must pass either accessControlConditions or evmContractConditions or solRpcConditions or unifiedAccessControlConditions.
  unifiedAccessControlConditions?: UnifiedAccessControlConditions;

  // The chain name of the chain that this contract is deployed on.  See LIT_CHAINS for currently supported chains.
  chain: Chain;

  // The string you wish to encrypt
  string?: string;

  // The file you wish to encrypt
  file?: AcceptedFileType;

  // An instance of LitNodeClient that is already connected
  litNodeClient: ILitNodeClient;

  // Your Infura Project Id
  infuraId: string;

  // Your Infura API Key Secret
  infuraSecretKey: string;
}

export interface DecryptFromIpfsProps {
  // The authSig of the user.  Returned via the checkAndSignAuthMessage function
  authSig?: AuthSig;

  // the session signatures to use to authorize the user with the nodes
  sessionSigs?: any;

  // The ipfsCid/ipfsHash of the encrypted string & metadata stored on IPFS
  ipfsCid: string;

  // An instance of LitNodeClient that is already connected
  litNodeClient: ILitNodeClient;
}

export interface EncryptFileAndZipWithMetadataProps {
  // The authSig of the user.  Returned via the checkAndSignAuthMessage function
  authSig?: AuthSig;

  // the session signatures to use to authorize the user with the nodes
  sessionSigs?: any;

  // The access control conditions that the user must meet to obtain this signed token.  This could be posession of an NFT, for example.  You must pass either accessControlConditions or evmContractConditions or solRpcConditions or unifiedAccessControlConditions.
  accessControlConditions?: AccessControlConditions;

  // EVM Smart Contract access control conditions that the user must meet to obtain this signed token.  This could be posession of an NFT, for example.  This is different than accessControlConditions because accessControlConditions only supports a limited number of contract calls.  evmContractConditions supports any contract call.  You must pass either accessControlConditions or evmContractConditions or solRpcConditions or unifiedAccessControlConditions.
  evmContractConditions?: EvmContractConditions;

  // Solana RPC call conditions that the user must meet to obtain this signed token.  This could be posession of an NFT, for example.
  solRpcConditions?: SolRpcConditions;

  // An array of unified access control conditions.  You may use AccessControlCondition, EVMContractCondition, or SolRpcCondition objects in this array, but make sure you add a conditionType for each one.  You must pass either accessControlConditions or evmContractConditions or solRpcConditions or unifiedAccessControlConditions.
  unifiedAccessControlConditions?: UnifiedAccessControlConditions;

  // The chain name of the chain that this contract is deployed on.  See LIT_CHAINS for currently supported chains.
  chain: string;

  // The file you wish to encrypt
  file: File;

  // An instance of LitNodeClient that is already connected
  litNodeClient: ILitNodeClient;

  // An optional readme text that will be inserted into readme.txt in the final zip file.  This is useful in case someone comes across this zip file and wants to know how to decrypt it.  This file could contain instructions and a URL to use to decrypt the file.
  readme: string;
}

export interface DecryptZipFileWithMetadataProps {
  // The authSig of the user.  Returned via the checkAndSignAuthMessage function
  authSig?: AuthSig;

  // the session signatures to use to authorize the user with the nodes
  sessionSigs?: any;

  // The zip file blob with metadata inside it and the encrypted asset
  file: File | Blob;

  // An instance of LitNodeClient that is already connected
  litNodeClient: ILitNodeClient;

  // Addtional access control conditions
  additionalAccessControlConditions?: any[];
}

/**
 * Struct in rust
 * -----
 pub struct SessionKeySignedMessage {
    pub session_key: String,
    pub resources: Vec<String>,
    pub capabilities: Vec<String>,
    pub issued_at: String,
    pub expiration: String,
    pub node_address: String,
}
 */
export interface SessionKeySignedMessage {
  sessionKey: string;
  resources?: any[];
  capabilities: string[];
  issuedAt: string;
  expiration: string;
  nodeAddress: string;
}

export interface SessionSigsProp {
  expiration?: any;
  chain: Chain;
  resources: any[];
  sessionCapabilities?: any;
  switchChain?: boolean;
  litNodeClient: ILitNodeClient;
}

export interface SessionKeyPair {
  publicKey: string;
  secretKey: string;
}

/** ========== Session ========== */

// pub struct AuthMethod {
//     pub auth_method_type: u32,
//     pub access_token: String,
// }
export interface AuthMethod {
  authMethodType: number;
  accessToken: string;
}

// pub struct JsonSignSessionKeyRequest {
//     pub session_key: String,
//     pub auth_methods: Vec<AuthMethod>,
//     pub pkp_public_key: String,
//     pub auth_sig: Option<AuthSigItem>,
//     pub siwe_message: String,
// }
export interface SignSessionKeyProp {
  // The serialized session key pair to sign. If not provided, a session key pair will be fetched from localStorge or generated.
  sessionKey?: SessionKeyPair;

  // The statement text to place at the end of the SIWE statement field.
  statement?: string;

  // The auth methods to use to sign the session key
  authMethods: AuthMethod[];

  // The public key of the PKP
  pkpPublicKey?: string;

  // The auth sig of the user.  Returned via the checkAndSignAuthMessage function
  authSig?: AuthSig;

  // The siwe message
  // siweMessage: string;

  //   When this session signature will expire.  The user will have to reauthenticate after this time using whatever auth method you set up.  This means you will have to call this signSessionKey function again to get a new session signature.  This is a RFC3339 timestamp.  The default is 24 hours from now.
  expiration?: string;

  resources: any;

  chainId?: number;

  //domain param is required, when calling from environment that doesn't have the 'location' object. i.e. NodeJs server.
  domain?: string;
}

export interface SignSessionKeyResponse {
  pkpPublicKey: string;
  authSig: AuthSig;
}

export interface GetSignSessionKeySharesProp {
  body: SessionRequestBody;
}

export interface GetSessionSigsProps {
  // When this session signature will expire.  The user will have to reauthenticate after this time using whatever auth method you set up.  This means you will have to call this signSessionKey function again to get a new session signature.  This is a RFC3339 timestamp.  The default is 24 hours from now.
  expiration?: any;

  //   The chain to use for the session signature.  This is the chain that will be used to sign the session key.  If you're using EVM then this probably doesn't matter at all.
  chain: Chain;

  /**
   * An array of resource abilities that you want to request for this session. These will be signed with the session key.
   *
   * @example If you want to request the ability to decrypt an access control condition, then you would pass
   * [{ resource: new LitAccessControlConditionResource('someResource), ability: LitAbility.AccessControlConditionDecryption }]
   */
  resourceAbilityRequests: LitResourceAbilityRequest[];

  /**
   * The session capability object that you want to request for this session.
   * If you pass nothing, then this will default to a wildcard for each type of resource you're accessing.
   *
   * @example If you passed nothing, and you're requesting to perform a decryption operation for an access
   * control condition, then the session capability object will be a wildcard for the access control condition,
   * which grants this session signature the ability to decrypt this access control condition.
   */
  sessionCapabilityObject?: ISessionCapabilityObject;

  //   If you want to ask Metamask to try and switch the user's chain, you may pass true here.  This will only work if the user is using Metamask.  If the user is not using Metamask, then this will be ignored.
  switchChain?: boolean;

  //   This is a callback that will be called if the user needs to authenticate using a PKP.  For example, if the user has no wallet, but owns a Lit PKP though something like Google Oauth, then you can use this callback to prompt the user to authenticate with their PKP.  This callback should use the LitNodeClient.signSessionKey function to get a session signature for the user from their PKP.  If you don't pass this callback, then the user will be prompted to authenticate with their wallet, like metamask.
  authNeededCallback?: AuthCallback;

  // The serialized session key pair to sign. If not provided, a session key pair will be fetched from localStorge or generated.
  sessionKey?: any;
}

export interface AuthCallback {
  (params: AuthCallbackParams): Promise<AuthSig>;
}

/**
 * A map of node addresses to the session signature payload
 * for that node specifically.
 */
export interface SessionSigsMap {
  [nodeAddress: string]: SessionSig;
}

export interface SessionSig {
  sig: string;
  derivedVia: string;
  signedMessage: string;
  address: string;
  algo?: string;
}

export interface SessionSigs {
  /**
   * Map of Lit node urls to session signatures
   */
  [key: string]: SessionSig;
}

export interface SessionRequestBody {
  sessionKey: string;
  authMethods: Array<AuthMethod>;
  pkpPublicKey?: string;
  authSig?: AuthSig;
  siweMessage: string;
}

export interface GetWalletSigProps {
  authNeededCallback?: AuthCallback;
  chain: string;
  sessionCapabilityObject: ISessionCapabilityObject;
  switchChain?: boolean;
  expiration: string;
  sessionKeyUri: string;
}

export interface SessionSigningTemplate {
  sessionKey: string;
  resourceAbilityRequests: LitResourceAbilityRequest[];
  capabilities: any[];
  issuedAt: string;
  expiration: string;
  nodeAddress: string;
}

export interface WebAuthnAuthenticationVerificationParams {
  id: string;
  rawId: string;
  response: {
    authenticatorData: string;
    clientDataJSON: string;
    signature: string;
    userHandle: string;
  };
  type: string;
  clientExtensionResults: object;
  authenticatorAttachment: AuthenticatorAttachment;
}

export declare type AuthenticatorAttachment = 'cross-platform' | 'platform';

/**
 * ========== PKP ==========
 */

export interface PKPBaseProp {
  pkpPubKey: string;
  rpc?: string;
  rpcs?: RPCUrls;
  controllerAuthSig?: AuthSig;
  controllerSessionSigs?: SessionSigs;
  sessionSigsExpiration?: string;
  litNetwork?: any;
  debug?: boolean;
  litActionCode?: string;
  litActionIPFS?: string;
  litActionJsParams?: any;
}

export interface RPCUrls {
  eth?: string;
  cosmos?: string;
  btc?: string;
}

export interface PKPEthersWalletProp extends PKPBaseProp {}

export interface PKPCosmosWalletProp extends PKPBaseProp {
  addressPrefix: string | 'cosmos'; // bech32 address prefix (human readable part) (default: cosmos)
}

// note: Omit removes the 'addressPrefix' from PKPCosmosWalletProp
export interface PKPClientProp extends PKPBaseProp {
  cosmosAddressPrefix?: string | 'cosmos';
}

export interface PKPBaseDefaultParams {
  toSign: Uint8Array;
  publicKey: Uint8Array;
  sigName: string;
}

export interface PKPClientHelpers {
  handleRequest: (request: any) => Promise<any>;
  setRpc: (rpc: string) => void;
  getRpc: () => string;
}

/**
 * ========== LitAuthClient ==========
 */
export interface LitAuthClientOptions {
  /**
   * Endpoint to interact with a blockchain network. Defaults to the Lit Chronicle.
   */
  rpcUrl?: string;
  /**
   * Options for Lit's relay server
   */
  litRelayConfig?: LitRelayConfig;
  /**
   * Pass in a custom relay server
   */
  customRelay?: IRelay;
  /**
   * Lit Node Client
   */
  litNodeClient?: any;

  litOtpConfig?: OtpProviderOptions
<<<<<<< HEAD
=======
}


export interface OtpSessionResult {
  /**
   * Status message of the request
   */
  message?: string,
  /**
   * jwt from successful otp check
   */
  token_jwt?: string,
  /**
   * status of the otp check
   */
  status?: string,
}

export interface LoginUrlParams {
  /**
   * Auth method name
   */
  provider: string | null;
  /**
   * Access token
   */
  accessToken: string | null;
  /**
   * ID token
   */
  idToken: string | null;
  /**
   * OAuth state param
   */
  state: string | null;
  /**
   * Error codes from Lit's login server
   */
  error: string | null;
>>>>>>> 0f249421
}

export interface IRelay {
  /**
   * Mint a new PKP for the given auth method
   *
   * @param {number} authMethodType - Auth method type
   * @param {string} body - Body of the request
   *
   * @returns {Promise<IRelayMintResponse>} Response from the relay server
   */
  mintPKP(authMethodType: number, body: string): Promise<IRelayMintResponse>;
  /**
   * Poll the relay server for status of minting request
   *
   * @param {string} requestId - Request ID to poll, likely the minting transaction hash
   *
   * @returns {Promise<IRelayPollStatusResponse>} Response from the relay server
   */
  pollRequestUntilTerminalState(
    requestId: string
  ): Promise<IRelayPollStatusResponse>;
  /**
   * Fetch PKPs associated with the given auth method
   *
   * @param {number} authMethodType - Auth method type
   * @param {string} body - Body of the request
   *
   * @returns {Promise<IRelayFetchResponse>} Response from the relay server
   */
  fetchPKPs(authMethodType: number, body: string): Promise<IRelayFetchResponse>;
  /**
   * Generate options for registering a new credential to pass to the authenticator
   *
   * @param {string} [username] - Optional username to associate with the credential
   *
   * @returns {Promise<any>} Registration options for the browser to pass to the authenticator
   */
  generateRegistrationOptions(username?: string): Promise<any>;
}

export interface LitRelayConfig {
  /**
   * Lit's relay server URL
   */
  relayUrl?: string;
  /**
   * API key for Lit's relay server
   */
  relayApiKey?: string;
}

export interface IRelayMintResponse {
  /**
   * Transaction hash of PKP being minted
   */
  requestId?: string;
  /**
   * Error from relay server
   */
  error?: string;
}

export interface IRelayFetchResponse {
  /**
   * Fetched PKPs
   */
  pkps?: IRelayPKP[];
  /**
   * Error from relay server
   */
  error?: string;
}

export interface IRelayPollingEvent {
  /**
   * Polling count
   */
  pollCount: number;
  /**
   * Transaction hash of PKP being minted
   */
  requestId: string;
}

export interface IRelayPollStatusResponse {
  /**
   * Polling status
   */
  status?: IRelayAuthStatus;
  /**
   * Token ID of PKP being minted
   */
  pkpTokenId?: string;
  /**
   * Eth address of new PKP
   */
  pkpEthAddress?: string;
  /**
   * Public key of new PKP
   */
  pkpPublicKey?: string;
  /**
   * Polling error
   */
  error?: string;
}

export interface IRelayPKP {
  /**
   * PKP token ID
   */
  tokenId: string;
  /**
   * PKP public key
   */
  publicKey: string;
  /**
   * PKP Eth address
   */
  ethAddress: string;
}

export interface BaseProviderOptions {
  /**
   * Endpoint to interact with a blockchain network. Defaults to the Lit Chronicle.
   */
  rpcUrl: string;
  /**
   * Relay server to use
   */
  relay: IRelay;
  /**
   * Lit Node Client to use
   */
  litNodeClient: any;
}

export interface OAuthProviderOptions {
  /**
   * The redirect URI that Lit's login server should send the user back to
   */
  redirectUri?: string;
}

export interface EthWalletProviderOptions {
  /**
   * The domain from which the signing request is made
   */
  domain?: string;
  /**
   * The origin from which the signing request is made
   */
  origin?: string;
}

export interface SignInWithOTPParams {
  /**
   * otp transport (email or phone #)
   * used as the user ID for the auth method
  */
  userId: string;
  /**
   * Origin of the sign in request
   */
  origin?: string;
  /**
   * when the generated JWT expires
   */
  expiration?: string;
  /**
   * tracking for the session
   */
  requestId?: string;
}

export interface OtpProviderOptions {
  baseUrl: string,
  port: string,
  startRoute: string,
  checkRoute: string,
}

export interface BaseProviderSessionSigsParams {
  /**
   * Public key of PKP to auth with
   */
  pkpPublicKey: string;
  /**
   * Auth method verifying ownership of PKP
   */
  authMethod: AuthMethod;
  /**
   * Params for getSessionSigs function
   */
  sessionSigsParams: GetSessionSigsProps;
  /**
   * Lit Node Client to use. If not provided, will use an existing Lit Node Client or create a new one
   */
  litNodeClient?: any;
}

export interface LoginUrlParams {
  /**
   * Auth method name
   */
  provider: string | null;
  /**
   * Access token
   */
  accessToken: string | null;
  /**
   * ID token
   */
  idToken: string | null;
  /**
   * OAuth state param
   */
  state: string | null;
  /**
   * Error codes from Lit's login server
   */
  error: string | null;
}

<<<<<<< HEAD
export interface BaseAuthenticateOptions {}

export interface OtpAuthenticateOptions {
  code: string; 
}
=======

export interface BaseAuthenticateOptions {}
>>>>>>> 0f249421

export interface EthWalletAuthenticateOptions extends BaseAuthenticateOptions {
  /**
   * Ethereum wallet address
   */
  address?: string;
  /**
   * Function to sign message
   *
   * @param {string} message - Message to sign
   *
   * @returns {Promise<string>} - Raw signature of message
   */
  signMessage?: (message: string) => Promise<string>;
  /**
   * Name of chain to use for signature
   */
  chain?: string;
  /**
   * When the auth signature expires
   */
  expiration?: string;
}


export interface OtpAuthenticateOptions extends BaseAuthenticateOptions {
  /**
   * User provided authentication code
   */
  code: string;
}<|MERGE_RESOLUTION|>--- conflicted
+++ resolved
@@ -950,8 +950,6 @@
   litNodeClient?: any;
 
   litOtpConfig?: OtpProviderOptions
-<<<<<<< HEAD
-=======
 }
 
 
@@ -991,7 +989,6 @@
    * Error codes from Lit's login server
    */
   error: string | null;
->>>>>>> 0f249421
 }
 
 export interface IRelay {
@@ -1217,16 +1214,11 @@
   error: string | null;
 }
 
-<<<<<<< HEAD
 export interface BaseAuthenticateOptions {}
 
 export interface OtpAuthenticateOptions {
   code: string; 
 }
-=======
-
-export interface BaseAuthenticateOptions {}
->>>>>>> 0f249421
 
 export interface EthWalletAuthenticateOptions extends BaseAuthenticateOptions {
   /**
