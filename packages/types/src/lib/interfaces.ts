/** ---------- Access Control Conditions Interfaces ---------- */

import {
  AcceptedFileType,
  AccessControlConditions,
  Chain,
  ConditionType,
  EncryptedSymmetricKey,
  EvmContractConditions,
  IRelayAuthStatus,
  JsonRequest,
  LIT_NETWORKS_KEYS,
  SolRpcConditions,
  SymmetricKey,
  UnifiedAccessControlConditions,
} from './types';
import { ILitNodeClient } from './ILitNodeClient';
import {
  ISessionCapabilityObject,
  LitResourceAbilityRequest,
} from '@lit-protocol/auth-helpers';

export interface AccsOperatorParams {
  operator: string;
}

export interface AccsRegularParams {
  conditionType?: ConditionType;
  returnValueTest: {
    key?: string;
    comparator: string;
    value: string;
  };
  method?: string;
  params?: any[];
  chain: Chain;
}

export interface AccsDefaultParams extends AccsRegularParams {
  contractAddress?: string;
  standardContractType?: string;
  parameters?: any;
}

export interface AccsSOLV2Params extends AccsRegularParams {
  pdaKey: string;
  pdaInterface: {
    offset: string | number;
    fields: string | object;
  };
  pdaParams: [];
}

export interface ABIParams {
  name: string;
  type: string;
}

export interface FunctionABI {
  name: string;
  type?: string;
  stateMutability: string;
  inputs: Array<ABIParams | any>;
  outputs: Array<ABIParams | any>;
  constant?: string | boolean;
  payable?: boolean;
}

export interface AccsEVMParams extends AccsRegularParams {
  functionAbi: FunctionABI;
  contractAddress: string;
  functionName: string;
  functionParams: any[];
}

export interface AccsCOSMOSParams extends AccsRegularParams {
  path: string;
}

/** ---------- Auth Sig ---------- */

export interface AuthSig {
  sig: any;
  derivedVia: string;
  signedMessage: string;
  address: string;
}

export type CosmosWalletType = 'keplr' | 'leap';

export interface AuthCallbackParams {
  // The chain you want to use.  Find the supported list of chains here: https://developer.litprotocol.com/docs/supportedChains
  chain: Chain;

  // The statement that describes what the user is signing. If the auth callback
  // is for signing a SIWE message, you MUST add this statement to the end of the SIWE
  // statement.
  statement?: string;

  // Optional and only used with EVM chains.  A list of resources to be passed to Sign In with Ethereum.  These resources will be part of the Sign in with Ethereum signed message presented to the user.
  resources?: string[];

  // Optional and only used with EVM chains right now.  Set to true by default.  Whether or not to ask Metamask or the user's wallet to switch chains before signing.  This may be desired if you're going to have the user send a txn on that chain.  On the other hand, if all you care about is the user's wallet signature, then you probably don't want to make them switch chains for no reason.  Pass false here to disable this chain switching behavior.
  switchChain?: boolean;

  // --- Following for Session Auth ---
  expiration?: string;

  uri?: string;

  // Cosmos wallet type, to support mutliple popular cosmos wallets
  // Keplr & Cypher -> window.keplr
  // Leap -> window.leap
  cosmosWalletType?: CosmosWalletType;
}

/** ---------- Web3 ---------- */
export interface IProvider {
  provider: any;
  account: string;
}

/** ---------- Crypto ---------- */
export interface EncryptedString {
  symmetricKey: SymmetricKey;
  encryptedString: Blob;
  encryptedData?: Blob;
}

export interface EncryptedZip {
  symmetricKey: SymmetricKey;
  encryptedZip: Blob;
}

export interface ThreeKeys {
  // zipBlob is a zip file that contains an encrypted file and the metadata needed to decrypt it via the Lit network.
  zipBlob: any;

  // encryptedSymmetricKey is the symmetric key needed to decrypt the content, encrypted with the Lit network public key.  You may wish to store encryptedSymmetricKey in your own database to support quicker re-encryption operations when adding additional access control conditions in the future, but this is entirely optional, and this key is already stored inside the zipBlob.
  encryptedSymmetricKey: EncryptedSymmetricKey;

  // symmetricKey is the raw symmetric key used to encrypt the files.  DO NOT STORE IT.  It is provided in case you wish to create additional "OR" access control conditions for the same file.
  symmetricKey: SymmetricKey;
}

export interface DecryptZipFileWithMetadata {
  decryptedFile: Uint8Array;
  metadata: string;
}

export interface EncryptedFile {
  encryptedFile: Blob;
  symmetricKey: SymmetricKey;
}

export interface DecryptFileProps {
  file: AcceptedFileType;
  symmetricKey: SymmetricKey;
}

export interface VerifyJWTProps {
  // A JWT signed by the LIT network using the BLS12-381 algorithm
  jwt: string;
}

export interface IJWT {
  verified: boolean;
  header: object;
  payload: object;
  signature: Uint8Array;
}

export interface HumanizedAccsProps {
  // The array of access control conditions that you want to humanize
  accessControlConditions?: AccessControlConditions;

  // The array of evm contract conditions that you want to humanize
  evmContractConditions?: EvmContractConditions;

  // The array of Solana RPC conditions that you want to humanize
  solRpcConditions?: SolRpcConditions;

  // The array of unified access control conditions that you want to humanize
  unifiedAccessControlConditions?: UnifiedAccessControlConditions;
  tokenList?: Array<any | string>;
  myWalletAddress?: string;
}

/** ---------- Key Value Type ---------- */
export interface KV {
  [key: string]: any;
}

/** ---------- Lit Node Client ---------- */
export interface LitNodeClientConfig {
  alertWhenUnauthorized: boolean;
  minNodeCount: number;
  debug: boolean;
  bootstrapUrls: Array<string>;
  litNetwork: LIT_NETWORKS_KEYS;
  connectTimeout: number;
  defaultAuthCallback?: (authSigParams: AuthCallbackParams) => Promise<AuthSig>;
}

export interface CustomNetwork {
  litNetwork: LIT_NETWORKS_KEYS;
}

/**
 * Struct in rust
 * -----
 pub struct JsonExecutionRequest {
    pub code: Option<String>,
    pub ipfs_id: Option<String>,
    pub auth_sig: AuthSigItem,
    pub js_params: Option<serde_json::Value>,
}
 */
<<<<<<< HEAD
export interface JsonExecutionRequest {
=======
export interface BaseJsonExecutionRequest {
  // // the authSig to use to authorize the user with the nodes
  // authSig?: AuthSig;

>>>>>>> ae051f55
  // An object that contains params to expose to the Lit Action.  These will be injected to the JS runtime before your code runs, so you can use any of these as normal variables in your Lit Action.
  jsParams: any;

  // JS code to run on the nodes
  code?: string;

  // The IPFS ID of some JS code to run on the nodes
  ipfsId?: string;

<<<<<<< HEAD
  // the authSig to use to authorize the user with the nodes
  authSig?: AuthSig;

  // the session signatures to use to authorize the user with the nodes
  sessionSigs?: any;
=======
  // // the session signatures to use to authorize the user with the nodes
  // sessionSigs?: any;
>>>>>>> ae051f55

  // whether to run this on a single node or many
  targetNodeRange?: number;

  // auth methods to resolve
  authMethods?: Array<Object>;
}

export interface WithAuthSig extends BaseJsonExecutionRequest {
  authSig: AuthSig;
  sessionSigs?: any;
}

export interface WithSessionSigs extends BaseJsonExecutionRequest {
  sessionSigs: any;
  authSig?: AuthSig;
}

export type JsonExecutionRequest = WithAuthSig | WithSessionSigs;

/**
 * Struct in rust
 * -----
pub struct JsonSignChainDataRequest {
    pub call_requests: Vec<web3::types::CallRequest>,
    pub chain: Chain,
    pub iat: u64,
    pub exp: u64,
}
*/
export interface JsonSignChainDataRequest {
  callRequests: Array<CallRequest>;
  chain: Chain;
  iat: number;
  exp: number;
}

/**
 * Struct in rust
 * -----
 pub struct JsonSigningResourceId {
    pub base_url: String,
    pub path: String,
    pub org_id: String,
    pub role: String,
    pub extra_data: String,
}
*/
export interface JsonSigningResourceId {
  baseUrl: string;
  path: string;
  orgId: string;
  role: string;
  extraData: string;
}

export interface JsonAccsRequest {
  // The access control conditions that the user must meet to obtain this signed token.  This could be posession of an NFT, for example.  You must pass either accessControlConditions or evmContractConditions or solRpcConditions or unifiedAccessControlConditions.
  accessControlConditions?: AccessControlConditions;

  // EVM Smart Contract access control conditions that the user must meet to obtain this signed token.  This could be posession of an NFT, for example.  This is different than accessControlConditions because accessControlConditions only supports a limited number of contract calls.  evmContractConditions supports any contract call.  You must pass either accessControlConditions or evmContractConditions or solRpcConditions or unifiedAccessControlConditions.
  evmContractConditions?: EvmContractConditions;

  // Solana RPC call conditions that the user must meet to obtain this signed token.  This could be posession of an NFT, for example.
  solRpcConditions?: SolRpcConditions;

  // An array of unified access control conditions.  You may use AccessControlCondition, EVMContractCondition, or SolRpcCondition objects in this array, but make sure you add a conditionType for each one.  You must pass either accessControlConditions or evmContractConditions or solRpcConditions or unifiedAccessControlConditions.
  unifiedAccessControlConditions?: UnifiedAccessControlConditions;

  // The chain name of the chain that you are querying.  See ALL_LIT_CHAINS for currently supported chains.
  chain?: string;

  // The resourceId representing something on the web via a URL
  resourceId?: JsonSigningResourceId;

  // The authentication signature that proves that the user owns the crypto wallet address that meets the access control conditions
  authSig?: AuthSig;

  sessionSigs?: SessionSigsMap;
}

/**
 * Struct in rust
 * -----
pub struct JsonSigningRetrieveRequest {
    pub access_control_conditions: Option<Vec<AccessControlConditionItem>>,
    pub evm_contract_conditions: Option<Vec<EVMContractConditionItem>>,
    pub sol_rpc_conditions: Option<Vec<SolRpcConditionItem>>,
    pub unified_access_control_conditions: Option<Vec<UnifiedAccessControlConditionItem>>,
    pub chain: Option<String>,
    pub resource_id: JsonSigningResourceId,
    pub auth_sig: AuthSigItem,
    pub iat: u64,
    pub exp: u64,
}
*/
export interface JsonSigningRetrieveRequest extends JsonAccsRequest {
  iat?: number;
  exp?: number;
  sessionSigs?: any;
}

export interface JsonStoreSigningRequest extends JsonAccsRequest {
  // Whether or not the access control condition should be saved permanently.  If false, the access control conditions will be updateable by the creator.  If you don't pass this param, it's set to true by default.
  permanant?: boolean | 0 | 1;
  permanent?: boolean | 0 | 1;
  sessionSigs?: any;
}

/**
 * Struct in rust
 * -----
pub struct JsonSigningStoreRequest {
    pub key: String,
    pub val: String,
    pub chain: Option<String>,
    pub permanant: Option<usize>,
    pub auth_sig: AuthSigItem,
}
 */
export interface JsonSigningStoreRequest {
  key: string;
  val: string;
  chain?: string;
  permanant?: 0 | 1;
  permanent?: 0 | 1;
  authSig?: AuthSig;
  sessionSigs?: object;
}

/**
 * Struct in rust
 * -----
 pub struct JsonEncryptionRetrieveRequest {
    pub access_control_conditions: Option<Vec<AccessControlConditionItem>>,
    pub evm_contract_conditions: Option<Vec<EVMContractConditionItem>>,
    pub sol_rpc_conditions: Option<Vec<SolRpcConditionItem>>,
    pub unified_access_control_conditions: Option<Vec<UnifiedAccessControlConditionItem>>,
    pub chain: Option<String>,
    pub to_decrypt: String,
    pub auth_sig: AuthSigItem,
}
 */
export interface JsonEncryptionRetrieveRequest extends JsonAccsRequest {
  // The ciphertext that you wish to decrypt encoded as a hex string
  toDecrypt: string;
}

export type ExecuteJsProps = JsonExecutionRequest & {
  // A boolean that defines if debug info will be returned or not.
  debug?: boolean;
};

export interface JsonSaveEncryptionKeyRequest {
  accessControlConditions?: AccessControlConditions;
  evmContractConditions?: EvmContractConditions;
  solRpcConditions?: SolRpcConditions;
  unifiedAccessControlConditions?: UnifiedAccessControlConditions;
  authSig?: AuthSig;
  chain: Chain;

  // The symmetric encryption key that was used to encrypt the locked content inside the LIT as a Uint8Array.  You should use zipAndEncryptString or zipAndEncryptFiles to get this encryption key.  This key will be hashed and the hash will be sent to the LIT nodes.  You must pass either symmetricKey or encryptedSymmetricKey.
  symmetricKey: SymmetricKey;

  // The encrypted symmetric key of the item you with to update.  You must pass either symmetricKey or encryptedSymmetricKey.
  encryptedSymmetricKey?: EncryptedSymmetricKey;

  permanant?: boolean | 0 | 1;
  permanent?: boolean | 0 | 1;

  sessionSigs?: SessionSigsMap;
}

export interface SignConditionECDSA {
  accessControlConditions: any;
  evmContractConditions: undefined;
  solRpcConditions: undefined;
  auth_sig: AuthSig;
  chain: Chain;
  iat: number;
  exp: number;
}

/**
 *
 * An object containing the resulting signatures.  Each signature comes with the public key and the data signed.
 *
 */
export interface ExecuteJsResponse {
  signatures: any;
  decryptions: any[];
  response: string;
  logs: string;
  debug?: {
    allNodeResponses: NodeResponse[];
    allNodeLogs: NodeLog[];
    rawNodeHTTPResponses: any;
  };
}

export interface LitNodePromise {}

export interface SendNodeCommand {
  url: string;
  data: any;
  requestId: string;
}

export interface NodeShare {
  shareIndex: any;
  unsignedJwt: any;
  signedData: any;
  decryptedData: any;
  response: any;
  logs: any;
}

export interface SuccessNodePromises {
  success: boolean;
  values: Array<NodeShare>;
}

export interface RejectedNodePromises {
  success: boolean;
  error: NodeErrorV0 | NodeErrorV1;
}

export interface NodePromiseResponse {
  status?: string;
  value?: any;
  reason?: any;
}

/**
 * The error object returned by the node.
 *
 * @deprecated - This is the old error object.  It will be removed in the future. Use NodeErrorV1 instead.
 */
export interface NodeErrorV0 {
  errorCode: string;
  message: string;
}

export interface NodeErrorV1 {
  errorKind: string;
  status: number;
  details: string[];
  message?: string;
  errorCode?: string;
}

/**
 *
 * @deprecated - This is the old error object.  It will be removed in the future. Use NodeClientErrorV1 instead.
 *
 */
export interface NodeClientErrorV0 {
  errorCode?: string;
  message: string;
  error: any;
  name?: string;
}

export interface NodeClientErrorV1 {
  message: string;
  errorKind: string;
  errorCode: string;
  details?: string[];
  status?: number;
}

export interface SigShare {
  sigType: any;
  shareHex: any;
  shareIndex: any;
  localX: any;
  localY: any;
  publicKey: any;
  dataSigned: any;
  siweMessage?: string;
}

export interface SignedData {
  signedData: any;
}

export interface DecryptedData {
  decryptedData: any;
}

export interface NodeResponse {
  response: any;
}

export interface NodeLog {
  logs: any;
}

export interface CallRequest {
  // to - The address of the contract that will be queried
  to: string;

  // The address calling the function.
  from?: string;

  // Hex encoded data to send to the contract.
  data: string;
}

export interface SignedChainDataToken {
  // The call requests to make.  The responses will be signed and returned.
  callRequests: Array<CallRequest>;

  // The chain name of the chain that this contract is deployed on.  See LIT_CHAINS for currently supported chains.
  chain: Chain;
}

export interface NodeCommandResponse {
  url: string;
  data: JsonRequest;
}

export interface NodeCommandServerKeysResponse {
  serverPublicKey: any;
  subnetPublicKey: any;
  networkPublicKey: any;
  networkPublicKeySet: any;
}

export interface FormattedMultipleAccs {
  error: boolean;
  formattedAccessControlConditions: any;
  formattedEVMContractConditions: any;
  formattedSolRpcConditions: any;
  formattedUnifiedAccessControlConditions: any;
}

export interface SignWithECDSA {
  // TODO: The message to be signed - note this message is not currently converted to a digest!!!!!
  message: string;

  // The chain name of the chain that this contract is deployed on.  See LIT_CHAINS for currently supported chains.
  chain: Chain;

  iat: number;
  exp: number;
}

export interface ValidateAndSignECDSA {
  accessControlConditions: AccessControlConditions;
  chain: Chain;
  auth_sig: AuthSig;
}

export interface HandshakeWithSgx {
  url: string;
}

export interface JsonHandshakeResponse {
  serverPubKey: string;
  subnetPubKey: string;
  networkPubKey: string;
  networkPubKeySet: string;
}

export interface EncryptToIpfsProps {
  // The authSig of the user.  Returned via the checkAndSignAuthMessage function
  authSig?: AuthSig;

  // the session signatures to use to authorize the user with the nodes
  sessionSigs?: any;

  // The access control conditions that the user must meet to obtain this signed token.  This could be posession of an NFT, for example.  You must pass either accessControlConditions or evmContractConditions or solRpcConditions or unifiedAccessControlConditions.
  accessControlConditions?: AccessControlConditions;

  // EVM Smart Contract access control conditions that the user must meet to obtain this signed token.  This could be posession of an NFT, for example.  This is different than accessControlConditions because accessControlConditions only supports a limited number of contract calls.  evmContractConditions supports any contract call.  You must pass either accessControlConditions or evmContractConditions or solRpcConditions or unifiedAccessControlConditions.
  evmContractConditions?: EvmContractConditions;

  // Solana RPC call conditions that the user must meet to obtain this signed token.  This could be posession of an NFT, for example.
  solRpcConditions?: SolRpcConditions;

  // An array of unified access control conditions.  You may use AccessControlCondition, EVMContractCondition, or SolRpcCondition objects in this array, but make sure you add a conditionType for each one.  You must pass either accessControlConditions or evmContractConditions or solRpcConditions or unifiedAccessControlConditions.
  unifiedAccessControlConditions?: UnifiedAccessControlConditions;

  // The chain name of the chain that this contract is deployed on.  See LIT_CHAINS for currently supported chains.
  chain: Chain;

  // The string you wish to encrypt
  string?: string;

  // The file you wish to encrypt
  file?: AcceptedFileType;

  // An instance of LitNodeClient that is already connected
  litNodeClient: ILitNodeClient;

  // Your Infura Project Id
  infuraId: string;

  // Your Infura API Key Secret
  infuraSecretKey: string;
}

export interface DecryptFromIpfsProps {
  // The authSig of the user.  Returned via the checkAndSignAuthMessage function
  authSig?: AuthSig;

  // the session signatures to use to authorize the user with the nodes
  sessionSigs?: any;

  // The ipfsCid/ipfsHash of the encrypted string & metadata stored on IPFS
  ipfsCid: string;

  // An instance of LitNodeClient that is already connected
  litNodeClient: ILitNodeClient;
}

export interface EncryptFileAndZipWithMetadataProps {
  // The authSig of the user.  Returned via the checkAndSignAuthMessage function
  authSig?: AuthSig;

  // the session signatures to use to authorize the user with the nodes
  sessionSigs?: any;

  // The access control conditions that the user must meet to obtain this signed token.  This could be posession of an NFT, for example.  You must pass either accessControlConditions or evmContractConditions or solRpcConditions or unifiedAccessControlConditions.
  accessControlConditions?: AccessControlConditions;

  // EVM Smart Contract access control conditions that the user must meet to obtain this signed token.  This could be posession of an NFT, for example.  This is different than accessControlConditions because accessControlConditions only supports a limited number of contract calls.  evmContractConditions supports any contract call.  You must pass either accessControlConditions or evmContractConditions or solRpcConditions or unifiedAccessControlConditions.
  evmContractConditions?: EvmContractConditions;

  // Solana RPC call conditions that the user must meet to obtain this signed token.  This could be posession of an NFT, for example.
  solRpcConditions?: SolRpcConditions;

  // An array of unified access control conditions.  You may use AccessControlCondition, EVMContractCondition, or SolRpcCondition objects in this array, but make sure you add a conditionType for each one.  You must pass either accessControlConditions or evmContractConditions or solRpcConditions or unifiedAccessControlConditions.
  unifiedAccessControlConditions?: UnifiedAccessControlConditions;

  // The chain name of the chain that this contract is deployed on.  See LIT_CHAINS for currently supported chains.
  chain: string;

  // The file you wish to encrypt
  file: File;

  // An instance of LitNodeClient that is already connected
  litNodeClient: ILitNodeClient;

  // An optional readme text that will be inserted into readme.txt in the final zip file.  This is useful in case someone comes across this zip file and wants to know how to decrypt it.  This file could contain instructions and a URL to use to decrypt the file.
  readme: string;
}

export interface DecryptZipFileWithMetadataProps {
  // The authSig of the user.  Returned via the checkAndSignAuthMessage function
  authSig?: AuthSig;

  // the session signatures to use to authorize the user with the nodes
  sessionSigs?: any;

  // The zip file blob with metadata inside it and the encrypted asset
  file: File | Blob;

  // An instance of LitNodeClient that is already connected
  litNodeClient: ILitNodeClient;

  // Addtional access control conditions
  additionalAccessControlConditions?: any[];
}

/**
 * Struct in rust
 * -----
 pub struct SessionKeySignedMessage {
    pub session_key: String,
    pub resources: Vec<String>,
    pub capabilities: Vec<String>,
    pub issued_at: String,
    pub expiration: String,
    pub node_address: String,
}
 */
export interface SessionKeySignedMessage {
  sessionKey: string;
  resources?: any[];
  capabilities: string[];
  issuedAt: string;
  expiration: string;
  nodeAddress: string;
}

export interface SessionSigsProp {
  expiration?: any;
  chain: Chain;
  resources: any[];
  sessionCapabilities?: any;
  switchChain?: boolean;
  litNodeClient: ILitNodeClient;
}

export interface SessionKeyPair {
  publicKey: string;
  secretKey: string;
}

/** ========== Session ========== */

// pub struct AuthMethod {
//     pub auth_method_type: u32,
//     pub access_token: String,
// }
export interface AuthMethod {
  authMethodType: number;
  accessToken: string;
}

// pub struct JsonSignSessionKeyRequest {
//     pub session_key: String,
//     pub auth_methods: Vec<AuthMethod>,
//     pub pkp_public_key: String,
//     pub auth_sig: Option<AuthSigItem>,
//     pub siwe_message: String,
// }
export interface SignSessionKeyProp {
  // The serialized session key pair to sign. If not provided, a session key pair will be fetched from localStorge or generated.
  sessionKey?: SessionKeyPair;

  // The statement text to place at the end of the SIWE statement field.
  statement?: string;

  // The auth methods to use to sign the session key
  authMethods: AuthMethod[];

  // The public key of the PKP
  pkpPublicKey?: string;

  // The auth sig of the user.  Returned via the checkAndSignAuthMessage function
  authSig?: AuthSig;

  // The siwe message
  // siweMessage: string;

  //   When this session signature will expire.  The user will have to reauthenticate after this time using whatever auth method you set up.  This means you will have to call this signSessionKey function again to get a new session signature.  This is a RFC3339 timestamp.  The default is 24 hours from now.
  expiration?: string;

  resources: any;

  chainId?: number;

  //domain param is required, when calling from environment that doesn't have the 'location' object. i.e. NodeJs server.
  domain?: string;
}

export interface SignSessionKeyResponse {
  pkpPublicKey: string;
  authSig: AuthSig;
}

export interface GetSignSessionKeySharesProp {
  body: SessionRequestBody;
}

export interface GetSessionSigsProps {
  // When this session signature will expire.  The user will have to reauthenticate after this time using whatever auth method you set up.  This means you will have to call this signSessionKey function again to get a new session signature.  This is a RFC3339 timestamp.  The default is 24 hours from now.
  expiration?: any;

  //   The chain to use for the session signature.  This is the chain that will be used to sign the session key.  If you're using EVM then this probably doesn't matter at all.
  chain: Chain;

  /**
   * An array of resource abilities that you want to request for this session. These will be signed with the session key.
   *
   * @example If you want to request the ability to decrypt an access control condition, then you would pass
   * [{ resource: new LitAccessControlConditionResource('someResource), ability: LitAbility.AccessControlConditionDecryption }]
   */
  resourceAbilityRequests: LitResourceAbilityRequest[];

  /**
   * The session capability object that you want to request for this session.
   * If you pass nothing, then this will default to a wildcard for each type of resource you're accessing.
   *
   * @example If you passed nothing, and you're requesting to perform a decryption operation for an access
   * control condition, then the session capability object will be a wildcard for the access control condition,
   * which grants this session signature the ability to decrypt this access control condition.
   */
  sessionCapabilityObject?: ISessionCapabilityObject;

  //   If you want to ask Metamask to try and switch the user's chain, you may pass true here.  This will only work if the user is using Metamask.  If the user is not using Metamask, then this will be ignored.
  switchChain?: boolean;

  //   This is a callback that will be called if the user needs to authenticate using a PKP.  For example, if the user has no wallet, but owns a Lit PKP though something like Google Oauth, then you can use this callback to prompt the user to authenticate with their PKP.  This callback should use the LitNodeClient.signSessionKey function to get a session signature for the user from their PKP.  If you don't pass this callback, then the user will be prompted to authenticate with their wallet, like metamask.
  authNeededCallback?: AuthCallback;

  // The serialized session key pair to sign. If not provided, a session key pair will be fetched from localStorge or generated.
  sessionKey?: any;
}

export interface AuthCallback {
  (params: AuthCallbackParams): Promise<AuthSig>;
}

/**
 * A map of node addresses to the session signature payload
 * for that node specifically.
 */
export interface SessionSigsMap {
  [nodeAddress: string]: SessionSig;
}

export interface SessionSig {
  sig: string;
  derivedVia: string;
  signedMessage: string;
  address: string;
  algo?: string;
}

export interface SessionSigs {
  /**
   * Map of Lit node urls to session signatures
   */
  [key: string]: SessionSig;
}

export interface SessionRequestBody {
  sessionKey: string;
  authMethods: Array<AuthMethod>;
  pkpPublicKey?: string;
  authSig?: AuthSig;
  siweMessage: string;
}

export interface GetWalletSigProps {
  authNeededCallback?: AuthCallback;
  chain: string;
  sessionCapabilityObject: ISessionCapabilityObject;
  switchChain?: boolean;
  expiration: string;
  sessionKeyUri: string;
}

export interface SessionSigningTemplate {
  sessionKey: string;
  resourceAbilityRequests: LitResourceAbilityRequest[];
  capabilities: any[];
  issuedAt: string;
  expiration: string;
  nodeAddress: string;
}

export interface WebAuthnAuthenticationVerificationParams {
  id: string;
  rawId: string;
  response: {
    authenticatorData: string;
    clientDataJSON: string;
    signature: string;
    userHandle: string;
  };
  type: string;
  clientExtensionResults: object;
  authenticatorAttachment: AuthenticatorAttachment;
}

export declare type AuthenticatorAttachment = 'cross-platform' | 'platform';

/**
 * ========== PKP ==========
 */

export interface PKPBaseProp {
  pkpPubKey: string;
  rpc?: string;
  rpcs?: RPCUrls;
  controllerAuthSig?: AuthSig;
  controllerSessionSigs?: SessionSigs;
  sessionSigsExpiration?: string;
  litNetwork?: any;
  debug?: boolean;
  litActionCode?: string;
  litActionIPFS?: string;
  litActionJsParams?: any;
}

export interface RPCUrls {
  eth?: string;
  cosmos?: string;
  btc?: string;
}

export interface PKPEthersWalletProp extends PKPBaseProp {}

export interface PKPCosmosWalletProp extends PKPBaseProp {
  addressPrefix: string | 'cosmos'; // bech32 address prefix (human readable part) (default: cosmos)
}

// note: Omit removes the 'addressPrefix' from PKPCosmosWalletProp
export interface PKPClientProp extends PKPBaseProp {
  cosmosAddressPrefix?: string | 'cosmos';
}

export interface PKPBaseDefaultParams {
  toSign: Uint8Array;
  publicKey: Uint8Array;
  sigName: string;
}

export interface PKPClientHelpers {
  handleRequest: (request: any) => Promise<any>;
  setRpc: (rpc: string) => void;
  getRpc: () => string;
}

/**
 * ========== LitAuthClient ==========
 */
export interface LitAuthClientOptions {
  /**
   * Endpoint to interact with a blockchain network. Defaults to the Lit Chronicle.
   */
  rpcUrl?: string;
  /**
   * Options for Lit's relay server
   */
  litRelayConfig?: LitRelayConfig;
  /**
   * Pass in a custom relay server
   */
  customRelay?: IRelay;
  /**
   * Lit Node Client
   */
  litNodeClient?: any;

  litOtpConfig?: OtpProviderOptions;
}

export interface OtpSessionResult {
  /**
   * Status message of the request
   */
  message?: string;
  /**
   * jwt from successful otp check
   */
  token_jwt?: string;
  /**
   * status of the otp check
   */
  status?: string;
}

export interface LoginUrlParams {
  /**
   * Auth method name
   */
  provider: string | null;
  /**
   * Access token
   */
  accessToken: string | null;
  /**
   * ID token
   */
  idToken: string | null;
  /**
   * OAuth state param
   */
  state: string | null;
  /**
   * Error codes from Lit's login server
   */
  error: string | null;
}

export interface IRelay {
  /**
   * Mint a new PKP for the given auth method
   *
   * @param {number} authMethodType - Auth method type
   * @param {string} body - Body of the request
   *
   * @returns {Promise<IRelayMintResponse>} Response from the relay server
   */
  mintPKP(authMethodType: number, body: string): Promise<IRelayMintResponse>;
  /**
   * Poll the relay server for status of minting request
   *
   * @param {string} requestId - Request ID to poll, likely the minting transaction hash
   *
   * @returns {Promise<IRelayPollStatusResponse>} Response from the relay server
   */
  pollRequestUntilTerminalState(
    requestId: string
  ): Promise<IRelayPollStatusResponse>;
  /**
   * Fetch PKPs associated with the given auth method
   *
   * @param {number} authMethodType - Auth method type
   * @param {string} body - Body of the request
   *
   * @returns {Promise<IRelayFetchResponse>} Response from the relay server
   */
  fetchPKPs(authMethodType: number, body: string): Promise<IRelayFetchResponse>;
  /**
   * Generate options for registering a new credential to pass to the authenticator
   *
   * @param {string} [username] - Optional username to associate with the credential
   *
   * @returns {Promise<any>} Registration options for the browser to pass to the authenticator
   */
  generateRegistrationOptions(username?: string): Promise<any>;
}

export interface LitRelayConfig {
  /**
   * Lit's relay server URL
   */
  relayUrl?: string;
  /**
   * API key for Lit's relay server
   */
  relayApiKey?: string;
}

export interface IRelayMintResponse {
  /**
   * Transaction hash of PKP being minted
   */
  requestId?: string;
  /**
   * Error from relay server
   */
  error?: string;
}

export interface IRelayFetchResponse {
  /**
   * Fetched PKPs
   */
  pkps?: IRelayPKP[];
  /**
   * Error from relay server
   */
  error?: string;
}

export interface IRelayPollingEvent {
  /**
   * Polling count
   */
  pollCount: number;
  /**
   * Transaction hash of PKP being minted
   */
  requestId: string;
}

export interface IRelayPollStatusResponse {
  /**
   * Polling status
   */
  status?: IRelayAuthStatus;
  /**
   * Token ID of PKP being minted
   */
  pkpTokenId?: string;
  /**
   * Eth address of new PKP
   */
  pkpEthAddress?: string;
  /**
   * Public key of new PKP
   */
  pkpPublicKey?: string;
  /**
   * Polling error
   */
  error?: string;
}

export interface IRelayPKP {
  /**
   * PKP token ID
   */
  tokenId: string;
  /**
   * PKP public key
   */
  publicKey: string;
  /**
   * PKP Eth address
   */
  ethAddress: string;
}

export interface BaseProviderOptions {
  /**
   * Endpoint to interact with a blockchain network. Defaults to the Lit Chronicle.
   */
  rpcUrl: string;
  /**
   * Relay server to use
   */
  relay: IRelay;
  /**
   * Lit Node Client to use
   */
  litNodeClient: any;
}

export interface OAuthProviderOptions {
  /**
   * The redirect URI that Lit's login server should send the user back to
   */
  redirectUri?: string;
}

export interface EthWalletProviderOptions {
  /**
   * The domain from which the signing request is made
   */
  domain?: string;
  /**
   * The origin from which the signing request is made
   */
  origin?: string;
}

export interface SignInWithOTPParams {
  /**
   * otp transport (email or phone #)
   * used as the user ID for the auth method
   */
  userId: string;
  /**
   * Origin of the sign in request
   */
  origin?: string;
  /**
   * when the generated JWT expires
   */
  expiration?: string;
  /**
   * tracking for the session
   */
  requestId?: string;
}

export interface OtpProviderOptions {
  baseUrl: string;
  port: string;
  startRoute: string;
  checkRoute: string;
}

export interface BaseProviderSessionSigsParams {
  /**
   * Public key of PKP to auth with
   */
  pkpPublicKey: string;
  /**
   * Auth method verifying ownership of PKP
   */
  authMethod: AuthMethod;
  /**
   * Params for getSessionSigs function
   */
  sessionSigsParams: GetSessionSigsProps;
  /**
   * Lit Node Client to use. If not provided, will use an existing Lit Node Client or create a new one
   */
  litNodeClient?: any;
}

export interface LoginUrlParams {
  /**
   * Auth method name
   */
  provider: string | null;
  /**
   * Access token
   */
  accessToken: string | null;
  /**
   * ID token
   */
  idToken: string | null;
  /**
   * OAuth state param
   */
  state: string | null;
  /**
   * Error codes from Lit's login server
   */
  error: string | null;
}

export interface BaseAuthenticateOptions {}

export interface OtpAuthenticateOptions {
  code: string;
}

export interface EthWalletAuthenticateOptions extends BaseAuthenticateOptions {
  /**
   * Ethereum wallet address
   */
  address?: string;
  /**
   * Function to sign message
   *
   * @param {string} message - Message to sign
   *
   * @returns {Promise<string>} - Raw signature of message
   */
  signMessage?: (message: string) => Promise<string>;
  /**
   * Name of chain to use for signature
   */
  chain?: string;
  /**
   * When the auth signature expires
   */
  expiration?: string;
}

export interface OtpAuthenticateOptions extends BaseAuthenticateOptions {
  /**
   * User provided authentication code
   */
  code: string;
}<|MERGE_RESOLUTION|>--- conflicted
+++ resolved
@@ -216,14 +216,10 @@
     pub js_params: Option<serde_json::Value>,
 }
  */
-<<<<<<< HEAD
-export interface JsonExecutionRequest {
-=======
 export interface BaseJsonExecutionRequest {
   // // the authSig to use to authorize the user with the nodes
   // authSig?: AuthSig;
 
->>>>>>> ae051f55
   // An object that contains params to expose to the Lit Action.  These will be injected to the JS runtime before your code runs, so you can use any of these as normal variables in your Lit Action.
   jsParams: any;
 
@@ -233,16 +229,8 @@
   // The IPFS ID of some JS code to run on the nodes
   ipfsId?: string;
 
-<<<<<<< HEAD
-  // the authSig to use to authorize the user with the nodes
-  authSig?: AuthSig;
-
-  // the session signatures to use to authorize the user with the nodes
-  sessionSigs?: any;
-=======
   // // the session signatures to use to authorize the user with the nodes
   // sessionSigs?: any;
->>>>>>> ae051f55
 
   // whether to run this on a single node or many
   targetNodeRange?: number;
