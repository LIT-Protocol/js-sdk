import { Provider } from '@ethersproject/abstract-provider';
/** ---------- Access Control Conditions Interfaces ---------- */

import {
  AcceptedFileType,
  AccessControlConditions,
  Chain,
  ConditionType,
  EncryptedSymmetricKey,
  EvmContractConditions,
  IRelayAuthStatus,
  JsonRequest,
  LIT_NETWORKS_KEYS,
  LitContractContext,
  LitContractResolverContext,
  SolRpcConditions,
  SymmetricKey,
  UnifiedAccessControlConditions,
} from './types';
import { ILitNodeClient } from './ILitNodeClient';
import {
  ISessionCapabilityObject,
  LitResourceAbilityRequest,
} from '@lit-protocol/auth-helpers';

// @ts-ignore
import * as JSZip from 'jszip/dist/jszip.js';

export interface AccsOperatorParams {
  operator: string;
}

export interface AccsRegularParams {
  conditionType?: ConditionType;
  returnValueTest: {
    key?: string;
    comparator: string;
    value: string;
  };
  method?: string;
  params?: any[];
  chain: Chain;
}

export interface AccsDefaultParams extends AccsRegularParams {
  contractAddress?: string;
  standardContractType?: string;
  parameters?: any;
}

export interface AccsSOLV2Params extends AccsRegularParams {
  pdaKey: string;
  pdaInterface: {
    offset: string | number;
    fields: string | object;
  };
  pdaParams: [];
}

export interface ABIParams {
  name: string;
  type: string;
}

export interface FunctionABI {
  name: string;
  type?: string;
  stateMutability: string;
  inputs: Array<ABIParams | any>;
  outputs: Array<ABIParams | any>;
  constant?: string | boolean;
  payable?: boolean;
}

export interface AccsEVMParams extends AccsRegularParams {
  functionAbi: FunctionABI;
  contractAddress: string;
  functionName: string;
  functionParams: any[];
}

export interface AccsCOSMOSParams extends AccsRegularParams {
  path: string;
  method?: string;
  parameters?: string[];
}

/** ---------- Auth Sig ---------- */

export interface AuthSig {
  sig: any;
  derivedVia: string;
  signedMessage: string;
  address: string;
}

export type CosmosWalletType = 'keplr' | 'leap';

export interface AuthCallbackParams {
  // The chain you want to use.  Find the supported list of chains here: https://developer.litprotocol.com/docs/supportedChains
  chain: Chain;

  // The statement that describes what the user is signing. If the auth callback
  // is for signing a SIWE message, you MUST add this statement to the end of the SIWE
  // statement.
  statement?: string;

  // Either the blockhash that the nodes return during the handshake or a randomly generated nonce with lit-siwe's `generateNonce()` function
  nonce: string;

  // Optional and only used with EVM chains.  A list of resources to be passed to Sign In with Ethereum.  These resources will be part of the Sign in with Ethereum signed message presented to the user.
  resources?: string[];

  // Optional and only used with EVM chains right now.  Set to true by default.  Whether or not to ask Metamask or the user's wallet to switch chains before signing.  This may be desired if you're going to have the user send a txn on that chain.  On the other hand, if all you care about is the user's wallet signature, then you probably don't want to make them switch chains for no reason.  Pass false here to disable this chain switching behavior.
  switchChain?: boolean;

  // --- Following for Session Auth ---
  expiration?: string;

  uri?: string;

  // Cosmos wallet type, to support mutliple popular cosmos wallets
  // Keplr & Cypher -> window.keplr
  // Leap -> window.leap
  cosmosWalletType?: CosmosWalletType;

  /**
   * Optional project ID for WalletConnect V2. Only required if one is using checkAndSignAuthMessage and wants to display WalletConnect as an option.
   */
  walletConnectProjectId?: string;
}

/** ---------- Web3 ---------- */
export interface IProvider {
  provider: any;
  account: string;
}

/** ---------- Crypto ---------- */
export interface EncryptedZip {
  symmetricKey: SymmetricKey;
  encryptedZip: Blob;
}

export interface DecryptZipFileWithMetadata {
  decryptedFile: Uint8Array;
  metadata: MetadataForFile;
}

export interface MetadataForFile {
  name: string | any;
  type: string | any;
  size: string | number | any;
  accessControlConditions: any[] | any;
  evmContractConditions: any[] | any;
  solRpcConditions: any[] | any;
  unifiedAccessControlConditions: any[] | any;
  chain: string;
  dataToEncryptHash: string;
}

export interface EncryptedFile {
  encryptedFile: Blob;
  symmetricKey: SymmetricKey;
}

export interface DecryptFileProps {
  file: AcceptedFileType;
  symmetricKey: SymmetricKey;
}

export interface VerifyJWTProps {
  publicKey: string;
  // A JWT signed by the LIT network using the BLS12-381 algorithm
  jwt: string;
}

export interface IJWT<T> {
  verified: boolean;
  header: JWTHeader;
  payload: T;
  signature: Uint8Array;
}

export interface JWTHeader {
  alg: string;
  typ: string;
}

export interface SigningAccessControlConditionJWTPayload
  extends MultipleAccessControlConditions {
  iss: string;
  sub: string;
  chain?: string;
  iat: number;
  exp: number;
}

export interface HumanizedAccsProps {
  // The array of access control conditions that you want to humanize
  accessControlConditions?: AccessControlConditions;

  // The array of evm contract conditions that you want to humanize
  evmContractConditions?: EvmContractConditions;

  // The array of Solana RPC conditions that you want to humanize
  solRpcConditions?: SolRpcConditions;

  // The array of unified access control conditions that you want to humanize
  unifiedAccessControlConditions?: UnifiedAccessControlConditions;
  tokenList?: Array<any | string>;
  myWalletAddress?: string;
}

/** ---------- Key Value Type ---------- */
export interface KV {
  [key: string]: any;
}

/** ---------- Lit Node Client ---------- */
export interface LitNodeClientConfig {
  alertWhenUnauthorized: boolean;
  minNodeCount: number;
  debug: boolean;
  bootstrapUrls: Array<string>;
  litNetwork: LIT_NETWORKS_KEYS;
  connectTimeout: number;
  checkNodeAttestation: boolean;
  contractContext?: LitContractContext | LitContractResolverContext;
  defaultAuthCallback?: (authSigParams: AuthCallbackParams) => Promise<AuthSig>;
}

export interface CustomNetwork {
  litNetwork: LIT_NETWORKS_KEYS;
  bootstrapUrls: Array<string>;
  minNodeCount?: number;
  contractContext?: LitContractContext;
}

export interface Signature {
  r: string;
  s: string;
  v: number;
}

export interface ClaimKeyResponse {
  signatures: Signature[];
  claimedKeyId: string;
  pubkey: string;
  mintTx: string;
}

/**
 * Struct in rust
 * -----
 pub struct JsonExecutionRequest {
    pub code: Option<String>,
    pub ipfs_id: Option<String>,
    pub auth_sig: AuthSigItem,
    pub js_params: Option<serde_json::Value>,
}
 */
export interface BaseJsonExecutionRequest {
  // // the authSig to use to authorize the user with the nodes
  // authSig?: AuthSig;

  // An object that contains params to expose to the Lit Action.  These will be injected to the JS runtime before your code runs, so you can use any of these as normal variables in your Lit Action.
  jsParams: any;

  // JS code to run on the nodes
  code?: string;

  // The IPFS ID of some JS code to run on the nodes
  ipfsId?: string;

  // // the session signatures to use to authorize the user with the nodes
  // sessionSigs?: any;

  // whether to run this on a single node or many
  targetNodeRange?: number;

  // auth methods to resolve
  authMethods?: Array<Object>;
}

export interface WithAuthSig extends BaseJsonExecutionRequest {
  authSig: AuthSig;
  sessionSigs?: any;
}

export interface WithSessionSigs extends BaseJsonExecutionRequest {
  sessionSigs: any;
  authSig?: AuthSig;
}

export type JsonExecutionRequest = WithAuthSig | WithSessionSigs;

export interface BaseJsonPkpSignRequest {
  toSign: ArrayLike<number>;
  pubKey: string;
}

export interface WithAuthMethodSigning extends BaseJsonPkpSignRequest {
  // auth methods to resolve
  authMethods: Array<AuthMethod>;
  sessionSigs?: any;
  authSig?: AuthSig;
}
export interface WithSessionSigsSigning extends BaseJsonPkpSignRequest {
  sessionSigs: any;
  authSig?: AuthSig;
  authMethods?: Array<AuthMethod>;
}

export interface WithAuthSigSigning extends BaseJsonPkpSignRequest {
  authSig: AuthSig;
  sessionSigs?: any;
  authMethods?: Array<AuthMethod>;
}

export type JsonPkpSignRequest =
  | WithSessionSigsSigning
  | WithAuthSigSigning
  | WithAuthMethodSigning;

/**
 * Struct in rust
 * -----
pub struct JsonSignChainDataRequest {
    pub call_requests: Vec<web3::types::CallRequest>,
    pub chain: Chain,
    pub iat: u64,
    pub exp: u64,
}
*/
export interface JsonSignChainDataRequest {
  callRequests: Array<CallRequest>;
  chain: Chain;
  iat: number;
  exp: number;
}

/**
 * Struct in rust
 * -----
 pub struct JsonSigningResourceId {
    pub base_url: String,
    pub path: String,
    pub org_id: String,
    pub role: String,
    pub extra_data: String,
}
*/
export interface JsonSigningResourceId {
  baseUrl: string;
  path: string;
  orgId: string;
  role: string;
  extraData: string;
}

export interface MultipleAccessControlConditions {
  // The access control conditions that the user must meet to obtain this signed token.  This could be posession of an NFT, for example.  You must pass either accessControlConditions or evmContractConditions or solRpcConditions or unifiedAccessControlConditions.
  accessControlConditions?: AccessControlConditions;

  // EVM Smart Contract access control conditions that the user must meet to obtain this signed token.  This could be posession of an NFT, for example.  This is different than accessControlConditions because accessControlConditions only supports a limited number of contract calls.  evmContractConditions supports any contract call.  You must pass either accessControlConditions or evmContractConditions or solRpcConditions or unifiedAccessControlConditions.
  evmContractConditions?: EvmContractConditions;

  // Solana RPC call conditions that the user must meet to obtain this signed token.  This could be posession of an NFT, for example.
  solRpcConditions?: SolRpcConditions;

  // An array of unified access control conditions.  You may use AccessControlCondition, EVMContractCondition, or SolRpcCondition objects in this array, but make sure you add a conditionType for each one.  You must pass either accessControlConditions or evmContractConditions or solRpcConditions or unifiedAccessControlConditions.
  unifiedAccessControlConditions?: UnifiedAccessControlConditions;
}

export interface JsonAccsRequest {
  // The access control conditions that the user must meet to obtain this signed token.  This could be posession of an NFT, for example.  You must pass either accessControlConditions or evmContractConditions or solRpcConditions or unifiedAccessControlConditions.
  accessControlConditions?: AccessControlConditions;

  // EVM Smart Contract access control conditions that the user must meet to obtain this signed token.  This could be posession of an NFT, for example.  This is different than accessControlConditions because accessControlConditions only supports a limited number of contract calls.  evmContractConditions supports any contract call.  You must pass either accessControlConditions or evmContractConditions or solRpcConditions or unifiedAccessControlConditions.
  evmContractConditions?: EvmContractConditions;

  // Solana RPC call conditions that the user must meet to obtain this signed token.  This could be posession of an NFT, for example.
  solRpcConditions?: SolRpcConditions;

  // An array of unified access control conditions.  You may use AccessControlCondition, EVMContractCondition, or SolRpcCondition objects in this array, but make sure you add a conditionType for each one.  You must pass either accessControlConditions or evmContractConditions or solRpcConditions or unifiedAccessControlConditions.
  unifiedAccessControlConditions?: UnifiedAccessControlConditions;

  // The chain name of the chain that you are querying.  See ALL_LIT_CHAINS for currently supported chains.
  chain?: string;

  // The resourceId representing something on the web via a URL
  resourceId?: JsonSigningResourceId;

  // The authentication signature that proves that the user owns the crypto wallet address that meets the access control conditions
  authSig?: AuthSig;

  sessionSigs?: SessionSig;
}

/**
 * Struct in rust
 * -----
pub struct JsonSigningRetrieveRequest {
    pub access_control_conditions: Option<Vec<AccessControlConditionItem>>,
    pub evm_contract_conditions: Option<Vec<EVMContractConditionItem>>,
    pub sol_rpc_conditions: Option<Vec<SolRpcConditionItem>>,
    pub unified_access_control_conditions: Option<Vec<UnifiedAccessControlConditionItem>>,
    pub chain: Option<String>,
    pub resource_id: JsonSigningResourceId,
    pub auth_sig: AuthSigItem,
    pub iat: u64,
    pub exp: u64,
}
*/
export interface JsonSigningRetrieveRequest extends JsonAccsRequest {
  iat?: number;
  exp?: number;
  sessionSigs?: any;
}

export interface GetSignedTokenRequest
  extends SigningAccessControlConditionRequest {
  sessionSigs?: SessionSigsMap;
}

export interface SigningAccessControlConditionRequest {
  // The access control conditions that the user must meet to obtain this signed token.  This could be posession of an NFT, for example.  You must pass either accessControlConditions or evmContractConditions or solRpcConditions or unifiedAccessControlConditions.
  accessControlConditions?: AccessControlConditions;

  // EVM Smart Contract access control conditions that the user must meet to obtain this signed token.  This could be posession of an NFT, for example.  This is different than accessControlConditions because accessControlConditions only supports a limited number of contract calls.  evmContractConditions supports any contract call.  You must pass either accessControlConditions or evmContractConditions or solRpcConditions or unifiedAccessControlConditions.
  evmContractConditions?: EvmContractConditions;

  // Solana RPC call conditions that the user must meet to obtain this signed token.  This could be posession of an NFT, for example.
  solRpcConditions?: SolRpcConditions;

  // An array of unified access control conditions.  You may use AccessControlCondition, EVMContractCondition, or SolRpcCondition objects in this array, but make sure you add a conditionType for each one.  You must pass either accessControlConditions or evmContractConditions or solRpcConditions or unifiedAccessControlConditions.
  unifiedAccessControlConditions?: UnifiedAccessControlConditions;

  // The chain name of the chain that you are querying.  See ALL_LIT_CHAINS for currently supported chains.
  chain?: string;

  // The authentication signature that proves that the user owns the crypto wallet address that meets the access control conditions
  authSig?: SessionSig;

  iat?: number;
  exp?: number;
}

/**
 * Struct in rust
 * -----
pub struct JsonSigningStoreRequest {
    pub key: String,
    pub val: String,
    pub chain: Option<String>,
    pub permanant: Option<usize>,
    pub auth_sig: AuthSigItem,
}
 */
export interface JsonSigningStoreRequest {
  key: string;
  val: string;
  chain?: string;
  permanant?: 0 | 1;
  permanent?: 0 | 1;
  authSig?: AuthSig;
  sessionSigs?: object;
}

/**
 * Struct in rust
 * -----
 pub struct JsonEncryptionRetrieveRequest {
    pub access_control_conditions: Option<Vec<AccessControlConditionItem>>,
    pub evm_contract_conditions: Option<Vec<EVMContractConditionItem>>,
    pub sol_rpc_conditions: Option<Vec<SolRpcConditionItem>>,
    pub unified_access_control_conditions: Option<Vec<UnifiedAccessControlConditionItem>>,
    pub chain: Option<String>,
    pub to_decrypt: String,
    pub auth_sig: AuthSigItem,
}
 */
export interface JsonEncryptionRetrieveRequest extends JsonAccsRequest {
  // The ciphertext that you wish to decrypt encoded as a hex string
  toDecrypt: string;
}

export type ExecuteJsProps = JsonExecutionRequest & {
  // A boolean that defines if debug info will be returned or not.
  debug?: boolean;
};

export interface EncryptRequestBase {
  accessControlConditions?: AccessControlConditions;
  evmContractConditions?: EvmContractConditions;
  solRpcConditions?: SolRpcConditions;
  unifiedAccessControlConditions?: UnifiedAccessControlConditions;

  chain: Chain;

  authSig?: AuthSig;
  sessionSigs?: SessionSigsMap;
}

export interface EncryptRequest extends EncryptRequestBase {
  // The data that you wish to encrypt as a Uint8Array
  dataToEncrypt: Uint8Array;
}

export interface EncryptResponse {
  // The base64-encoded ciphertext
  ciphertext: string;
  // The hash of the data that was encrypted
  dataToEncryptHash: string;
}

export interface EncryptStringRequest extends EncryptRequestBase {
  // String that you wish to encrypt
  dataToEncrypt: string;
}

export interface EncryptZipRequest extends EncryptRequestBase {
  zip: JSZip;
}

export interface EncryptFileRequest extends EncryptRequestBase {
  file: AcceptedFileType;
}

export interface DecryptRequest extends EncryptRequestBase {
  // The base64-encoded ciphertext
  ciphertext: string;
  // The hash of the data that was encrypted
  dataToEncryptHash: string;
}

export interface DecryptResponse {
  // The decrypted data as a Uint8Array
  decryptedData: Uint8Array;
}

export interface GetSigningShareForDecryptionRequest extends JsonAccsRequest {
  dataToEncryptHash: string;
}

export interface SignConditionECDSA {
  accessControlConditions: any;
  evmContractConditions: undefined;
  solRpcConditions: undefined;
  auth_sig: AuthSig;
  chain: Chain;
  iat: number;
  exp: number;
}

/**
 *
 * An object containing the resulting signatures.  Each signature comes with the public key and the data signed.
 *
 */
export interface ExecuteJsResponse {
  signatures: any;
  decryptions: any[];
  response: string;
  logs: string;
  claims?: Record<string, { signatures: Signature[]; derivedKeyId: string }>;
  debug?: {
    allNodeResponses: NodeResponse[];
    allNodeLogs: NodeLog[];
    rawNodeHTTPResponses: any;
  };
}

export interface LitNodePromise { }

export interface SendNodeCommand {
  url: string;
  data: any;
  requestId: string;
}

export interface NodeShare {
  claimData: any;
  shareIndex: any;
  unsignedJwt: any;
  signedData: any;
  decryptedData: any;
  response: any;
  logs: any;
  success?: any;
}

export interface PKPSignShare {
  success: boolean;
  signedData: any;
  signatureShare: any;
}

export interface NodeBlsSigningShare {
  shareIndex: any;
  unsignedJwt?: any;
  signatureShare: BlsSignatureShare;
  response?: any;
  logs?: any;
}

export interface BlsSignatureShare {
  ProofOfPossession: string;
}

export interface SuccessNodePromises<T> {
  success: boolean;
  values: Array<T>;
}

export interface RejectedNodePromises {
  success: boolean;
  error: NodeErrorV0 | NodeErrorV1;
}

export interface NodePromiseResponse {
  status?: string;
  value?: any;
  reason?: any;
}

/**
 * The error object returned by the node.
 *
 * @deprecated - This is the old error object.  It will be removed in the future. Use NodeErrorV1 instead.
 */
export interface NodeErrorV0 {
  errorCode: string;
  message: string;
}

export interface NodeErrorV1 {
  errorKind: string;
  status: number;
  details: string[];
  message?: string;
  errorCode?: string;
}

// V3 - Cayenne
// {
//   errorKind: 'Unexpected',
//   errorCode: 'NodeUnknownError',
//   status: 400,
//   message: 'Unknown error occured',
//   correlationId: 'lit_ef00fbaebb614',
//   details: [
//     'unexpected error: ECDSA signing failed: unexpected error: unexpected error: Message length to be signed is not 32 bytes.  Please hash it before sending it to the node to sign.  You can use SHA256 or Keccak256 for example'
//   ]
// }
export interface NodeErrorV3 {
  errorKind: string;
  errorCode: string;
  status: number;
  message: string;
  correlationId: string;
  details: string[];
}

/**
 *
 * @deprecated - This is the old error object.  It will be removed in the future. Use NodeClientErrorV1 instead.
 *
 */
export interface NodeClientErrorV0 {
  errorCode?: string;
  message: string;
  error: any;
  name?: string;
}

export interface NodeClientErrorV1 {
  message: string;
  errorKind: string;
  errorCode: string;
  details?: string[];
  status?: number;
}

export interface SigShare {
  sigType: any;
  signatureShare: any;
  shareIndex: any;
  bigr?: string;
  bigR?: string;
  publicKey: any;
  dataSigned: any;
  siweMessage?: string;
  sigName?: string;
}

export interface SignedData {
  signedData: any;
}

export interface DecryptedData {
  decryptedData: any;
}

export interface NodeResponse {
  response: any;
}

export interface NodeLog {
  logs: any;
}

export interface CallRequest {
  // to - The address of the contract that will be queried
  to: string;

  // The address calling the function.
  from?: string;

  // Hex encoded data to send to the contract.
  data: string;
}

export interface SignedChainDataToken {
  // The call requests to make.  The responses will be signed and returned.
  callRequests: Array<CallRequest>;

  // The chain name of the chain that this contract is deployed on.  See LIT_CHAINS for currently supported chains.
  chain: Chain;
}

export interface NodeCommandResponse {
  url: string;
  data: JsonRequest;
}

export interface NodeCommandServerKeysResponse {
  serverPublicKey: any;
  subnetPublicKey: any;
  networkPublicKey: any;
  networkPublicKeySet: any;
  attestation: NodeAttestation;
  latestBlockhash?: string;
}

export interface FormattedMultipleAccs {
  error: boolean;
  formattedAccessControlConditions: any;
  formattedEVMContractConditions: any;
  formattedSolRpcConditions: any;
  formattedUnifiedAccessControlConditions: any;
}

export interface SignWithECDSA {
  // TODO: The message to be signed - note this message is not currently converted to a digest!!!!!
  message: string;

  // The chain name of the chain that this contract is deployed on.  See LIT_CHAINS for currently supported chains.
  chain: Chain;

  iat: number;
  exp: number;
}

export interface CombinedECDSASignature {
  r: string;
  s: string;
  recid: number;
}
export interface ValidateAndSignECDSA {
  accessControlConditions: AccessControlConditions;
  chain: Chain;
  auth_sig: AuthSig;
}

export interface HandshakeWithNode {
  url: string;
  challenge: string;
}

export interface NodeAttestation {
  type: string;
  noonce: string;
  data: {
    INSTANCE_ID: string;
    RELEASE_ID: string;
    UNIX_TIME: string;
  };
  signatures: string[];
  report: string;
}

export interface JsonHandshakeResponse {
  serverPubKey: string;
  subnetPubKey: string;
  networkPubKey: string;
  networkPubKeySet: string;
  hdRootPubkeys: string[];
  latestBlockhash?: string;
}

export interface EncryptToIpfsProps {
  // The authSig of the user.  Returned via the checkAndSignAuthMessage function
  authSig?: AuthSig;

  // the session signatures to use to authorize the user with the nodes
  sessionSigs?: any;

  // The access control conditions that the user must meet to obtain this signed token.  This could be posession of an NFT, for example.  You must pass either accessControlConditions or evmContractConditions or solRpcConditions or unifiedAccessControlConditions.
  accessControlConditions?: AccessControlConditions;

  // EVM Smart Contract access control conditions that the user must meet to obtain this signed token.  This could be posession of an NFT, for example.  This is different than accessControlConditions because accessControlConditions only supports a limited number of contract calls.  evmContractConditions supports any contract call.  You must pass either accessControlConditions or evmContractConditions or solRpcConditions or unifiedAccessControlConditions.
  evmContractConditions?: EvmContractConditions;

  // Solana RPC call conditions that the user must meet to obtain this signed token.  This could be posession of an NFT, for example.
  solRpcConditions?: SolRpcConditions;

  // An array of unified access control conditions.  You may use AccessControlCondition, EVMContractCondition, or SolRpcCondition objects in this array, but make sure you add a conditionType for each one.  You must pass either accessControlConditions or evmContractConditions or solRpcConditions or unifiedAccessControlConditions.
  unifiedAccessControlConditions?: UnifiedAccessControlConditions;

  // The chain name of the chain that this contract is deployed on.  See LIT_CHAINS for currently supported chains.
  chain: Chain;

  // The string you wish to encrypt
  string?: string;

  // The file you wish to encrypt
  file?: AcceptedFileType;

  // An instance of LitNodeClient that is already connected
  litNodeClient: ILitNodeClient;

  // Your Infura Project Id
  infuraId: string;

  // Your Infura API Key Secret
  infuraSecretKey: string;
}

export type EncryptToIpfsDataType = 'string' | 'file';

export interface EncryptToIpfsPayload {
  // The access control conditions that the user must meet to obtain this signed token.  This could be posession of an NFT, for example.  You must pass either accessControlConditions or evmContractConditions or solRpcConditions or unifiedAccessControlConditions.
  accessControlConditions?: AccessControlConditions;

  // EVM Smart Contract access control conditions that the user must meet to obtain this signed token.  This could be posession of an NFT, for example.  This is different than accessControlConditions because accessControlConditions only supports a limited number of contract calls.  evmContractConditions supports any contract call.  You must pass either accessControlConditions or evmContractConditions or solRpcConditions or unifiedAccessControlConditions.
  evmContractConditions?: EvmContractConditions;

  // Solana RPC call conditions that the user must meet to obtain this signed token.  This could be posession of an NFT, for example.
  solRpcConditions?: SolRpcConditions;

  // An array of unified access control conditions.  You may use AccessControlCondition, EVMContractCondition, or SolRpcCondition objects in this array, but make sure you add a conditionType for each one.  You must pass either accessControlConditions or evmContractConditions or solRpcConditions or unifiedAccessControlConditions.
  unifiedAccessControlConditions?: UnifiedAccessControlConditions;

  // The chain name of the chain that this contract is deployed on.  See LIT_CHAINS for currently supported chains.
  chain: Chain;

  ciphertext: string;
  dataToEncryptHash: string;
  dataType: EncryptToIpfsDataType;
}

export interface DecryptFromIpfsProps {
  // The authSig of the user.  Returned via the checkAndSignAuthMessage function
  authSig?: AuthSig;

  // the session signatures to use to authorize the user with the nodes
  sessionSigs?: any;

  // The ipfsCid/ipfsHash of the encrypted string & metadata stored on IPFS
  ipfsCid: string;

  // An instance of LitNodeClient that is already connected
  litNodeClient: ILitNodeClient;
}

export interface EncryptFileAndZipWithMetadataProps {
  // The authSig of the user.  Returned via the checkAndSignAuthMessage function
  authSig?: AuthSig;

  // the session signatures to use to authorize the user with the nodes
  sessionSigs?: any;

  // The access control conditions that the user must meet to obtain this signed token.  This could be posession of an NFT, for example.  You must pass either accessControlConditions or evmContractConditions or solRpcConditions or unifiedAccessControlConditions.
  accessControlConditions?: AccessControlConditions;

  // EVM Smart Contract access control conditions that the user must meet to obtain this signed token.  This could be posession of an NFT, for example.  This is different than accessControlConditions because accessControlConditions only supports a limited number of contract calls.  evmContractConditions supports any contract call.  You must pass either accessControlConditions or evmContractConditions or solRpcConditions or unifiedAccessControlConditions.
  evmContractConditions?: EvmContractConditions;

  // Solana RPC call conditions that the user must meet to obtain this signed token.  This could be posession of an NFT, for example.
  solRpcConditions?: SolRpcConditions;

  // An array of unified access control conditions.  You may use AccessControlCondition, EVMContractCondition, or SolRpcCondition objects in this array, but make sure you add a conditionType for each one.  You must pass either accessControlConditions or evmContractConditions or solRpcConditions or unifiedAccessControlConditions.
  unifiedAccessControlConditions?: UnifiedAccessControlConditions;

  // The chain name of the chain that this contract is deployed on.  See LIT_CHAINS for currently supported chains.
  chain: string;

  // The file you wish to encrypt
  file: File;

  // An instance of LitNodeClient that is already connected
  litNodeClient: ILitNodeClient;

  // An optional readme text that will be inserted into readme.txt in the final zip file.  This is useful in case someone comes across this zip file and wants to know how to decrypt it.  This file could contain instructions and a URL to use to decrypt the file.
  readme: string;
}

export interface DecryptZipFileWithMetadataProps {
  // The authSig of the user.  Returned via the checkAndSignAuthMessage function
  authSig?: AuthSig;

  // the session signatures to use to authorize the user with the nodes
  sessionSigs?: any;

  // The zip file blob with metadata inside it and the encrypted asset
  file: File | Blob;

  // An instance of LitNodeClient that is already connected
  litNodeClient: ILitNodeClient;
}

/**
 * Struct in rust
 * -----
 pub struct SessionKeySignedMessage {
    pub session_key: String,
    pub resources: Vec<String>,
    pub capabilities: Vec<String>,
    pub issued_at: String,
    pub expiration: String,
    pub node_address: String,
}
 */
export interface SessionKeySignedMessage {
  sessionKey: string;
  resources?: any[];
  capabilities: string[];
  issuedAt: string;
  expiration: string;
  nodeAddress: string;
}

export interface SessionSigsProp {
  expiration?: any;
  chain: Chain;
  resources: any[];
  sessionCapabilities?: any;
  switchChain?: boolean;
  litNodeClient: ILitNodeClient;
}

export interface SessionKeyPair {
  publicKey: string;
  secretKey: string;
}

/** ========== Session ========== */

// pub struct AuthMethod {
//     pub auth_method_type: u32,
//     pub access_token: String,
// }
export interface AuthMethod {
  authMethodType: number;
  accessToken: string;
}

// pub struct JsonSignSessionKeyRequest {
//     pub session_key: String,
//     pub auth_methods: Vec<AuthMethod>,
//     pub pkp_public_key: String,
//     pub auth_sig: Option<AuthSigItem>,
//     pub siwe_message: String,
// }
export interface SignSessionKeyProp {
  // The serialized session key pair to sign. If not provided, a session key pair will be fetched from localStorge or generated.
  sessionKey?: SessionKeyPair;

  // The statement text to place at the end of the SIWE statement field.
  statement?: string;

  // The auth methods to use to sign the session key
  authMethods: AuthMethod[];

  // The public key of the PKP
  pkpPublicKey?: string;

  // The auth sig of the user.  Returned via the checkAndSignAuthMessage function
  authSig?: AuthSig;

  // The siwe message
  // siweMessage: string;

  //   When this session signature will expire.  The user will have to reauthenticate after this time using whatever auth method you set up.  This means you will have to call this signSessionKey function again to get a new session signature.  This is a RFC3339 timestamp.  The default is 24 hours from now.
  expiration?: string;

  resources: any;

  chainId?: number;

  //domain param is required, when calling from environment that doesn't have the 'location' object. i.e. NodeJs server.
  domain?: string;
}

export interface SignSessionKeyResponse {
  pkpPublicKey: string;
  authSig: AuthSig;
}

export interface GetSignSessionKeySharesProp {
  body: SessionRequestBody;
}

export interface GetSessionSigsProps {
  // When this session signature will expire.  The user will have to reauthenticate after this time using whatever auth method you set up.  This means you will have to call this signSessionKey function again to get a new session signature.  This is a RFC3339 timestamp.  The default is 24 hours from now.
  expiration?: any;

  //   The chain to use for the session signature.  This is the chain that will be used to sign the session key.  If you're using EVM then this probably doesn't matter at all.
  chain: Chain;

  /**
   * An array of resource abilities that you want to request for this session. These will be signed with the session key.
   *
   * @example If you want to request the ability to decrypt an access control condition, then you would pass
   * [{ resource: new LitAccessControlConditionResource('someResource), ability: LitAbility.AccessControlConditionDecryption }]
   */
  resourceAbilityRequests: LitResourceAbilityRequest[];

  /**
   * The session capability object that you want to request for this session.
   * If you pass nothing, then this will default to a wildcard for each type of resource you're accessing.
   *
   * @example If you passed nothing, and you're requesting to perform a decryption operation for an access
   * control condition, then the session capability object will be a wildcard for the access control condition,
   * which grants this session signature the ability to decrypt this access control condition.
   */
  sessionCapabilityObject?: ISessionCapabilityObject;

  //   If you want to ask Metamask to try and switch the user's chain, you may pass true here.  This will only work if the user is using Metamask.  If the user is not using Metamask, then this will be ignored.
  switchChain?: boolean;

  //   This is a callback that will be called if the user needs to authenticate using a PKP.  For example, if the user has no wallet, but owns a Lit PKP though something like Google Oauth, then you can use this callback to prompt the user to authenticate with their PKP.  This callback should use the LitNodeClient.signSessionKey function to get a session signature for the user from their PKP.  If you don't pass this callback, then the user will be prompted to authenticate with their wallet, like metamask.
  authNeededCallback?: AuthCallback;

  // The serialized session key pair to sign. If not provided, a session key pair will be fetched from localStorge or generated.
  sessionKey?: any;

<<<<<<< HEAD
  rateLimitAuthSig: AuthSig
=======
  rateLimitAuthSig: AuthSig,

  rliDelegationAuthSig: AuthSig,
>>>>>>> fef96c9c
}

export interface AuthCallback {
  (params: AuthCallbackParams): Promise<AuthSig>;
}

/**
 * A map of node addresses to the session signature payload
 * for that node specifically.
 */
export interface SessionSigsMap {
  [nodeAddress: string]: SessionSig;
}

export interface SessionSig {
  sig: string;
  derivedVia: string;
  signedMessage: string;
  address: string;
  algo?: string;
}

export interface SessionSigs {
  /**
   * Map of Lit node urls to session signatures
   */
  [key: string]: SessionSig;
}

export interface SessionRequestBody {
  sessionKey: string;
  authMethods: Array<AuthMethod>;
  pkpPublicKey?: string;
  authSig?: AuthSig;
  siweMessage: string;
}

export interface GetWalletSigProps {
  authNeededCallback?: AuthCallback;
  chain: string;
  sessionCapabilityObject: ISessionCapabilityObject;
  switchChain?: boolean;
  expiration: string;
  sessionKeyUri: string;
  nonce: string;
}

export interface SessionSigningTemplate {
  sessionKey: string;
  resourceAbilityRequests: LitResourceAbilityRequest[];
  capabilities: any[];
  issuedAt: string;
  expiration: string;
  nodeAddress: string;
}

export interface WebAuthnAuthenticationVerificationParams {
  id: string;
  rawId: string;
  response: {
    authenticatorData: string;
    clientDataJSON: string;
    signature: string;
    userHandle: string;
  };
  type: string;
  clientExtensionResults: object;
  authenticatorAttachment: AuthenticatorAttachment;
}

export declare type AuthenticatorAttachment = 'cross-platform' | 'platform';

/**
 * ========== PKP ==========
 */

export interface PKPBaseProp {
  pkpPubKey: string;
  rpc?: string;
  rpcs?: RPCUrls;
  controllerAuthSig?: AuthSig;
  controllerAuthMethods?: AuthMethod[];
  controllerSessionSigs?: SessionSigs;
  sessionSigsExpiration?: string;
  litNetwork?: any;
  debug?: boolean;
  bootstrapUrls?: string[];
  minNodeCount?: number;
  litActionCode?: string;
  litActionIPFS?: string;
  litActionJsParams?: any;
  provider?: Provider;
}

export interface RPCUrls {
  eth?: string;
  cosmos?: string;
  btc?: string;
}

export interface PKPEthersWalletProp extends PKPBaseProp { }

export interface PKPCosmosWalletProp extends PKPBaseProp {
  addressPrefix: string | 'cosmos'; // bech32 address prefix (human readable part) (default: cosmos)
}

// note: Omit removes the 'addressPrefix' from PKPCosmosWalletProp
export interface PKPClientProp extends PKPBaseProp {
  cosmosAddressPrefix?: string | 'cosmos';
}

export interface PKPBaseDefaultParams {
  toSign: Uint8Array;
  publicKey: Uint8Array;
  sigName: string;
}

export interface PKPClientHelpers {
  handleRequest: (request: any) => Promise<any>;
  setRpc: (rpc: string) => void;
  getRpc: () => string;
}

/**
 * ========== LitAuthClient ==========
 */
export interface LitAuthClientOptions {
  /**
   * Endpoint to interact with a blockchain network. Defaults to the Lit Chronicle.
   */
  rpcUrl?: string;
  /**
   * Options for Lit's relay server
   */
  litRelayConfig?: LitRelayConfig;
  /**
   * Pass in a custom relay server
   */
  customRelay?: IRelay;
  /**
   * Lit Node Client
   */
  litNodeClient?: any;

  /**
   * If enable will turn on logging
   */
  debug?: boolean;

  litOtpConfig?: OtpProviderOptions;
}

export interface OtpSessionResult {
  /**
   * Status message of the request
   */
  message?: string;
  /**
   * jwt from successful otp check
   */
  token_jwt?: string;
  /**
   * status of the otp check
   */
  status?: string;
}

export interface LoginUrlParams {
  /**
   * Auth method name
   */
  provider: string | null;
  /**
   * Access token
   */
  accessToken: string | null;
  /**
   * ID token
   */
  idToken: string | null;
  /**
   * OAuth state param
   */
  state: string | null;
  /**
   * Error codes from Lit's login server
   */
  error: string | null;
}

export interface IRelay {
  /**
   * Mint a new PKP for the given auth method
   *
   * @param {string} body - Body of the request
   *
   * @returns {Promise<IRelayMintResponse>} Response from the relay server
   */
  mintPKP(body: string): Promise<IRelayMintResponse>;
  /**
   * Poll the relay server for status of minting request
   *
   * @param {string} requestId - Request ID to poll, likely the minting transaction hash
   *
   * @returns {Promise<IRelayPollStatusResponse>} Response from the relay server
   */
  pollRequestUntilTerminalState(
    requestId: string
  ): Promise<IRelayPollStatusResponse>;
  /**
   * Fetch PKPs associated with the given auth method
   *
   * @param {string} body - Body of the request
   *
   * @returns {Promise<IRelayFetchResponse>} Response from the relay server
   */
  fetchPKPs(body: string): Promise<IRelayFetchResponse>;
  /**
   * Generate options for registering a new credential to pass to the authenticator
   *
   * @param {string} [username] - Optional username to associate with the credential
   *
   * @returns {Promise<any>} Registration options for the browser to pass to the authenticator
   */
  generateRegistrationOptions(username?: string): Promise<any>;
}

export interface LitRelayConfig {
  /**
   * Lit's relay server URL
   */
  relayUrl?: string;
  /**
   * API key for Lit's relay server
   */
  relayApiKey?: string;
}

export interface MintRequestBody {
  keyType?: number;
  permittedAuthMethodTypes?: number[];
  permittedAuthMethodIds?: string[];
  permittedAuthMethodPubkeys?: string[];
  permittedAuthMethodScopes?: any[][]; // ethers.BigNumber;
  addPkpEthAddressAsPermittedAddress?: boolean;
  sendPkpToItself?: boolean;
}

export interface IRelayRequestData {
  /**
   * Type of auth method
   */
  authMethodType: number;
  /**
   * ID of auth method
   */
  authMethodId: string;
  /**
   * Public key associated with the auth method (used only in WebAuthn)
   */
  authMethodPubKey?: string;
}

export interface IRelayMintResponse {
  /**
   * Transaction hash of PKP being minted
   */
  requestId?: string;
  /**
   * Error from relay server
   */
  error?: string;
}

export interface IRelayFetchResponse {
  /**
   * Fetched PKPs
   */
  pkps?: IRelayPKP[];
  /**
   * Error from relay server
   */
  error?: string;
}

export interface IRelayPollingEvent {
  /**
   * Polling count
   */
  pollCount: number;
  /**
   * Transaction hash of PKP being minted
   */
  requestId: string;
}

export interface IRelayPollStatusResponse {
  /**
   * Polling status
   */
  status?: IRelayAuthStatus;
  /**
   * Token ID of PKP being minted
   */
  pkpTokenId?: string;
  /**
   * Eth address of new PKP
   */
  pkpEthAddress?: string;
  /**
   * Public key of new PKP
   */
  pkpPublicKey?: string;
  /**
   * Polling error
   */
  error?: string;
}

export interface IRelayPKP {
  /**
   * PKP token ID
   */
  tokenId: string;
  /**
   * PKP public key
   */
  publicKey: string;
  /**
   * PKP Eth address
   */
  ethAddress: string;
}

export interface BaseProviderOptions {
  /**
   * Endpoint to interact with a blockchain network. Defaults to the Lit Chronicle.
   */
  rpcUrl: string;
  /**
   * Relay server to use
   */
  relay: IRelay;
  /**
   * Lit Node Client to use
   */
  litNodeClient: any;
}

export interface OAuthProviderOptions {
  /**
   * The redirect URI that Lit's login server should send the user back to
   */
  redirectUri?: string;
  /**
   * OAuth client ID
   */
  clientId?: string;
}

export interface EthWalletProviderOptions {
  /**
   * The domain from which the signing request is made
   */
  domain?: string;
  /**
   * The origin from which the signing request is made
   */
  origin?: string;
}

export interface WebAuthnProviderOptions {
  /**
   * Name of relying party. Defaults to "lit"
   */
  rpName?: string;
}

export interface SignInWithOTPParams {
  /**
   * otp transport (email or phone #)
   * used as the user ID for the auth method
   */
  userId: string;

  /**
   * tracking for the session
   */
  requestId?: string;

  /**
   * Allows for specifying custom sender information
   * Note: for most users the `from_name` is the configurable option and `from` should not be populated
   */
  emailCustomizationOptions: OtpEmailCustomizationOptions;

  customName?: string;
}

export interface OtpProviderOptions {
  baseUrl?: string;
  port?: string;
  startRoute?: string;
  checkRoute?: string;
}

export interface OtpEmailCustomizationOptions {
  from?: string;
  fromName: string;
}

export interface SignInWithStytchOTPParams {
  // JWT from an authenticated session
  // see stych docs for more info: https://stytch.com/docs/api/session-get
  accessToken?: string;
  // username or phone number where OTP was delivered
  userId: string;
}

export interface StytchOtpProviderOptions {
  /*
    Stytch application identifier
  */
  appId: string;
  /* 
   Stytch user identifier for a project
  */
  userId?: string;
}

export interface StytchToken {
  [key: string]: any;
}

export interface BaseProviderSessionSigsParams {
  /**
   * Public key of PKP to auth with
   */
  pkpPublicKey: string;
  /**
   * Auth method verifying ownership of PKP
   */
  authMethod: AuthMethod;
  /**
   * Params for getSessionSigs function
   */
  sessionSigsParams: GetSessionSigsProps;
  /**
   * Lit Node Client to use. If not provided, will use an existing Lit Node Client or create a new one
   */
  litNodeClient?: any;
}

export interface LoginUrlParams {
  /**
   * Auth method name
   */
  provider: string | null;
  /**
   * Access token
   */
  accessToken: string | null;
  /**
   * ID token
   */
  idToken: string | null;
  /**
   * OAuth state param
   */
  state: string | null;
  /**
   * Error codes from Lit's login server
   */
  error: string | null;
}

export interface BaseAuthenticateOptions { }

export interface EthWalletAuthenticateOptions extends BaseAuthenticateOptions {
  /**
   * Ethereum wallet address
   */
  address?: string;
  /**
   * Function to sign message
   *
   * @param {string} message - Message to sign
   *
   * @returns {Promise<string>} - Raw signature of message
   */
  signMessage?: (message: string) => Promise<string>;
  /**
   * Name of chain to use for signature
   */
  chain?: string;
  /**
   * When the auth signature expires
   */
  expiration?: string;
}

export interface OtpAuthenticateOptions extends BaseAuthenticateOptions {
  /**
   * User provided authentication code
   */
  code: string;
}

export interface StytchOtpAuthenticateOptions extends BaseAuthenticateOptions {
  /*
   * JWT from an authenticated session
   * see stych docs for more info: https://stytch.com/docs/api/session-get
   */
  accessToken: string;
  /*
   Stytch user identifier for a project
  */
  userId?: string;
}<|MERGE_RESOLUTION|>--- conflicted
+++ resolved
@@ -1047,13 +1047,9 @@
   // The serialized session key pair to sign. If not provided, a session key pair will be fetched from localStorge or generated.
   sessionKey?: any;
 
-<<<<<<< HEAD
-  rateLimitAuthSig: AuthSig
-=======
   rateLimitAuthSig: AuthSig,
 
   rliDelegationAuthSig: AuthSig,
->>>>>>> fef96c9c
 }
 
 export interface AuthCallback {
