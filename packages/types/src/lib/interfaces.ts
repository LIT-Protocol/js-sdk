--- conflicted
+++ resolved
@@ -519,7 +519,6 @@
    * the session signatures to use to authorize the user with the nodes
    */
   sessionSigs: any;
-<<<<<<< HEAD
 
   /**
    * auth methods to resolve
@@ -531,8 +530,6 @@
    * Lit Action execution context
    */
   responseStrategy?: LitActionResponseStrategy;
-=======
->>>>>>> 9b1a61ea
 }
 
 export interface JsonExecutionRequestTargetNode extends JsonExecutionRequest {
