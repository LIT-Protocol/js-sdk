/** ---------- Access Control Conditions Interfaces ---------- */

import {
  AcceptedFileType,
  AccessControlConditions,
  Chain,
  ConditionType,
  EncryptedSymmetricKey,
  EvmContractConditions,
  IRelayAuthStatus,
  JsonRequest,
  LIT_NETWORKS_KEYS,
  SolRpcConditions,
  SymmetricKey,
  UnifiedAccessControlConditions,
} from './types';
import { ILitNodeClient } from './ILitNodeClient';
import {
  ISessionCapabilityObject,
  LitResourceAbilityRequest,
} from '@lit-protocol/auth-helpers';

export interface AccsOperatorParams {
  operator: string;
}

export interface AccsRegularParams {
  conditionType?: ConditionType;
  returnValueTest: {
    key?: string;
    comparator: string;
    value: string;
  };
  method?: string;
  params?: any[];
  chain: Chain;
}

export interface AccsDefaultParams extends AccsRegularParams {
  contractAddress?: string;
  standardContractType?: string;
  parameters?: any;
}

export interface AccsSOLV2Params extends AccsRegularParams {
  pdaKey: string;
  pdaInterface: {
    offset: string | number;
    fields: string | object;
  };
  pdaParams: [];
}

export interface ABIParams {
  name: string;
  type: string;
}

export interface FunctionABI {
  name: string;
  type?: string;
  stateMutability: string;
  inputs: Array<ABIParams | any>;
  outputs: Array<ABIParams | any>;
  constant?: string | boolean;
  payable?: boolean;
}

export interface AccsEVMParams extends AccsRegularParams {
  functionAbi: FunctionABI;
  contractAddress: string;
  functionName: string;
  functionParams: any[];
}

export interface AccsCOSMOSParams extends AccsRegularParams {
  path: string;
}

/** ---------- Auth Sig ---------- */

export interface AuthSig {
  sig: any;
  derivedVia: string;
  signedMessage: string;
  address: string;
}

export type CosmosWalletType = 'keplr' | 'leap';

export interface AuthCallbackParams {
  // The chain you want to use.  Find the supported list of chains here: https://developer.litprotocol.com/docs/supportedChains
  chain: Chain;

  // The statement that describes what the user is signing. If the auth callback
  // is for signing a SIWE message, you MUST add this statement to the end of the SIWE
  // statement.
  statement?: string;

  // Optional and only used with EVM chains.  A list of resources to be passed to Sign In with Ethereum.  These resources will be part of the Sign in with Ethereum signed message presented to the user.
  resources?: string[];

  // Optional and only used with EVM chains right now.  Set to true by default.  Whether or not to ask Metamask or the user's wallet to switch chains before signing.  This may be desired if you're going to have the user send a txn on that chain.  On the other hand, if all you care about is the user's wallet signature, then you probably don't want to make them switch chains for no reason.  Pass false here to disable this chain switching behavior.
  switchChain?: boolean;

  // --- Following for Session Auth ---
  expiration?: string;

  uri?: string;

  // Cosmos wallet type, to support mutliple popular cosmos wallets
  // Keplr & Cypher -> window.keplr
  // Leap -> window.leap
  cosmosWalletType?: CosmosWalletType;
}

/** ---------- Web3 ---------- */
export interface IProvider {
  provider: any;
  account: string;
}

/** ---------- Crypto ---------- */
export interface EncryptedString {
  symmetricKey: SymmetricKey;
  encryptedString: Blob;
  encryptedData?: Blob;
}

export interface EncryptedZip {
  symmetricKey: SymmetricKey;
  encryptedZip: Blob;
}

export interface ThreeKeys {
  // zipBlob is a zip file that contains an encrypted file and the metadata needed to decrypt it via the Lit network.
  zipBlob: any;

  // encryptedSymmetricKey is the symmetric key needed to decrypt the content, encrypted with the Lit network public key.  You may wish to store encryptedSymmetricKey in your own database to support quicker re-encryption operations when adding additional access control conditions in the future, but this is entirely optional, and this key is already stored inside the zipBlob.
  encryptedSymmetricKey: EncryptedSymmetricKey;

  // symmetricKey is the raw symmetric key used to encrypt the files.  DO NOT STORE IT.  It is provided in case you wish to create additional "OR" access control conditions for the same file.
  symmetricKey: SymmetricKey;
}

export interface DecryptZipFileWithMetadata {
  decryptedFile: Uint8Array;
  metadata: string;
}

export interface EncryptedFile {
  encryptedFile: Blob;
  symmetricKey: SymmetricKey;
}

export interface DecryptFileProps {
  file: AcceptedFileType;
  symmetricKey: SymmetricKey;
}

export interface VerifyJWTProps {
  // A JWT signed by the LIT network using the BLS12-381 algorithm
  jwt: string;
}

export interface IJWT {
  verified: boolean;
  header: object;
  payload: object;
  signature: Uint8Array;
}

export interface HumanizedAccsProps {
  // The array of access control conditions that you want to humanize
  accessControlConditions?: AccessControlConditions;

  // The array of evm contract conditions that you want to humanize
  evmContractConditions?: EvmContractConditions;

  // The array of Solana RPC conditions that you want to humanize
  solRpcConditions?: SolRpcConditions;

  // The array of unified access control conditions that you want to humanize
  unifiedAccessControlConditions?: UnifiedAccessControlConditions;
  tokenList?: Array<any | string>;
  myWalletAddress?: string;
}

/** ---------- Key Value Type ---------- */
export interface KV {
  [key: string]: any;
}

/** ---------- Lit Node Client ---------- */
export interface LitNodeClientConfig {
  alertWhenUnauthorized: boolean;
  minNodeCount: number;
  debug: boolean;
  bootstrapUrls: Array<string>;
  litNetwork: LIT_NETWORKS_KEYS;
  connectTimeout: number;
  defaultAuthCallback?: (authSigParams: AuthCallbackParams) => Promise<AuthSig>;
}

export interface CustomNetwork {
  litNetwork: LIT_NETWORKS_KEYS;
}

/**
 * Struct in rust
 * -----
 pub struct JsonExecutionRequest {
    pub code: Option<String>,
    pub ipfs_id: Option<String>,
    pub auth_sig: AuthSigItem,
    pub js_params: Option<serde_json::Value>,
}
 */
export interface JsonExecutionRequest {
  // the authSig to use to authorize the user with the nodes
  authSig: AuthSig;

  // An object that contains params to expose to the Lit Action.  These will be injected to the JS runtime before your code runs, so you can use any of these as normal variables in your Lit Action.
  jsParams: any;

  // JS code to run on the nodes
  code?: string;

  // The IPFS ID of some JS code to run on the nodes
  ipfsId?: string;

  // the session signatures to use to authorize the user with the nodes
  sessionSigs?: any;

  // whether to run this on a single node or many
  targetNodeRange?: number;

  // auth methods to resolve
  authMethods?: Array<Object>;
}

/**
 * Struct in rust
 * -----
pub struct JsonSignChainDataRequest {
    pub call_requests: Vec<web3::types::CallRequest>,
    pub chain: Chain,
    pub iat: u64,
    pub exp: u64,
}
*/
export interface JsonSignChainDataRequest {
  callRequests: Array<CallRequest>;
  chain: Chain;
  iat: number;
  exp: number;
}

/**
 * Struct in rust
 * -----
 pub struct JsonSigningResourceId {
    pub base_url: String,
    pub path: String,
    pub org_id: String,
    pub role: String,
    pub extra_data: String,
}
*/
export interface JsonSigningResourceId {
  baseUrl: string;
  path: string;
  orgId: string;
  role: string;
  extraData: string;
}

export interface JsonAccsRequest {
  // The access control conditions that the user must meet to obtain this signed token.  This could be posession of an NFT, for example.  You must pass either accessControlConditions or evmContractConditions or solRpcConditions or unifiedAccessControlConditions.
  accessControlConditions?: AccessControlConditions;

  // EVM Smart Contract access control conditions that the user must meet to obtain this signed token.  This could be posession of an NFT, for example.  This is different than accessControlConditions because accessControlConditions only supports a limited number of contract calls.  evmContractConditions supports any contract call.  You must pass either accessControlConditions or evmContractConditions or solRpcConditions or unifiedAccessControlConditions.
  evmContractConditions?: EvmContractConditions;

  // Solana RPC call conditions that the user must meet to obtain this signed token.  This could be posession of an NFT, for example.
  solRpcConditions?: SolRpcConditions;

  // An array of unified access control conditions.  You may use AccessControlCondition, EVMContractCondition, or SolRpcCondition objects in this array, but make sure you add a conditionType for each one.  You must pass either accessControlConditions or evmContractConditions or solRpcConditions or unifiedAccessControlConditions.
  unifiedAccessControlConditions?: UnifiedAccessControlConditions;

  // The chain name of the chain that you are querying.  See ALL_LIT_CHAINS for currently supported chains.
  chain?: string;

  // The resourceId representing something on the web via a URL
  resourceId?: JsonSigningResourceId;

  // The authentication signature that proves that the user owns the crypto wallet address that meets the access control conditions
  authSig?: AuthSig;

  sessionSigs?: SessionSigsMap;
}

/**
 * Struct in rust
 * -----
pub struct JsonSigningRetrieveRequest {
    pub access_control_conditions: Option<Vec<AccessControlConditionItem>>,
    pub evm_contract_conditions: Option<Vec<EVMContractConditionItem>>,
    pub sol_rpc_conditions: Option<Vec<SolRpcConditionItem>>,
    pub unified_access_control_conditions: Option<Vec<UnifiedAccessControlConditionItem>>,
    pub chain: Option<String>,
    pub resource_id: JsonSigningResourceId,
    pub auth_sig: AuthSigItem,
    pub iat: u64,
    pub exp: u64,
}
*/
export interface JsonSigningRetrieveRequest extends JsonAccsRequest {
  iat?: number;
  exp?: number;
  sessionSigs?: any;
}

export interface JsonStoreSigningRequest extends JsonAccsRequest {
  // Whether or not the access control condition should be saved permanently.  If false, the access control conditions will be updateable by the creator.  If you don't pass this param, it's set to true by default.
  permanant?: boolean | 0 | 1;
  permanent?: boolean | 0 | 1;
  sessionSigs?: any;
}

/**
 * Struct in rust
 * -----
pub struct JsonSigningStoreRequest {
    pub key: String,
    pub val: String,
    pub chain: Option<String>,
    pub permanant: Option<usize>,
    pub auth_sig: AuthSigItem,
}
 */
export interface JsonSigningStoreRequest {
  key: string;
  val: string;
  chain?: string;
  permanant?: 0 | 1;
  permanent?: 0 | 1;
  authSig?: AuthSig;
  sessionSigs?: object;
}

/**
 * Struct in rust
 * -----
 pub struct JsonEncryptionRetrieveRequest {
    pub access_control_conditions: Option<Vec<AccessControlConditionItem>>,
    pub evm_contract_conditions: Option<Vec<EVMContractConditionItem>>,
    pub sol_rpc_conditions: Option<Vec<SolRpcConditionItem>>,
    pub unified_access_control_conditions: Option<Vec<UnifiedAccessControlConditionItem>>,
    pub chain: Option<String>,
    pub to_decrypt: String,
    pub auth_sig: AuthSigItem,
}
 */
export interface JsonEncryptionRetrieveRequest extends JsonAccsRequest {
  // The ciphertext that you wish to decrypt encoded as a hex string
  toDecrypt: string;
}

export interface ExecuteJsProps extends JsonExecutionRequest {
  // A boolean that defines if debug info will be returned or not.
  debug?: boolean;
}

export interface JsonSaveEncryptionKeyRequest {
  accessControlConditions?: AccessControlConditions;
  evmContractConditions?: EvmContractConditions;
  solRpcConditions?: SolRpcConditions;
  unifiedAccessControlConditions?: UnifiedAccessControlConditions;
  authSig?: AuthSig;
  chain: Chain;

  // The symmetric encryption key that was used to encrypt the locked content inside the LIT as a Uint8Array.  You should use zipAndEncryptString or zipAndEncryptFiles to get this encryption key.  This key will be hashed and the hash will be sent to the LIT nodes.  You must pass either symmetricKey or encryptedSymmetricKey.
  symmetricKey: SymmetricKey;

  // The encrypted symmetric key of the item you with to update.  You must pass either symmetricKey or encryptedSymmetricKey.
  encryptedSymmetricKey?: EncryptedSymmetricKey;

  permanant?: boolean | 0 | 1;
  permanent?: boolean | 0 | 1;

  sessionSigs?: SessionSigsMap;
}

export interface SignConditionECDSA {
  accessControlConditions: any;
  evmContractConditions: undefined;
  solRpcConditions: undefined;
  auth_sig: AuthSig;
  chain: Chain;
  iat: number;
  exp: number;
}

/**
 *
 * An object containing the resulting signatures.  Each signature comes with the public key and the data signed.
 *
 */
export interface ExecuteJsResponse {
  signatures: any;
  decryptions: any[];
  response: string;
  logs: string;
  debug?: {
    allNodeResponses: NodeResponse[];
    allNodeLogs: NodeLog[];
    rawNodeHTTPResponses: any;
  };
}

export interface LitNodePromise {}

export interface SendNodeCommand {
  url: string;
  data: any;
  requestId: string;
}

export interface NodeShare {
  shareIndex: any;
  unsignedJwt: any;
  signedData: any;
  decryptedData: any;
  response: any;
  logs: any;
}

export interface SuccessNodePromises {
  success: boolean;
  values: Array<NodeShare>;
}

export interface RejectedNodePromises {
  success: boolean;
  error: NodeErrorV0 | NodeErrorV1;
}

export interface NodePromiseResponse {
  status?: string;
  value?: any;
  reason?: any;
}

/**
 * The error object returned by the node.
 *
 * @deprecated - This is the old error object.  It will be removed in the future. Use NodeErrorV1 instead.
 */
export interface NodeErrorV0 {
  errorCode: string;
  message: string;
}

export interface NodeErrorV1 {
  errorKind: string;
  status: number;
  details: string[];
  message?: string;
  errorCode?: string;
}

/**
 *
 * @deprecated - This is the old error object.  It will be removed in the future. Use NodeClientErrorV1 instead.
 *
 */
export interface NodeClientErrorV0 {
  errorCode?: string;
  message: string;
  error: any;
  name?: string;
}

export interface NodeClientErrorV1 {
  message: string;
  errorKind: string;
  errorCode: string;
  details?: string[];
  status?: number;
}

export interface SigShare {
  sigType: any;
  shareHex: any;
  shareIndex: any;
  localX: any;
  localY: any;
  publicKey: any;
  dataSigned: any;
  siweMessage?: string;
}

export interface SignedData {
  signedData: any;
}

export interface DecryptedData {
  decryptedData: any;
}

export interface NodeResponse {
  response: any;
}

export interface NodeLog {
  logs: any;
}

export interface CallRequest {
  // to - The address of the contract that will be queried
  to: string;

  // The address calling the function.
  from?: string;

  // Hex encoded data to send to the contract.
  data: string;
}

export interface SignedChainDataToken {
  // The call requests to make.  The responses will be signed and returned.
  callRequests: Array<CallRequest>;

  // The chain name of the chain that this contract is deployed on.  See LIT_CHAINS for currently supported chains.
  chain: Chain;
}

export interface NodeCommandResponse {
  url: string;
  data: JsonRequest;
}

export interface NodeCommandServerKeysResponse {
  serverPublicKey: any;
  subnetPublicKey: any;
  networkPublicKey: any;
  networkPublicKeySet: any;
}

export interface FormattedMultipleAccs {
  error: boolean;
  formattedAccessControlConditions: any;
  formattedEVMContractConditions: any;
  formattedSolRpcConditions: any;
  formattedUnifiedAccessControlConditions: any;
}

export interface SignWithECDSA {
  // TODO: The message to be signed - note this message is not currently converted to a digest!!!!!
  message: string;

  // The chain name of the chain that this contract is deployed on.  See LIT_CHAINS for currently supported chains.
  chain: Chain;

  iat: number;
  exp: number;
}

export interface ValidateAndSignECDSA {
  accessControlConditions: AccessControlConditions;
  chain: Chain;
  auth_sig: AuthSig;
}

export interface HandshakeWithSgx {
  url: string;
}

export interface JsonHandshakeResponse {
  serverPubKey: string;
  subnetPubKey: string;
  networkPubKey: string;
  networkPubKeySet: string;
}

export interface EncryptToIpfsProps {
  // The authSig of the user.  Returned via the checkAndSignAuthMessage function
  authSig?: AuthSig;

  // the session signatures to use to authorize the user with the nodes
  sessionSigs?: any;

  // The access control conditions that the user must meet to obtain this signed token.  This could be posession of an NFT, for example.  You must pass either accessControlConditions or evmContractConditions or solRpcConditions or unifiedAccessControlConditions.
  accessControlConditions?: AccessControlConditions;

  // EVM Smart Contract access control conditions that the user must meet to obtain this signed token.  This could be posession of an NFT, for example.  This is different than accessControlConditions because accessControlConditions only supports a limited number of contract calls.  evmContractConditions supports any contract call.  You must pass either accessControlConditions or evmContractConditions or solRpcConditions or unifiedAccessControlConditions.
  evmContractConditions?: EvmContractConditions;

  // Solana RPC call conditions that the user must meet to obtain this signed token.  This could be posession of an NFT, for example.
  solRpcConditions?: SolRpcConditions;

  // An array of unified access control conditions.  You may use AccessControlCondition, EVMContractCondition, or SolRpcCondition objects in this array, but make sure you add a conditionType for each one.  You must pass either accessControlConditions or evmContractConditions or solRpcConditions or unifiedAccessControlConditions.
  unifiedAccessControlConditions?: UnifiedAccessControlConditions;

  // The chain name of the chain that this contract is deployed on.  See LIT_CHAINS for currently supported chains.
  chain: Chain;

  // The string you wish to encrypt
  string?: string;

  // The file you wish to encrypt
  file?: AcceptedFileType;

  // An instance of LitNodeClient that is already connected
  litNodeClient: ILitNodeClient;

  // Your Infura Project Id
  infuraId: string;

  // Your Infura API Key Secret
  infuraSecretKey: string;
}

export interface DecryptFromIpfsProps {
  // The authSig of the user.  Returned via the checkAndSignAuthMessage function
  authSig?: AuthSig;

  // the session signatures to use to authorize the user with the nodes
  sessionSigs?: any;

  // The ipfsCid/ipfsHash of the encrypted string & metadata stored on IPFS
  ipfsCid: string;

  // An instance of LitNodeClient that is already connected
  litNodeClient: ILitNodeClient;
}

export interface EncryptFileAndZipWithMetadataProps {
  // The authSig of the user.  Returned via the checkAndSignAuthMessage function
  authSig?: AuthSig;

  // the session signatures to use to authorize the user with the nodes
  sessionSigs?: any;

  // The access control conditions that the user must meet to obtain this signed token.  This could be posession of an NFT, for example.  You must pass either accessControlConditions or evmContractConditions or solRpcConditions or unifiedAccessControlConditions.
  accessControlConditions?: AccessControlConditions;

  // EVM Smart Contract access control conditions that the user must meet to obtain this signed token.  This could be posession of an NFT, for example.  This is different than accessControlConditions because accessControlConditions only supports a limited number of contract calls.  evmContractConditions supports any contract call.  You must pass either accessControlConditions or evmContractConditions or solRpcConditions or unifiedAccessControlConditions.
  evmContractConditions?: EvmContractConditions;

  // Solana RPC call conditions that the user must meet to obtain this signed token.  This could be posession of an NFT, for example.
  solRpcConditions?: SolRpcConditions;

  // An array of unified access control conditions.  You may use AccessControlCondition, EVMContractCondition, or SolRpcCondition objects in this array, but make sure you add a conditionType for each one.  You must pass either accessControlConditions or evmContractConditions or solRpcConditions or unifiedAccessControlConditions.
  unifiedAccessControlConditions?: UnifiedAccessControlConditions;

  // The chain name of the chain that this contract is deployed on.  See LIT_CHAINS for currently supported chains.
  chain: string;

  // The file you wish to encrypt
  file: File;

  // An instance of LitNodeClient that is already connected
  litNodeClient: ILitNodeClient;

  // An optional readme text that will be inserted into readme.txt in the final zip file.  This is useful in case someone comes across this zip file and wants to know how to decrypt it.  This file could contain instructions and a URL to use to decrypt the file.
  readme: string;
}

export interface DecryptZipFileWithMetadataProps {
  // The authSig of the user.  Returned via the checkAndSignAuthMessage function
  authSig?: AuthSig;

  // the session signatures to use to authorize the user with the nodes
  sessionSigs?: any;

  // The zip file blob with metadata inside it and the encrypted asset
  file: File | Blob;

  // An instance of LitNodeClient that is already connected
  litNodeClient: ILitNodeClient;

  // Addtional access control conditions
  additionalAccessControlConditions?: any[];
}

/**
 * Struct in rust
 * -----
 pub struct SessionKeySignedMessage {
    pub session_key: String,
    pub resources: Vec<String>,
    pub capabilities: Vec<String>,
    pub issued_at: String,
    pub expiration: String,
    pub node_address: String,
}
 */
export interface SessionKeySignedMessage {
  sessionKey: string;
  resources?: any[];
  capabilities: string[];
  issuedAt: string;
  expiration: string;
  nodeAddress: string;
}

export interface SessionSigsProp {
  expiration?: any;
  chain: Chain;
  resources: any[];
  sessionCapabilities?: any;
  switchChain?: boolean;
  litNodeClient: ILitNodeClient;
}

export interface SessionKeyPair {
  publicKey: string;
  secretKey: string;
}

/** ========== Session ========== */

// pub struct AuthMethod {
//     pub auth_method_type: u32,
//     pub access_token: String,
// }
export interface AuthMethod {
  authMethodType: number;
  accessToken: string;
}

// pub struct JsonSignSessionKeyRequest {
//     pub session_key: String,
//     pub auth_methods: Vec<AuthMethod>,
//     pub pkp_public_key: String,
//     pub auth_sig: Option<AuthSigItem>,
//     pub siwe_message: String,
// }
export interface SignSessionKeyProp {
  // The serialized session key pair to sign. If not provided, a session key pair will be fetched from localStorge or generated.
  sessionKey?: SessionKeyPair;

  // The statement text to place at the end of the SIWE statement field.
  statement?: string;

  // The auth methods to use to sign the session key
  authMethods: AuthMethod[];

  // The public key of the PKP
  pkpPublicKey?: string;

  // The auth sig of the user.  Returned via the checkAndSignAuthMessage function
  authSig?: AuthSig;

  // The siwe message
  // siweMessage: string;

  //   When this session signature will expire.  The user will have to reauthenticate after this time using whatever auth method you set up.  This means you will have to call this signSessionKey function again to get a new session signature.  This is a RFC3339 timestamp.  The default is 24 hours from now.
  expiration?: string;

  resources: any;

  chainId?: number;

  //domain param is required, when calling from environment that doesn't have the 'location' object. i.e. NodeJs server.
  domain?: string;
}

export interface SignSessionKeyResponse {
  pkpPublicKey: string;
  authSig: AuthSig;
}

export interface GetSignSessionKeySharesProp {
  body: SessionRequestBody;
}

export interface GetSessionSigsProps {
  // When this session signature will expire.  The user will have to reauthenticate after this time using whatever auth method you set up.  This means you will have to call this signSessionKey function again to get a new session signature.  This is a RFC3339 timestamp.  The default is 24 hours from now.
  expiration?: any;

  //   The chain to use for the session signature.  This is the chain that will be used to sign the session key.  If you're using EVM then this probably doesn't matter at all.
  chain: Chain;

  /**
   * An array of resource abilities that you want to request for this session. These will be signed with the session key.
   *
   * @example If you want to request the ability to decrypt an access control condition, then you would pass
   * [{ resource: new LitAccessControlConditionResource('someResource), ability: LitAbility.AccessControlConditionDecryption }]
   */
  resourceAbilityRequests: LitResourceAbilityRequest[];

  /**
   * The session capability object that you want to request for this session.
   * If you pass nothing, then this will default to a wildcard for each type of resource you're accessing.
   *
   * @example If you passed nothing, and you're requesting to perform a decryption operation for an access
   * control condition, then the session capability object will be a wildcard for the access control condition,
   * which grants this session signature the ability to decrypt this access control condition.
   */
  sessionCapabilityObject?: ISessionCapabilityObject;

  //   If you want to ask Metamask to try and switch the user's chain, you may pass true here.  This will only work if the user is using Metamask.  If the user is not using Metamask, then this will be ignored.
  switchChain?: boolean;

  //   This is a callback that will be called if the user needs to authenticate using a PKP.  For example, if the user has no wallet, but owns a Lit PKP though something like Google Oauth, then you can use this callback to prompt the user to authenticate with their PKP.  This callback should use the LitNodeClient.signSessionKey function to get a session signature for the user from their PKP.  If you don't pass this callback, then the user will be prompted to authenticate with their wallet, like metamask.
  authNeededCallback?: AuthCallback;

  // The serialized session key pair to sign. If not provided, a session key pair will be fetched from localStorge or generated.
  sessionKey?: any;
}

export interface AuthCallback {
  (params: AuthCallbackParams): Promise<AuthSig>;
}

/**
 * A map of node addresses to the session signature payload
 * for that node specifically.
 */
export interface SessionSigsMap {
  [nodeAddress: string]: SessionSig;
}

export interface SessionSig {
  sig: string;
  derivedVia: string;
  signedMessage: string;
  address: string;
  algo?: string;
}

export interface SessionSigs {
  /**
   * Map of Lit node urls to session signatures
   */
  [key: string]: SessionSig;
}

export interface SessionRequestBody {
  sessionKey: string;
  authMethods: Array<AuthMethod>;
  pkpPublicKey?: string;
  authSig?: AuthSig;
  siweMessage: string;
}

export interface GetWalletSigProps {
  authNeededCallback?: AuthCallback;
  chain: string;
  sessionCapabilityObject: ISessionCapabilityObject;
  switchChain?: boolean;
  expiration: string;
  sessionKeyUri: string;
}

export interface SessionSigningTemplate {
  sessionKey: string;
  resourceAbilityRequests: LitResourceAbilityRequest[];
  capabilities: any[];
  issuedAt: string;
  expiration: string;
  nodeAddress: string;
}

export interface WebAuthnAuthenticationVerificationParams {
  id: string;
  rawId: string;
  response: {
    authenticatorData: string;
    clientDataJSON: string;
    signature: string;
    userHandle: string;
  };
  type: string;
  clientExtensionResults: object;
  authenticatorAttachment: AuthenticatorAttachment;
}

export declare type AuthenticatorAttachment = 'cross-platform' | 'platform';

/**
 * ========== PKP ==========
 */

export interface PKPBaseProp {
  pkpPubKey: string;
  rpc?: string;
  rpcs?: RPCUrls;
  controllerAuthSig?: AuthSig;
  controllerSessionSigs?: SessionSigs;
  sessionSigsExpiration?: string;
  litNetwork?: any;
  debug?: boolean;
  litActionCode?: string;
  litActionIPFS?: string;
  litActionJsParams?: any;
}

export interface RPCUrls {
  eth?: string;
  cosmos?: string;
  btc?: string;
}

export interface PKPEthersWalletProp extends PKPBaseProp {}

export interface PKPCosmosWalletProp extends PKPBaseProp {
  addressPrefix: string | 'cosmos'; // bech32 address prefix (human readable part) (default: cosmos)
}

// note: Omit removes the 'addressPrefix' from PKPCosmosWalletProp
export interface PKPClientProp extends PKPBaseProp {
  cosmosAddressPrefix?: string | 'cosmos';
}

export interface PKPBaseDefaultParams {
  toSign: Uint8Array;
  publicKey: Uint8Array;
  sigName: string;
}

export interface PKPClientHelpers {
  handleRequest: (request: any) => Promise<any>;
  setRpc: (rpc: string) => void;
  getRpc: () => string;
}

/**
 * ========== LitAuthClient ==========
 */
export interface LitAuthClientOptions {
  /**
   * Endpoint to interact with a blockchain network. Defaults to the Lit Chronicle.
   */
  rpcUrl?: string;
  /**
   * Options for Lit's relay server
   */
  litRelayConfig?: LitRelayConfig;
  /**
   * Pass in a custom relay server
   */
  customRelay?: IRelay;
  /**
   * Lit Node Client
   */
  litNodeClient?: any;

  litOtpConfig?: OtpProviderOptions
<<<<<<< HEAD
=======
}


export interface OtpSessionResult {
  /**
   * Status message of the request
   */
  message?: string,
  /**
   * jwt from successful otp check
   */
  token_jwt?: string,
  /**
   * status of the otp check
   */
  status?: string,
}

export interface LoginUrlParams {
  /**
   * Auth method name
   */
  provider: string | null;
  /**
   * Access token
   */
  accessToken: string | null;
  /**
   * ID token
   */
  idToken: string | null;
  /**
   * OAuth state param
   */
  state: string | null;
  /**
   * Error codes from Lit's login server
   */
  error: string | null;
>>>>>>> 934303a9
}

export interface IRelay {
  /**
   * Mint a new PKP for the given auth method
   *
   * @param {number} authMethodType - Auth method type
   * @param {string} body - Body of the request
   *
   * @returns {Promise<IRelayMintResponse>} Response from the relay server
   */
  mintPKP(authMethodType: number, body: string): Promise<IRelayMintResponse>;
  /**
   * Poll the relay server for status of minting request
   *
   * @param {string} requestId - Request ID to poll, likely the minting transaction hash
   *
   * @returns {Promise<IRelayPollStatusResponse>} Response from the relay server
   */
  pollRequestUntilTerminalState(
    requestId: string
  ): Promise<IRelayPollStatusResponse>;
  /**
   * Fetch PKPs associated with the given auth method
   *
   * @param {number} authMethodType - Auth method type
   * @param {string} body - Body of the request
   *
   * @returns {Promise<IRelayFetchResponse>} Response from the relay server
   */
  fetchPKPs(authMethodType: number, body: string): Promise<IRelayFetchResponse>;
  /**
   * Generate options for registering a new credential to pass to the authenticator
   *
   * @param {string} [username] - Optional username to associate with the credential
   *
   * @returns {Promise<any>} Registration options for the browser to pass to the authenticator
   */
  generateRegistrationOptions(username?: string): Promise<any>;
}

export interface LitRelayConfig {
  /**
   * Lit's relay server URL
   */
  relayUrl?: string;
  /**
   * API key for Lit's relay server
   */
  relayApiKey?: string;
}

export interface IRelayMintResponse {
  /**
   * Transaction hash of PKP being minted
   */
  requestId?: string;
  /**
   * Error from relay server
   */
  error?: string;
}

export interface IRelayFetchResponse {
  /**
   * Fetched PKPs
   */
  pkps?: IRelayPKP[];
  /**
   * Error from relay server
   */
  error?: string;
}

export interface IRelayPollingEvent {
  /**
   * Polling count
   */
  pollCount: number;
  /**
   * Transaction hash of PKP being minted
   */
  requestId: string;
}

export interface IRelayPollStatusResponse {
  /**
   * Polling status
   */
  status?: IRelayAuthStatus;
  /**
   * Token ID of PKP being minted
   */
  pkpTokenId?: string;
  /**
   * Eth address of new PKP
   */
  pkpEthAddress?: string;
  /**
   * Public key of new PKP
   */
  pkpPublicKey?: string;
  /**
   * Polling error
   */
  error?: string;
}

export interface IRelayPKP {
  /**
   * PKP token ID
   */
  tokenId: string;
  /**
   * PKP public key
   */
  publicKey: string;
  /**
   * PKP Eth address
   */
  ethAddress: string;
}

export interface BaseProviderOptions {
  /**
   * Endpoint to interact with a blockchain network. Defaults to the Lit Chronicle.
   */
  rpcUrl: string;
  /**
   * Relay server to use
   */
  relay: IRelay;
  /**
   * Lit Node Client to use
   */
  litNodeClient: any;
}

export interface OAuthProviderOptions {
  /**
   * The redirect URI that Lit's login server should send the user back to
   */
  redirectUri?: string;
}

export interface EthWalletProviderOptions {
  /**
   * The domain from which the signing request is made
   */
  domain?: string;
  /**
   * The origin from which the signing request is made
   */
  origin?: string;
}

export interface SignInWithOTPParams {
  /**
   * otp transport (email or phone #)
   * used as the user ID for the auth method
  */
  userId: string;
  /**
   * Origin of the sign in request
   */
  origin?: string;
  /**
   * when the generated JWT expires
   */
  expiration?: string;
  /**
   * tracking for the session
   */
  requestId?: string;
}

export interface OtpProviderOptions {
  baseUrl: string,
  port: string,
  startRoute: string,
  checkRoute: string,
}

export interface BaseProviderSessionSigsParams {
  /**
   * Public key of PKP to auth with
   */
  pkpPublicKey: string;
  /**
   * Auth method verifying ownership of PKP
   */
  authMethod: AuthMethod;
  /**
   * Params for getSessionSigs function
   */
  sessionSigsParams: GetSessionSigsProps;
  /**
   * Lit Node Client to use. If not provided, will use an existing Lit Node Client or create a new one
   */
  litNodeClient?: any;
}

export interface LoginUrlParams {
  /**
   * Auth method name
   */
  provider: string | null;
  /**
   * Access token
   */
  accessToken: string | null;
  /**
   * ID token
   */
  idToken: string | null;
  /**
   * OAuth state param
   */
  state: string | null;
  /**
   * Error codes from Lit's login server
   */
  error: string | null;
}


export interface BaseAuthenticateOptions {}

export interface EthWalletAuthenticateOptions extends BaseAuthenticateOptions {
  /**
   * Ethereum wallet address
   */
  address?: string;
  /**
   * Function to sign message
   *
   * @param {string} message - Message to sign
   *
   * @returns {Promise<string>} - Raw signature of message
   */
  signMessage?: (message: string) => Promise<string>;
  /**
   * Name of chain to use for signature
   */
  chain?: string;
  /**
   * When the auth signature expires
   */
  expiration?: string;
}


export interface OtpAuthenticateOptions extends BaseAuthenticateOptions {
  /**
   * User provided authentication code
   */
  code: string;
}<|MERGE_RESOLUTION|>--- conflicted
+++ resolved
@@ -950,48 +950,6 @@
   litNodeClient?: any;
 
   litOtpConfig?: OtpProviderOptions
-<<<<<<< HEAD
-=======
-}
-
-
-export interface OtpSessionResult {
-  /**
-   * Status message of the request
-   */
-  message?: string,
-  /**
-   * jwt from successful otp check
-   */
-  token_jwt?: string,
-  /**
-   * status of the otp check
-   */
-  status?: string,
-}
-
-export interface LoginUrlParams {
-  /**
-   * Auth method name
-   */
-  provider: string | null;
-  /**
-   * Access token
-   */
-  accessToken: string | null;
-  /**
-   * ID token
-   */
-  idToken: string | null;
-  /**
-   * OAuth state param
-   */
-  state: string | null;
-  /**
-   * Error codes from Lit's login server
-   */
-  error: string | null;
->>>>>>> 934303a9
 }
 
 export interface IRelay {
@@ -1241,12 +1199,4 @@
    * When the auth signature expires
    */
   expiration?: string;
-}
-
-
-export interface OtpAuthenticateOptions extends BaseAuthenticateOptions {
-  /**
-   * User provided authentication code
-   */
-  code: string;
 }