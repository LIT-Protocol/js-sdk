/** ---------- Access Control Conditions Interfaces ---------- */

import {
  AcceptedFileType,
  AccessControlConditions,
  Chain,
  ClaimProcessor,
  ClaimResult,
  ConditionType,
  EncryptedSymmetricKey,
  EvmContractConditions,
  IRelayAuthStatus,
  JsonRequest,
  LIT_NETWORKS_KEYS,
  MintCallback,
  SolRpcConditions,
  SymmetricKey,
  UnifiedAccessControlConditions,
} from './types';
import { ILitNodeClient } from './ILitNodeClient';
import {
  ISessionCapabilityObject,
  LitResourceAbilityRequest,
} from '@lit-protocol/auth-helpers';
import { BytesLike, Signer } from 'ethers';

// @ts-ignore
import * as JSZip from 'jszip/dist/jszip.js';
import { AuthMethodType } from './enums';

// @ts-ignore
import * as JSZip from 'jszip/dist/jszip.js';
import { AuthMethodType } from './enums';

export interface AccsOperatorParams {
  operator: string;
}

export interface AccsRegularParams {
  conditionType?: ConditionType;
  returnValueTest: {
    key?: string;
    comparator: string;
    value: string;
  };
  method?: string;
  params?: any[];
  chain: Chain;
}

export interface AccsDefaultParams extends AccsRegularParams {
  contractAddress?: string;
  standardContractType?: string;
  parameters?: any;
}

export interface AccsSOLV2Params extends AccsRegularParams {
  pdaKey: string;
  pdaInterface: {
    offset: string | number;
    fields: string | object;
  };
  pdaParams: [];
}

export interface ABIParams {
  name: string;
  type: string;
}

export interface FunctionABI {
  name: string;
  type?: string;
  stateMutability: string;
  inputs: Array<ABIParams | any>;
  outputs: Array<ABIParams | any>;
  constant?: string | boolean;
  payable?: boolean;
}

export interface AccsEVMParams extends AccsRegularParams {
  functionAbi: FunctionABI;
  contractAddress: string;
  functionName: string;
  functionParams: any[];
}

export interface AccsCOSMOSParams extends AccsRegularParams {
  path: string;
  method?: string;
  parameters?: string[];
}

/** ---------- Auth Sig ---------- */

export interface AuthSig {
  sig: any;
  derivedVia: string;
  signedMessage: string;
  address: string;
}

export type CosmosWalletType = 'keplr' | 'leap';

export interface AuthCallbackParams {
  // The chain you want to use.  Find the supported list of chains here: https://developer.litprotocol.com/docs/supportedChains
  chain: Chain;

  // The statement that describes what the user is signing. If the auth callback
  // is for signing a SIWE message, you MUST add this statement to the end of the SIWE
  // statement.
  statement?: string;

  // Optional and only used with EVM chains.  A list of resources to be passed to Sign In with Ethereum.  These resources will be part of the Sign in with Ethereum signed message presented to the user.
  resources?: string[];

  // Optional and only used with EVM chains right now.  Set to true by default.  Whether or not to ask Metamask or the user's wallet to switch chains before signing.  This may be desired if you're going to have the user send a txn on that chain.  On the other hand, if all you care about is the user's wallet signature, then you probably don't want to make them switch chains for no reason.  Pass false here to disable this chain switching behavior.
  switchChain?: boolean;

  // --- Following for Session Auth ---
  expiration?: string;

  uri?: string;

  // Cosmos wallet type, to support mutliple popular cosmos wallets
  // Keplr & Cypher -> window.keplr
  // Leap -> window.leap
  cosmosWalletType?: CosmosWalletType;

<<<<<<< HEAD
<<<<<<< HEAD
  cache?: boolean;
=======
=======
>>>>>>> cf06824f
  /**
   * Optional project ID for WalletConnect V2. Only required if one is using checkAndSignAuthMessage and wants to display WalletConnect as an option.
   */
  walletConnectProjectId?: string;
<<<<<<< HEAD
>>>>>>> feature/lit-1447-js-sdk-merge-sdk-v3-into-revamp-feature-branch-2
=======
>>>>>>> cf06824f
}

/** ---------- Web3 ---------- */
export interface IProvider {
  provider: any;
  account: string;
}

/** ---------- Crypto ---------- */
export interface EncryptedZip {
  symmetricKey: SymmetricKey;
  encryptedZip: Blob;
}

export interface DecryptZipFileWithMetadata {
  decryptedFile: Uint8Array;
  metadata: MetadataForFile;
}

export interface MetadataForFile {
  name: string | any;
  type: string | any;
  size: string | number | any;
  accessControlConditions: any[] | any;
  evmContractConditions: any[] | any;
  solRpcConditions: any[] | any;
  unifiedAccessControlConditions: any[] | any;
  chain: string;
  dataToEncryptHash: string;
}

export interface EncryptedFile {
  encryptedFile: Blob;
  symmetricKey: SymmetricKey;
}

export interface DecryptFileProps {
  file: AcceptedFileType;
  symmetricKey: SymmetricKey;
}

export interface VerifyJWTProps {
  publicKey: string;
  // A JWT signed by the LIT network using the BLS12-381 algorithm
  jwt: string;
}

export interface IJWT<T> {
  verified: boolean;
  header: JWTHeader;
  payload: T;
  signature: Uint8Array;
}

export interface JWTHeader {
  alg: string;
  typ: string;
}

export interface SigningAccessControlConditionJWTPayload
  extends MultipleAccessControlConditions {
  iss: string;
  sub: string;
  chain?: string;
  iat: number;
  exp: number;
}

export interface HumanizedAccsProps {
  // The array of access control conditions that you want to humanize
  accessControlConditions?: AccessControlConditions;

  // The array of evm contract conditions that you want to humanize
  evmContractConditions?: EvmContractConditions;

  // The array of Solana RPC conditions that you want to humanize
  solRpcConditions?: SolRpcConditions;

  // The array of unified access control conditions that you want to humanize
  unifiedAccessControlConditions?: UnifiedAccessControlConditions;
  tokenList?: Array<any | string>;
  myWalletAddress?: string;
}

/** ---------- Key Value Type ---------- */
export interface KV {
  [key: string]: any;
}

/** ---------- Lit Node Client ---------- */
export interface LitNodeClientConfig {
  alertWhenUnauthorized: boolean;
  minNodeCount: number;
  debug: boolean;
  bootstrapUrls: Array<string>;
  litNetwork: LIT_NETWORKS_KEYS;
  connectTimeout: number;
  defaultAuthCallback?: (authSigParams: AuthCallbackParams) => Promise<AuthSig>;
}

export interface CustomNetwork {
  litNetwork: LIT_NETWORKS_KEYS;
}

export interface Signature {
  r: string;
<<<<<<< HEAD
<<<<<<< HEAD

  s: string;
  _vs: string;

  recoveryParam: number;
  v: number;

  yParityAndS: string;
  compact: string;
=======
  s: string;
  v: number;
>>>>>>> feature/lit-1447-js-sdk-merge-sdk-v3-into-revamp-feature-branch-2
=======
  s: string;
  v: number;
>>>>>>> cf06824f
}

export interface ClaimKeyResponse {
  signatures: Signature[];
<<<<<<< HEAD
<<<<<<< HEAD
  derivedKeyId: string;
  pubkey: string;
=======
  claimedKeyId: string;
  pubkey: string;
  mintTx: string;
>>>>>>> feature/lit-1447-js-sdk-merge-sdk-v3-into-revamp-feature-branch-2
=======
  claimedKeyId: string;
  pubkey: string;
  mintTx: string;
>>>>>>> cf06824f
}

/**
 * Struct in rust
 * -----
 pub struct JsonExecutionRequest {
    pub code: Option<String>,
    pub ipfs_id: Option<String>,
    pub auth_sig: AuthSigItem,
    pub js_params: Option<serde_json::Value>,
}
 */
export interface BaseJsonExecutionRequest {
  // // the authSig to use to authorize the user with the nodes
  // authSig?: AuthSig;

  // An object that contains params to expose to the Lit Action.  These will be injected to the JS runtime before your code runs, so you can use any of these as normal variables in your Lit Action.
  jsParams: any;

  // JS code to run on the nodes
  code?: string;

  // The IPFS ID of some JS code to run on the nodes
  ipfsId?: string;

  // // the session signatures to use to authorize the user with the nodes
  // sessionSigs?: any;

  // whether to run this on a single node or many
  targetNodeRange?: number;

  // auth methods to resolve
  authMethods?: Array<Object>;
}

export interface WithAuthSig extends BaseJsonExecutionRequest {
  authSig: AuthSig;
  sessionSigs?: any;
}

export interface WithSessionSigs extends BaseJsonExecutionRequest {
  sessionSigs: any;
  authSig?: AuthSig;
}

export type JsonExecutionRequest = WithAuthSig | WithSessionSigs;

export interface BaseJsonPkpSignRequest {
  toSign: ArrayLike<number>;
  pubKey: string;
}


export interface WithAuthMethodSigning extends BaseJsonPkpSignRequest {
  // auth methods to resolve
  authMethods: Array<AuthMethod>;
  sessionSigs?: any;
  authSig?: AuthSig;
}
export interface WithSessionSigsSigning extends BaseJsonPkpSignRequest {
  sessionSigs: any;
  authSig?: AuthSig;
  authMethods?: Array<AuthMethod>;
}

export interface WithAuthSigSigning extends BaseJsonPkpSignRequest {
  authSig: AuthSig;
  sessionSigs?: any;
  authMethods?: Array<AuthMethod>;
}

export type JsonPkpSignRequest = WithSessionSigsSigning | WithAuthSigSigning | WithAuthMethodSigning;

/**
 * Struct in rust
 * -----
pub struct JsonSignChainDataRequest {
    pub call_requests: Vec<web3::types::CallRequest>,
    pub chain: Chain,
    pub iat: u64,
    pub exp: u64,
}
*/
export interface JsonSignChainDataRequest {
  callRequests: Array<CallRequest>;
  chain: Chain;
  iat: number;
  exp: number;
}

/**
 * Struct in rust
 * -----
 pub struct JsonSigningResourceId {
    pub base_url: String,
    pub path: String,
    pub org_id: String,
    pub role: String,
    pub extra_data: String,
}
*/
export interface JsonSigningResourceId {
  baseUrl: string;
  path: string;
  orgId: string;
  role: string;
  extraData: string;
}

export interface MultipleAccessControlConditions {
  // The access control conditions that the user must meet to obtain this signed token.  This could be posession of an NFT, for example.  You must pass either accessControlConditions or evmContractConditions or solRpcConditions or unifiedAccessControlConditions.
  accessControlConditions?: AccessControlConditions;

  // EVM Smart Contract access control conditions that the user must meet to obtain this signed token.  This could be posession of an NFT, for example.  This is different than accessControlConditions because accessControlConditions only supports a limited number of contract calls.  evmContractConditions supports any contract call.  You must pass either accessControlConditions or evmContractConditions or solRpcConditions or unifiedAccessControlConditions.
  evmContractConditions?: EvmContractConditions;

  // Solana RPC call conditions that the user must meet to obtain this signed token.  This could be posession of an NFT, for example.
  solRpcConditions?: SolRpcConditions;

  // An array of unified access control conditions.  You may use AccessControlCondition, EVMContractCondition, or SolRpcCondition objects in this array, but make sure you add a conditionType for each one.  You must pass either accessControlConditions or evmContractConditions or solRpcConditions or unifiedAccessControlConditions.
  unifiedAccessControlConditions?: UnifiedAccessControlConditions;
}

export interface JsonAccsRequest {
  // The access control conditions that the user must meet to obtain this signed token.  This could be posession of an NFT, for example.  You must pass either accessControlConditions or evmContractConditions or solRpcConditions or unifiedAccessControlConditions.
  accessControlConditions?: AccessControlConditions;

  // EVM Smart Contract access control conditions that the user must meet to obtain this signed token.  This could be posession of an NFT, for example.  This is different than accessControlConditions because accessControlConditions only supports a limited number of contract calls.  evmContractConditions supports any contract call.  You must pass either accessControlConditions or evmContractConditions or solRpcConditions or unifiedAccessControlConditions.
  evmContractConditions?: EvmContractConditions;

  // Solana RPC call conditions that the user must meet to obtain this signed token.  This could be posession of an NFT, for example.
  solRpcConditions?: SolRpcConditions;

  // An array of unified access control conditions.  You may use AccessControlCondition, EVMContractCondition, or SolRpcCondition objects in this array, but make sure you add a conditionType for each one.  You must pass either accessControlConditions or evmContractConditions or solRpcConditions or unifiedAccessControlConditions.
  unifiedAccessControlConditions?: UnifiedAccessControlConditions;

  // The chain name of the chain that you are querying.  See ALL_LIT_CHAINS for currently supported chains.
  chain?: string;

  // The resourceId representing something on the web via a URL
  resourceId?: JsonSigningResourceId;

  // The authentication signature that proves that the user owns the crypto wallet address that meets the access control conditions
  authSig?: AuthSig;

  sessionSigs?: SessionSig;
}

/**
 * Struct in rust
 * -----
pub struct JsonSigningRetrieveRequest {
    pub access_control_conditions: Option<Vec<AccessControlConditionItem>>,
    pub evm_contract_conditions: Option<Vec<EVMContractConditionItem>>,
    pub sol_rpc_conditions: Option<Vec<SolRpcConditionItem>>,
    pub unified_access_control_conditions: Option<Vec<UnifiedAccessControlConditionItem>>,
    pub chain: Option<String>,
    pub resource_id: JsonSigningResourceId,
    pub auth_sig: AuthSigItem,
    pub iat: u64,
    pub exp: u64,
}
*/
export interface JsonSigningRetrieveRequest extends JsonAccsRequest {
  iat?: number;
  exp?: number;
  sessionSigs?: any;
}

export interface GetSignedTokenRequest
  extends SigningAccessControlConditionRequest {
  sessionSigs?: SessionSigsMap;
}

export interface SigningAccessControlConditionRequest {
  // The access control conditions that the user must meet to obtain this signed token.  This could be posession of an NFT, for example.  You must pass either accessControlConditions or evmContractConditions or solRpcConditions or unifiedAccessControlConditions.
  accessControlConditions?: AccessControlConditions;

  // EVM Smart Contract access control conditions that the user must meet to obtain this signed token.  This could be posession of an NFT, for example.  This is different than accessControlConditions because accessControlConditions only supports a limited number of contract calls.  evmContractConditions supports any contract call.  You must pass either accessControlConditions or evmContractConditions or solRpcConditions or unifiedAccessControlConditions.
  evmContractConditions?: EvmContractConditions;

  // Solana RPC call conditions that the user must meet to obtain this signed token.  This could be posession of an NFT, for example.
  solRpcConditions?: SolRpcConditions;

  // An array of unified access control conditions.  You may use AccessControlCondition, EVMContractCondition, or SolRpcCondition objects in this array, but make sure you add a conditionType for each one.  You must pass either accessControlConditions or evmContractConditions or solRpcConditions or unifiedAccessControlConditions.
  unifiedAccessControlConditions?: UnifiedAccessControlConditions;

  // The chain name of the chain that you are querying.  See ALL_LIT_CHAINS for currently supported chains.
  chain?: string;

  // The authentication signature that proves that the user owns the crypto wallet address that meets the access control conditions
  authSig?: SessionSig;

  iat?: number;
  exp?: number;
}

/**
 * Struct in rust
 * -----
pub struct JsonSigningStoreRequest {
    pub key: String,
    pub val: String,
    pub chain: Option<String>,
    pub permanant: Option<usize>,
    pub auth_sig: AuthSigItem,
}
 */
export interface JsonSigningStoreRequest {
  key: string;
  val: string;
  chain?: string;
  permanant?: 0 | 1;
  permanent?: 0 | 1;
  authSig?: AuthSig;
  sessionSigs?: object;
}

/**
 * Struct in rust
 * -----
 pub struct JsonEncryptionRetrieveRequest {
    pub access_control_conditions: Option<Vec<AccessControlConditionItem>>,
    pub evm_contract_conditions: Option<Vec<EVMContractConditionItem>>,
    pub sol_rpc_conditions: Option<Vec<SolRpcConditionItem>>,
    pub unified_access_control_conditions: Option<Vec<UnifiedAccessControlConditionItem>>,
    pub chain: Option<String>,
    pub to_decrypt: String,
    pub auth_sig: AuthSigItem,
}
 */
export interface JsonEncryptionRetrieveRequest extends JsonAccsRequest {
  // The ciphertext that you wish to decrypt encoded as a hex string
  toDecrypt: string;
}

export type ExecuteJsProps = JsonExecutionRequest & {
  // A boolean that defines if debug info will be returned or not.
  debug?: boolean;
};

export interface EncryptRequestBase {
  accessControlConditions?: AccessControlConditions;
  evmContractConditions?: EvmContractConditions;
  solRpcConditions?: SolRpcConditions;
  unifiedAccessControlConditions?: UnifiedAccessControlConditions;

  chain: Chain;

  authSig?: AuthSig;
  sessionSigs?: SessionSigsMap;
}
<<<<<<< HEAD

export interface EncryptRequest extends EncryptRequestBase {
  // The data that you wish to encrypt as a Uint8Array
  dataToEncrypt: Uint8Array;
}

export interface EncryptResponse {
  // The base64-encoded ciphertext
  ciphertext: string;
  // The hash of the data that was encrypted
  dataToEncryptHash: string;
}

export interface EncryptStringRequest extends EncryptRequestBase {
  // String that you wish to encrypt
  dataToEncrypt: string;
}

=======

export interface EncryptRequest extends EncryptRequestBase {
  // The data that you wish to encrypt as a Uint8Array
  dataToEncrypt: Uint8Array;
}

export interface EncryptResponse {
  // The base64-encoded ciphertext
  ciphertext: string;
  // The hash of the data that was encrypted
  dataToEncryptHash: string;
}

export interface EncryptStringRequest extends EncryptRequestBase {
  // String that you wish to encrypt
  dataToEncrypt: string;
}

>>>>>>> cf06824f
export interface EncryptZipRequest extends EncryptRequestBase {
  zip: JSZip;
}

export interface EncryptFileRequest extends EncryptRequestBase {
  file: AcceptedFileType;
}

export interface DecryptRequest extends EncryptRequestBase {
  // The base64-encoded ciphertext
  ciphertext: string;
  // The hash of the data that was encrypted
  dataToEncryptHash: string;
}

export interface DecryptResponse {
  // The decrypted data as a Uint8Array
  decryptedData: Uint8Array;
}

export interface GetSigningShareForDecryptionRequest extends JsonAccsRequest {
  dataToEncryptHash: string;
}

export interface SignConditionECDSA {
  accessControlConditions: any;
  evmContractConditions: undefined;
  solRpcConditions: undefined;
  auth_sig: AuthSig;
  chain: Chain;
  iat: number;
  exp: number;
}

/**
 *
 * An object containing the resulting signatures.  Each signature comes with the public key and the data signed.
 *
 */
export interface ExecuteJsResponse {
  signatures: any;
  decryptions: any[];
  response: string;
  logs: string;
  claims?: Record<string, { signatures: Signature[], derivedKeyId: string }>;
  debug?: {
    allNodeResponses: NodeResponse[];
    allNodeLogs: NodeLog[];
    rawNodeHTTPResponses: any;
  };
}

export interface LitNodePromise { }

export interface SendNodeCommand {
  url: string;
  data: any;
  requestId: string;
}

export interface NodeShare {
  claimData: any;
  shareIndex: any;
  unsignedJwt: any;
  signedData: any;
  decryptedData: any;
  response: any;
  logs: any;
  success?: any;
}

export interface PKPSignShare {
  success: boolean;
  signedData: any;
  signatureShare: any;
}

export interface NodeBlsSigningShare {
  shareIndex: any;
  unsignedJwt?: any;
  signatureShare: BlsSignatureShare;
  response?: any;
  logs?: any;
}

export interface BlsSignatureShare {
  ProofOfPossession: string;
}

export interface SuccessNodePromises<T> {
  success: boolean;
  values: Array<T>;
}

export interface RejectedNodePromises {
  success: boolean;
  error: NodeErrorV0 | NodeErrorV1;
}

export interface NodePromiseResponse {
  status?: string;
  value?: any;
  reason?: any;
}

/**
 * The error object returned by the node.
 *
 * @deprecated - This is the old error object.  It will be removed in the future. Use NodeErrorV1 instead.
 */
export interface NodeErrorV0 {
  errorCode: string;
  message: string;
}

export interface NodeErrorV1 {
  errorKind: string;
  status: number;
  details: string[];
  message?: string;
  errorCode?: string;
}

// V3 - Cayenne
// {
//   errorKind: 'Unexpected',
//   errorCode: 'NodeUnknownError',
//   status: 400,
//   message: 'Unknown error occured',
//   correlationId: 'lit_ef00fbaebb614',
//   details: [
//     'unexpected error: ECDSA signing failed: unexpected error: unexpected error: Message length to be signed is not 32 bytes.  Please hash it before sending it to the node to sign.  You can use SHA256 or Keccak256 for example'
//   ]
// }
export interface NodeErrorV3 {
  errorKind: string;
  errorCode: string;
  status: number;
  message: string;
  correlationId: string;
  details: string[];
}

/**
 *
 * @deprecated - This is the old error object.  It will be removed in the future. Use NodeClientErrorV1 instead.
 *
 */
export interface NodeClientErrorV0 {
  errorCode?: string;
  message: string;
  error: any;
  name?: string;
}

export interface NodeClientErrorV1 {
  message: string;
  errorKind: string;
  errorCode: string;
  details?: string[];
  status?: number;
}

export interface SigShare {
  sigType: any;
  signatureShare: any;
  shareIndex: any;
  bigR: string;
  publicKey: any;
  dataSigned: any;
  siweMessage?: string;
  sigName?: string;
}

export interface SignedData {
  signedData: any;
}

export interface DecryptedData {
  decryptedData: any;
}

export interface NodeResponse {
  response: any;
}

export interface NodeLog {
  logs: any;
}

export interface CallRequest {
  // to - The address of the contract that will be queried
  to: string;

  // The address calling the function.
  from?: string;

  // Hex encoded data to send to the contract.
  data: string;
}

export interface SignedChainDataToken {
  // The call requests to make.  The responses will be signed and returned.
  callRequests: Array<CallRequest>;

  // The chain name of the chain that this contract is deployed on.  See LIT_CHAINS for currently supported chains.
  chain: Chain;
}

export interface NodeCommandResponse {
  url: string;
  data: JsonRequest;
}

export interface NodeCommandServerKeysResponse {
  serverPublicKey: any;
  subnetPublicKey: any;
  networkPublicKey: any;
  networkPublicKeySet: any;
}

export interface FormattedMultipleAccs {
  error: boolean;
  formattedAccessControlConditions: any;
  formattedEVMContractConditions: any;
  formattedSolRpcConditions: any;
  formattedUnifiedAccessControlConditions: any;
}

export interface SignWithECDSA {
  // TODO: The message to be signed - note this message is not currently converted to a digest!!!!!
  message: string;

  // The chain name of the chain that this contract is deployed on.  See LIT_CHAINS for currently supported chains.
  chain: Chain;

  iat: number;
  exp: number;
}

export interface CombinedECDSASignature {
  r: string;
  s: string;
  recid: number;
}
export interface ValidateAndSignECDSA {
  accessControlConditions: AccessControlConditions;
  chain: Chain;
  auth_sig: AuthSig;
}

export interface HandshakeWithSgx {
  url: string;
}

export interface JsonHandshakeResponse {
  serverPubKey: string;
  subnetPubKey: string;
  networkPubKey: string;
  networkPubKeySet: string;
  hdRootPubkeys: string[];
}

export interface EncryptToIpfsProps {
  // The authSig of the user.  Returned via the checkAndSignAuthMessage function
  authSig?: AuthSig;

  // the session signatures to use to authorize the user with the nodes
  sessionSigs?: any;

  // The access control conditions that the user must meet to obtain this signed token.  This could be posession of an NFT, for example.  You must pass either accessControlConditions or evmContractConditions or solRpcConditions or unifiedAccessControlConditions.
  accessControlConditions?: AccessControlConditions;

  // EVM Smart Contract access control conditions that the user must meet to obtain this signed token.  This could be posession of an NFT, for example.  This is different than accessControlConditions because accessControlConditions only supports a limited number of contract calls.  evmContractConditions supports any contract call.  You must pass either accessControlConditions or evmContractConditions or solRpcConditions or unifiedAccessControlConditions.
  evmContractConditions?: EvmContractConditions;

  // Solana RPC call conditions that the user must meet to obtain this signed token.  This could be posession of an NFT, for example.
  solRpcConditions?: SolRpcConditions;

  // An array of unified access control conditions.  You may use AccessControlCondition, EVMContractCondition, or SolRpcCondition objects in this array, but make sure you add a conditionType for each one.  You must pass either accessControlConditions or evmContractConditions or solRpcConditions or unifiedAccessControlConditions.
  unifiedAccessControlConditions?: UnifiedAccessControlConditions;

  // The chain name of the chain that this contract is deployed on.  See LIT_CHAINS for currently supported chains.
  chain: Chain;

  // The string you wish to encrypt
  string?: string;

  // The file you wish to encrypt
  file?: AcceptedFileType;

  // An instance of LitNodeClient that is already connected
  litNodeClient: ILitNodeClient;

  // Your Infura Project Id
  infuraId: string;

  // Your Infura API Key Secret
  infuraSecretKey: string;
}

export type EncryptToIpfsDataType = 'string' | 'file';

export interface EncryptToIpfsPayload {
  // The access control conditions that the user must meet to obtain this signed token.  This could be posession of an NFT, for example.  You must pass either accessControlConditions or evmContractConditions or solRpcConditions or unifiedAccessControlConditions.
  accessControlConditions?: AccessControlConditions;

  // EVM Smart Contract access control conditions that the user must meet to obtain this signed token.  This could be posession of an NFT, for example.  This is different than accessControlConditions because accessControlConditions only supports a limited number of contract calls.  evmContractConditions supports any contract call.  You must pass either accessControlConditions or evmContractConditions or solRpcConditions or unifiedAccessControlConditions.
  evmContractConditions?: EvmContractConditions;

  // Solana RPC call conditions that the user must meet to obtain this signed token.  This could be posession of an NFT, for example.
  solRpcConditions?: SolRpcConditions;

  // An array of unified access control conditions.  You may use AccessControlCondition, EVMContractCondition, or SolRpcCondition objects in this array, but make sure you add a conditionType for each one.  You must pass either accessControlConditions or evmContractConditions or solRpcConditions or unifiedAccessControlConditions.
  unifiedAccessControlConditions?: UnifiedAccessControlConditions;

  // The chain name of the chain that this contract is deployed on.  See LIT_CHAINS for currently supported chains.
  chain: Chain;

  ciphertext: string;
  dataToEncryptHash: string;
  dataType: EncryptToIpfsDataType;
}

export interface DecryptFromIpfsProps {
  // The authSig of the user.  Returned via the checkAndSignAuthMessage function
  authSig?: AuthSig;

  // the session signatures to use to authorize the user with the nodes
  sessionSigs?: any;

  // The ipfsCid/ipfsHash of the encrypted string & metadata stored on IPFS
  ipfsCid: string;

  // An instance of LitNodeClient that is already connected
  litNodeClient: ILitNodeClient;
}

export interface EncryptFileAndZipWithMetadataProps {
  // The authSig of the user.  Returned via the checkAndSignAuthMessage function
  authSig?: AuthSig;

  // the session signatures to use to authorize the user with the nodes
  sessionSigs?: any;

  // The access control conditions that the user must meet to obtain this signed token.  This could be posession of an NFT, for example.  You must pass either accessControlConditions or evmContractConditions or solRpcConditions or unifiedAccessControlConditions.
  accessControlConditions?: AccessControlConditions;

  // EVM Smart Contract access control conditions that the user must meet to obtain this signed token.  This could be posession of an NFT, for example.  This is different than accessControlConditions because accessControlConditions only supports a limited number of contract calls.  evmContractConditions supports any contract call.  You must pass either accessControlConditions or evmContractConditions or solRpcConditions or unifiedAccessControlConditions.
  evmContractConditions?: EvmContractConditions;

  // Solana RPC call conditions that the user must meet to obtain this signed token.  This could be posession of an NFT, for example.
  solRpcConditions?: SolRpcConditions;

  // An array of unified access control conditions.  You may use AccessControlCondition, EVMContractCondition, or SolRpcCondition objects in this array, but make sure you add a conditionType for each one.  You must pass either accessControlConditions or evmContractConditions or solRpcConditions or unifiedAccessControlConditions.
  unifiedAccessControlConditions?: UnifiedAccessControlConditions;

  // The chain name of the chain that this contract is deployed on.  See LIT_CHAINS for currently supported chains.
  chain: string;

  // The file you wish to encrypt
  file: File;

  // An instance of LitNodeClient that is already connected
  litNodeClient: ILitNodeClient;

  // An optional readme text that will be inserted into readme.txt in the final zip file.  This is useful in case someone comes across this zip file and wants to know how to decrypt it.  This file could contain instructions and a URL to use to decrypt the file.
  readme: string;
}

export interface DecryptZipFileWithMetadataProps {
  // The authSig of the user.  Returned via the checkAndSignAuthMessage function
  authSig?: AuthSig;

  // the session signatures to use to authorize the user with the nodes
  sessionSigs?: any;

  // The zip file blob with metadata inside it and the encrypted asset
  file: File | Blob;

  // An instance of LitNodeClient that is already connected
  litNodeClient: ILitNodeClient;
}

/**
 * Struct in rust
 * -----
 pub struct SessionKeySignedMessage {
    pub session_key: String,
    pub resources: Vec<String>,
    pub capabilities: Vec<String>,
    pub issued_at: String,
    pub expiration: String,
    pub node_address: String,
}
 */
export interface SessionKeySignedMessage {
  sessionKey: string;
  resources?: any[];
  capabilities: string[];
  issuedAt: string;
  expiration: string;
  nodeAddress: string;
}

export interface SessionSigsProp {
  expiration?: any;
  chain: Chain;
  resources: any[];
  sessionCapabilities?: any;
  switchChain?: boolean;
  litNodeClient: ILitNodeClient;
}

export interface SessionKeyPair {
  publicKey: string;
  secretKey: string;
}

/** ========== Session ========== */

// pub struct AuthMethod {
//     pub auth_method_type: u32,
//     pub access_token: String,
// }
export interface AuthMethod {
  authMethodType: number;
  accessToken: string;
}

export interface AuthMethodWithOTPType extends AuthMethod {
  otpType: 'email' | 'phone';
}
export interface ClaimRequest {
  authMethod: AuthMethod;
  mintCallback?: MintCallback;
}

// pub struct JsonSignSessionKeyRequest {
//     pub session_key: String,
//     pub auth_methods: Vec<AuthMethod>,
//     pub pkp_public_key: String,
//     pub auth_sig: Option<AuthSigItem>,
//     pub siwe_message: String,
// }
export interface SignSessionKeyProp {
  // The serialized session key pair to sign. If not provided, a session key pair will be fetched from localStorge or generated.
  sessionKey?: SessionKeyPair;

  // The statement text to place at the end of the SIWE statement field.
  statement?: string;

  // The auth methods to use to sign the session key
  authMethods: AuthMethod[];

  // The public key of the PKP
  pkpPublicKey?: string;

  // The auth sig of the user.  Returned via the checkAndSignAuthMessage function
  authSig?: AuthSig;

  // The siwe message
  // siweMessage: string;

  //   When this session signature will expire.  The user will have to reauthenticate after this time using whatever auth method you set up.  This means you will have to call this signSessionKey function again to get a new session signature.  This is a RFC3339 timestamp.  The default is 24 hours from now.
  expiration?: string;

  resources: any;

  chainId?: number;

  //domain param is required, when calling from environment that doesn't have the 'location' object. i.e. NodeJs server.
  domain?: string;
}

export interface SignSessionKeyResponse {
  pkpPublicKey: string;
  authSig: AuthSig;
}

export interface GetSignSessionKeySharesProp {
  body: SessionRequestBody;
}

export interface GetSessionSigsProps {
  // When this session signature will expire.  The user will have to reauthenticate after this time using whatever auth method you set up.  This means you will have to call this signSessionKey function again to get a new session signature.  This is a RFC3339 timestamp.  The default is 24 hours from now.
  expiration?: any;

  //   The chain to use for the session signature.  This is the chain that will be used to sign the session key.  If you're using EVM then this probably doesn't matter at all.
  chain: Chain;

  /**
   * An array of resource abilities that you want to request for this session. These will be signed with the session key.
   *
   * @example If you want to request the ability to decrypt an access control condition, then you would pass
   * [{ resource: new LitAccessControlConditionResource('someResource), ability: LitAbility.AccessControlConditionDecryption }]
   */
  resourceAbilityRequests: LitResourceAbilityRequest[];

  /**
   * The session capability object that you want to request for this session.
   * If you pass nothing, then this will default to a wildcard for each type of resource you're accessing.
   *
   * @example If you passed nothing, and you're requesting to perform a decryption operation for an access
   * control condition, then the session capability object will be a wildcard for the access control condition,
   * which grants this session signature the ability to decrypt this access control condition.
   */
  sessionCapabilityObject?: ISessionCapabilityObject;

  //   If you want to ask Metamask to try and switch the user's chain, you may pass true here.  This will only work if the user is using Metamask.  If the user is not using Metamask, then this will be ignored.
  switchChain?: boolean;

  //   This is a callback that will be called if the user needs to authenticate using a PKP.  For example, if the user has no wallet, but owns a Lit PKP though something like Google Oauth, then you can use this callback to prompt the user to authenticate with their PKP.  This callback should use the LitNodeClient.signSessionKey function to get a session signature for the user from their PKP.  If you don't pass this callback, then the user will be prompted to authenticate with their wallet, like metamask.
  authNeededCallback?: AuthCallback;

  // The serialized session key pair to sign. If not provided, a session key pair will be fetched from localStorge or generated.
  sessionKey?: any;
}

export interface AuthCallback {
  (params: AuthCallbackParams): Promise<AuthSig>;
}

/**
 * A map of node addresses to the session signature payload
 * for that node specifically.
 */
export interface SessionSigsMap {
  [nodeAddress: string]: SessionSig;
}

export interface SessionSig {
  sig: string;
  derivedVia: string;
  signedMessage: string;
  address: string;
  algo?: string;
}

export interface SessionSigs {
  /**
   * Map of Lit node urls to session signatures
   */
  [key: string]: SessionSig;
}

export interface SessionRequestBody {
  sessionKey: string;
  authMethods: Array<AuthMethod>;
  pkpPublicKey?: string;
  authSig?: AuthSig;
  siweMessage: string;
}

export interface GetWalletSigProps {
  authNeededCallback?: AuthCallback;
  chain: string;
  sessionCapabilityObject: ISessionCapabilityObject;
  switchChain?: boolean;
  expiration: string;
  sessionKeyUri: string;
}

export interface SessionSigningTemplate {
  sessionKey: string;
  resourceAbilityRequests: LitResourceAbilityRequest[];
  capabilities: any[];
  issuedAt: string;
  expiration: string;
  nodeAddress: string;
}

export interface WebAuthnAuthenticationVerificationParams {
  id: string;
  rawId: string;
  response: {
    authenticatorData: string;
    clientDataJSON: string;
    signature: string;
    userHandle: string;
  };
  type: string;
  clientExtensionResults: object;
  authenticatorAttachment: AuthenticatorAttachment;
}

export declare type AuthenticatorAttachment = 'cross-platform' | 'platform';

/**
 * ========== PKP ==========
 */

export interface PKPBaseProp {
  pkpPubKey: string;
  rpc?: string;
  rpcs?: RPCUrls;
  controllerAuthSig?: AuthSig;
  controllerAuthMethods?: AuthMethod[];
  controllerSessionSigs?: SessionSigs;
  sessionSigsExpiration?: string;
  litNetwork?: any;
  debug?: boolean;
  bootstrapUrls?: string[];
  minNodeCount?: number;
  litActionCode?: string;
  litActionIPFS?: string;
  litActionJsParams?: any;
}

export interface RPCUrls {
  eth?: string;
  cosmos?: string;
  btc?: string;
}

export interface PKPEthersWalletProp extends PKPBaseProp { }

export interface PKPCosmosWalletProp extends PKPBaseProp {
  addressPrefix: string | 'cosmos'; // bech32 address prefix (human readable part) (default: cosmos)
}

// note: Omit removes the 'addressPrefix' from PKPCosmosWalletProp
export interface PKPClientProp extends PKPBaseProp {
  cosmosAddressPrefix?: string | 'cosmos';
}

export interface PKPBaseDefaultParams {
  toSign: Uint8Array;
  publicKey: Uint8Array;
  sigName: string;
}

export interface PKPClientHelpers {
  handleRequest: (request: any) => Promise<any>;
  setRpc: (rpc: string) => void;
  getRpc: () => string;
}

/**
 * ========== LitAuthClient ==========
 */
export interface LitAuthClientOptions {
  /**
   * Endpoint to interact with a blockchain network. Defaults to the Lit Chronicle.
   */
  rpcUrl?: string;
  /**
   * Options for Lit's relay server
   */
  litRelayConfig?: LitRelayConfig;
  /**
   * Pass in a custom relay server
   */
  customRelay?: IRelay;
  /**
   * Lit Node Client
   */
  litNodeClient?: any;

  litOtpConfig?: OtpProviderOptions;

  storageProvider?: any;

  /**
   * Handle both V2 and V3 versions of the access token, using different storage keys for each:
   * - V2: `lit-auth-signature`
   * - V3: `lit-ethwallet-token-<address>`
   * By default, @getlit/sdk would go for V3, but the primitive would stay with V2.
   */
  version?: 'V2' | 'V3';
}

export interface OtpSessionResult {
  /**
   * Status message of the request
   */
  message?: string;
  /**
   * jwt from successful otp check
   */
  token_jwt?: string;
  /**
   * status of the otp check
   */
  status?: string;
}

export interface OtpVerificationPayload {
  /*
    user id parsed from the validated token 
  */
  userId: string;

  /*
    status of the token verification
  */
  status: boolean;
}

export interface LoginUrlParams {
  /**
   * Auth method name
   */
  provider: string | null;
  /**
   * Access token
   */
  accessToken: string | null;
  /**
   * ID token
   */
  idToken: string | null;
  /**
   * OAuth state param
   */
  state: string | null;
  /**
   * Error codes from Lit's login server
   */
  error: string | null;
}

export interface IRelay {
  /**
   * Mint a new PKP for the given auth method
   *
   * @param {string} body - Body of the request
   *
   * @returns {Promise<IRelayMintResponse>} Response from the relay server
   */
  mintPKP(body: string): Promise<IRelayMintResponse>;
  /**
   * Poll the relay server for status of minting request
   *
   * @param {string} requestId - Request ID to poll, likely the minting transaction hash
   *
   * @returns {Promise<IRelayPollStatusResponse>} Response from the relay server
   */
  pollRequestUntilTerminalState(
    requestId: string
  ): Promise<IRelayPollStatusResponse>;
  /**
   * Fetch PKPs associated with the given auth method
   *
   * @param {string} body - Body of the request
   *
   * @returns {Promise<IRelayFetchResponse>} Response from the relay server
   */
  fetchPKPs(body: string): Promise<IRelayFetchResponse>;
  /**
   * Generate options for registering a new credential to pass to the authenticator
   *
   * @param {string} [username] - Optional username to associate with the credential
   *
   * @returns {Promise<any>} Registration options for the browser to pass to the authenticator
   */
  generateRegistrationOptions(username?: string): Promise<any>;
}

export interface LitRelayConfig {
  /**
   * Lit's relay server URL
   */
  relayUrl?: string;
  /**
   * API key for Lit's relay server
   */
  relayApiKey?: string;
}

export interface IRelayRequestData {
  /**
   * Type of auth method
   */
  authMethodType: number;
  /**
   * ID of auth method
   */
  authMethodId: string;
  /**
   * Public key associated with the auth method (used only in WebAuthn)
   */
  authMethodPubKey?: string;
}

export interface IRelayMintResponse {
  /**
   * Transaction hash of PKP being minted
   */
  requestId?: string;
  /**
   * Error from relay server
   */
  error?: string;
}

export interface IRelayFetchResponse {
  /**
   * Fetched PKPs
   */
  pkps?: IRelayPKP[];
  /**
   * Error from relay server
   */
  error?: string;
}

export interface IRelayPollingEvent {
  /**
   * Polling count
   */
  pollCount: number;
  /**
   * Transaction hash of PKP being minted
   */
  requestId: string;
}

export interface IRelayPollStatusResponse {
  /**
   * Polling status
   */
  status?: IRelayAuthStatus;
  /**
   * Token ID of PKP being minted
   */
  pkpTokenId?: string;
  /**
   * Eth address of new PKP
   */
  pkpEthAddress?: string;
  /**
   * Public key of new PKP
   */
  pkpPublicKey?: string;
  /**
   * Polling error
   */
  error?: string;
}

export interface IRelayPKP {
  /**
   * PKP token ID
   */
  tokenId: string;
  /**
   * PKP public key
   */
  publicKey: string;
  /**
   * PKP Eth address
   */
  ethAddress: string;
}

export interface BaseProviderOptions {
  /**
   * Endpoint to interact with a blockchain network. Defaults to the Lit Chronicle.
   */
  rpcUrl: string;
  /**
   * Relay server to use
   */
  relay: IRelay;
  /**
   * Lit Node Client to use
   */
  litNodeClient: any;

  storageProvider?: any;

  /**
   * Handle both V2 and V3 versions of the access token, using different storage keys for each:
   * - V2: `lit-auth-signature`
   * - V3: `lit-ethwallet-token-<address>`
   * By default, @getlit/sdk would go for V3, but the primitive would stay with V2.
   */
  version?: 'V2' | 'V3';
}

export interface OAuthProviderOptions {
  /**
   * The redirect URI that Lit's login server should send the user back to
   */
  redirectUri?: string;
  /**
   * OAuth client ID
   */
  clientId?: string;
}

export interface EthWalletProviderOptions {
  /**
   * The domain from which the signing request is made
   */
  domain?: string;
  /**
   * The origin from which the signing request is made
   */
  origin?: string;
}

export interface WebAuthnProviderOptions {
  /**
   * Name of relying party. Defaults to "lit"
   */
  rpName?: string;
}

export interface StytchOtpProviderOptions {
  appId: string;
  userId?: string;
}

export interface SignInWithOTPParams {
  /**
   * otp transport (email or phone #)
   * used as the user ID for the auth method
   */
  userId: string;

  /**
   * tracking for the session
   */
  requestId?: string;

  /**
   * Allows for specifying custom sender information
   * Note: for most users the `from_name` is the configurable option and `from` should not be populated
   */
  emailCustomizationOptions?: OtpEmailCustomizationOptions;

  customName?: string;
}

export interface OtpProviderOptions {
  baseUrl?: string;
  port?: string;
  startRoute?: string;
  checkRoute?: string;
}

export interface OtpEmailCustomizationOptions {
  from?: string;
  fromName: string;
}

export interface SignInWithStytchOTPParams {
  // JWT from an authenticated session
  // see stych docs for more info: https://stytch.com/docs/api/session-get
  accessToken?: string;
  // username or phone number where OTP was delivered
  userId: string;
}

export interface StytchOtpProviderOptions {
  /*
    Stytch application identifier
  */
  appId: string;
  /* 
   Stytch user identifier for a project
  */
  userId?: string;
}

export interface StytchToken {
  [key: string]: any;
}

export interface BaseProviderSessionSigsParams {
  /**
   * Public key of PKP to auth with
   */
  pkpPublicKey: string;
  /**
   * Auth method verifying ownership of PKP
   */
  authMethod: AuthMethod;
  /**
   * Params for getSessionSigs function
   */
  sessionSigsParams: GetSessionSigsProps;
  /**
   * Lit Node Client to use. If not provided, will use an existing Lit Node Client or create a new one
   */
  litNodeClient?: any;
}

export interface LoginUrlParams {
  /**
   * Auth method name
   */
  provider: string | null;
  /**
   * Access token
   */
  accessToken: string | null;
  /**
   * ID token
   */
  idToken: string | null;
  /**
   * OAuth state param
   */
  state: string | null;
  /**
   * Error codes from Lit's login server
   */
  error: string | null;
}

export interface BaseAuthenticateOptions { }

export interface OtpAuthenticateOptions {
  code: string;
}

export interface EthWalletAuthenticateOptions
  extends BaseAuthenticateOptions,
    ExpirableOptions {
  /**
   * Ethereum wallet address
   */
  address?: string;
  /**
   * Function to sign message
   *
   * @param {string} message - Message to sign
   *
   * @returns {Promise<string>} - Raw signature of message
   */
  signMessage?: (message: string) => Promise<string>;
  /**
   * Name of chain to use for signature
   */
  chain?: string;
  /**
   * When the auth signature expires
   */
  expiration?: string;

  /**
   * eth wallet signer
   */
  signer?: Signer;
}

export interface OtpAuthenticateOptions
  extends BaseAuthenticateOptions,
    ExpirableOptions {
  /**
   * User provided authentication code
   */
  code: string;
}

export interface GoogleAuthenticateOptions extends ExpirableOptions {}
export interface DiscordAuthenticateOptions extends ExpirableOptions {}
export interface WebAuthnAuthenticateOptions extends ExpirableOptions {}

export interface ExpirableOptions {
  cache?: boolean;

  expirationUnit?: 'seconds' | 'minutes' | 'hours' | 'days';

  expirationLength?: number;
}
export interface StytchOtpAuthenticateOptions extends BaseAuthenticateOptions {
  /*
   * JWT from an authenticated session
   * see stych docs for more info: https://stytch.com/docs/api/session-get
   */
  accessToken: string;
<<<<<<< HEAD
<<<<<<< HEAD
  /* 
=======
>>>>>>> feature/lit-1447-js-sdk-merge-sdk-v3-into-revamp-feature-branch-2
=======
>>>>>>> cf06824f
  /*
   Stytch user identifier for a project
  */
  userId?: string;
}<|MERGE_RESOLUTION|>--- conflicted
+++ resolved
@@ -28,10 +28,6 @@
 import * as JSZip from 'jszip/dist/jszip.js';
 import { AuthMethodType } from './enums';
 
-// @ts-ignore
-import * as JSZip from 'jszip/dist/jszip.js';
-import { AuthMethodType } from './enums';
-
 export interface AccsOperatorParams {
   operator: string;
 }
@@ -127,20 +123,14 @@
   // Leap -> window.leap
   cosmosWalletType?: CosmosWalletType;
 
-<<<<<<< HEAD
-<<<<<<< HEAD
+
   cache?: boolean;
-=======
-=======
->>>>>>> cf06824f
+
   /**
    * Optional project ID for WalletConnect V2. Only required if one is using checkAndSignAuthMessage and wants to display WalletConnect as an option.
    */
   walletConnectProjectId?: string;
-<<<<<<< HEAD
->>>>>>> feature/lit-1447-js-sdk-merge-sdk-v3-into-revamp-feature-branch-2
-=======
->>>>>>> cf06824f
+
 }
 
 /** ---------- Web3 ---------- */
@@ -247,43 +237,16 @@
 
 export interface Signature {
   r: string;
-<<<<<<< HEAD
-<<<<<<< HEAD
-
-  s: string;
-  _vs: string;
-
-  recoveryParam: number;
-  v: number;
-
-  yParityAndS: string;
-  compact: string;
-=======
   s: string;
   v: number;
->>>>>>> feature/lit-1447-js-sdk-merge-sdk-v3-into-revamp-feature-branch-2
-=======
-  s: string;
-  v: number;
->>>>>>> cf06824f
 }
 
 export interface ClaimKeyResponse {
   signatures: Signature[];
-<<<<<<< HEAD
-<<<<<<< HEAD
-  derivedKeyId: string;
-  pubkey: string;
-=======
+
   claimedKeyId: string;
   pubkey: string;
   mintTx: string;
->>>>>>> feature/lit-1447-js-sdk-merge-sdk-v3-into-revamp-feature-branch-2
-=======
-  claimedKeyId: string;
-  pubkey: string;
-  mintTx: string;
->>>>>>> cf06824f
 }
 
 /**
@@ -536,7 +499,6 @@
   authSig?: AuthSig;
   sessionSigs?: SessionSigsMap;
 }
-<<<<<<< HEAD
 
 export interface EncryptRequest extends EncryptRequestBase {
   // The data that you wish to encrypt as a Uint8Array
@@ -555,26 +517,6 @@
   dataToEncrypt: string;
 }
 
-=======
-
-export interface EncryptRequest extends EncryptRequestBase {
-  // The data that you wish to encrypt as a Uint8Array
-  dataToEncrypt: Uint8Array;
-}
-
-export interface EncryptResponse {
-  // The base64-encoded ciphertext
-  ciphertext: string;
-  // The hash of the data that was encrypted
-  dataToEncryptHash: string;
-}
-
-export interface EncryptStringRequest extends EncryptRequestBase {
-  // String that you wish to encrypt
-  dataToEncrypt: string;
-}
-
->>>>>>> cf06824f
 export interface EncryptZipRequest extends EncryptRequestBase {
   zip: JSZip;
 }
@@ -826,7 +768,7 @@
   auth_sig: AuthSig;
 }
 
-export interface HandshakeWithSgx {
+export interface HandshakeWithNodes {
   url: string;
 }
 
@@ -1008,11 +950,6 @@
 export interface AuthMethodWithOTPType extends AuthMethod {
   otpType: 'email' | 'phone';
 }
-export interface ClaimRequest {
-  authMethod: AuthMethod;
-  mintCallback?: MintCallback;
-}
-
 // pub struct JsonSignSessionKeyRequest {
 //     pub session_key: String,
 //     pub auth_methods: Vec<AuthMethod>,
@@ -1234,7 +1171,7 @@
    */
   litNodeClient?: any;
 
-  litOtpConfig?: OtpProviderOptions;
+  litOtpConfig?: StytchOtpProviderOptions;
 
   storageProvider?: any;
 
@@ -1596,7 +1533,7 @@
 
 export interface EthWalletAuthenticateOptions
   extends BaseAuthenticateOptions,
-    ExpirableOptions {
+  ExpirableOptions {
   /**
    * Ethereum wallet address
    */
@@ -1626,16 +1563,16 @@
 
 export interface OtpAuthenticateOptions
   extends BaseAuthenticateOptions,
-    ExpirableOptions {
+  ExpirableOptions {
   /**
    * User provided authentication code
    */
   code: string;
 }
 
-export interface GoogleAuthenticateOptions extends ExpirableOptions {}
-export interface DiscordAuthenticateOptions extends ExpirableOptions {}
-export interface WebAuthnAuthenticateOptions extends ExpirableOptions {}
+export interface GoogleAuthenticateOptions extends ExpirableOptions { }
+export interface DiscordAuthenticateOptions extends ExpirableOptions { }
+export interface WebAuthnAuthenticateOptions extends ExpirableOptions { }
 
 export interface ExpirableOptions {
   cache?: boolean;
@@ -1650,13 +1587,8 @@
    * see stych docs for more info: https://stytch.com/docs/api/session-get
    */
   accessToken: string;
-<<<<<<< HEAD
-<<<<<<< HEAD
+
   /* 
-=======
->>>>>>> feature/lit-1447-js-sdk-merge-sdk-v3-into-revamp-feature-branch-2
-=======
->>>>>>> cf06824f
   /*
    Stytch user identifier for a project
   */
