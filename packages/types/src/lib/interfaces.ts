--- conflicted
+++ resolved
@@ -226,14 +226,6 @@
 }
  */
 
-export interface JsExecutionRequestBody {
-  authSig?: AuthSig;
-  code?: string;
-  ipfsId?: string;
-  authMethods?: AuthMethod[];
-  jsParams?: any;
-}
-
 export interface BaseJsonPkpSignRequest {
   authMethods?: AuthMethod[];
   toSign: ArrayLike<number>;
@@ -282,11 +274,7 @@
   sessionKey: string;
   authMethods: AuthMethod[];
   pkpPublicKey?: string;
-<<<<<<< HEAD
   // authSig?: AuthSig;
-=======
-  authSig?: AuthSig;
->>>>>>> 8164bdc9
   siweMessage: string;
   curveType: 'BLS' | 'ECDSA';
   code?: string;
@@ -295,10 +283,6 @@
   epoch?: number;
 }
 
-<<<<<<< HEAD
-export interface BlsResponseData {
-  result: boolean;
-=======
 // [
 //   {
 //     "result": "success",
@@ -336,7 +320,6 @@
 // ]
 export interface BlsResponseData {
   result: boolean | 'success';
->>>>>>> 8164bdc9
   signatureShare: {
     ProofOfPossession: string;
   };
