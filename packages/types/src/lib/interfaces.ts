--- conflicted
+++ resolved
@@ -849,114 +849,6 @@
 export declare type AuthenticatorAttachment = 'cross-platform' | 'platform';
 
 /**
-<<<<<<< HEAD
- * ========== Lit Auth Client ==========
- */
-
-export interface LitAuthClientOptions {
-  /**
-   * Endpoint to interact with a blockchain network. Defaults to the Lit Chronicle.
-   */
-  rpcUrl?: string;
-  /**
-   * Options for Lit's relay server
-   */
-  litRelayConfig?: LitRelayConfig;
-  /**
-   * Pass in a custom relay server
-   */
-  customRelay?: IRelay;
-  /**
-   * Lit Node Client
-   */
-  litNodeClient?: any;
-}
-
-export interface SignInWithEthWalletParams {
-  /**
-   * Ethereum wallet address
-   */
-  address: string;
-  /**
-   * Function to sign message
-   *
-   * @param {string} message - Message to sign
-   *
-   * @returns {Promise<string>} - Raw signature of message
-   */
-  signMessage: (message: string) => Promise<string>;
-  /**
-   * Origin of signing request
-   */
-  origin?: string;
-  /**
-   * Name of chain to use for signature
-   */
-  chain?: string;
-  /**
-   * When the auth signature expires
-   */
-  expiration?: string;
-}
-
-export interface SignInWithOTPParams {
-  /**
-   * otp transport (email or phone #)
-   * used as the user ID for the auth method
-  */
-  userId: string;
-  /**
-   * Origin of the sign in request
-   */
-  origin?: string;
-  /**
-   * when the generated JWT expires
-   */
-  expiration?: string;
-  /**
-   * tracking for the session
-   */
-  requestId?: string;
-}
-
-
-export interface OtpSessionResult {
-  /**
-   * Status message of the request
-   */
-  message?: string,
-  /**
-   * jwt from successful otp check
-   */
-  token_jwt?: string,
-  /**
-   * status of the otp check
-   */
-  status?: string,
-}
-
-export interface LoginUrlParams {
-  /**
-   * Auth method name
-   */
-  provider: string | null;
-  /**
-   * Access token
-   */
-  accessToken: string | null;
-  /**
-   * ID token
-   */
-  idToken: string | null;
-  /**
-   * OAuth state param
-   */
-  state: string | null;
-  /**
-   * Error codes from Lit's login server
-   */
-  error: string | null;
-=======
  * ========== PKP ==========
  */
 
@@ -1023,7 +915,92 @@
    * Lit Node Client
    */
   litNodeClient?: any;
->>>>>>> effe6454
+}
+
+export interface SignInWithEthWalletParams {
+  /**
+   * Ethereum wallet address
+   */
+  address: string;
+  /**
+   * Function to sign message
+   *
+   * @param {string} message - Message to sign
+   *
+   * @returns {Promise<string>} - Raw signature of message
+   */
+  signMessage: (message: string) => Promise<string>;
+  /**
+   * Origin of signing request
+   */
+  origin?: string;
+  /**
+   * Name of chain to use for signature
+   */
+  chain?: string;
+  /**
+   * When the auth signature expires
+   */
+  expiration?: string;
+}
+
+export interface SignInWithOTPParams {
+  /**
+   * otp transport (email or phone #)
+   * used as the user ID for the auth method
+  */
+  userId: string;
+  /**
+   * Origin of the sign in request
+   */
+  origin?: string;
+  /**
+   * when the generated JWT expires
+   */
+  expiration?: string;
+  /**
+   * tracking for the session
+   */
+  requestId?: string;
+}
+
+
+export interface OtpSessionResult {
+  /**
+   * Status message of the request
+   */
+  message?: string,
+  /**
+   * jwt from successful otp check
+   */
+  token_jwt?: string,
+  /**
+   * status of the otp check
+   */
+  status?: string,
+}
+
+export interface LoginUrlParams {
+  /**
+   * Auth method name
+   */
+  provider: string | null;
+  /**
+   * Access token
+   */
+  accessToken: string | null;
+  /**
+   * ID token
+   */
+  idToken: string | null;
+  /**
+   * OAuth state param
+   */
+  state: string | null;
+  /**
+   * Error codes from Lit's login server
+   */
+  error: string | null;
 }
 
 export interface IRelay {
@@ -1180,7 +1157,26 @@
   origin?: string;
 }
 
-<<<<<<< HEAD
+export interface SignInWithOTPParams {
+  /**
+   * otp transport (email or phone #)
+   * used as the user ID for the auth method
+  */
+  userId: string;
+  /**
+   * Origin of the sign in request
+   */
+  origin?: string;
+  /**
+   * when the generated JWT expires
+   */
+  expiration?: string;
+  /**
+   * tracking for the session
+   */
+  requestId?: string;
+}
+
 export interface OtpProviderOptions {
   baseUrl: string,
   port: string,
@@ -1188,8 +1184,6 @@
   checkRoute: string,
 }
 
-=======
->>>>>>> effe6454
 export interface BaseProviderSessionSigsParams {
   /**
    * Public key of PKP to auth with
@@ -1232,14 +1226,10 @@
   error: string | null;
 }
 
-<<<<<<< HEAD
 
 export interface BaseAuthenticateOptions {}
 
 export interface EthWalletAuthenticateOptions extends BaseAuthenticateOptions {
-=======
-export interface EthWalletAuthenticateOptions {
->>>>>>> effe6454
   /**
    * Ethereum wallet address
    */
@@ -1260,7 +1250,6 @@
    * When the auth signature expires
    */
   expiration?: string;
-<<<<<<< HEAD
 }
 
 
@@ -1269,6 +1258,4 @@
    * User provided authentication code
    */
   code: string;
-=======
->>>>>>> effe6454
 }