/** ---------- Access Control Conditions Interfaces ---------- */

import {
  AcceptedFileType,
  AccessControlConditions,
  Chain,
  ClaimProcessor,
  ClaimResult,
  ConditionType,
  EncryptedSymmetricKey,
  EvmContractConditions,
  IRelayAuthStatus,
  JsonRequest,
  LIT_NETWORKS_KEYS,
  MintCallback,
  SolRpcConditions,
  SymmetricKey,
  UnifiedAccessControlConditions,
} from './types';
import { ILitNodeClient } from './ILitNodeClient';
import {
  ISessionCapabilityObject,
  LitResourceAbilityRequest,
} from '@lit-protocol/auth-helpers';
import { BytesLike, Signer } from 'ethers';

// @ts-ignore
import * as JSZip from 'jszip/dist/jszip.js';
import { AuthMethodType } from './enums';

// @ts-ignore
import * as JSZip from 'jszip/dist/jszip.js';
import { AuthMethodType } from './enums';

export interface AccsOperatorParams {
  operator: string;
}

export interface AccsRegularParams {
  conditionType?: ConditionType;
  returnValueTest: {
    key?: string;
    comparator: string;
    value: string;
  };
  method?: string;
  params?: any[];
  chain: Chain;
}

export interface AccsDefaultParams extends AccsRegularParams {
  contractAddress?: string;
  standardContractType?: string;
  parameters?: any;
}

export interface AccsSOLV2Params extends AccsRegularParams {
  pdaKey: string;
  pdaInterface: {
    offset: string | number;
    fields: string | object;
  };
  pdaParams: [];
}

export interface ABIParams {
  name: string;
  type: string;
}

export interface FunctionABI {
  name: string;
  type?: string;
  stateMutability: string;
  inputs: Array<ABIParams | any>;
  outputs: Array<ABIParams | any>;
  constant?: string | boolean;
  payable?: boolean;
}

export interface AccsEVMParams extends AccsRegularParams {
  functionAbi: FunctionABI;
  contractAddress: string;
  functionName: string;
  functionParams: any[];
}

export interface AccsCOSMOSParams extends AccsRegularParams {
  path: string;
  method?: string;
  parameters?: string[];
}

/** ---------- Auth Sig ---------- */

export interface AuthSig {
  sig: any;
  derivedVia: string;
  signedMessage: string;
  address: string;
}

export type CosmosWalletType = 'keplr' | 'leap';

export interface AuthCallbackParams {
  // The chain you want to use.  Find the supported list of chains here: https://developer.litprotocol.com/docs/supportedChains
  chain: Chain;

  // The statement that describes what the user is signing. If the auth callback
  // is for signing a SIWE message, you MUST add this statement to the end of the SIWE
  // statement.
  statement?: string;

  // Optional and only used with EVM chains.  A list of resources to be passed to Sign In with Ethereum.  These resources will be part of the Sign in with Ethereum signed message presented to the user.
  resources?: string[];

  // Optional and only used with EVM chains right now.  Set to true by default.  Whether or not to ask Metamask or the user's wallet to switch chains before signing.  This may be desired if you're going to have the user send a txn on that chain.  On the other hand, if all you care about is the user's wallet signature, then you probably don't want to make them switch chains for no reason.  Pass false here to disable this chain switching behavior.
  switchChain?: boolean;

  // --- Following for Session Auth ---
  expiration?: string;

  uri?: string;

  // Cosmos wallet type, to support mutliple popular cosmos wallets
  // Keplr & Cypher -> window.keplr
  // Leap -> window.leap
  cosmosWalletType?: CosmosWalletType;

<<<<<<< HEAD

  cache?: boolean;

=======
>>>>>>> c706e204
  /**
   * Optional project ID for WalletConnect V2. Only required if one is using checkAndSignAuthMessage and wants to display WalletConnect as an option.
   */
  walletConnectProjectId?: string;
<<<<<<< HEAD

=======
>>>>>>> c706e204
}

/** ---------- Web3 ---------- */
export interface IProvider {
  provider: any;
  account: string;
}

/** ---------- Crypto ---------- */
export interface EncryptedZip {
  symmetricKey: SymmetricKey;
  encryptedZip: Blob;
}

export interface DecryptZipFileWithMetadata {
  decryptedFile: Uint8Array;
  metadata: MetadataForFile;
}

export interface MetadataForFile {
  name: string | any;
  type: string | any;
  size: string | number | any;
  accessControlConditions: any[] | any;
  evmContractConditions: any[] | any;
  solRpcConditions: any[] | any;
  unifiedAccessControlConditions: any[] | any;
  chain: string;
  dataToEncryptHash: string;
}

export interface EncryptedFile {
  encryptedFile: Blob;
  symmetricKey: SymmetricKey;
}

export interface DecryptFileProps {
  file: AcceptedFileType;
  symmetricKey: SymmetricKey;
}

export interface VerifyJWTProps {
  publicKey: string;
  // A JWT signed by the LIT network using the BLS12-381 algorithm
  jwt: string;
}

export interface IJWT<T> {
  verified: boolean;
  header: JWTHeader;
  payload: T;
  signature: Uint8Array;
}

export interface JWTHeader {
  alg: string;
  typ: string;
}

export interface SigningAccessControlConditionJWTPayload
  extends MultipleAccessControlConditions {
  iss: string;
  sub: string;
  chain?: string;
  iat: number;
  exp: number;
}

export interface HumanizedAccsProps {
  // The array of access control conditions that you want to humanize
  accessControlConditions?: AccessControlConditions;

  // The array of evm contract conditions that you want to humanize
  evmContractConditions?: EvmContractConditions;

  // The array of Solana RPC conditions that you want to humanize
  solRpcConditions?: SolRpcConditions;

  // The array of unified access control conditions that you want to humanize
  unifiedAccessControlConditions?: UnifiedAccessControlConditions;
  tokenList?: Array<any | string>;
  myWalletAddress?: string;
}

/** ---------- Key Value Type ---------- */
export interface KV {
  [key: string]: any;
}

/** ---------- Lit Node Client ---------- */
export interface LitNodeClientConfig {
  alertWhenUnauthorized: boolean;
  minNodeCount: number;
  debug: boolean;
  bootstrapUrls: Array<string>;
  litNetwork: LIT_NETWORKS_KEYS;
  connectTimeout: number;
  defaultAuthCallback?: (authSigParams: AuthCallbackParams) => Promise<AuthSig>;
}

export interface CustomNetwork {
  litNetwork: LIT_NETWORKS_KEYS;
}

export interface Signature {
  r: string;
  s: string;
  v: number;
}

export interface ClaimKeyResponse {
  signatures: Signature[];
<<<<<<< HEAD

=======
>>>>>>> c706e204
  claimedKeyId: string;
  pubkey: string;
  mintTx: string;
}

/**
 * Struct in rust
 * -----
 pub struct JsonExecutionRequest {
    pub code: Option<String>,
    pub ipfs_id: Option<String>,
    pub auth_sig: AuthSigItem,
    pub js_params: Option<serde_json::Value>,
}
 */
export interface BaseJsonExecutionRequest {
  // // the authSig to use to authorize the user with the nodes
  // authSig?: AuthSig;

  // An object that contains params to expose to the Lit Action.  These will be injected to the JS runtime before your code runs, so you can use any of these as normal variables in your Lit Action.
  jsParams: any;

  // JS code to run on the nodes
  code?: string;

  // The IPFS ID of some JS code to run on the nodes
  ipfsId?: string;

  // // the session signatures to use to authorize the user with the nodes
  // sessionSigs?: any;

  // whether to run this on a single node or many
  targetNodeRange?: number;

  // auth methods to resolve
  authMethods?: Array<Object>;
}

export interface WithAuthSig extends BaseJsonExecutionRequest {
  authSig: AuthSig;
  sessionSigs?: any;
}

export interface WithSessionSigs extends BaseJsonExecutionRequest {
  sessionSigs: any;
  authSig?: AuthSig;
}

export type JsonExecutionRequest = WithAuthSig | WithSessionSigs;

export interface BaseJsonPkpSignRequest {
  toSign: ArrayLike<number>;
  pubKey: string;
}


export interface WithAuthMethodSigning extends BaseJsonPkpSignRequest {
  // auth methods to resolve
  authMethods: Array<AuthMethod>;
  sessionSigs?: any;
  authSig?: AuthSig;
}
export interface WithSessionSigsSigning extends BaseJsonPkpSignRequest {
  sessionSigs: any;
  authSig?: AuthSig;
  authMethods?: Array<AuthMethod>;
}

export interface WithAuthSigSigning extends BaseJsonPkpSignRequest {
  authSig: AuthSig;
  sessionSigs?: any;
  authMethods?: Array<AuthMethod>;
}

export type JsonPkpSignRequest = WithSessionSigsSigning | WithAuthSigSigning | WithAuthMethodSigning;

/**
 * Struct in rust
 * -----
pub struct JsonSignChainDataRequest {
    pub call_requests: Vec<web3::types::CallRequest>,
    pub chain: Chain,
    pub iat: u64,
    pub exp: u64,
}
*/
export interface JsonSignChainDataRequest {
  callRequests: Array<CallRequest>;
  chain: Chain;
  iat: number;
  exp: number;
}

/**
 * Struct in rust
 * -----
 pub struct JsonSigningResourceId {
    pub base_url: String,
    pub path: String,
    pub org_id: String,
    pub role: String,
    pub extra_data: String,
}
*/
export interface JsonSigningResourceId {
  baseUrl: string;
  path: string;
  orgId: string;
  role: string;
  extraData: string;
}

export interface MultipleAccessControlConditions {
  // The access control conditions that the user must meet to obtain this signed token.  This could be posession of an NFT, for example.  You must pass either accessControlConditions or evmContractConditions or solRpcConditions or unifiedAccessControlConditions.
  accessControlConditions?: AccessControlConditions;

  // EVM Smart Contract access control conditions that the user must meet to obtain this signed token.  This could be posession of an NFT, for example.  This is different than accessControlConditions because accessControlConditions only supports a limited number of contract calls.  evmContractConditions supports any contract call.  You must pass either accessControlConditions or evmContractConditions or solRpcConditions or unifiedAccessControlConditions.
  evmContractConditions?: EvmContractConditions;

  // Solana RPC call conditions that the user must meet to obtain this signed token.  This could be posession of an NFT, for example.
  solRpcConditions?: SolRpcConditions;

  // An array of unified access control conditions.  You may use AccessControlCondition, EVMContractCondition, or SolRpcCondition objects in this array, but make sure you add a conditionType for each one.  You must pass either accessControlConditions or evmContractConditions or solRpcConditions or unifiedAccessControlConditions.
  unifiedAccessControlConditions?: UnifiedAccessControlConditions;
}

export interface JsonAccsRequest {
  // The access control conditions that the user must meet to obtain this signed token.  This could be posession of an NFT, for example.  You must pass either accessControlConditions or evmContractConditions or solRpcConditions or unifiedAccessControlConditions.
  accessControlConditions?: AccessControlConditions;

  // EVM Smart Contract access control conditions that the user must meet to obtain this signed token.  This could be posession of an NFT, for example.  This is different than accessControlConditions because accessControlConditions only supports a limited number of contract calls.  evmContractConditions supports any contract call.  You must pass either accessControlConditions or evmContractConditions or solRpcConditions or unifiedAccessControlConditions.
  evmContractConditions?: EvmContractConditions;

  // Solana RPC call conditions that the user must meet to obtain this signed token.  This could be posession of an NFT, for example.
  solRpcConditions?: SolRpcConditions;

  // An array of unified access control conditions.  You may use AccessControlCondition, EVMContractCondition, or SolRpcCondition objects in this array, but make sure you add a conditionType for each one.  You must pass either accessControlConditions or evmContractConditions or solRpcConditions or unifiedAccessControlConditions.
  unifiedAccessControlConditions?: UnifiedAccessControlConditions;

  // The chain name of the chain that you are querying.  See ALL_LIT_CHAINS for currently supported chains.
  chain?: string;

  // The resourceId representing something on the web via a URL
  resourceId?: JsonSigningResourceId;

  // The authentication signature that proves that the user owns the crypto wallet address that meets the access control conditions
  authSig?: AuthSig;

  sessionSigs?: SessionSig;
}

/**
 * Struct in rust
 * -----
pub struct JsonSigningRetrieveRequest {
    pub access_control_conditions: Option<Vec<AccessControlConditionItem>>,
    pub evm_contract_conditions: Option<Vec<EVMContractConditionItem>>,
    pub sol_rpc_conditions: Option<Vec<SolRpcConditionItem>>,
    pub unified_access_control_conditions: Option<Vec<UnifiedAccessControlConditionItem>>,
    pub chain: Option<String>,
    pub resource_id: JsonSigningResourceId,
    pub auth_sig: AuthSigItem,
    pub iat: u64,
    pub exp: u64,
}
*/
export interface JsonSigningRetrieveRequest extends JsonAccsRequest {
  iat?: number;
  exp?: number;
  sessionSigs?: any;
}

export interface GetSignedTokenRequest
  extends SigningAccessControlConditionRequest {
  sessionSigs?: SessionSigsMap;
}

export interface SigningAccessControlConditionRequest {
  // The access control conditions that the user must meet to obtain this signed token.  This could be posession of an NFT, for example.  You must pass either accessControlConditions or evmContractConditions or solRpcConditions or unifiedAccessControlConditions.
  accessControlConditions?: AccessControlConditions;

  // EVM Smart Contract access control conditions that the user must meet to obtain this signed token.  This could be posession of an NFT, for example.  This is different than accessControlConditions because accessControlConditions only supports a limited number of contract calls.  evmContractConditions supports any contract call.  You must pass either accessControlConditions or evmContractConditions or solRpcConditions or unifiedAccessControlConditions.
  evmContractConditions?: EvmContractConditions;

  // Solana RPC call conditions that the user must meet to obtain this signed token.  This could be posession of an NFT, for example.
  solRpcConditions?: SolRpcConditions;

  // An array of unified access control conditions.  You may use AccessControlCondition, EVMContractCondition, or SolRpcCondition objects in this array, but make sure you add a conditionType for each one.  You must pass either accessControlConditions or evmContractConditions or solRpcConditions or unifiedAccessControlConditions.
  unifiedAccessControlConditions?: UnifiedAccessControlConditions;

  // The chain name of the chain that you are querying.  See ALL_LIT_CHAINS for currently supported chains.
  chain?: string;

  // The authentication signature that proves that the user owns the crypto wallet address that meets the access control conditions
  authSig?: SessionSig;

  iat?: number;
  exp?: number;
}

/**
 * Struct in rust
 * -----
pub struct JsonSigningStoreRequest {
    pub key: String,
    pub val: String,
    pub chain: Option<String>,
    pub permanant: Option<usize>,
    pub auth_sig: AuthSigItem,
}
 */
export interface JsonSigningStoreRequest {
  key: string;
  val: string;
  chain?: string;
  permanant?: 0 | 1;
  permanent?: 0 | 1;
  authSig?: AuthSig;
  sessionSigs?: object;
}

/**
 * Struct in rust
 * -----
 pub struct JsonEncryptionRetrieveRequest {
    pub access_control_conditions: Option<Vec<AccessControlConditionItem>>,
    pub evm_contract_conditions: Option<Vec<EVMContractConditionItem>>,
    pub sol_rpc_conditions: Option<Vec<SolRpcConditionItem>>,
    pub unified_access_control_conditions: Option<Vec<UnifiedAccessControlConditionItem>>,
    pub chain: Option<String>,
    pub to_decrypt: String,
    pub auth_sig: AuthSigItem,
}
 */
export interface JsonEncryptionRetrieveRequest extends JsonAccsRequest {
  // The ciphertext that you wish to decrypt encoded as a hex string
  toDecrypt: string;
}

export type ExecuteJsProps = JsonExecutionRequest & {
  // A boolean that defines if debug info will be returned or not.
  debug?: boolean;
};

export interface EncryptRequestBase {
  accessControlConditions?: AccessControlConditions;
  evmContractConditions?: EvmContractConditions;
  solRpcConditions?: SolRpcConditions;
  unifiedAccessControlConditions?: UnifiedAccessControlConditions;

  chain: Chain;

  authSig?: AuthSig;
  sessionSigs?: SessionSigsMap;
}
<<<<<<< HEAD

export interface EncryptRequest extends EncryptRequestBase {
  // The data that you wish to encrypt as a Uint8Array
  dataToEncrypt: Uint8Array;
}

export interface EncryptResponse {
  // The base64-encoded ciphertext
  ciphertext: string;
  // The hash of the data that was encrypted
  dataToEncryptHash: string;
}

export interface EncryptStringRequest extends EncryptRequestBase {
  // String that you wish to encrypt
  dataToEncrypt: string;
}

=======

export interface EncryptRequest extends EncryptRequestBase {
  // The data that you wish to encrypt as a Uint8Array
  dataToEncrypt: Uint8Array;
}

export interface EncryptResponse {
  // The base64-encoded ciphertext
  ciphertext: string;
  // The hash of the data that was encrypted
  dataToEncryptHash: string;
}

export interface EncryptStringRequest extends EncryptRequestBase {
  // String that you wish to encrypt
  dataToEncrypt: string;
}

>>>>>>> c706e204
export interface EncryptZipRequest extends EncryptRequestBase {
  zip: JSZip;
}

export interface EncryptFileRequest extends EncryptRequestBase {
  file: AcceptedFileType;
}

export interface DecryptRequest extends EncryptRequestBase {
  // The base64-encoded ciphertext
  ciphertext: string;
  // The hash of the data that was encrypted
  dataToEncryptHash: string;
}

export interface DecryptResponse {
  // The decrypted data as a Uint8Array
  decryptedData: Uint8Array;
}

export interface GetSigningShareForDecryptionRequest extends JsonAccsRequest {
  dataToEncryptHash: string;
}

export interface SignConditionECDSA {
  accessControlConditions: any;
  evmContractConditions: undefined;
  solRpcConditions: undefined;
  auth_sig: AuthSig;
  chain: Chain;
  iat: number;
  exp: number;
}

/**
 *
 * An object containing the resulting signatures.  Each signature comes with the public key and the data signed.
 *
 */
export interface ExecuteJsResponse {
  signatures: any;
  decryptions: any[];
  response: string;
  logs: string;
  claims?: Record<string, { signatures: Signature[], derivedKeyId: string }>;
  debug?: {
    allNodeResponses: NodeResponse[];
    allNodeLogs: NodeLog[];
    rawNodeHTTPResponses: any;
  };
}

export interface LitNodePromise { }

export interface SendNodeCommand {
  url: string;
  data: any;
  requestId: string;
}

export interface NodeShare {
  claimData: any;
  shareIndex: any;
  unsignedJwt: any;
  signedData: any;
  decryptedData: any;
  response: any;
  logs: any;
  success?: any;
<<<<<<< HEAD
}

export interface PKPSignShare {
  success: boolean;
  signedData: any;
  signatureShare: any;
}

export interface NodeBlsSigningShare {
  shareIndex: any;
  unsignedJwt?: any;
  signatureShare: BlsSignatureShare;
  response?: any;
  logs?: any;
}

export interface BlsSignatureShare {
  ProofOfPossession: string;
}

export interface SuccessNodePromises<T> {
  success: boolean;
=======
}

export interface PKPSignShare {
  success: boolean;
  signedData: any;
  signatureShare: any;
}

export interface NodeBlsSigningShare {
  shareIndex: any;
  unsignedJwt?: any;
  signatureShare: BlsSignatureShare;
  response?: any;
  logs?: any;
}

export interface BlsSignatureShare {
  ProofOfPossession: string;
}

export interface SuccessNodePromises<T> {
  success: boolean;
>>>>>>> c706e204
  values: Array<T>;
}

export interface RejectedNodePromises {
  success: boolean;
  error: NodeErrorV0 | NodeErrorV1;
}

export interface NodePromiseResponse {
  status?: string;
  value?: any;
  reason?: any;
}

/**
 * The error object returned by the node.
 *
 * @deprecated - This is the old error object.  It will be removed in the future. Use NodeErrorV1 instead.
 */
export interface NodeErrorV0 {
  errorCode: string;
  message: string;
}

export interface NodeErrorV1 {
  errorKind: string;
  status: number;
  details: string[];
  message?: string;
  errorCode?: string;
}

// V3 - Cayenne
// {
//   errorKind: 'Unexpected',
//   errorCode: 'NodeUnknownError',
//   status: 400,
//   message: 'Unknown error occured',
//   correlationId: 'lit_ef00fbaebb614',
//   details: [
//     'unexpected error: ECDSA signing failed: unexpected error: unexpected error: Message length to be signed is not 32 bytes.  Please hash it before sending it to the node to sign.  You can use SHA256 or Keccak256 for example'
//   ]
// }
export interface NodeErrorV3 {
  errorKind: string;
  errorCode: string;
  status: number;
  message: string;
  correlationId: string;
  details: string[];
}

/**
 *
 * @deprecated - This is the old error object.  It will be removed in the future. Use NodeClientErrorV1 instead.
 *
 */
export interface NodeClientErrorV0 {
  errorCode?: string;
  message: string;
  error: any;
  name?: string;
}

export interface NodeClientErrorV1 {
  message: string;
  errorKind: string;
  errorCode: string;
  details?: string[];
  status?: number;
}

export interface SigShare {
  sigType: any;
  signatureShare: any;
  shareIndex: any;
<<<<<<< HEAD
  bigr?: string;
  bigR?: string;
=======
  bigR: string;
>>>>>>> c706e204
  publicKey: any;
  dataSigned: any;
  siweMessage?: string;
  sigName?: string;
}

export interface SignedData {
  signedData: any;
}

export interface DecryptedData {
  decryptedData: any;
}

export interface NodeResponse {
  response: any;
}

export interface NodeLog {
  logs: any;
}

export interface CallRequest {
  // to - The address of the contract that will be queried
  to: string;

  // The address calling the function.
  from?: string;

  // Hex encoded data to send to the contract.
  data: string;
}

export interface SignedChainDataToken {
  // The call requests to make.  The responses will be signed and returned.
  callRequests: Array<CallRequest>;

  // The chain name of the chain that this contract is deployed on.  See LIT_CHAINS for currently supported chains.
  chain: Chain;
}

export interface NodeCommandResponse {
  url: string;
  data: JsonRequest;
}

export interface NodeCommandServerKeysResponse {
  serverPublicKey: any;
  subnetPublicKey: any;
  networkPublicKey: any;
  networkPublicKeySet: any;
}

export interface FormattedMultipleAccs {
  error: boolean;
  formattedAccessControlConditions: any;
  formattedEVMContractConditions: any;
  formattedSolRpcConditions: any;
  formattedUnifiedAccessControlConditions: any;
}

export interface SignWithECDSA {
  // TODO: The message to be signed - note this message is not currently converted to a digest!!!!!
  message: string;

  // The chain name of the chain that this contract is deployed on.  See LIT_CHAINS for currently supported chains.
  chain: Chain;

  iat: number;
  exp: number;
}

export interface CombinedECDSASignature {
  r: string;
  s: string;
  recid: number;
}
export interface ValidateAndSignECDSA {
  accessControlConditions: AccessControlConditions;
  chain: Chain;
  auth_sig: AuthSig;
}

export interface HandshakeWithNodes {
  url: string;
}

export interface JsonHandshakeResponse {
  serverPubKey: string;
  subnetPubKey: string;
  networkPubKey: string;
  networkPubKeySet: string;
  hdRootPubkeys: string[];
}

export interface EncryptToIpfsProps {
  // The authSig of the user.  Returned via the checkAndSignAuthMessage function
  authSig?: AuthSig;

  // the session signatures to use to authorize the user with the nodes
  sessionSigs?: any;

  // The access control conditions that the user must meet to obtain this signed token.  This could be posession of an NFT, for example.  You must pass either accessControlConditions or evmContractConditions or solRpcConditions or unifiedAccessControlConditions.
  accessControlConditions?: AccessControlConditions;

  // EVM Smart Contract access control conditions that the user must meet to obtain this signed token.  This could be posession of an NFT, for example.  This is different than accessControlConditions because accessControlConditions only supports a limited number of contract calls.  evmContractConditions supports any contract call.  You must pass either accessControlConditions or evmContractConditions or solRpcConditions or unifiedAccessControlConditions.
  evmContractConditions?: EvmContractConditions;

  // Solana RPC call conditions that the user must meet to obtain this signed token.  This could be posession of an NFT, for example.
  solRpcConditions?: SolRpcConditions;

  // An array of unified access control conditions.  You may use AccessControlCondition, EVMContractCondition, or SolRpcCondition objects in this array, but make sure you add a conditionType for each one.  You must pass either accessControlConditions or evmContractConditions or solRpcConditions or unifiedAccessControlConditions.
  unifiedAccessControlConditions?: UnifiedAccessControlConditions;

  // The chain name of the chain that this contract is deployed on.  See LIT_CHAINS for currently supported chains.
  chain: Chain;

  // The string you wish to encrypt
  string?: string;

  // The file you wish to encrypt
  file?: AcceptedFileType;

  // An instance of LitNodeClient that is already connected
  litNodeClient: ILitNodeClient;

  // Your Infura Project Id
  infuraId: string;

  // Your Infura API Key Secret
  infuraSecretKey: string;
}

export type EncryptToIpfsDataType = 'string' | 'file';

export interface EncryptToIpfsPayload {
  // The access control conditions that the user must meet to obtain this signed token.  This could be posession of an NFT, for example.  You must pass either accessControlConditions or evmContractConditions or solRpcConditions or unifiedAccessControlConditions.
  accessControlConditions?: AccessControlConditions;

  // EVM Smart Contract access control conditions that the user must meet to obtain this signed token.  This could be posession of an NFT, for example.  This is different than accessControlConditions because accessControlConditions only supports a limited number of contract calls.  evmContractConditions supports any contract call.  You must pass either accessControlConditions or evmContractConditions or solRpcConditions or unifiedAccessControlConditions.
  evmContractConditions?: EvmContractConditions;

  // Solana RPC call conditions that the user must meet to obtain this signed token.  This could be posession of an NFT, for example.
  solRpcConditions?: SolRpcConditions;

  // An array of unified access control conditions.  You may use AccessControlCondition, EVMContractCondition, or SolRpcCondition objects in this array, but make sure you add a conditionType for each one.  You must pass either accessControlConditions or evmContractConditions or solRpcConditions or unifiedAccessControlConditions.
  unifiedAccessControlConditions?: UnifiedAccessControlConditions;

  // The chain name of the chain that this contract is deployed on.  See LIT_CHAINS for currently supported chains.
  chain: Chain;

  ciphertext: string;
  dataToEncryptHash: string;
  dataType: EncryptToIpfsDataType;
}

export interface DecryptFromIpfsProps {
  // The authSig of the user.  Returned via the checkAndSignAuthMessage function
  authSig?: AuthSig;

  // the session signatures to use to authorize the user with the nodes
  sessionSigs?: any;

  // The ipfsCid/ipfsHash of the encrypted string & metadata stored on IPFS
  ipfsCid: string;

  // An instance of LitNodeClient that is already connected
  litNodeClient: ILitNodeClient;
}

export interface EncryptFileAndZipWithMetadataProps {
  // The authSig of the user.  Returned via the checkAndSignAuthMessage function
  authSig?: AuthSig;

  // the session signatures to use to authorize the user with the nodes
  sessionSigs?: any;

  // The access control conditions that the user must meet to obtain this signed token.  This could be posession of an NFT, for example.  You must pass either accessControlConditions or evmContractConditions or solRpcConditions or unifiedAccessControlConditions.
  accessControlConditions?: AccessControlConditions;

  // EVM Smart Contract access control conditions that the user must meet to obtain this signed token.  This could be posession of an NFT, for example.  This is different than accessControlConditions because accessControlConditions only supports a limited number of contract calls.  evmContractConditions supports any contract call.  You must pass either accessControlConditions or evmContractConditions or solRpcConditions or unifiedAccessControlConditions.
  evmContractConditions?: EvmContractConditions;

  // Solana RPC call conditions that the user must meet to obtain this signed token.  This could be posession of an NFT, for example.
  solRpcConditions?: SolRpcConditions;

  // An array of unified access control conditions.  You may use AccessControlCondition, EVMContractCondition, or SolRpcCondition objects in this array, but make sure you add a conditionType for each one.  You must pass either accessControlConditions or evmContractConditions or solRpcConditions or unifiedAccessControlConditions.
  unifiedAccessControlConditions?: UnifiedAccessControlConditions;

  // The chain name of the chain that this contract is deployed on.  See LIT_CHAINS for currently supported chains.
  chain: string;

  // The file you wish to encrypt
  file: File;

  // An instance of LitNodeClient that is already connected
  litNodeClient: ILitNodeClient;

  // An optional readme text that will be inserted into readme.txt in the final zip file.  This is useful in case someone comes across this zip file and wants to know how to decrypt it.  This file could contain instructions and a URL to use to decrypt the file.
  readme: string;
}

export interface DecryptZipFileWithMetadataProps {
  // The authSig of the user.  Returned via the checkAndSignAuthMessage function
  authSig?: AuthSig;

  // the session signatures to use to authorize the user with the nodes
  sessionSigs?: any;

  // The zip file blob with metadata inside it and the encrypted asset
  file: File | Blob;

  // An instance of LitNodeClient that is already connected
  litNodeClient: ILitNodeClient;
}

/**
 * Struct in rust
 * -----
 pub struct SessionKeySignedMessage {
    pub session_key: String,
    pub resources: Vec<String>,
    pub capabilities: Vec<String>,
    pub issued_at: String,
    pub expiration: String,
    pub node_address: String,
}
 */
export interface SessionKeySignedMessage {
  sessionKey: string;
  resources?: any[];
  capabilities: string[];
  issuedAt: string;
  expiration: string;
  nodeAddress: string;
}

export interface SessionSigsProp {
  expiration?: any;
  chain: Chain;
  resources: any[];
  sessionCapabilities?: any;
  switchChain?: boolean;
  litNodeClient: ILitNodeClient;
}

export interface SessionKeyPair {
  publicKey: string;
  secretKey: string;
}

/** ========== Session ========== */

// pub struct AuthMethod {
//     pub auth_method_type: u32,
//     pub access_token: String,
// }
export interface AuthMethod {
  authMethodType: number;
  accessToken: string;
}

export interface AuthMethodWithOTPType extends AuthMethod {
  otpType: 'email' | 'phone';
}
// pub struct JsonSignSessionKeyRequest {
//     pub session_key: String,
//     pub auth_methods: Vec<AuthMethod>,
//     pub pkp_public_key: String,
//     pub auth_sig: Option<AuthSigItem>,
//     pub siwe_message: String,
// }
export interface SignSessionKeyProp {
  // The serialized session key pair to sign. If not provided, a session key pair will be fetched from localStorge or generated.
  sessionKey?: SessionKeyPair;

  // The statement text to place at the end of the SIWE statement field.
  statement?: string;

  // The auth methods to use to sign the session key
  authMethods: AuthMethod[];

  // The public key of the PKP
  pkpPublicKey?: string;

  // The auth sig of the user.  Returned via the checkAndSignAuthMessage function
  authSig?: AuthSig;

  // The siwe message
  // siweMessage: string;

  //   When this session signature will expire.  The user will have to reauthenticate after this time using whatever auth method you set up.  This means you will have to call this signSessionKey function again to get a new session signature.  This is a RFC3339 timestamp.  The default is 24 hours from now.
  expiration?: string;

  resources: any;

  chainId?: number;

  //domain param is required, when calling from environment that doesn't have the 'location' object. i.e. NodeJs server.
  domain?: string;
}

export interface SignSessionKeyResponse {
  pkpPublicKey: string;
  authSig: AuthSig;
}

export interface GetSignSessionKeySharesProp {
  body: SessionRequestBody;
}

export interface GetSessionSigsProps {
  // When this session signature will expire.  The user will have to reauthenticate after this time using whatever auth method you set up.  This means you will have to call this signSessionKey function again to get a new session signature.  This is a RFC3339 timestamp.  The default is 24 hours from now.
  expiration?: any;

  //   The chain to use for the session signature.  This is the chain that will be used to sign the session key.  If you're using EVM then this probably doesn't matter at all.
  chain: Chain;

  /**
   * An array of resource abilities that you want to request for this session. These will be signed with the session key.
   *
   * @example If you want to request the ability to decrypt an access control condition, then you would pass
   * [{ resource: new LitAccessControlConditionResource('someResource), ability: LitAbility.AccessControlConditionDecryption }]
   */
  resourceAbilityRequests: LitResourceAbilityRequest[];

  /**
   * The session capability object that you want to request for this session.
   * If you pass nothing, then this will default to a wildcard for each type of resource you're accessing.
   *
   * @example If you passed nothing, and you're requesting to perform a decryption operation for an access
   * control condition, then the session capability object will be a wildcard for the access control condition,
   * which grants this session signature the ability to decrypt this access control condition.
   */
  sessionCapabilityObject?: ISessionCapabilityObject;

  //   If you want to ask Metamask to try and switch the user's chain, you may pass true here.  This will only work if the user is using Metamask.  If the user is not using Metamask, then this will be ignored.
  switchChain?: boolean;

  //   This is a callback that will be called if the user needs to authenticate using a PKP.  For example, if the user has no wallet, but owns a Lit PKP though something like Google Oauth, then you can use this callback to prompt the user to authenticate with their PKP.  This callback should use the LitNodeClient.signSessionKey function to get a session signature for the user from their PKP.  If you don't pass this callback, then the user will be prompted to authenticate with their wallet, like metamask.
  authNeededCallback?: AuthCallback;

  // The serialized session key pair to sign. If not provided, a session key pair will be fetched from localStorge or generated.
  sessionKey?: any;
}

export interface AuthCallback {
  (params: AuthCallbackParams): Promise<AuthSig>;
}

/**
 * A map of node addresses to the session signature payload
 * for that node specifically.
 */
export interface SessionSigsMap {
  [nodeAddress: string]: SessionSig;
}

export interface SessionSig {
  sig: string;
  derivedVia: string;
  signedMessage: string;
  address: string;
  algo?: string;
}

export interface SessionSigs {
  /**
   * Map of Lit node urls to session signatures
   */
  [key: string]: SessionSig;
}

export interface SessionRequestBody {
  sessionKey: string;
  authMethods: Array<AuthMethod>;
  pkpPublicKey?: string;
  authSig?: AuthSig;
  siweMessage: string;
}

export interface GetWalletSigProps {
  authNeededCallback?: AuthCallback;
  chain: string;
  sessionCapabilityObject: ISessionCapabilityObject;
  switchChain?: boolean;
  expiration: string;
  sessionKeyUri: string;
}

export interface SessionSigningTemplate {
  sessionKey: string;
  resourceAbilityRequests: LitResourceAbilityRequest[];
  capabilities: any[];
  issuedAt: string;
  expiration: string;
  nodeAddress: string;
}

export interface WebAuthnAuthenticationVerificationParams {
  id: string;
  rawId: string;
  response: {
    authenticatorData: string;
    clientDataJSON: string;
    signature: string;
    userHandle: string;
  };
  type: string;
  clientExtensionResults: object;
  authenticatorAttachment: AuthenticatorAttachment;
}

export declare type AuthenticatorAttachment = 'cross-platform' | 'platform';

/**
 * ========== PKP ==========
 */

export interface PKPBaseProp {
  pkpPubKey: string;
  rpc?: string;
  rpcs?: RPCUrls;
  controllerAuthSig?: AuthSig;
  controllerAuthMethods?: AuthMethod[];
  controllerSessionSigs?: SessionSigs;
  sessionSigsExpiration?: string;
  litNetwork?: any;
  debug?: boolean;
  bootstrapUrls?: string[];
  minNodeCount?: number;
  litActionCode?: string;
  litActionIPFS?: string;
  litActionJsParams?: any;
}

export interface RPCUrls {
  eth?: string;
  cosmos?: string;
  btc?: string;
}

export interface PKPEthersWalletProp extends PKPBaseProp { }

export interface PKPCosmosWalletProp extends PKPBaseProp {
  addressPrefix: string | 'cosmos'; // bech32 address prefix (human readable part) (default: cosmos)
}

// note: Omit removes the 'addressPrefix' from PKPCosmosWalletProp
export interface PKPClientProp extends PKPBaseProp {
  cosmosAddressPrefix?: string | 'cosmos';
}

export interface PKPBaseDefaultParams {
  toSign: Uint8Array;
  publicKey: Uint8Array;
  sigName: string;
}

export interface PKPClientHelpers {
  handleRequest: (request: any) => Promise<any>;
  setRpc: (rpc: string) => void;
  getRpc: () => string;
}

/**
 * ========== LitAuthClient ==========
 */
export interface LitAuthClientOptions {
  /**
   * Endpoint to interact with a blockchain network. Defaults to the Lit Chronicle.
   */
  rpcUrl?: string;
  /**
   * Options for Lit's relay server
   */
  litRelayConfig?: LitRelayConfig;
  /**
   * Pass in a custom relay server
   */
  customRelay?: IRelay;
  /**
   * Lit Node Client
   */
  litNodeClient?: any;

  litOtpConfig?: StytchOtpProviderOptions;

  storageProvider?: any;

  /**
   * Handle both V2 and V3 versions of the access token, using different storage keys for each:
   * - V2: `lit-auth-signature`
   * - V3: `lit-ethwallet-token-<address>`
   * By default, @getlit/sdk would go for V3, but the primitive would stay with V2.
   */
  version?: 'V2' | 'V3';
}

export interface OtpSessionResult {
  /**
   * Status message of the request
   */
  message?: string;
  /**
   * jwt from successful otp check
   */
  token_jwt?: string;
  /**
   * status of the otp check
   */
  status?: string;
}

export interface OtpVerificationPayload {
  /*
    user id parsed from the validated token 
  */
  userId: string;

  /*
    status of the token verification
  */
  status: boolean;
}

export interface LoginUrlParams {
  /**
   * Auth method name
   */
  provider: string | null;
  /**
   * Access token
   */
  accessToken: string | null;
  /**
   * ID token
   */
  idToken: string | null;
  /**
   * OAuth state param
   */
  state: string | null;
  /**
   * Error codes from Lit's login server
   */
  error: string | null;
}

export interface IRelay {
  /**
   * Mint a new PKP for the given auth method
   *
   * @param {string} body - Body of the request
   *
   * @returns {Promise<IRelayMintResponse>} Response from the relay server
   */
  mintPKP(body: string): Promise<IRelayMintResponse>;
  /**
   * Poll the relay server for status of minting request
   *
   * @param {string} requestId - Request ID to poll, likely the minting transaction hash
   *
   * @returns {Promise<IRelayPollStatusResponse>} Response from the relay server
   */
  pollRequestUntilTerminalState(
    requestId: string
  ): Promise<IRelayPollStatusResponse>;
  /**
   * Fetch PKPs associated with the given auth method
   *
   * @param {string} body - Body of the request
   *
   * @returns {Promise<IRelayFetchResponse>} Response from the relay server
   */
  fetchPKPs(body: string): Promise<IRelayFetchResponse>;
  /**
   * Generate options for registering a new credential to pass to the authenticator
   *
   * @param {string} [username] - Optional username to associate with the credential
   *
   * @returns {Promise<any>} Registration options for the browser to pass to the authenticator
   */
  generateRegistrationOptions(username?: string): Promise<any>;
}

export interface LitRelayConfig {
  /**
   * Lit's relay server URL
   */
  relayUrl?: string;
  /**
   * API key for Lit's relay server
   */
  relayApiKey?: string;
}

export interface IRelayRequestData {
  /**
   * Type of auth method
   */
  authMethodType: number;
  /**
   * ID of auth method
   */
  authMethodId: string;
  /**
   * Public key associated with the auth method (used only in WebAuthn)
   */
  authMethodPubKey?: string;
}

export interface IRelayMintResponse {
  /**
   * Transaction hash of PKP being minted
   */
  requestId?: string;
  /**
   * Error from relay server
   */
  error?: string;
}

export interface IRelayFetchResponse {
  /**
   * Fetched PKPs
   */
  pkps?: IRelayPKP[];
  /**
   * Error from relay server
   */
  error?: string;
}

export interface IRelayPollingEvent {
  /**
   * Polling count
   */
  pollCount: number;
  /**
   * Transaction hash of PKP being minted
   */
  requestId: string;
}

export interface IRelayPollStatusResponse {
  /**
   * Polling status
   */
  status?: IRelayAuthStatus;
  /**
   * Token ID of PKP being minted
   */
  pkpTokenId?: string;
  /**
   * Eth address of new PKP
   */
  pkpEthAddress?: string;
  /**
   * Public key of new PKP
   */
  pkpPublicKey?: string;
  /**
   * Polling error
   */
  error?: string;
}

export interface IRelayPKP {
  /**
   * PKP token ID
   */
  tokenId: string;
  /**
   * PKP public key
   */
  publicKey: string;
  /**
   * PKP Eth address
   */
  ethAddress: string;
}

export interface BaseProviderOptions {
  /**
   * Endpoint to interact with a blockchain network. Defaults to the Lit Chronicle.
   */
  rpcUrl: string;
  /**
   * Relay server to use
   */
  relay: IRelay;
  /**
   * Lit Node Client to use
   */
  litNodeClient: any;

  storageProvider?: any;

  /**
   * Handle both V2 and V3 versions of the access token, using different storage keys for each:
   * - V2: `lit-auth-signature`
   * - V3: `lit-ethwallet-token-<address>`
   * By default, @getlit/sdk would go for V3, but the primitive would stay with V2.
   */
  version?: 'V2' | 'V3';
}

export interface OAuthProviderOptions {
  /**
   * The redirect URI that Lit's login server should send the user back to
   */
  redirectUri?: string;
  /**
   * OAuth client ID
   */
  clientId?: string;
}

export interface EthWalletProviderOptions {
  /**
   * The domain from which the signing request is made
   */
  domain?: string;
  /**
   * The origin from which the signing request is made
   */
  origin?: string;
}

export interface WebAuthnProviderOptions {
  /**
   * Name of relying party. Defaults to "lit"
   */
  rpName?: string;
}

export interface StytchOtpProviderOptions {
  appId: string;
  userId?: string;
}

export interface SignInWithOTPParams {
  /**
   * otp transport (email or phone #)
   * used as the user ID for the auth method
   */
  userId: string;

  /**
   * tracking for the session
   */
  requestId?: string;

  /**
   * Allows for specifying custom sender information
   * Note: for most users the `from_name` is the configurable option and `from` should not be populated
   */
  emailCustomizationOptions?: OtpEmailCustomizationOptions;

  customName?: string;
}

export interface OtpProviderOptions {
  baseUrl?: string;
  port?: string;
  startRoute?: string;
  checkRoute?: string;
}

export interface OtpEmailCustomizationOptions {
  from?: string;
  fromName: string;
}

export interface SignInWithStytchOTPParams {
  // JWT from an authenticated session
  // see stych docs for more info: https://stytch.com/docs/api/session-get
  accessToken?: string;
  // username or phone number where OTP was delivered
  userId: string;
}

export interface StytchOtpProviderOptions {
  /*
    Stytch application identifier
  */
  appId: string;
  /* 
   Stytch user identifier for a project
  */
  userId?: string;
}

export interface StytchToken {
  [key: string]: any;
}

export interface BaseProviderSessionSigsParams {
  /**
   * Public key of PKP to auth with
   */
  pkpPublicKey: string;
  /**
   * Auth method verifying ownership of PKP
   */
  authMethod: AuthMethod;
  /**
   * Params for getSessionSigs function
   */
  sessionSigsParams: GetSessionSigsProps;
  /**
   * Lit Node Client to use. If not provided, will use an existing Lit Node Client or create a new one
   */
  litNodeClient?: any;
}

export interface LoginUrlParams {
  /**
   * Auth method name
   */
  provider: string | null;
  /**
   * Access token
   */
  accessToken: string | null;
  /**
   * ID token
   */
  idToken: string | null;
  /**
   * OAuth state param
   */
  state: string | null;
  /**
   * Error codes from Lit's login server
   */
  error: string | null;
}

export interface BaseAuthenticateOptions { }
<<<<<<< HEAD

export interface OtpAuthenticateOptions {
  code: string;
}
=======
>>>>>>> c706e204

export interface EthWalletAuthenticateOptions
  extends BaseAuthenticateOptions,
  ExpirableOptions {
  /**
   * Ethereum wallet address
   */
  address?: string;
  /**
   * Function to sign message
   *
   * @param {string} message - Message to sign
   *
   * @returns {Promise<string>} - Raw signature of message
   */
  signMessage?: (message: string) => Promise<string>;
  /**
   * Name of chain to use for signature
   */
  chain?: string;
  /**
   * When the auth signature expires
   */
  expiration?: string;

  /**
   * eth wallet signer
   */
  signer?: Signer;
}

export interface OtpAuthenticateOptions
  extends BaseAuthenticateOptions,
  ExpirableOptions {
  /**
   * User provided authentication code
   */
  code: string;
}

export interface GoogleAuthenticateOptions extends ExpirableOptions { }
export interface DiscordAuthenticateOptions extends ExpirableOptions { }
export interface WebAuthnAuthenticateOptions extends ExpirableOptions { }

export interface ExpirableOptions {
  cache?: boolean;

  expirationUnit?: 'seconds' | 'minutes' | 'hours' | 'days';

  expirationLength?: number;
}
export interface StytchOtpAuthenticateOptions extends BaseAuthenticateOptions {
  /*
   * JWT from an authenticated session
   * see stych docs for more info: https://stytch.com/docs/api/session-get
   */
  accessToken: string;
<<<<<<< HEAD

  /* 
=======
>>>>>>> c706e204
  /*
   Stytch user identifier for a project
  */
  userId?: string;
}<|MERGE_RESOLUTION|>--- conflicted
+++ resolved
@@ -28,10 +28,6 @@
 import * as JSZip from 'jszip/dist/jszip.js';
 import { AuthMethodType } from './enums';
 
-// @ts-ignore
-import * as JSZip from 'jszip/dist/jszip.js';
-import { AuthMethodType } from './enums';
-
 export interface AccsOperatorParams {
   operator: string;
 }
@@ -127,20 +123,13 @@
   // Leap -> window.leap
   cosmosWalletType?: CosmosWalletType;
 
-<<<<<<< HEAD
 
   cache?: boolean;
 
-=======
->>>>>>> c706e204
   /**
    * Optional project ID for WalletConnect V2. Only required if one is using checkAndSignAuthMessage and wants to display WalletConnect as an option.
    */
   walletConnectProjectId?: string;
-<<<<<<< HEAD
-
-=======
->>>>>>> c706e204
 }
 
 /** ---------- Web3 ---------- */
@@ -253,10 +242,6 @@
 
 export interface ClaimKeyResponse {
   signatures: Signature[];
-<<<<<<< HEAD
-
-=======
->>>>>>> c706e204
   claimedKeyId: string;
   pubkey: string;
   mintTx: string;
@@ -512,7 +497,6 @@
   authSig?: AuthSig;
   sessionSigs?: SessionSigsMap;
 }
-<<<<<<< HEAD
 
 export interface EncryptRequest extends EncryptRequestBase {
   // The data that you wish to encrypt as a Uint8Array
@@ -531,26 +515,6 @@
   dataToEncrypt: string;
 }
 
-=======
-
-export interface EncryptRequest extends EncryptRequestBase {
-  // The data that you wish to encrypt as a Uint8Array
-  dataToEncrypt: Uint8Array;
-}
-
-export interface EncryptResponse {
-  // The base64-encoded ciphertext
-  ciphertext: string;
-  // The hash of the data that was encrypted
-  dataToEncryptHash: string;
-}
-
-export interface EncryptStringRequest extends EncryptRequestBase {
-  // String that you wish to encrypt
-  dataToEncrypt: string;
-}
-
->>>>>>> c706e204
 export interface EncryptZipRequest extends EncryptRequestBase {
   zip: JSZip;
 }
@@ -620,7 +584,6 @@
   response: any;
   logs: any;
   success?: any;
-<<<<<<< HEAD
 }
 
 export interface PKPSignShare {
@@ -643,30 +606,6 @@
 
 export interface SuccessNodePromises<T> {
   success: boolean;
-=======
-}
-
-export interface PKPSignShare {
-  success: boolean;
-  signedData: any;
-  signatureShare: any;
-}
-
-export interface NodeBlsSigningShare {
-  shareIndex: any;
-  unsignedJwt?: any;
-  signatureShare: BlsSignatureShare;
-  response?: any;
-  logs?: any;
-}
-
-export interface BlsSignatureShare {
-  ProofOfPossession: string;
-}
-
-export interface SuccessNodePromises<T> {
-  success: boolean;
->>>>>>> c706e204
   values: Array<T>;
 }
 
@@ -743,12 +682,8 @@
   sigType: any;
   signatureShare: any;
   shareIndex: any;
-<<<<<<< HEAD
   bigr?: string;
   bigR?: string;
-=======
-  bigR: string;
->>>>>>> c706e204
   publicKey: any;
   dataSigned: any;
   siweMessage?: string;
@@ -1590,13 +1525,10 @@
 }
 
 export interface BaseAuthenticateOptions { }
-<<<<<<< HEAD
 
 export interface OtpAuthenticateOptions {
   code: string;
 }
-=======
->>>>>>> c706e204
 
 export interface EthWalletAuthenticateOptions
   extends BaseAuthenticateOptions,
@@ -1654,11 +1586,6 @@
    * see stych docs for more info: https://stytch.com/docs/api/session-get
    */
   accessToken: string;
-<<<<<<< HEAD
-
-  /* 
-=======
->>>>>>> c706e204
   /*
    Stytch user identifier for a project
   */
