/** ---------- Access Control Conditions Interfaces ---------- */

import {
  AcceptedFileType,
  AccessControlConditions,
  Chain,
  ConditionType,
  EncryptedSymmetricKey,
  EvmContractConditions,
  IRelayAuthStatus,
  JsonRequest,
  LIT_NETWORKS_KEYS,
  SolRpcConditions,
  SymmetricKey,
  UnifiedAccessControlConditions,
} from './types';
import { ILitNodeClient } from './ILitNodeClient';

export interface AccsOperatorParams {
  operator: string;
}

export interface AccsRegularParams {
  conditionType?: ConditionType;
  returnValueTest: {
    key?: string;
    comparator: string;
    value: string;
  };
  method?: string;
  params?: any[];
  chain: Chain;
}

export interface AccsDefaultParams extends AccsRegularParams {
  contractAddress?: string;
  standardContractType?: string;
  parameters?: any;
}

export interface AccsSOLV2Params extends AccsRegularParams {
  pdaKey: string;
  pdaInterface: {
    offset: string | number;
    fields: string | object;
  };
  pdaParams: [];
}

export interface ABIParams {
  name: string;
  type: string;
}

export interface FunctionABI {
  name: string;
  type?: string;
  stateMutability: string;
  inputs: Array<ABIParams | any>;
  outputs: Array<ABIParams | any>;
  constant?: string | boolean;
  payable?: boolean;
}

export interface AccsEVMParams extends AccsRegularParams {
  functionAbi: FunctionABI;
  contractAddress: string;
  functionName: string;
  functionParams: any[];
}

export interface AccsCOSMOSParams extends AccsRegularParams {
  path: string;
}

/** ---------- Auth Sig ---------- */

export interface AuthSig {
  sig: any;
  derivedVia: string;
  signedMessage: string;
  address: string;
}

export type CosmosWalletType = 'keplr' | 'leap';

export interface AuthCallbackParams {
  // The chain you want to use.  Find the supported list of chains here: https://developer.litprotocol.com/docs/supportedChains
  chain: Chain;

  // Optional and only used with EVM chains.  A list of resources to be passed to Sign In with Ethereum.  These resources will be part of the Sign in with Ethereum signed message presented to the user.
  resources?: any[];

  // Optional and only used with EVM chains right now.  Set to true by default.  Whether or not to ask Metamask or the user's wallet to switch chains before signing.  This may be desired if you're going to have the user send a txn on that chain.  On the other hand, if all you care about is the user's wallet signature, then you probably don't want to make them switch chains for no reason.  Pass false here to disable this chain switching behavior.
  switchChain?: boolean;

  // --- Following for Session Auth ---
  expiration?: string;

  uri?: string;

  // Cosmos wallet type, to support mutliple popular cosmos wallets
  // Keplr & Cypher -> window.keplr
  // Leap -> window.leap
  cosmosWalletType?: CosmosWalletType;
}

/** ---------- Web3 ---------- */
export interface IProvider {
  provider: any;
  account: string;
}

/** ---------- Crypto ---------- */
export interface EncryptedString {
  symmetricKey: SymmetricKey;
  encryptedString: Blob;
  encryptedData?: Blob;
}

export interface EncryptedZip {
  symmetricKey: SymmetricKey;
  encryptedZip: Blob;
}

export interface ThreeKeys {
  // zipBlob is a zip file that contains an encrypted file and the metadata needed to decrypt it via the Lit network.
  zipBlob: any;

  // encryptedSymmetricKey is the symmetric key needed to decrypt the content, encrypted with the Lit network public key.  You may wish to store encryptedSymmetricKey in your own database to support quicker re-encryption operations when adding additional access control conditions in the future, but this is entirely optional, and this key is already stored inside the zipBlob.
  encryptedSymmetricKey: EncryptedSymmetricKey;

  // symmetricKey is the raw symmetric key used to encrypt the files.  DO NOT STORE IT.  It is provided in case you wish to create additional "OR" access control conditions for the same file.
  symmetricKey: SymmetricKey;
}

export interface DecryptZipFileWithMetadata {
  decryptedFile: Uint8Array;
  metadata: string;
}

export interface EncryptedFile {
  encryptedFile: Blob;
  symmetricKey: SymmetricKey;
}

export interface DecryptFileProps {
  file: AcceptedFileType;
  symmetricKey: SymmetricKey;
}

export interface VerifyJWTProps {
  // A JWT signed by the LIT network using the BLS12-381 algorithm
  jwt: string;
}

export interface IJWT {
  verified: boolean;
  header: object;
  payload: object;
  signature: Uint8Array;
}

export interface HumanizedAccsProps {
  // The array of access control conditions that you want to humanize
  accessControlConditions?: AccessControlConditions;

  // The array of evm contract conditions that you want to humanize
  evmContractConditions?: EvmContractConditions;

  // The array of Solana RPC conditions that you want to humanize
  solRpcConditions?: SolRpcConditions;

  // The array of unified access control conditions that you want to humanize
  unifiedAccessControlConditions?: UnifiedAccessControlConditions;
  tokenList?: Array<any | string>;
  myWalletAddress?: string;
}

/** ---------- Key Value Type ---------- */
export interface KV {
  [key: string]: any;
}

/** ---------- Lit Node Client ---------- */
export interface LitNodeClientConfig {
  alertWhenUnauthorized: boolean;
  minNodeCount: number;
  debug: boolean;
  bootstrapUrls: Array<string>;
  litNetwork: LIT_NETWORKS_KEYS;
  connectTimeout: number;
  defaultAuthCallback?: (authSigParams: AuthCallbackParams) => Promise<AuthSig>;
}

export interface CustomNetwork {
  litNetwork: LIT_NETWORKS_KEYS;
}

/**
 * Struct in rust
 * -----
 pub struct JsonExecutionRequest {
    pub code: Option<String>,
    pub ipfs_id: Option<String>,
    pub auth_sig: AuthSigItem,
    pub js_params: Option<serde_json::Value>,
}
 */
export interface JsonExecutionRequest {
  // the authSig to use to authorize the user with the nodes
  authSig: AuthSig;

  // An object that contains params to expose to the Lit Action.  These will be injected to the JS runtime before your code runs, so you can use any of these as normal variables in your Lit Action.
  jsParams: any;

  // JS code to run on the nodes
  code?: string;

  // The IPFS ID of some JS code to run on the nodes
  ipfsId?: string;

  // the session signatures to use to authorize the user with the nodes
  sessionSigs?: any;

  // whether to run this on a single node or many
  targetNodeRange?: number;

  // auth methods to resolve
  authMethods?: Array<Object>;
}

/**
 * Struct in rust
 * -----
pub struct JsonSignChainDataRequest {
    pub call_requests: Vec<web3::types::CallRequest>,
    pub chain: Chain,
    pub iat: u64,
    pub exp: u64,
}
*/
export interface JsonSignChainDataRequest {
  callRequests: Array<CallRequest>;
  chain: Chain;
  iat: number;
  exp: number;
}

/**
 * Struct in rust
 * -----
 pub struct JsonSigningResourceId {
    pub base_url: String,
    pub path: String,
    pub org_id: String,
    pub role: String,
    pub extra_data: String,
}
*/
export interface JsonSigningResourceId {
  baseUrl: string;
  path: string;
  orgId: string;
  role: string;
  extraData: string;
}

export interface JsonAccsRequest {
  // The access control conditions that the user must meet to obtain this signed token.  This could be posession of an NFT, for example.  You must pass either accessControlConditions or evmContractConditions or solRpcConditions or unifiedAccessControlConditions.
  accessControlConditions?: AccessControlConditions;

  // EVM Smart Contract access control conditions that the user must meet to obtain this signed token.  This could be posession of an NFT, for example.  This is different than accessControlConditions because accessControlConditions only supports a limited number of contract calls.  evmContractConditions supports any contract call.  You must pass either accessControlConditions or evmContractConditions or solRpcConditions or unifiedAccessControlConditions.
  evmContractConditions?: EvmContractConditions;

  // Solana RPC call conditions that the user must meet to obtain this signed token.  This could be posession of an NFT, for example.
  solRpcConditions?: SolRpcConditions;

  // An array of unified access control conditions.  You may use AccessControlCondition, EVMContractCondition, or SolRpcCondition objects in this array, but make sure you add a conditionType for each one.  You must pass either accessControlConditions or evmContractConditions or solRpcConditions or unifiedAccessControlConditions.
  unifiedAccessControlConditions?: UnifiedAccessControlConditions;

  // The chain name of the chain that you are querying.  See ALL_LIT_CHAINS for currently supported chains.
  chain?: string;

  // The resourceId representing something on the web via a URL
  resourceId?: JsonSigningResourceId;

  // The authentication signature that proves that the user owns the crypto wallet address that meets the access control conditions
  authSig?: AuthSig;

  sessionSigs?: object;
}

/**
 * Struct in rust
 * -----
pub struct JsonSigningRetrieveRequest {
    pub access_control_conditions: Option<Vec<AccessControlConditionItem>>,
    pub evm_contract_conditions: Option<Vec<EVMContractConditionItem>>,
    pub sol_rpc_conditions: Option<Vec<SolRpcConditionItem>>,
    pub unified_access_control_conditions: Option<Vec<UnifiedAccessControlConditionItem>>,
    pub chain: Option<String>,
    pub resource_id: JsonSigningResourceId,
    pub auth_sig: AuthSigItem,
    pub iat: u64,
    pub exp: u64,
}
*/
export interface JsonSigningRetrieveRequest extends JsonAccsRequest {
  iat?: number;
  exp?: number;
  sessionSigs?: any;
}

export interface JsonStoreSigningRequest extends JsonAccsRequest {
  // Whether or not the access control condition should be saved permanently.  If false, the access control conditions will be updateable by the creator.  If you don't pass this param, it's set to true by default.
  permanant?: number;
  permanent?: number;
  sessionSigs?: any;
}

/**
 * Struct in rust
 * -----
pub struct JsonSigningStoreRequest {
    pub key: String,
    pub val: String,
    pub chain: Option<String>,
    pub permanant: Option<usize>,
    pub auth_sig: AuthSigItem,
}
 */
export interface JsonSigningStoreRequest {
  key: string;
  val: string;
  chain?: string;
  permanant?: number;
  permanent?: number;
  authSig?: AuthSig;
  sessionSigs?: object;
}

/**
 * Struct in rust
 * -----
 pub struct JsonEncryptionRetrieveRequest {
    pub access_control_conditions: Option<Vec<AccessControlConditionItem>>,
    pub evm_contract_conditions: Option<Vec<EVMContractConditionItem>>,
    pub sol_rpc_conditions: Option<Vec<SolRpcConditionItem>>,
    pub unified_access_control_conditions: Option<Vec<UnifiedAccessControlConditionItem>>,
    pub chain: Option<String>,
    pub to_decrypt: String,
    pub auth_sig: AuthSigItem,
}
 */
export interface JsonEncryptionRetrieveRequest extends JsonAccsRequest {
  // The ciphertext that you wish to decrypt encoded as a hex string
  toDecrypt: string;
}

export interface ExecuteJsProps extends JsonExecutionRequest {
  // A boolean that defines if debug info will be returned or not.
  debug?: boolean;
}

export interface JsonSaveEncryptionKeyRequest {
  accessControlConditions?: AccessControlConditions;
  evmContractConditions?: EvmContractConditions;
  solRpcConditions?: SolRpcConditions;
  unifiedAccessControlConditions?: UnifiedAccessControlConditions;
  authSig?: AuthSig;
  chain: Chain;

  // The symmetric encryption key that was used to encrypt the locked content inside the LIT as a Uint8Array.  You should use zipAndEncryptString or zipAndEncryptFiles to get this encryption key.  This key will be hashed and the hash will be sent to the LIT nodes.  You must pass either symmetricKey or encryptedSymmetricKey.
  symmetricKey: SymmetricKey;

  // The encrypted symmetric key of the item you with to update.  You must pass either symmetricKey or encryptedSymmetricKey.
  encryptedSymmetricKey?: EncryptedSymmetricKey;

  permanant?: number;
  permanent?: number;

  sessionSigs?: object;
}

export interface SignConditionECDSA {
  accessControlConditions: any;
  evmContractConditions: undefined;
  solRpcConditions: undefined;
  auth_sig: AuthSig;
  chain: Chain;
  iat: number;
  exp: number;
}

/**
 *
 * An object containing the resulting signatures.  Each signature comes with the public key and the data signed.
 *
 */
export interface ExecuteJsResponse {
  signatures: any;
  decryptions: any[];
  response: string;
  logs: string;
  debug?: {
    allNodeResponses: NodeResponse[];
    allNodeLogs: NodeLog[];
    rawNodeHTTPResponses: any;
  };
}

export interface LitNodePromise {}

export interface SendNodeCommand {
  url: string;
  data: any;
  requestId: string;
}

export interface NodeShare {
  shareIndex: any;
  unsignedJwt: any;
  signedData: any;
  decryptedData: any;
  response: any;
  logs: any;
}

export interface SuccessNodePromises {
  success: boolean;
  values: Array<NodeShare>;
}

export interface RejectedNodePromises {
  success: boolean;
  error: NodeErrorV0 | NodeErrorV1;
}

export interface NodePromiseResponse {
  status?: string;
  value?: any;
  reason?: any;
}

/**
 * The error object returned by the node.
 *
 * @deprecated - This is the old error object.  It will be removed in the future. Use NodeErrorV1 instead.
 */
export interface NodeErrorV0 {
  errorCode: string;
  message: string;
}

export interface NodeErrorV1 {
  errorKind: string;
  status: number;
  details: string[];
  message?: string;
  errorCode?: string;
}

/**
 *
 * @deprecated - This is the old error object.  It will be removed in the future. Use NodeClientErrorV1 instead.
 *
 */
export interface NodeClientErrorV0 {
  errorCode?: string;
  message: string;
  error: any;
  name?: string;
}

export interface NodeClientErrorV1 {
  message: string;
  errorKind: string;
  errorCode: string;
  details?: string[];
  status?: number;
}

export interface SigShare {
  sigType: any;
  shareHex: any;
  shareIndex: any;
  localX: any;
  localY: any;
  publicKey: any;
  dataSigned: any;
  siweMessage?: string;
}

export interface SignedData {
  signedData: any;
}

export interface DecryptedData {
  decryptedData: any;
}

export interface NodeResponse {
  response: any;
}

export interface NodeLog {
  logs: any;
}

export interface CallRequest {
  // to - The address of the contract that will be queried
  to: string;

  // The address calling the function.
  from?: string;

  // Hex encoded data to send to the contract.
  data: string;
}

export interface SignedChainDataToken {
  // The call requests to make.  The responses will be signed and returned.
  callRequests: Array<CallRequest>;

  // The chain name of the chain that this contract is deployed on.  See LIT_CHAINS for currently supported chains.
  chain: Chain;
}

export interface NodeCommandResponse {
  url: string;
  data: JsonRequest;
}

export interface NodeCommandServerKeysResponse {
  serverPublicKey: any;
  subnetPublicKey: any;
  networkPublicKey: any;
  networkPublicKeySet: any;
}

export interface FormattedMultipleAccs {
  error: boolean;
  formattedAccessControlConditions: any;
  formattedEVMContractConditions: any;
  formattedSolRpcConditions: any;
  formattedUnifiedAccessControlConditions: any;
}

export interface SignWithECDSA {
  // TODO: The message to be signed - note this message is not currently converted to a digest!!!!!
  message: string;

  // The chain name of the chain that this contract is deployed on.  See LIT_CHAINS for currently supported chains.
  chain: Chain;

  iat: number;
  exp: number;
}

export interface ValidateAndSignECDSA {
  accessControlConditions: AccessControlConditions;
  chain: Chain;
  auth_sig: AuthSig;
}

export interface HandshakeWithSgx {
  url: string;
}

export interface JsonHandshakeResponse {
  serverPubKey: string;
  subnetPubKey: string;
  networkPubKey: string;
  networkPubKeySet: string;
}

export interface EncryptToIpfsProps {
  // The authSig of the user.  Returned via the checkAndSignAuthMessage function
  authSig?: AuthSig;

  // the session signatures to use to authorize the user with the nodes
  sessionSigs?: any;

  // The access control conditions that the user must meet to obtain this signed token.  This could be posession of an NFT, for example.  You must pass either accessControlConditions or evmContractConditions or solRpcConditions or unifiedAccessControlConditions.
  accessControlConditions?: AccessControlConditions;

  // EVM Smart Contract access control conditions that the user must meet to obtain this signed token.  This could be posession of an NFT, for example.  This is different than accessControlConditions because accessControlConditions only supports a limited number of contract calls.  evmContractConditions supports any contract call.  You must pass either accessControlConditions or evmContractConditions or solRpcConditions or unifiedAccessControlConditions.
  evmContractConditions?: EvmContractConditions;

  // Solana RPC call conditions that the user must meet to obtain this signed token.  This could be posession of an NFT, for example.
  solRpcConditions?: SolRpcConditions;

  // An array of unified access control conditions.  You may use AccessControlCondition, EVMContractCondition, or SolRpcCondition objects in this array, but make sure you add a conditionType for each one.  You must pass either accessControlConditions or evmContractConditions or solRpcConditions or unifiedAccessControlConditions.
  unifiedAccessControlConditions?: UnifiedAccessControlConditions;

  // The chain name of the chain that this contract is deployed on.  See LIT_CHAINS for currently supported chains.
  chain: Chain;

  // The string you wish to encrypt
  string?: string;

  // The file you wish to encrypt
  file?: AcceptedFileType;

  // An instance of LitNodeClient that is already connected
  litNodeClient: ILitNodeClient;

  // Your Infura Project Id
  infuraId: string;

  // Your Infura API Key Secret
  infuraSecretKey: string;
}

export interface DecryptFromIpfsProps {
  // The authSig of the user.  Returned via the checkAndSignAuthMessage function
  authSig?: AuthSig;

  // the session signatures to use to authorize the user with the nodes
  sessionSigs?: any;

  // The ipfsCid/ipfsHash of the encrypted string & metadata stored on IPFS
  ipfsCid: string;

  // An instance of LitNodeClient that is already connected
  litNodeClient: ILitNodeClient;
}

export interface EncryptFileAndZipWithMetadataProps {
  // The authSig of the user.  Returned via the checkAndSignAuthMessage function
  authSig?: AuthSig;

  // the session signatures to use to authorize the user with the nodes
  sessionSigs?: any;

  // The access control conditions that the user must meet to obtain this signed token.  This could be posession of an NFT, for example.  You must pass either accessControlConditions or evmContractConditions or solRpcConditions or unifiedAccessControlConditions.
  accessControlConditions?: AccessControlConditions;

  // EVM Smart Contract access control conditions that the user must meet to obtain this signed token.  This could be posession of an NFT, for example.  This is different than accessControlConditions because accessControlConditions only supports a limited number of contract calls.  evmContractConditions supports any contract call.  You must pass either accessControlConditions or evmContractConditions or solRpcConditions or unifiedAccessControlConditions.
  evmContractConditions?: EvmContractConditions;

  // Solana RPC call conditions that the user must meet to obtain this signed token.  This could be posession of an NFT, for example.
  solRpcConditions?: SolRpcConditions;

  // An array of unified access control conditions.  You may use AccessControlCondition, EVMContractCondition, or SolRpcCondition objects in this array, but make sure you add a conditionType for each one.  You must pass either accessControlConditions or evmContractConditions or solRpcConditions or unifiedAccessControlConditions.
  unifiedAccessControlConditions?: UnifiedAccessControlConditions;

  // The chain name of the chain that this contract is deployed on.  See LIT_CHAINS for currently supported chains.
  chain: string;

  // The file you wish to encrypt
  file: File;

  // An instance of LitNodeClient that is already connected
  litNodeClient: ILitNodeClient;

  // An optional readme text that will be inserted into readme.txt in the final zip file.  This is useful in case someone comes across this zip file and wants to know how to decrypt it.  This file could contain instructions and a URL to use to decrypt the file.
  readme: string;
}

export interface DecryptZipFileWithMetadataProps {
  // The authSig of the user.  Returned via the checkAndSignAuthMessage function
  authSig?: AuthSig;

  // the session signatures to use to authorize the user with the nodes
  sessionSigs?: any;

  // The zip file blob with metadata inside it and the encrypted asset
  file: File | Blob;

  // An instance of LitNodeClient that is already connected
  litNodeClient: ILitNodeClient;

  // Addtional access control conditions
  additionalAccessControlConditions?: any[];
}

/**
 * Struct in rust
 * -----
 pub struct SessionKeySignedMessage {
    pub session_key: String,
    pub resources: Vec<String>,
    pub capabilities: Vec<String>,
    pub issued_at: String,
    pub expiration: String,
    pub node_address: String,
}
 */
export interface SessionKeySignedMessage {
  sessionKey: string;
  resources?: any[];
  capabilities: string[];
  issuedAt: string;
  expiration: string;
  nodeAddress: string;
}

export interface SessionSigsProp {
  expiration?: any;
  chain: Chain;
  resources: any[];
  sessionCapabilities?: any;
  switchChain?: boolean;
  litNodeClient: ILitNodeClient;
}

export interface SessionKeyPair {
  publicKey: string;
  secretKey: string;
}

/** ========== Session ========== */

// pub struct AuthMethod {
//     pub auth_method_type: u32,
//     pub access_token: String,
// }
export interface AuthMethod {
  authMethodType: number;
  accessToken: string;
}

// pub struct JsonSignSessionKeyRequest {
//     pub session_key: String,
//     pub auth_methods: Vec<AuthMethod>,
//     pub pkp_public_key: String,
//     pub auth_sig: Option<AuthSigItem>,
//     pub siwe_message: String,
// }
export interface SignSessionKeyProp {
  // The serialized session key pair to sign. If not provided, a session key pair will be fetched from localStorge or generated.
  sessionKey?: string;

  // The auth methods to use to sign the session key
  authMethods: AuthMethod[];

  // The public key of the PKP
  pkpPublicKey?: string;

  // The auth sig of the user.  Returned via the checkAndSignAuthMessage function
  authSig?: AuthSig;

  // The siwe message
  // siweMessage: string;

  //   When this session signature will expire.  The user will have to reauthenticate after this time using whatever auth method you set up.  This means you will have to call this signSessionKey function again to get a new session signature.  This is a RFC3339 timestamp.  The default is 24 hours from now.
  expiration?: string;

  resources: any;

  chainId?: number;

  //domain param is required, when calling from environment that doesn't have the 'location' object. i.e. NodeJs server.
  domain?: string;
}

export interface SignSessionKeyResponse {
  pkpPublicKey: string;
  authSig: AuthSig;
}

export interface GetSignSessionKeySharesProp {
  body: SessionRequestBody;
}

export interface GetSessionSigsProps {
  // When this session signature will expire.  The user will have to reauthenticate after this time using whatever auth method you set up.  This means you will have to call this signSessionKey function again to get a new session signature.  This is a RFC3339 timestamp.  The default is 24 hours from now.
  expiration?: any;

  //   The chain to use for the session signature.  This is the chain that will be used to sign the session key.  If you're using EVM then this probably doesn't matter at all.
  chain: any;

  //   These are the resources that will be signed with the session key.  You may pass a wildcard that allows these session signatures to work with any resource on Lit.  To see a list of resources, check out the docs: https://developer.litprotocol.com/sdk/explanation/walletsigs/sessionsigs/#resources-you-can-request
  resources: any;

  //   An optional list of capabilities that you want to request for this session.  If you pass nothing, then this will default to a wildcard for each type of resource you're accessing.  For example, if you passed ["litEncryptionCondition://123456"] then this would default to ["litEncryptionConditionCapability://*"], which would grant this session signature the ability to decrypt any resource.
  sessionCapabilities?: any;

  //   If you want to ask Metamask to try and switch the user's chain, you may pass true here.  This will only work if the user is using Metamask.  If the user is not using Metamask, then this will be ignored.
  switchChain?: any;

  //   This is a callback that will be called if the user needs to authenticate using a PKP.  For example, if the user has no wallet, but owns a Lit PKP though something like Google Oauth, then you can use this callback to prompt the user to authenticate with their PKP.  This callback should use the LitNodeClient.signSessionKey function to get a session signature for the user from their PKP.  If you don't pass this callback, then the user will be prompted to authenticate with their wallet, like metamask.
  authNeededCallback?: AuthCallback;

  // The serialized session key pair to sign. If not provided, a session key pair will be fetched from localStorge or generated.
  sessionKey?: any;
}

export interface AuthCallback {
  (params: AuthCallbackParams): Promise<AuthSig>;
}

export interface SessionSig {
  sig: string;
  derivedVia: string;
  signedMessage: string;
  address: string;
  algo?: string;
}

export interface SessionSigs {
  /**
   * Map of Lit node urls to session signatures
   */
  [key: string]: SessionSig;
}

export interface SessionRequestBody {
  sessionKey: string;
  authMethods: Array<AuthMethod>;
  pkpPublicKey?: string;
  authSig?: AuthSig;
  siweMessage: string;
}

export interface GetWalletSigProps {
  authNeededCallback?: AuthCallback;
  chain: string;
  capabilities: Array<any>;
  switchChain: boolean;
  expiration: string;
  sessionKeyUri: string;
}

export interface SessionSigningTemplate {
  sessionKey: string;
  resources: any[];
  capabilities: any[];
  issuedAt: string;
  expiration: string;
}

export interface WebAuthnAuthenticationVerificationParams {
  id: string;
  rawId: string;
  response: {
    authenticatorData: string;
    clientDataJSON: string;
    signature: string;
    userHandle: string;
  };
  type: string;
  clientExtensionResults: object;
  authenticatorAttachment: AuthenticatorAttachment;
}

export declare type AuthenticatorAttachment = 'cross-platform' | 'platform';

/**
 * ========== Lit Auth Client ==========
 */

export interface LitAuthClientOptions {
  /**
   * Endpoint to interact with a blockchain network. Defaults to the Lit Chronicle.
   */
  rpcUrl?: string;
  /**
   * Options for Lit's relay server
   */
  litRelayConfig?: LitRelayConfig;
  /**
   * Pass in a custom relay server
   */
  customRelay?: IRelay;
  /**
   * Lit Node Client
   */
  litNodeClient?: any;
}

<<<<<<< HEAD
export interface SignInWithEthWalletParams {
  /**
   * Ethereum wallet address
   */
  address: string;
  /**
   * Function to sign message
   *
   * @param {string} message - Message to sign
   *
   * @returns {Promise<string>} - Raw signature of message
   */
  signMessage: (message: string) => Promise<string>;
  /**
   * Origin of signing request
   */
  origin?: string;
  /**
   * Name of chain to use for signature
   */
  chain?: string;
  /**
   * When the auth signature expires
   */
  expiration?: string;
}

export interface SignInWithOTPParams {
  /**
   * otp transport (email or phone #)
   * used as the user ID for the auth method
  */
  userId: string;
  /**
   * Origin of the sign in request
   */
  origin?: string;
  /**
   * when the generated JWT expires
   */
  expiration?: string;
  /**
   * 
   */
  requestId?: string;
}


export interface OtpSessionResult {
  /**
   * Status message of the request
   */
  message?: string,
  /**
   * jwt from successful otp check
   */
  token_jwt?: string,
  /**
   * status of the otp check
   */
  status?: string,
}

export interface LoginUrlParams {
  /**
   * Auth method name
   */
  provider: string | null;
  /**
   * Access token
   */
  accessToken: string | null;
  /**
   * ID token
   */
  idToken: string | null;
  /**
   * OAuth state param
   */
  state: string | null;
  /**
   * Error codes from Lit's login server
   */
  error: string | null;
}

=======
>>>>>>> 1f7a4232
export interface IRelay {
  /**
   * Mint a new PKP for the given auth method
   *
   * @param {number} authMethodType - Auth method type
   * @param {string} body - Body of the request
   *
   * @returns {Promise<IRelayMintResponse>} Response from the relay server
   */
  mintPKP(authMethodType: number, body: string): Promise<IRelayMintResponse>;
  /**
   * Poll the relay server for status of minting request
   *
   * @param {string} requestId - Request ID to poll, likely the minting transaction hash
   *
   * @returns {Promise<IRelayPollStatusResponse>} Response from the relay server
   */
  pollRequestUntilTerminalState(
    requestId: string
  ): Promise<IRelayPollStatusResponse>;
  /**
   * Fetch PKPs associated with the given auth method
   *
   * @param {number} authMethodType - Auth method type
   * @param {string} body - Body of the request
   *
   * @returns {Promise<IRelayFetchResponse>} Response from the relay server
   */
  fetchPKPs(authMethodType: number, body: string): Promise<IRelayFetchResponse>;
  /**
   * Generate options for registering a new credential to pass to the authenticator
   *
   * @param {string} [username] - Optional username to associate with the credential
   *
   * @returns {Promise<any>} Registration options for the browser to pass to the authenticator
   */
  generateRegistrationOptions(username?: string): Promise<any>;
}

export interface LitRelayConfig {
  /**
   * Lit's relay server URL
   */
  relayUrl?: string;
  /**
   * API key for Lit's relay server
   */
  relayApiKey?: string;
}

export interface IRelayMintResponse {
  /**
   * Transaction hash of PKP being minted
   */
  requestId?: string;
  /**
   * Error from relay server
   */
  error?: string;
}

export interface IRelayFetchResponse {
  /**
   * Fetched PKPs
   */
  pkps?: IRelayPKP[];
  /**
   * Error from relay server
   */
  error?: string;
}

export interface IRelayPollingEvent {
  /**
   * Polling count
   */
  pollCount: number;
  /**
   * Transaction hash of PKP being minted
   */
  requestId: string;
}

export interface IRelayPollStatusResponse {
  /**
   * Polling status
   */
  status?: IRelayAuthStatus;
  /**
   * Token ID of PKP being minted
   */
  pkpTokenId?: string;
  /**
   * Eth address of new PKP
   */
  pkpEthAddress?: string;
  /**
   * Public key of new PKP
   */
  pkpPublicKey?: string;
  /**
   * Polling error
   */
  error?: string;
}

export interface IRelayPKP {
  /**
   * PKP token ID
   */
  tokenId: string;
  /**
   * PKP public key
   */
  publicKey: string;
  /**
   * PKP Eth address
   */
  ethAddress: string;
}

<<<<<<< HEAD

export interface OtpServerConfig {
  baseUrl: string,
  port: string,
  startRoute: string,
  checkRoute: string,
}

export interface GetSessionSigsWithAuthParams {
=======
export interface BaseProviderOptions {
  /**
   * Endpoint to interact with a blockchain network. Defaults to the Lit Chronicle.
   */
  rpcUrl: string;
  /**
   * Relay server to use
   */
  relay: IRelay;
  /**
   * Lit Node Client to use
   */
  litNodeClient: any;
}

export interface OAuthProviderOptions {
  /**
   * The redirect URI that Lit's login server should send the user back to
   */
  redirectUri?: string;
}

export interface EthWalletProviderOptions {
  /**
   * The domain from which the signing request is made
   */
  domain?: string;
  /**
   * The origin from which the signing request is made
   */
  origin?: string;
}

export interface BaseProviderSessionSigsParams {
>>>>>>> 1f7a4232
  /**
   * Public key of PKP to auth with
   */
  pkpPublicKey: string;
  /**
   * Auth method verifying ownership of PKP
   */
  authMethod: AuthMethod;
  /**
   * Params for getSessionSigs function
   */
  sessionSigsParams: GetSessionSigsProps;
  /**
   * Lit Node Client to use. If not provided, will use an existing Lit Node Client or create a new one
   */
  litNodeClient?: any;
}

export interface LoginUrlParams {
  /**
   * Auth method name
   */
  provider: string | null;
  /**
   * Access token
   */
  accessToken: string | null;
  /**
   * ID token
   */
  idToken: string | null;
  /**
   * OAuth state param
   */
  state: string | null;
  /**
   * Error codes from Lit's login server
   */
  error: string | null;
}

export interface EthWalletAuthenticateOptions {
  /**
   * Ethereum wallet address
   */
  address?: string;
  /**
   * Function to sign message
   *
   * @param {string} message - Message to sign
   *
   * @returns {Promise<string>} - Raw signature of message
   */
  signMessage?: (message: string) => Promise<string>;
  /**
   * Name of chain to use for signature
   */
  chain?: string;
  /**
   * When the auth signature expires
   */
  expiration?: string;
}<|MERGE_RESOLUTION|>--- conflicted
+++ resolved
@@ -871,7 +871,6 @@
   litNodeClient?: any;
 }
 
-<<<<<<< HEAD
 export interface SignInWithEthWalletParams {
   /**
    * Ethereum wallet address
@@ -914,7 +913,7 @@
    */
   expiration?: string;
   /**
-   * 
+   * tracking for the session
    */
   requestId?: string;
 }
@@ -958,8 +957,6 @@
   error: string | null;
 }
 
-=======
->>>>>>> 1f7a4232
 export interface IRelay {
   /**
    * Mint a new PKP for the given auth method
@@ -1081,52 +1078,47 @@
   ethAddress: string;
 }
 
-<<<<<<< HEAD
-
-export interface OtpServerConfig {
+export interface BaseProviderOptions {
+  /**
+   * Endpoint to interact with a blockchain network. Defaults to the Lit Chronicle.
+   */
+  rpcUrl: string;
+  /**
+   * Relay server to use
+   */
+  relay: IRelay;
+  /**
+   * Lit Node Client to use
+   */
+  litNodeClient: any;
+}
+
+export interface OAuthProviderOptions {
+  /**
+   * The redirect URI that Lit's login server should send the user back to
+   */
+  redirectUri?: string;
+}
+
+export interface EthWalletProviderOptions {
+  /**
+   * The domain from which the signing request is made
+   */
+  domain?: string;
+  /**
+   * The origin from which the signing request is made
+   */
+  origin?: string;
+}
+
+export interface OtpProviderOptions {
   baseUrl: string,
   port: string,
   startRoute: string,
   checkRoute: string,
 }
 
-export interface GetSessionSigsWithAuthParams {
-=======
-export interface BaseProviderOptions {
-  /**
-   * Endpoint to interact with a blockchain network. Defaults to the Lit Chronicle.
-   */
-  rpcUrl: string;
-  /**
-   * Relay server to use
-   */
-  relay: IRelay;
-  /**
-   * Lit Node Client to use
-   */
-  litNodeClient: any;
-}
-
-export interface OAuthProviderOptions {
-  /**
-   * The redirect URI that Lit's login server should send the user back to
-   */
-  redirectUri?: string;
-}
-
-export interface EthWalletProviderOptions {
-  /**
-   * The domain from which the signing request is made
-   */
-  domain?: string;
-  /**
-   * The origin from which the signing request is made
-   */
-  origin?: string;
-}
-
 export interface BaseProviderSessionSigsParams {
->>>>>>> 1f7a4232
   /**
    * Public key of PKP to auth with
    */
@@ -1168,7 +1160,10 @@
   error: string | null;
 }
 
-export interface EthWalletAuthenticateOptions {
+
+export interface BaseAuthenticateOptions {}
+
+export interface EthWalletAuthenticateOptions extends BaseAuthenticateOptions {
   /**
    * Ethereum wallet address
    */
@@ -1189,4 +1184,12 @@
    * When the auth signature expires
    */
   expiration?: string;
+}
+
+
+export interface OtpAuthenticateOptions extends BaseAuthenticateOptions {
+  /**
+   * User provided authentication code
+   */
+  code: string;
 }