/** ---------- Access Control Conditions Interfaces ---------- */

import {
  AcceptedFileType,
  AccessControlConditions,
  Chain,
  ConditionType,
  EncryptedSymmetricKey,
  EvmContractConditions,
  IRelayAuthStatus,
  JsonRequest,
  LIT_NETWORKS_KEYS,
  SolRpcConditions,
  SymmetricKey,
  UnifiedAccessControlConditions,
} from './types';
import { ILitNodeClient } from './ILitNodeClient';

export interface AccsOperatorParams {
  operator: string;
}

export interface AccsRegularParams {
  conditionType?: ConditionType;
  returnValueTest: {
    key?: string;
    comparator: string;
    value: string;
  };
  method?: string;
  params?: any[];
  chain: Chain;
}

export interface AccsDefaultParams extends AccsRegularParams {
  contractAddress?: string;
  standardContractType?: string;
  parameters?: any;
}

export interface AccsSOLV2Params extends AccsRegularParams {
  pdaKey: string;
  pdaInterface: {
    offset: string | number;
    fields: string | object;
  };
  pdaParams: [];
}

export interface ABIParams {
  name: string;
  type: string;
}

export interface FunctionABI {
  name: string;
  type?: string;
  stateMutability: string;
  inputs: Array<ABIParams | any>;
  outputs: Array<ABIParams | any>;
  constant?: string | boolean;
  payable?: boolean;
}

export interface AccsEVMParams extends AccsRegularParams {
  functionAbi: FunctionABI;
  contractAddress: string;
  functionName: string;
  functionParams: any[];
}

export interface AccsCOSMOSParams extends AccsRegularParams {
  path: string;
}

/** ---------- Auth Sig ---------- */

export interface AuthSig {
  sig: any;
  derivedVia: string;
  signedMessage: string;
  address: string;
}

export type CosmosWalletType = 'keplr' | 'leap';

export interface AuthCallbackParams {
  // The chain you want to use.  Find the supported list of chains here: https://developer.litprotocol.com/docs/supportedChains
  chain: Chain;

  // Optional and only used with EVM chains.  A list of resources to be passed to Sign In with Ethereum.  These resources will be part of the Sign in with Ethereum signed message presented to the user.
  resources?: any[];

  // Optional and only used with EVM chains right now.  Set to true by default.  Whether or not to ask Metamask or the user's wallet to switch chains before signing.  This may be desired if you're going to have the user send a txn on that chain.  On the other hand, if all you care about is the user's wallet signature, then you probably don't want to make them switch chains for no reason.  Pass false here to disable this chain switching behavior.
  switchChain?: boolean;

  // --- Following for Session Auth ---
  expiration?: string;

  uri?: string;

  // Cosmos wallet type, to support mutliple popular cosmos wallets
  // Keplr & Cypher -> window.keplr
  // Leap -> window.leap
  cosmosWalletType?: CosmosWalletType;
}

/** ---------- Web3 ---------- */
export interface IProvider {
  provider: any;
  account: string;
}

/** ---------- Crypto ---------- */
export interface EncryptedString {
  symmetricKey: SymmetricKey;
  encryptedString: Blob;
  encryptedData?: Blob;
}

export interface EncryptedZip {
  symmetricKey: SymmetricKey;
  encryptedZip: Blob;
}

export interface ThreeKeys {
  // zipBlob is a zip file that contains an encrypted file and the metadata needed to decrypt it via the Lit network.
  zipBlob: any;

  // encryptedSymmetricKey is the symmetric key needed to decrypt the content, encrypted with the Lit network public key.  You may wish to store encryptedSymmetricKey in your own database to support quicker re-encryption operations when adding additional access control conditions in the future, but this is entirely optional, and this key is already stored inside the zipBlob.
  encryptedSymmetricKey: EncryptedSymmetricKey;

  // symmetricKey is the raw symmetric key used to encrypt the files.  DO NOT STORE IT.  It is provided in case you wish to create additional "OR" access control conditions for the same file.
  symmetricKey: SymmetricKey;
}

export interface DecryptZipFileWithMetadata {
  decryptedFile: Uint8Array;
  metadata: string;
}

export interface EncryptedFile {
  encryptedFile: Blob;
  symmetricKey: SymmetricKey;
}

export interface DecryptFileProps {
  file: AcceptedFileType;
  symmetricKey: SymmetricKey;
}

export interface VerifyJWTProps {
  // A JWT signed by the LIT network using the BLS12-381 algorithm
  jwt: string;
}

export interface IJWT {
  verified: boolean;
  header: object;
  payload: object;
  signature: Uint8Array;
}

export interface HumanizedAccsProps {
  // The array of access control conditions that you want to humanize
  accessControlConditions?: AccessControlConditions;

  // The array of evm contract conditions that you want to humanize
  evmContractConditions?: EvmContractConditions;

  // The array of Solana RPC conditions that you want to humanize
  solRpcConditions?: SolRpcConditions;

  // The array of unified access control conditions that you want to humanize
  unifiedAccessControlConditions?: UnifiedAccessControlConditions;
  tokenList?: Array<any | string>;
  myWalletAddress?: string;
}

/** ---------- Key Value Type ---------- */
export interface KV {
  [key: string]: any;
}

/** ---------- Lit Node Client ---------- */
export interface LitNodeClientConfig {
  alertWhenUnauthorized: boolean;
  minNodeCount: number;
  debug: boolean;
  bootstrapUrls: Array<string>;
  litNetwork: LIT_NETWORKS_KEYS;
  connectTimeout: number;
  defaultAuthCallback?: (authSigParams: AuthCallbackParams) => Promise<AuthSig>;
}

export interface CustomNetwork {
  litNetwork: LIT_NETWORKS_KEYS;
}

/**
 * Struct in rust
 * -----
 pub struct JsonExecutionRequest {
    pub code: Option<String>,
    pub ipfs_id: Option<String>,
    pub auth_sig: AuthSigItem,
    pub js_params: Option<serde_json::Value>,
}
 */
export interface JsonExecutionRequest {
  // the authSig to use to authorize the user with the nodes
  authSig: AuthSig;

  // An object that contains params to expose to the Lit Action.  These will be injected to the JS runtime before your code runs, so you can use any of these as normal variables in your Lit Action.
  jsParams: any;

  // JS code to run on the nodes
  code?: string;

  // The IPFS ID of some JS code to run on the nodes
  ipfsId?: string;

  // the session signatures to use to authorize the user with the nodes
  sessionSigs?: any;

  // whether to run this on a single node or many
  targetNodeRange?: number;

  // auth methods to resolve
  authMethods?: Array<Object>;
}

/**
 * Struct in rust
 * -----
pub struct JsonSignChainDataRequest {
    pub call_requests: Vec<web3::types::CallRequest>,
    pub chain: Chain,
    pub iat: u64,
    pub exp: u64,
}
*/
export interface JsonSignChainDataRequest {
  callRequests: Array<CallRequest>;
  chain: Chain;
  iat: number;
  exp: number;
}

/**
 * Struct in rust
 * -----
 pub struct JsonSigningResourceId {
    pub base_url: String,
    pub path: String,
    pub org_id: String,
    pub role: String,
    pub extra_data: String,
}
*/
export interface JsonSigningResourceId {
  baseUrl: string;
  path: string;
  orgId: string;
  role: string;
  extraData: string;
}

export interface JsonAccsRequest {
  // The access control conditions that the user must meet to obtain this signed token.  This could be posession of an NFT, for example.  You must pass either accessControlConditions or evmContractConditions or solRpcConditions or unifiedAccessControlConditions.
  accessControlConditions?: AccessControlConditions;

  // EVM Smart Contract access control conditions that the user must meet to obtain this signed token.  This could be posession of an NFT, for example.  This is different than accessControlConditions because accessControlConditions only supports a limited number of contract calls.  evmContractConditions supports any contract call.  You must pass either accessControlConditions or evmContractConditions or solRpcConditions or unifiedAccessControlConditions.
  evmContractConditions?: EvmContractConditions;

  // Solana RPC call conditions that the user must meet to obtain this signed token.  This could be posession of an NFT, for example.
  solRpcConditions?: SolRpcConditions;

  // An array of unified access control conditions.  You may use AccessControlCondition, EVMContractCondition, or SolRpcCondition objects in this array, but make sure you add a conditionType for each one.  You must pass either accessControlConditions or evmContractConditions or solRpcConditions or unifiedAccessControlConditions.
  unifiedAccessControlConditions?: UnifiedAccessControlConditions;

  // The chain name of the chain that you are querying.  See ALL_LIT_CHAINS for currently supported chains.
  chain?: string;

  // The resourceId representing something on the web via a URL
  resourceId?: JsonSigningResourceId;

  // The authentication signature that proves that the user owns the crypto wallet address that meets the access control conditions
  authSig?: AuthSig;

  sessionSigs?: object;
}

/**
 * Struct in rust
 * -----
pub struct JsonSigningRetrieveRequest {
    pub access_control_conditions: Option<Vec<AccessControlConditionItem>>,
    pub evm_contract_conditions: Option<Vec<EVMContractConditionItem>>,
    pub sol_rpc_conditions: Option<Vec<SolRpcConditionItem>>,
    pub unified_access_control_conditions: Option<Vec<UnifiedAccessControlConditionItem>>,
    pub chain: Option<String>,
    pub resource_id: JsonSigningResourceId,
    pub auth_sig: AuthSigItem,
    pub iat: u64,
    pub exp: u64,
}
*/
export interface JsonSigningRetrieveRequest extends JsonAccsRequest {
  iat?: number;
  exp?: number;
  sessionSigs?: any;
}

export interface JsonStoreSigningRequest extends JsonAccsRequest {
  // Whether or not the access control condition should be saved permanently.  If false, the access control conditions will be updateable by the creator.  If you don't pass this param, it's set to true by default.
  permanant?: number;
  permanent?: number;
  sessionSigs?: any;
}

/**
 * Struct in rust
 * -----
pub struct JsonSigningStoreRequest {
    pub key: String,
    pub val: String,
    pub chain: Option<String>,
    pub permanant: Option<usize>,
    pub auth_sig: AuthSigItem,
}
 */
export interface JsonSigningStoreRequest {
  key: string;
  val: string;
  chain?: string;
  permanant?: number;
  permanent?: number;
  authSig?: AuthSig;
  sessionSigs?: object;
}

/**
 * Struct in rust
 * -----
 pub struct JsonEncryptionRetrieveRequest {
    pub access_control_conditions: Option<Vec<AccessControlConditionItem>>,
    pub evm_contract_conditions: Option<Vec<EVMContractConditionItem>>,
    pub sol_rpc_conditions: Option<Vec<SolRpcConditionItem>>,
    pub unified_access_control_conditions: Option<Vec<UnifiedAccessControlConditionItem>>,
    pub chain: Option<String>,
    pub to_decrypt: String,
    pub auth_sig: AuthSigItem,
}
 */
export interface JsonEncryptionRetrieveRequest extends JsonAccsRequest {
  // The ciphertext that you wish to decrypt encoded as a hex string
  toDecrypt: string;
}

export interface ExecuteJsProps extends JsonExecutionRequest {
  // A boolean that defines if debug info will be returned or not.
  debug?: boolean;
}

export interface JsonSaveEncryptionKeyRequest {
  accessControlConditions?: AccessControlConditions;
  evmContractConditions?: EvmContractConditions;
  solRpcConditions?: SolRpcConditions;
  unifiedAccessControlConditions?: UnifiedAccessControlConditions;
  authSig?: AuthSig;
  chain: Chain;

  // The symmetric encryption key that was used to encrypt the locked content inside the LIT as a Uint8Array.  You should use zipAndEncryptString or zipAndEncryptFiles to get this encryption key.  This key will be hashed and the hash will be sent to the LIT nodes.  You must pass either symmetricKey or encryptedSymmetricKey.
  symmetricKey: SymmetricKey;

  // The encrypted symmetric key of the item you with to update.  You must pass either symmetricKey or encryptedSymmetricKey.
  encryptedSymmetricKey?: EncryptedSymmetricKey;

  permanant?: number;
  permanent?: number;

  sessionSigs?: object;
}

export interface SignConditionECDSA {
  accessControlConditions: any;
  evmContractConditions: undefined;
  solRpcConditions: undefined;
  auth_sig: AuthSig;
  chain: Chain;
  iat: number;
  exp: number;
}

/**
 *
 * An object containing the resulting signatures.  Each signature comes with the public key and the data signed.
 *
 */
export interface ExecuteJsResponse {
  signatures: any;
  decryptions: any[];
  response: string;
  logs: string;
  debug?: {
    allNodeResponses: NodeResponse[];
    allNodeLogs: NodeLog[];
    rawNodeHTTPResponses: any;
  };
}

export interface LitNodePromise {}

export interface SendNodeCommand {
  url: string;
  data: any;
  requestId: string;
}

export interface NodeShare {
  shareIndex: any;
  unsignedJwt: any;
  signedData: any;
  decryptedData: any;
  response: any;
  logs: any;
}

export interface SuccessNodePromises {
  success: boolean;
  values: Array<NodeShare>;
}

export interface RejectedNodePromises {
  success: boolean;
  error: NodeErrorV0 | NodeErrorV1;
}

export interface NodePromiseResponse {
  status?: string;
  value?: any;
  reason?: any;
}

/**
 * The error object returned by the node.
 *
 * @deprecated - This is the old error object.  It will be removed in the future. Use NodeErrorV1 instead.
 */
export interface NodeErrorV0 {
  errorCode: string;
  message: string;
}

export interface NodeErrorV1 {
  errorKind: string;
  status: number;
  details: string[];
  message?: string;
  errorCode?: string;
}

/**
 *
 * @deprecated - This is the old error object.  It will be removed in the future. Use NodeClientErrorV1 instead.
 *
 */
export interface NodeClientErrorV0 {
  errorCode?: string;
  message: string;
  error: any;
  name?: string;
}

export interface NodeClientErrorV1 {
  message: string;
  errorKind: string;
  errorCode: string;
  details?: string[];
  status?: number;
}

export interface SigShare {
  sigType: any;
  shareHex: any;
  shareIndex: any;
  localX: any;
  localY: any;
  publicKey: any;
  dataSigned: any;
  siweMessage?: string;
}

export interface SignedData {
  signedData: any;
}

export interface DecryptedData {
  decryptedData: any;
}

export interface NodeResponse {
  response: any;
}

export interface NodeLog {
  logs: any;
}

export interface CallRequest {
  // to - The address of the contract that will be queried
  to: string;

  // The address calling the function.
  from?: string;

  // Hex encoded data to send to the contract.
  data: string;
}

export interface SignedChainDataToken {
  // The call requests to make.  The responses will be signed and returned.
  callRequests: Array<CallRequest>;

  // The chain name of the chain that this contract is deployed on.  See LIT_CHAINS for currently supported chains.
  chain: Chain;
}

export interface NodeCommandResponse {
  url: string;
  data: JsonRequest;
}

export interface NodeCommandServerKeysResponse {
  serverPublicKey: any;
  subnetPublicKey: any;
  networkPublicKey: any;
  networkPublicKeySet: any;
}

export interface FormattedMultipleAccs {
  error: boolean;
  formattedAccessControlConditions: any;
  formattedEVMContractConditions: any;
  formattedSolRpcConditions: any;
  formattedUnifiedAccessControlConditions: any;
}

export interface SignWithECDSA {
  // TODO: The message to be signed - note this message is not currently converted to a digest!!!!!
  message: string;

  // The chain name of the chain that this contract is deployed on.  See LIT_CHAINS for currently supported chains.
  chain: Chain;

  iat: number;
  exp: number;
}

export interface ValidateAndSignECDSA {
  accessControlConditions: AccessControlConditions;
  chain: Chain;
  auth_sig: AuthSig;
}

export interface HandshakeWithSgx {
  url: string;
}

export interface JsonHandshakeResponse {
  serverPubKey: string;
  subnetPubKey: string;
  networkPubKey: string;
  networkPubKeySet: string;
}

export interface EncryptToIpfsProps {
  // The authSig of the user.  Returned via the checkAndSignAuthMessage function
  authSig?: AuthSig;

  // the session signatures to use to authorize the user with the nodes
  sessionSigs?: any;

  // The access control conditions that the user must meet to obtain this signed token.  This could be posession of an NFT, for example.  You must pass either accessControlConditions or evmContractConditions or solRpcConditions or unifiedAccessControlConditions.
  accessControlConditions?: AccessControlConditions;

  // EVM Smart Contract access control conditions that the user must meet to obtain this signed token.  This could be posession of an NFT, for example.  This is different than accessControlConditions because accessControlConditions only supports a limited number of contract calls.  evmContractConditions supports any contract call.  You must pass either accessControlConditions or evmContractConditions or solRpcConditions or unifiedAccessControlConditions.
  evmContractConditions?: EvmContractConditions;

  // Solana RPC call conditions that the user must meet to obtain this signed token.  This could be posession of an NFT, for example.
  solRpcConditions?: SolRpcConditions;

  // An array of unified access control conditions.  You may use AccessControlCondition, EVMContractCondition, or SolRpcCondition objects in this array, but make sure you add a conditionType for each one.  You must pass either accessControlConditions or evmContractConditions or solRpcConditions or unifiedAccessControlConditions.
  unifiedAccessControlConditions?: UnifiedAccessControlConditions;

  // The chain name of the chain that this contract is deployed on.  See LIT_CHAINS for currently supported chains.
  chain: Chain;

  // The string you wish to encrypt
  string?: string;

  // The file you wish to encrypt
  file?: AcceptedFileType;

  // An instance of LitNodeClient that is already connected
  litNodeClient: ILitNodeClient;

  // Your Infura Project Id
  infuraId: string;

  // Your Infura API Key Secret
  infuraSecretKey: string;
}

export interface DecryptFromIpfsProps {
  // The authSig of the user.  Returned via the checkAndSignAuthMessage function
  authSig?: AuthSig;

  // the session signatures to use to authorize the user with the nodes
  sessionSigs?: any;

  // The ipfsCid/ipfsHash of the encrypted string & metadata stored on IPFS
  ipfsCid: string;

  // An instance of LitNodeClient that is already connected
  litNodeClient: ILitNodeClient;
}

export interface EncryptFileAndZipWithMetadataProps {
  // The authSig of the user.  Returned via the checkAndSignAuthMessage function
  authSig?: AuthSig;

  // the session signatures to use to authorize the user with the nodes
  sessionSigs?: any;

  // The access control conditions that the user must meet to obtain this signed token.  This could be posession of an NFT, for example.  You must pass either accessControlConditions or evmContractConditions or solRpcConditions or unifiedAccessControlConditions.
  accessControlConditions?: AccessControlConditions;

  // EVM Smart Contract access control conditions that the user must meet to obtain this signed token.  This could be posession of an NFT, for example.  This is different than accessControlConditions because accessControlConditions only supports a limited number of contract calls.  evmContractConditions supports any contract call.  You must pass either accessControlConditions or evmContractConditions or solRpcConditions or unifiedAccessControlConditions.
  evmContractConditions?: EvmContractConditions;

  // Solana RPC call conditions that the user must meet to obtain this signed token.  This could be posession of an NFT, for example.
  solRpcConditions?: SolRpcConditions;

  // An array of unified access control conditions.  You may use AccessControlCondition, EVMContractCondition, or SolRpcCondition objects in this array, but make sure you add a conditionType for each one.  You must pass either accessControlConditions or evmContractConditions or solRpcConditions or unifiedAccessControlConditions.
  unifiedAccessControlConditions?: UnifiedAccessControlConditions;

  // The chain name of the chain that this contract is deployed on.  See LIT_CHAINS for currently supported chains.
  chain: string;

  // The file you wish to encrypt
  file: File;

  // An instance of LitNodeClient that is already connected
  litNodeClient: ILitNodeClient;

  // An optional readme text that will be inserted into readme.txt in the final zip file.  This is useful in case someone comes across this zip file and wants to know how to decrypt it.  This file could contain instructions and a URL to use to decrypt the file.
  readme: string;
}

export interface DecryptZipFileWithMetadataProps {
  // The authSig of the user.  Returned via the checkAndSignAuthMessage function
  authSig?: AuthSig;

  // the session signatures to use to authorize the user with the nodes
  sessionSigs?: any;

  // The zip file blob with metadata inside it and the encrypted asset
  file: File | Blob;

  // An instance of LitNodeClient that is already connected
  litNodeClient: ILitNodeClient;

  // Addtional access control conditions
  additionalAccessControlConditions?: any[];
}

/**
 * Struct in rust
 * -----
 pub struct SessionKeySignedMessage {
    pub session_key: String,
    pub resources: Vec<String>,
    pub capabilities: Vec<String>,
    pub issued_at: String,
    pub expiration: String,
    pub node_address: String,
}
 */
export interface SessionKeySignedMessage {
  sessionKey: string;
  resources?: any[];
  capabilities: string[];
  issuedAt: string;
  expiration: string;
  nodeAddress: string;
}

export interface SessionSigsProp {
  expiration?: any;
  chain: Chain;
  resources: any[];
  sessionCapabilities?: any;
  switchChain?: boolean;
  litNodeClient: ILitNodeClient;
}

export interface SessionKeyPair {
  publicKey: string;
  secretKey: string;
}

/** ========== Session ========== */

// pub struct AuthMethod {
//     pub auth_method_type: u32,
//     pub access_token: String,
// }
export interface AuthMethod {
  authMethodType: number;
  accessToken: string;
}

// pub struct JsonSignSessionKeyRequest {
//     pub session_key: String,
//     pub auth_methods: Vec<AuthMethod>,
//     pub pkp_public_key: String,
//     pub auth_sig: Option<AuthSigItem>,
//     pub siwe_message: String,
// }
export interface SignSessionKeyProp {
  // The serialized session key pair to sign. If not provided, a session key pair will be fetched from localStorge or generated.
  sessionKey?: string;

  // The auth methods to use to sign the session key
  authMethods: AuthMethod[];

  // The public key of the PKP
  pkpPublicKey?: string;

  // The auth sig of the user.  Returned via the checkAndSignAuthMessage function
  authSig?: AuthSig;

  // The siwe message
  // siweMessage: string;

  //   When this session signature will expire.  The user will have to reauthenticate after this time using whatever auth method you set up.  This means you will have to call this signSessionKey function again to get a new session signature.  This is a RFC3339 timestamp.  The default is 24 hours from now.
  expiration?: string;

  resources: any;

  chainId?: number;

  //domain param is required, when calling from environment that doesn't have the 'location' object. i.e. NodeJs server.
  domain?: string;
}

export interface SignSessionKeyResponse {
  pkpPublicKey: string;
  authSig: AuthSig;
}

export interface GetSignSessionKeySharesProp {
  body: SessionRequestBody;
}

export interface GetSessionSigsProps {
  // When this session signature will expire.  The user will have to reauthenticate after this time using whatever auth method you set up.  This means you will have to call this signSessionKey function again to get a new session signature.  This is a RFC3339 timestamp.  The default is 24 hours from now.
  expiration?: any;

  //   The chain to use for the session signature.  This is the chain that will be used to sign the session key.  If you're using EVM then this probably doesn't matter at all.
  chain: any;

  //   These are the resources that will be signed with the session key.  You may pass a wildcard that allows these session signatures to work with any resource on Lit.  To see a list of resources, check out the docs: https://developer.litprotocol.com/sdk/explanation/walletsigs/sessionsigs/#resources-you-can-request
  resources: any;

  //   An optional list of capabilities that you want to request for this session.  If you pass nothing, then this will default to a wildcard for each type of resource you're accessing.  For example, if you passed ["litEncryptionCondition://123456"] then this would default to ["litEncryptionConditionCapability://*"], which would grant this session signature the ability to decrypt any resource.
  sessionCapabilities?: any;

  //   If you want to ask Metamask to try and switch the user's chain, you may pass true here.  This will only work if the user is using Metamask.  If the user is not using Metamask, then this will be ignored.
  switchChain?: any;

  //   This is a callback that will be called if the user needs to authenticate using a PKP.  For example, if the user has no wallet, but owns a Lit PKP though something like Google Oauth, then you can use this callback to prompt the user to authenticate with their PKP.  This callback should use the LitNodeClient.signSessionKey function to get a session signature for the user from their PKP.  If you don't pass this callback, then the user will be prompted to authenticate with their wallet, like metamask.
  authNeededCallback?: AuthCallback;

  // The serialized session key pair to sign. If not provided, a session key pair will be fetched from localStorge or generated.
  sessionKey?: any;
}

export interface AuthCallback {
  (params: AuthCallbackParams): Promise<AuthSig>;
}

export interface SessionSig {
  sig: string;
  derivedVia: string;
  signedMessage: string;
  address: string;
  algo?: string;
}

export interface SessionSigs {
  /**
   * Map of Lit node urls to session signatures
   */
  [key: string]: SessionSig;
}

export interface SessionRequestBody {
  sessionKey: string;
  authMethods: Array<AuthMethod>;
  pkpPublicKey?: string;
  authSig?: AuthSig;
  siweMessage: string;
}

export interface GetWalletSigProps {
  authNeededCallback?: AuthCallback;
  chain: string;
  capabilities: Array<any>;
  switchChain: boolean;
  expiration: string;
  sessionKeyUri: string;
}

export interface SessionSigningTemplate {
  sessionKey: string;
  resources: any[];
  capabilities: any[];
  issuedAt: string;
  expiration: string;
}

export interface WebAuthnAuthenticationVerificationParams {
  id: string;
  rawId: string;
  response: {
    authenticatorData: string;
    clientDataJSON: string;
    signature: string;
    userHandle: string;
  };
  type: string;
  clientExtensionResults: object;
  authenticatorAttachment: AuthenticatorAttachment;
}

export declare type AuthenticatorAttachment = 'cross-platform' | 'platform';

/**
<<<<<<< HEAD
 * ========== PKP ==========
 */

export interface PKPBaseProp {
  pkpPubKey: string;
  rpc?: string;
  rpcs?: RPCUrls;
  controllerAuthSig?: AuthSig;
  controllerSessionSigs?: SessionSigs;
  sessionSigsExpiration?: string;
  litNetwork?: any;
  debug?: boolean;
  litActionCode?: string;
  litActionIPFS?: string;
  litActionJsParams?: any;
}

export interface RPCUrls {
  eth?: string;
  cosmos?: string;
  btc?: string;
}

export interface PKPEthersWalletProp extends PKPBaseProp {}

export interface PKPCosmosWalletProp extends PKPBaseProp {
  addressPrefix: string | 'cosmos'; // bech32 address prefix (human readable part) (default: cosmos)
}

// note: Omit removes the 'addressPrefix' from PKPCosmosWalletProp
export interface PKPClientProp extends PKPBaseProp {
  cosmosAddressPrefix?: string | 'cosmos';
}

export interface PKPBaseDefaultParams {
  toSign: Uint8Array;
  publicKey: Uint8Array;
  sigName: string;
}

export interface PKPClientHelpers {
  handleRequest: (request: any) => Promise<any>;
  setRpc: (rpc: string) => void;
  getRpc: () => string;
}

export interface SessionSigs {
  /**
   * Map of Lit node urls to session signatures
   */
  [key: string]: SessionSig;
}

/**
 * ========== LitAuthClient ==========
 */
export interface LitAuthClientOptions {
  /**
   * Domain of the app using LitAuthClient
   */
  domain: string;
  /**
   * The redirect URI that Lit's login server should send the user back to
   */
  redirectUri: string;
  /**
   * API key for Lit's relay server
   */
  litRelayApiKey?: string;
=======
 * ========== Lit Auth Client ==========
 */

export interface LitAuthClientOptions {
  /**
   * Endpoint to interact with a blockchain network. Defaults to the Lit Chronicle.
   */
  rpcUrl?: string;
  /**
   * Options for Lit's relay server
   */
  litRelayConfig?: LitRelayConfig;
>>>>>>> 1f7a4232
  /**
   * Pass in a custom relay server
   */
  customRelay?: IRelay;
<<<<<<< HEAD
}

export interface SignInWithEthWalletParams {
  /**
   * Ethereum wallet address
   */
  address: string;
  /**
   * Function to sign message
   *
   * @param {string} message - Message to sign
   *
   * @returns {Promise<string>} - Raw signature of message
   */
  signMessage: (message: string) => Promise<string>;
  /**
   * Origin of signing request
   */
  origin?: string;
  /**
   * Name of chain to use for signature
   */
  chain?: string;
  /**
   * When the auth signature expires
   */
  expiration?: string;
}

export interface LoginUrlParams {
  /**
   * Auth method name
   */
  provider: string | null;
  /**
   * Access token
   */
  accessToken: string | null;
  /**
   * ID token
   */
  idToken: string | null;
  /**
   * OAuth state param
   */
  state: string | null;
  /**
   * Error codes from Lit's login server
   */
  error: string | null;
=======
  /**
   * Lit Node Client
   */
  litNodeClient?: any;
>>>>>>> 1f7a4232
}

export interface IRelay {
  /**
   * Mint a new PKP for the given auth method
   *
   * @param {number} authMethodType - Auth method type
   * @param {string} body - Body of the request
   *
   * @returns {Promise<IRelayMintResponse>} Response from the relay server
   */
  mintPKP(authMethodType: number, body: string): Promise<IRelayMintResponse>;
  /**
   * Poll the relay server for status of minting request
   *
   * @param {string} requestId - Request ID to poll, likely the minting transaction hash
   *
   * @returns {Promise<IRelayPollStatusResponse>} Response from the relay server
   */
  pollRequestUntilTerminalState(
    requestId: string
  ): Promise<IRelayPollStatusResponse>;
  /**
   * Fetch PKPs associated with the given auth method
   *
   * @param {number} authMethodType - Auth method type
   * @param {string} body - Body of the request
   *
   * @returns {Promise<IRelayFetchResponse>} Response from the relay server
   */
  fetchPKPs(authMethodType: number, body: string): Promise<IRelayFetchResponse>;
<<<<<<< HEAD
=======
  /**
   * Generate options for registering a new credential to pass to the authenticator
   *
   * @param {string} [username] - Optional username to associate with the credential
   *
   * @returns {Promise<any>} Registration options for the browser to pass to the authenticator
   */
  generateRegistrationOptions(username?: string): Promise<any>;
>>>>>>> 1f7a4232
}

export interface LitRelayConfig {
  /**
<<<<<<< HEAD
   * API key for Lit's relay server
   */
  relayApiKey: string;
=======
   * Lit's relay server URL
   */
  relayUrl?: string;
  /**
   * API key for Lit's relay server
   */
  relayApiKey?: string;
>>>>>>> 1f7a4232
}

export interface IRelayMintResponse {
  /**
   * Transaction hash of PKP being minted
   */
  requestId?: string;
  /**
   * Error from relay server
   */
  error?: string;
}

export interface IRelayFetchResponse {
  /**
   * Fetched PKPs
   */
  pkps?: IRelayPKP[];
  /**
   * Error from relay server
   */
  error?: string;
}

export interface IRelayPollingEvent {
  /**
   * Polling count
   */
  pollCount: number;
  /**
   * Transaction hash of PKP being minted
   */
  requestId: string;
}

export interface IRelayPollStatusResponse {
  /**
   * Polling status
   */
  status?: IRelayAuthStatus;
  /**
   * Token ID of PKP being minted
   */
  pkpTokenId?: string;
  /**
   * Eth address of new PKP
   */
  pkpEthAddress?: string;
  /**
   * Public key of new PKP
   */
  pkpPublicKey?: string;
  /**
   * Polling error
   */
  error?: string;
}

export interface IRelayPKP {
  /**
   * PKP token ID
   */
  tokenId: string;
  /**
   * PKP public key
   */
  publicKey: string;
  /**
   * PKP Eth address
   */
  ethAddress: string;
}

<<<<<<< HEAD
export interface SocialAuthNeededCallbackParams {
  /**
   * Auth methods to use
   */
  authMethods: AuthMethod[];
  /**
   * Public key of the PKP to use for signing
   */
  pkpPublicKey: string;
}

export interface EthWalletAuthNeededCallbackParams {
  /**
   * Domain that is requesting the signing
   */
  domain: string;
  /**
   * Ethereum address to sign with
   */
  address: string;
  /**
   * Function to sign message
   *
   * @param {string} message - Message to sign
   *
   * @returns {Promise<string>} - Raw signature of message
   */
  signMessage: (message: string) => Promise<string>;
  /**
   * Copy to show user before signing
   */
  statement?: string;
}

export interface DefaultAuthNeededCallbackParams {
  /**
   * Chain to use
   */
  chainId: number;
  /**
   * Resources that will be signed with session key
   */
  resources: string[];
  /**
   * Expiration date for when sigs will expire
   */
  expiration: string;
  /**
   * Session key to sign
   */
  uri: string;
  /**
   * Client to connect to Lit nodes
   */
  // TODO: update type
  litNodeClient: any;
=======
export interface BaseProviderOptions {
  /**
   * Endpoint to interact with a blockchain network. Defaults to the Lit Chronicle.
   */
  rpcUrl: string;
  /**
   * Relay server to use
   */
  relay: IRelay;
  /**
   * Lit Node Client to use
   */
  litNodeClient: any;
}

export interface OAuthProviderOptions {
  /**
   * The redirect URI that Lit's login server should send the user back to
   */
  redirectUri?: string;
}

export interface EthWalletProviderOptions {
  /**
   * The domain from which the signing request is made
   */
  domain?: string;
  /**
   * The origin from which the signing request is made
   */
  origin?: string;
}

export interface BaseProviderSessionSigsParams {
  /**
   * Public key of PKP to auth with
   */
  pkpPublicKey: string;
  /**
   * Auth method verifying ownership of PKP
   */
  authMethod: AuthMethod;
  /**
   * Params for getSessionSigs function
   */
  sessionSigsParams: GetSessionSigsProps;
  /**
   * Lit Node Client to use. If not provided, will use an existing Lit Node Client or create a new one
   */
  litNodeClient?: any;
}

export interface LoginUrlParams {
  /**
   * Auth method name
   */
  provider: string | null;
  /**
   * Access token
   */
  accessToken: string | null;
  /**
   * ID token
   */
  idToken: string | null;
  /**
   * OAuth state param
   */
  state: string | null;
  /**
   * Error codes from Lit's login server
   */
  error: string | null;
}

export interface EthWalletAuthenticateOptions {
  /**
   * Ethereum wallet address
   */
  address?: string;
  /**
   * Function to sign message
   *
   * @param {string} message - Message to sign
   *
   * @returns {Promise<string>} - Raw signature of message
   */
  signMessage?: (message: string) => Promise<string>;
  /**
   * Name of chain to use for signature
   */
  chain?: string;
  /**
   * When the auth signature expires
   */
  expiration?: string;
>>>>>>> 1f7a4232
}<|MERGE_RESOLUTION|>--- conflicted
+++ resolved
@@ -849,7 +849,6 @@
 export declare type AuthenticatorAttachment = 'cross-platform' | 'platform';
 
 /**
-<<<<<<< HEAD
  * ========== PKP ==========
  */
 
@@ -896,35 +895,11 @@
   getRpc: () => string;
 }
 
-export interface SessionSigs {
-  /**
-   * Map of Lit node urls to session signatures
-   */
-  [key: string]: SessionSig;
-}
-
 /**
  * ========== LitAuthClient ==========
  */
 export interface LitAuthClientOptions {
   /**
-   * Domain of the app using LitAuthClient
-   */
-  domain: string;
-  /**
-   * The redirect URI that Lit's login server should send the user back to
-   */
-  redirectUri: string;
-  /**
-   * API key for Lit's relay server
-   */
-  litRelayApiKey?: string;
-=======
- * ========== Lit Auth Client ==========
- */
-
-export interface LitAuthClientOptions {
-  /**
    * Endpoint to interact with a blockchain network. Defaults to the Lit Chronicle.
    */
   rpcUrl?: string;
@@ -932,68 +907,14 @@
    * Options for Lit's relay server
    */
   litRelayConfig?: LitRelayConfig;
->>>>>>> 1f7a4232
   /**
    * Pass in a custom relay server
    */
   customRelay?: IRelay;
-<<<<<<< HEAD
-}
-
-export interface SignInWithEthWalletParams {
-  /**
-   * Ethereum wallet address
-   */
-  address: string;
-  /**
-   * Function to sign message
-   *
-   * @param {string} message - Message to sign
-   *
-   * @returns {Promise<string>} - Raw signature of message
-   */
-  signMessage: (message: string) => Promise<string>;
-  /**
-   * Origin of signing request
-   */
-  origin?: string;
-  /**
-   * Name of chain to use for signature
-   */
-  chain?: string;
-  /**
-   * When the auth signature expires
-   */
-  expiration?: string;
-}
-
-export interface LoginUrlParams {
-  /**
-   * Auth method name
-   */
-  provider: string | null;
-  /**
-   * Access token
-   */
-  accessToken: string | null;
-  /**
-   * ID token
-   */
-  idToken: string | null;
-  /**
-   * OAuth state param
-   */
-  state: string | null;
-  /**
-   * Error codes from Lit's login server
-   */
-  error: string | null;
-=======
   /**
    * Lit Node Client
    */
   litNodeClient?: any;
->>>>>>> 1f7a4232
 }
 
 export interface IRelay {
@@ -1025,8 +946,6 @@
    * @returns {Promise<IRelayFetchResponse>} Response from the relay server
    */
   fetchPKPs(authMethodType: number, body: string): Promise<IRelayFetchResponse>;
-<<<<<<< HEAD
-=======
   /**
    * Generate options for registering a new credential to pass to the authenticator
    *
@@ -1035,24 +954,17 @@
    * @returns {Promise<any>} Registration options for the browser to pass to the authenticator
    */
   generateRegistrationOptions(username?: string): Promise<any>;
->>>>>>> 1f7a4232
 }
 
 export interface LitRelayConfig {
   /**
-<<<<<<< HEAD
+   * Lit's relay server URL
+   */
+  relayUrl?: string;
+  /**
    * API key for Lit's relay server
    */
-  relayApiKey: string;
-=======
-   * Lit's relay server URL
-   */
-  relayUrl?: string;
-  /**
-   * API key for Lit's relay server
-   */
   relayApiKey?: string;
->>>>>>> 1f7a4232
 }
 
 export interface IRelayMintResponse {
@@ -1126,27 +1038,86 @@
   ethAddress: string;
 }
 
-<<<<<<< HEAD
-export interface SocialAuthNeededCallbackParams {
-  /**
-   * Auth methods to use
-   */
-  authMethods: AuthMethod[];
-  /**
-   * Public key of the PKP to use for signing
+export interface BaseProviderOptions {
+  /**
+   * Endpoint to interact with a blockchain network. Defaults to the Lit Chronicle.
+   */
+  rpcUrl: string;
+  /**
+   * Relay server to use
+   */
+  relay: IRelay;
+  /**
+   * Lit Node Client to use
+   */
+  litNodeClient: any;
+}
+
+export interface OAuthProviderOptions {
+  /**
+   * The redirect URI that Lit's login server should send the user back to
+   */
+  redirectUri?: string;
+}
+
+export interface EthWalletProviderOptions {
+  /**
+   * The domain from which the signing request is made
+   */
+  domain?: string;
+  /**
+   * The origin from which the signing request is made
+   */
+  origin?: string;
+}
+
+export interface BaseProviderSessionSigsParams {
+  /**
+   * Public key of PKP to auth with
    */
   pkpPublicKey: string;
-}
-
-export interface EthWalletAuthNeededCallbackParams {
-  /**
-   * Domain that is requesting the signing
-   */
-  domain: string;
-  /**
-   * Ethereum address to sign with
-   */
-  address: string;
+  /**
+   * Auth method verifying ownership of PKP
+   */
+  authMethod: AuthMethod;
+  /**
+   * Params for getSessionSigs function
+   */
+  sessionSigsParams: GetSessionSigsProps;
+  /**
+   * Lit Node Client to use. If not provided, will use an existing Lit Node Client or create a new one
+   */
+  litNodeClient?: any;
+}
+
+export interface LoginUrlParams {
+  /**
+   * Auth method name
+   */
+  provider: string | null;
+  /**
+   * Access token
+   */
+  accessToken: string | null;
+  /**
+   * ID token
+   */
+  idToken: string | null;
+  /**
+   * OAuth state param
+   */
+  state: string | null;
+  /**
+   * Error codes from Lit's login server
+   */
+  error: string | null;
+}
+
+export interface EthWalletAuthenticateOptions {
+  /**
+   * Ethereum wallet address
+   */
+  address?: string;
   /**
    * Function to sign message
    *
@@ -1154,123 +1125,6 @@
    *
    * @returns {Promise<string>} - Raw signature of message
    */
-  signMessage: (message: string) => Promise<string>;
-  /**
-   * Copy to show user before signing
-   */
-  statement?: string;
-}
-
-export interface DefaultAuthNeededCallbackParams {
-  /**
-   * Chain to use
-   */
-  chainId: number;
-  /**
-   * Resources that will be signed with session key
-   */
-  resources: string[];
-  /**
-   * Expiration date for when sigs will expire
-   */
-  expiration: string;
-  /**
-   * Session key to sign
-   */
-  uri: string;
-  /**
-   * Client to connect to Lit nodes
-   */
-  // TODO: update type
-  litNodeClient: any;
-=======
-export interface BaseProviderOptions {
-  /**
-   * Endpoint to interact with a blockchain network. Defaults to the Lit Chronicle.
-   */
-  rpcUrl: string;
-  /**
-   * Relay server to use
-   */
-  relay: IRelay;
-  /**
-   * Lit Node Client to use
-   */
-  litNodeClient: any;
-}
-
-export interface OAuthProviderOptions {
-  /**
-   * The redirect URI that Lit's login server should send the user back to
-   */
-  redirectUri?: string;
-}
-
-export interface EthWalletProviderOptions {
-  /**
-   * The domain from which the signing request is made
-   */
-  domain?: string;
-  /**
-   * The origin from which the signing request is made
-   */
-  origin?: string;
-}
-
-export interface BaseProviderSessionSigsParams {
-  /**
-   * Public key of PKP to auth with
-   */
-  pkpPublicKey: string;
-  /**
-   * Auth method verifying ownership of PKP
-   */
-  authMethod: AuthMethod;
-  /**
-   * Params for getSessionSigs function
-   */
-  sessionSigsParams: GetSessionSigsProps;
-  /**
-   * Lit Node Client to use. If not provided, will use an existing Lit Node Client or create a new one
-   */
-  litNodeClient?: any;
-}
-
-export interface LoginUrlParams {
-  /**
-   * Auth method name
-   */
-  provider: string | null;
-  /**
-   * Access token
-   */
-  accessToken: string | null;
-  /**
-   * ID token
-   */
-  idToken: string | null;
-  /**
-   * OAuth state param
-   */
-  state: string | null;
-  /**
-   * Error codes from Lit's login server
-   */
-  error: string | null;
-}
-
-export interface EthWalletAuthenticateOptions {
-  /**
-   * Ethereum wallet address
-   */
-  address?: string;
-  /**
-   * Function to sign message
-   *
-   * @param {string} message - Message to sign
-   *
-   * @returns {Promise<string>} - Raw signature of message
-   */
   signMessage?: (message: string) => Promise<string>;
   /**
    * Name of chain to use for signature
@@ -1280,5 +1134,4 @@
    * When the auth signature expires
    */
   expiration?: string;
->>>>>>> 1f7a4232
 }