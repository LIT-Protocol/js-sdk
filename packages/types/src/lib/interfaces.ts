--- conflicted
+++ resolved
@@ -773,11 +773,7 @@
   auth_sig: AuthSig;
 }
 
-<<<<<<< HEAD
-export interface HandshakeWithNodes {
-=======
 export interface HandshakeWithNode {
->>>>>>> b5e7514a
   url: string;
   challenge: string;
 }
