/** ---------- Access Control Conditions Interfaces ---------- */

import {
  AcceptedFileType,
  AccessControlConditions,
  Chain,
  ConditionType,
  EncryptedSymmetricKey,
  EvmContractConditions,
  IRelayAuthStatus,
  JsonRequest,
  LIT_NETWORKS_KEYS,
  SolRpcConditions,
  SymmetricKey,
  UnifiedAccessControlConditions,
} from './types';
import { ILitNodeClient } from './ILitNodeClient';
import { OtpVerificationPayload } from '../../../../dist/packages/types/src/lib/interfaces';
import {
  ISessionCapabilityObject,
  LitResourceAbilityRequest,
} from '@lit-protocol/auth-helpers';

export interface AccsOperatorParams {
  operator: string;
}

export interface AccsRegularParams {
  conditionType?: ConditionType;
  returnValueTest: {
    key?: string;
    comparator: string;
    value: string;
  };
  method?: string;
  params?: any[];
  chain: Chain;
}

export interface AccsDefaultParams extends AccsRegularParams {
  contractAddress?: string;
  standardContractType?: string;
  parameters?: any;
}

export interface AccsSOLV2Params extends AccsRegularParams {
  pdaKey: string;
  pdaInterface: {
    offset: string | number;
    fields: string | object;
  };
  pdaParams: [];
}

export interface ABIParams {
  name: string;
  type: string;
}

export interface FunctionABI {
  name: string;
  type?: string;
  stateMutability: string;
  inputs: Array<ABIParams | any>;
  outputs: Array<ABIParams | any>;
  constant?: string | boolean;
  payable?: boolean;
}

export interface AccsEVMParams extends AccsRegularParams {
  functionAbi: FunctionABI;
  contractAddress: string;
  functionName: string;
  functionParams: any[];
}

export interface AccsCOSMOSParams extends AccsRegularParams {
  path: string;
}

/** ---------- Auth Sig ---------- */

export interface AuthSig {
  sig: any;
  derivedVia: string;
  signedMessage: string;
  address: string;
}

export type CosmosWalletType = 'keplr' | 'leap';

export interface AuthCallbackParams {
  // The chain you want to use.  Find the supported list of chains here: https://developer.litprotocol.com/docs/supportedChains
  chain: Chain;

  // The statement that describes what the user is signing. If the auth callback
  // is for signing a SIWE message, you MUST add this statement to the end of the SIWE
  // statement.
  statement?: string;

  // Optional and only used with EVM chains.  A list of resources to be passed to Sign In with Ethereum.  These resources will be part of the Sign in with Ethereum signed message presented to the user.
  resources?: string[];

  // Optional and only used with EVM chains right now.  Set to true by default.  Whether or not to ask Metamask or the user's wallet to switch chains before signing.  This may be desired if you're going to have the user send a txn on that chain.  On the other hand, if all you care about is the user's wallet signature, then you probably don't want to make them switch chains for no reason.  Pass false here to disable this chain switching behavior.
  switchChain?: boolean;

  // --- Following for Session Auth ---
  expiration?: string;

  uri?: string;

  // Cosmos wallet type, to support mutliple popular cosmos wallets
  // Keplr & Cypher -> window.keplr
  // Leap -> window.leap
  cosmosWalletType?: CosmosWalletType;
}

/** ---------- Web3 ---------- */
export interface IProvider {
  provider: any;
  account: string;
}

/** ---------- Crypto ---------- */
export interface EncryptedString {
  symmetricKey: SymmetricKey;
  encryptedString: Blob;
  encryptedData?: Blob;
}

export interface EncryptedZip {
  symmetricKey: SymmetricKey;
  encryptedZip: Blob;
}

export interface ThreeKeys {
  // zipBlob is a zip file that contains an encrypted file and the metadata needed to decrypt it via the Lit network.
  zipBlob: any;

  // encryptedSymmetricKey is the symmetric key needed to decrypt the content, encrypted with the Lit network public key.  You may wish to store encryptedSymmetricKey in your own database to support quicker re-encryption operations when adding additional access control conditions in the future, but this is entirely optional, and this key is already stored inside the zipBlob.
  encryptedSymmetricKey: EncryptedSymmetricKey;

  // symmetricKey is the raw symmetric key used to encrypt the files.  DO NOT STORE IT.  It is provided in case you wish to create additional "OR" access control conditions for the same file.
  symmetricKey: SymmetricKey;
}

export interface DecryptZipFileWithMetadata {
  decryptedFile: Uint8Array;
  metadata: string;
}

export interface EncryptedFile {
  encryptedFile: Blob;
  symmetricKey: SymmetricKey;
}

export interface DecryptFileProps {
  file: AcceptedFileType;
  symmetricKey: SymmetricKey;
}

export interface VerifyJWTProps {
  // A JWT signed by the LIT network using the BLS12-381 algorithm
  jwt: string;
}

export interface IJWT {
  verified: boolean;
  header: object;
  payload: object;
  signature: Uint8Array;
}

export interface HumanizedAccsProps {
  // The array of access control conditions that you want to humanize
  accessControlConditions?: AccessControlConditions;

  // The array of evm contract conditions that you want to humanize
  evmContractConditions?: EvmContractConditions;

  // The array of Solana RPC conditions that you want to humanize
  solRpcConditions?: SolRpcConditions;

  // The array of unified access control conditions that you want to humanize
  unifiedAccessControlConditions?: UnifiedAccessControlConditions;
  tokenList?: Array<any | string>;
  myWalletAddress?: string;
}

/** ---------- Key Value Type ---------- */
export interface KV {
  [key: string]: any;
}

/** ---------- Lit Node Client ---------- */
export interface LitNodeClientConfig {
  alertWhenUnauthorized: boolean;
  minNodeCount: number;
  debug: boolean;
  bootstrapUrls: Array<string>;
  litNetwork: LIT_NETWORKS_KEYS;
  connectTimeout: number;
  defaultAuthCallback?: (authSigParams: AuthCallbackParams) => Promise<AuthSig>;
}

export interface CustomNetwork {
  litNetwork: LIT_NETWORKS_KEYS;
}

/**
 * Struct in rust
 * -----
 pub struct JsonExecutionRequest {
    pub code: Option<String>,
    pub ipfs_id: Option<String>,
    pub auth_sig: AuthSigItem,
    pub js_params: Option<serde_json::Value>,
}
 */
export interface BaseJsonExecutionRequest {
  // // the authSig to use to authorize the user with the nodes
  // authSig?: AuthSig;

  // An object that contains params to expose to the Lit Action.  These will be injected to the JS runtime before your code runs, so you can use any of these as normal variables in your Lit Action.
  jsParams: any;

  // JS code to run on the nodes
  code?: string;

  // The IPFS ID of some JS code to run on the nodes
  ipfsId?: string;

  // // the session signatures to use to authorize the user with the nodes
  // sessionSigs?: any;

  // whether to run this on a single node or many
  targetNodeRange?: number;

  // auth methods to resolve
  authMethods?: Array<Object>;
}

export interface WithAuthSig extends BaseJsonExecutionRequest {
  authSig: AuthSig;
  sessionSigs?: any;
}

export interface WithSessionSigs extends BaseJsonExecutionRequest {
  sessionSigs: any;
  authSig?: AuthSig;
}

export type JsonExecutionRequest = WithAuthSig | WithSessionSigs;

/**
 * Struct in rust
 * -----
pub struct JsonSignChainDataRequest {
    pub call_requests: Vec<web3::types::CallRequest>,
    pub chain: Chain,
    pub iat: u64,
    pub exp: u64,
}
*/
export interface JsonSignChainDataRequest {
  callRequests: Array<CallRequest>;
  chain: Chain;
  iat: number;
  exp: number;
}

/**
 * Struct in rust
 * -----
 pub struct JsonSigningResourceId {
    pub base_url: String,
    pub path: String,
    pub org_id: String,
    pub role: String,
    pub extra_data: String,
}
*/
export interface JsonSigningResourceId {
  baseUrl: string;
  path: string;
  orgId: string;
  role: string;
  extraData: string;
}

export interface JsonAccsRequest {
  // The access control conditions that the user must meet to obtain this signed token.  This could be posession of an NFT, for example.  You must pass either accessControlConditions or evmContractConditions or solRpcConditions or unifiedAccessControlConditions.
  accessControlConditions?: AccessControlConditions;

  // EVM Smart Contract access control conditions that the user must meet to obtain this signed token.  This could be posession of an NFT, for example.  This is different than accessControlConditions because accessControlConditions only supports a limited number of contract calls.  evmContractConditions supports any contract call.  You must pass either accessControlConditions or evmContractConditions or solRpcConditions or unifiedAccessControlConditions.
  evmContractConditions?: EvmContractConditions;

  // Solana RPC call conditions that the user must meet to obtain this signed token.  This could be posession of an NFT, for example.
  solRpcConditions?: SolRpcConditions;

  // An array of unified access control conditions.  You may use AccessControlCondition, EVMContractCondition, or SolRpcCondition objects in this array, but make sure you add a conditionType for each one.  You must pass either accessControlConditions or evmContractConditions or solRpcConditions or unifiedAccessControlConditions.
  unifiedAccessControlConditions?: UnifiedAccessControlConditions;

  // The chain name of the chain that you are querying.  See ALL_LIT_CHAINS for currently supported chains.
  chain?: string;

  // The resourceId representing something on the web via a URL
  resourceId?: JsonSigningResourceId;

  // The authentication signature that proves that the user owns the crypto wallet address that meets the access control conditions
  authSig?: AuthSig;

  sessionSigs?: SessionSigsMap;
}

/**
 * Struct in rust
 * -----
pub struct JsonSigningRetrieveRequest {
    pub access_control_conditions: Option<Vec<AccessControlConditionItem>>,
    pub evm_contract_conditions: Option<Vec<EVMContractConditionItem>>,
    pub sol_rpc_conditions: Option<Vec<SolRpcConditionItem>>,
    pub unified_access_control_conditions: Option<Vec<UnifiedAccessControlConditionItem>>,
    pub chain: Option<String>,
    pub resource_id: JsonSigningResourceId,
    pub auth_sig: AuthSigItem,
    pub iat: u64,
    pub exp: u64,
}
*/
export interface JsonSigningRetrieveRequest extends JsonAccsRequest {
  iat?: number;
  exp?: number;
  sessionSigs?: any;
}

export interface JsonStoreSigningRequest extends JsonAccsRequest {
  // Whether or not the access control condition should be saved permanently.  If false, the access control conditions will be updateable by the creator.  If you don't pass this param, it's set to true by default.
  permanant?: boolean | 0 | 1;
  permanent?: boolean | 0 | 1;
  sessionSigs?: any;
}

/**
 * Struct in rust
 * -----
pub struct JsonSigningStoreRequest {
    pub key: String,
    pub val: String,
    pub chain: Option<String>,
    pub permanant: Option<usize>,
    pub auth_sig: AuthSigItem,
}
 */
export interface JsonSigningStoreRequest {
  key: string;
  val: string;
  chain?: string;
  permanant?: 0 | 1;
  permanent?: 0 | 1;
  authSig?: AuthSig;
  sessionSigs?: object;
}

/**
 * Struct in rust
 * -----
 pub struct JsonEncryptionRetrieveRequest {
    pub access_control_conditions: Option<Vec<AccessControlConditionItem>>,
    pub evm_contract_conditions: Option<Vec<EVMContractConditionItem>>,
    pub sol_rpc_conditions: Option<Vec<SolRpcConditionItem>>,
    pub unified_access_control_conditions: Option<Vec<UnifiedAccessControlConditionItem>>,
    pub chain: Option<String>,
    pub to_decrypt: String,
    pub auth_sig: AuthSigItem,
}
 */
export interface JsonEncryptionRetrieveRequest extends JsonAccsRequest {
  // The ciphertext that you wish to decrypt encoded as a hex string
  toDecrypt: string;
}

export type ExecuteJsProps = JsonExecutionRequest & {
  // A boolean that defines if debug info will be returned or not.
  debug?: boolean;
};

export interface JsonSaveEncryptionKeyRequest {
  accessControlConditions?: AccessControlConditions;
  evmContractConditions?: EvmContractConditions;
  solRpcConditions?: SolRpcConditions;
  unifiedAccessControlConditions?: UnifiedAccessControlConditions;
  authSig?: AuthSig;
  chain: Chain;

  // The symmetric encryption key that was used to encrypt the locked content inside the LIT as a Uint8Array.  You should use zipAndEncryptString or zipAndEncryptFiles to get this encryption key.  This key will be hashed and the hash will be sent to the LIT nodes.  You must pass either symmetricKey or encryptedSymmetricKey.
  symmetricKey: SymmetricKey;

  // The encrypted symmetric key of the item you with to update.  You must pass either symmetricKey or encryptedSymmetricKey.
  encryptedSymmetricKey?: EncryptedSymmetricKey;

  permanant?: boolean | 0 | 1;
  permanent?: boolean | 0 | 1;

  sessionSigs?: SessionSigsMap;
}

export interface SignConditionECDSA {
  accessControlConditions: any;
  evmContractConditions: undefined;
  solRpcConditions: undefined;
  auth_sig: AuthSig;
  chain: Chain;
  iat: number;
  exp: number;
}

/**
 *
 * An object containing the resulting signatures.  Each signature comes with the public key and the data signed.
 *
 */
export interface ExecuteJsResponse {
  signatures: any;
  decryptions: any[];
  response: string;
  logs: string;
  debug?: {
    allNodeResponses: NodeResponse[];
    allNodeLogs: NodeLog[];
    rawNodeHTTPResponses: any;
  };
}

export interface LitNodePromise {}

export interface SendNodeCommand {
  url: string;
  data: any;
  requestId: string;
}

export interface NodeShare {
  shareIndex: any;
  unsignedJwt: any;
  signedData: any;
  decryptedData: any;
  response: any;
  logs: any;
}

export interface SuccessNodePromises {
  success: boolean;
  values: Array<NodeShare>;
}

export interface RejectedNodePromises {
  success: boolean;
  error: NodeErrorV0 | NodeErrorV1;
}

export interface NodePromiseResponse {
  status?: string;
  value?: any;
  reason?: any;
}

/**
 * The error object returned by the node.
 *
 * @deprecated - This is the old error object.  It will be removed in the future. Use NodeErrorV1 instead.
 */
export interface NodeErrorV0 {
  errorCode: string;
  message: string;
}

export interface NodeErrorV1 {
  errorKind: string;
  status: number;
  details: string[];
  message?: string;
  errorCode?: string;
}

/**
 *
 * @deprecated - This is the old error object.  It will be removed in the future. Use NodeClientErrorV1 instead.
 *
 */
export interface NodeClientErrorV0 {
  errorCode?: string;
  message: string;
  error: any;
  name?: string;
}

export interface NodeClientErrorV1 {
  message: string;
  errorKind: string;
  errorCode: string;
  details?: string[];
  status?: number;
}

export interface SigShare {
  sigType: any;
  shareHex: any;
  shareIndex: any;
  localX: any;
  localY: any;
  publicKey: any;
  dataSigned: any;
  siweMessage?: string;
}

export interface SignedData {
  signedData: any;
}

export interface DecryptedData {
  decryptedData: any;
}

export interface NodeResponse {
  response: any;
}

export interface NodeLog {
  logs: any;
}

export interface CallRequest {
  // to - The address of the contract that will be queried
  to: string;

  // The address calling the function.
  from?: string;

  // Hex encoded data to send to the contract.
  data: string;
}

export interface SignedChainDataToken {
  // The call requests to make.  The responses will be signed and returned.
  callRequests: Array<CallRequest>;

  // The chain name of the chain that this contract is deployed on.  See LIT_CHAINS for currently supported chains.
  chain: Chain;
}

export interface NodeCommandResponse {
  url: string;
  data: JsonRequest;
}

export interface NodeCommandServerKeysResponse {
  serverPublicKey: any;
  subnetPublicKey: any;
  networkPublicKey: any;
  networkPublicKeySet: any;
}

export interface FormattedMultipleAccs {
  error: boolean;
  formattedAccessControlConditions: any;
  formattedEVMContractConditions: any;
  formattedSolRpcConditions: any;
  formattedUnifiedAccessControlConditions: any;
}

export interface SignWithECDSA {
  // TODO: The message to be signed - note this message is not currently converted to a digest!!!!!
  message: string;

  // The chain name of the chain that this contract is deployed on.  See LIT_CHAINS for currently supported chains.
  chain: Chain;

  iat: number;
  exp: number;
}

export interface ValidateAndSignECDSA {
  accessControlConditions: AccessControlConditions;
  chain: Chain;
  auth_sig: AuthSig;
}

export interface HandshakeWithSgx {
  url: string;
}

export interface JsonHandshakeResponse {
  serverPubKey: string;
  subnetPubKey: string;
  networkPubKey: string;
  networkPubKeySet: string;
}

export interface EncryptToIpfsProps {
  // The authSig of the user.  Returned via the checkAndSignAuthMessage function
  authSig?: AuthSig;

  // the session signatures to use to authorize the user with the nodes
  sessionSigs?: any;

  // The access control conditions that the user must meet to obtain this signed token.  This could be posession of an NFT, for example.  You must pass either accessControlConditions or evmContractConditions or solRpcConditions or unifiedAccessControlConditions.
  accessControlConditions?: AccessControlConditions;

  // EVM Smart Contract access control conditions that the user must meet to obtain this signed token.  This could be posession of an NFT, for example.  This is different than accessControlConditions because accessControlConditions only supports a limited number of contract calls.  evmContractConditions supports any contract call.  You must pass either accessControlConditions or evmContractConditions or solRpcConditions or unifiedAccessControlConditions.
  evmContractConditions?: EvmContractConditions;

  // Solana RPC call conditions that the user must meet to obtain this signed token.  This could be posession of an NFT, for example.
  solRpcConditions?: SolRpcConditions;

  // An array of unified access control conditions.  You may use AccessControlCondition, EVMContractCondition, or SolRpcCondition objects in this array, but make sure you add a conditionType for each one.  You must pass either accessControlConditions or evmContractConditions or solRpcConditions or unifiedAccessControlConditions.
  unifiedAccessControlConditions?: UnifiedAccessControlConditions;

  // The chain name of the chain that this contract is deployed on.  See LIT_CHAINS for currently supported chains.
  chain: Chain;

  // The string you wish to encrypt
  string?: string;

  // The file you wish to encrypt
  file?: AcceptedFileType;

  // An instance of LitNodeClient that is already connected
  litNodeClient: ILitNodeClient;

  // Your Infura Project Id
  infuraId: string;

  // Your Infura API Key Secret
  infuraSecretKey: string;
}

export interface DecryptFromIpfsProps {
  // The authSig of the user.  Returned via the checkAndSignAuthMessage function
  authSig?: AuthSig;

  // the session signatures to use to authorize the user with the nodes
  sessionSigs?: any;

  // The ipfsCid/ipfsHash of the encrypted string & metadata stored on IPFS
  ipfsCid: string;

  // An instance of LitNodeClient that is already connected
  litNodeClient: ILitNodeClient;
}

export interface EncryptFileAndZipWithMetadataProps {
  // The authSig of the user.  Returned via the checkAndSignAuthMessage function
  authSig?: AuthSig;

  // the session signatures to use to authorize the user with the nodes
  sessionSigs?: any;

  // The access control conditions that the user must meet to obtain this signed token.  This could be posession of an NFT, for example.  You must pass either accessControlConditions or evmContractConditions or solRpcConditions or unifiedAccessControlConditions.
  accessControlConditions?: AccessControlConditions;

  // EVM Smart Contract access control conditions that the user must meet to obtain this signed token.  This could be posession of an NFT, for example.  This is different than accessControlConditions because accessControlConditions only supports a limited number of contract calls.  evmContractConditions supports any contract call.  You must pass either accessControlConditions or evmContractConditions or solRpcConditions or unifiedAccessControlConditions.
  evmContractConditions?: EvmContractConditions;

  // Solana RPC call conditions that the user must meet to obtain this signed token.  This could be posession of an NFT, for example.
  solRpcConditions?: SolRpcConditions;

  // An array of unified access control conditions.  You may use AccessControlCondition, EVMContractCondition, or SolRpcCondition objects in this array, but make sure you add a conditionType for each one.  You must pass either accessControlConditions or evmContractConditions or solRpcConditions or unifiedAccessControlConditions.
  unifiedAccessControlConditions?: UnifiedAccessControlConditions;

  // The chain name of the chain that this contract is deployed on.  See LIT_CHAINS for currently supported chains.
  chain: string;

  // The file you wish to encrypt
  file: File;

  // An instance of LitNodeClient that is already connected
  litNodeClient: ILitNodeClient;

  // An optional readme text that will be inserted into readme.txt in the final zip file.  This is useful in case someone comes across this zip file and wants to know how to decrypt it.  This file could contain instructions and a URL to use to decrypt the file.
  readme: string;
}

export interface DecryptZipFileWithMetadataProps {
  // The authSig of the user.  Returned via the checkAndSignAuthMessage function
  authSig?: AuthSig;

  // the session signatures to use to authorize the user with the nodes
  sessionSigs?: any;

  // The zip file blob with metadata inside it and the encrypted asset
  file: File | Blob;

  // An instance of LitNodeClient that is already connected
  litNodeClient: ILitNodeClient;

  // Addtional access control conditions
  additionalAccessControlConditions?: any[];
}

/**
 * Struct in rust
 * -----
 pub struct SessionKeySignedMessage {
    pub session_key: String,
    pub resources: Vec<String>,
    pub capabilities: Vec<String>,
    pub issued_at: String,
    pub expiration: String,
    pub node_address: String,
}
 */
export interface SessionKeySignedMessage {
  sessionKey: string;
  resources?: any[];
  capabilities: string[];
  issuedAt: string;
  expiration: string;
  nodeAddress: string;
}

export interface SessionSigsProp {
  expiration?: any;
  chain: Chain;
  resources: any[];
  sessionCapabilities?: any;
  switchChain?: boolean;
  litNodeClient: ILitNodeClient;
}

export interface SessionKeyPair {
  publicKey: string;
  secretKey: string;
}

/** ========== Session ========== */

// pub struct AuthMethod {
//     pub auth_method_type: u32,
//     pub access_token: String,
// }
export interface AuthMethod {
  authMethodType: number;
  accessToken: string;
}

export interface RelayerRequest {
  authMethodType: number;
  authMethodId: string;
  // used only in Webauthn credential registration
  authMethodPubKey?: string;
}

// pub struct JsonSignSessionKeyRequest {
//     pub session_key: String,
//     pub auth_methods: Vec<AuthMethod>,
//     pub pkp_public_key: String,
//     pub auth_sig: Option<AuthSigItem>,
//     pub siwe_message: String,
// }
export interface SignSessionKeyProp {
  // The serialized session key pair to sign. If not provided, a session key pair will be fetched from localStorge or generated.
  sessionKey?: SessionKeyPair;

  // The statement text to place at the end of the SIWE statement field.
  statement?: string;

  // The auth methods to use to sign the session key
  authMethods: AuthMethod[];

  // The public key of the PKP
  pkpPublicKey?: string;

  // The auth sig of the user.  Returned via the checkAndSignAuthMessage function
  authSig?: AuthSig;

  // The siwe message
  // siweMessage: string;

  //   When this session signature will expire.  The user will have to reauthenticate after this time using whatever auth method you set up.  This means you will have to call this signSessionKey function again to get a new session signature.  This is a RFC3339 timestamp.  The default is 24 hours from now.
  expiration?: string;

  resources: any;

  chainId?: number;

  //domain param is required, when calling from environment that doesn't have the 'location' object. i.e. NodeJs server.
  domain?: string;
}

export interface SignSessionKeyResponse {
  pkpPublicKey: string;
  authSig: AuthSig;
}

export interface GetSignSessionKeySharesProp {
  body: SessionRequestBody;
}

export interface GetSessionSigsProps {
  // When this session signature will expire.  The user will have to reauthenticate after this time using whatever auth method you set up.  This means you will have to call this signSessionKey function again to get a new session signature.  This is a RFC3339 timestamp.  The default is 24 hours from now.
  expiration?: any;

  //   The chain to use for the session signature.  This is the chain that will be used to sign the session key.  If you're using EVM then this probably doesn't matter at all.
  chain: Chain;

  /**
   * An array of resource abilities that you want to request for this session. These will be signed with the session key.
   *
   * @example If you want to request the ability to decrypt an access control condition, then you would pass
   * [{ resource: new LitAccessControlConditionResource('someResource), ability: LitAbility.AccessControlConditionDecryption }]
   */
  resourceAbilityRequests: LitResourceAbilityRequest[];

  /**
   * The session capability object that you want to request for this session.
   * If you pass nothing, then this will default to a wildcard for each type of resource you're accessing.
   *
   * @example If you passed nothing, and you're requesting to perform a decryption operation for an access
   * control condition, then the session capability object will be a wildcard for the access control condition,
   * which grants this session signature the ability to decrypt this access control condition.
   */
  sessionCapabilityObject?: ISessionCapabilityObject;

  //   If you want to ask Metamask to try and switch the user's chain, you may pass true here.  This will only work if the user is using Metamask.  If the user is not using Metamask, then this will be ignored.
  switchChain?: boolean;

  //   This is a callback that will be called if the user needs to authenticate using a PKP.  For example, if the user has no wallet, but owns a Lit PKP though something like Google Oauth, then you can use this callback to prompt the user to authenticate with their PKP.  This callback should use the LitNodeClient.signSessionKey function to get a session signature for the user from their PKP.  If you don't pass this callback, then the user will be prompted to authenticate with their wallet, like metamask.
  authNeededCallback?: AuthCallback;

  // The serialized session key pair to sign. If not provided, a session key pair will be fetched from localStorge or generated.
  sessionKey?: any;
}

export interface AuthCallback {
  (params: AuthCallbackParams): Promise<AuthSig>;
}

/**
 * A map of node addresses to the session signature payload
 * for that node specifically.
 */
export interface SessionSigsMap {
  [nodeAddress: string]: SessionSig;
}

export interface SessionSig {
  sig: string;
  derivedVia: string;
  signedMessage: string;
  address: string;
  algo?: string;
}

export interface SessionSigs {
  /**
   * Map of Lit node urls to session signatures
   */
  [key: string]: SessionSig;
}

export interface SessionRequestBody {
  sessionKey: string;
  authMethods: Array<AuthMethod>;
  pkpPublicKey?: string;
  authSig?: AuthSig;
  siweMessage: string;
}

export interface GetWalletSigProps {
  authNeededCallback?: AuthCallback;
  chain: string;
  sessionCapabilityObject: ISessionCapabilityObject;
  switchChain?: boolean;
  expiration: string;
  sessionKeyUri: string;
}

export interface SessionSigningTemplate {
  sessionKey: string;
  resourceAbilityRequests: LitResourceAbilityRequest[];
  capabilities: any[];
  issuedAt: string;
  expiration: string;
  nodeAddress: string;
}

export interface WebAuthnAuthenticationVerificationParams {
  id: string;
  rawId: string;
  response: {
    authenticatorData: string;
    clientDataJSON: string;
    signature: string;
    userHandle: string;
  };
  type: string;
  clientExtensionResults: object;
  authenticatorAttachment: AuthenticatorAttachment;
}

export declare type AuthenticatorAttachment = 'cross-platform' | 'platform';

/**
 * ========== PKP ==========
 */

export interface PKPBaseProp {
  pkpPubKey: string;
  rpc?: string;
  rpcs?: RPCUrls;
  controllerAuthSig?: AuthSig;
  controllerSessionSigs?: SessionSigs;
  sessionSigsExpiration?: string;
  litNetwork?: any;
  debug?: boolean;
  litActionCode?: string;
  litActionIPFS?: string;
  litActionJsParams?: any;
}

export interface RPCUrls {
  eth?: string;
  cosmos?: string;
  btc?: string;
}

export interface PKPEthersWalletProp extends PKPBaseProp {}

export interface PKPCosmosWalletProp extends PKPBaseProp {
  addressPrefix: string | 'cosmos'; // bech32 address prefix (human readable part) (default: cosmos)
}

// note: Omit removes the 'addressPrefix' from PKPCosmosWalletProp
export interface PKPClientProp extends PKPBaseProp {
  cosmosAddressPrefix?: string | 'cosmos';
}

export interface PKPBaseDefaultParams {
  toSign: Uint8Array;
  publicKey: Uint8Array;
  sigName: string;
}

export interface PKPClientHelpers {
  handleRequest: (request: any) => Promise<any>;
  setRpc: (rpc: string) => void;
  getRpc: () => string;
}

/**
 * ========== LitAuthClient ==========
 */
export interface LitAuthClientOptions {
  /**
   * Endpoint to interact with a blockchain network. Defaults to the Lit Chronicle.
   */
  rpcUrl?: string;
  /**
   * Options for Lit's relay server
   */
  litRelayConfig?: LitRelayConfig;
  /**
   * Pass in a custom relay server
   */
  customRelay?: IRelay;
  /**
   * Lit Node Client
   */
  litNodeClient?: any;

  litOtpConfig?: OtpProviderOptions;

  /**
   * ReCaptcha reponse from external catpcha response for use with
   * {@link OtpProvider} if not provided will look at the global var
   * LIT_AUTH_CLIENT_CAPTCHA_RES object for challenege response from injected captcha view
   */
  captchaResponse?: string;
}

export interface OtpSessionResult {
  /**
   * Status message of the request
   */
  message?: string;
  /**
   * jwt from successful otp check
   */
  token_jwt?: string;
  /**
   * status of the otp check
   */
  status?: string;
}

export interface OtpVerificationPayload {
  /*
    user id parsed from the validated token 
  */
  userId: string;
  
  /*
    status of the token verification
  */
  status: boolean;
}

export interface LoginUrlParams {
  /**
   * Auth method name
   */
  provider: string | null;
  /**
   * Access token
   */
  accessToken: string | null;
  /**
   * ID token
   */
  idToken: string | null;
  /**
   * OAuth state param
   */
  state: string | null;
  /**
   * Error codes from Lit's login server
   */
  error: string | null;
}

export interface IRelay {
  /**
   * Mint a new PKP for the given auth method
   *
   * @param {number} authMethodType - Auth method type
   * @param {string} body - Body of the request
   *
   * @returns {Promise<IRelayMintResponse>} Response from the relay server
   */
  mintPKP(authMethodType: number, body: string): Promise<IRelayMintResponse>;
  /**
   * Poll the relay server for status of minting request
   *
   * @param {string} requestId - Request ID to poll, likely the minting transaction hash
   *
   * @returns {Promise<IRelayPollStatusResponse>} Response from the relay server
   */
  pollRequestUntilTerminalState(
    requestId: string
  ): Promise<IRelayPollStatusResponse>;
  /**
   * Fetch PKPs associated with the given auth method
   *
   * @param {number} authMethodType - Auth method type
   * @param {string} body - Body of the request
   *
   * @returns {Promise<IRelayFetchResponse>} Response from the relay server
   */
  fetchPKPs(authMethodType: number, body: string): Promise<IRelayFetchResponse>;
  /**
   * Generate options for registering a new credential to pass to the authenticator
   *
   * @param {string} [username] - Optional username to associate with the credential
   *
   * @returns {Promise<any>} Registration options for the browser to pass to the authenticator
   */
  generateRegistrationOptions(username?: string): Promise<any>;
}

export interface LitRelayConfig {
  /**
   * Lit's relay server URL
   */
  relayUrl?: string;
  /**
   * API key for Lit's relay server
   */
  relayApiKey?: string;
}

export interface IRelayMintResponse {
  /**
   * Transaction hash of PKP being minted
   */
  requestId?: string;
  /**
   * Error from relay server
   */
  error?: string;
}

export interface IRelayFetchResponse {
  /**
   * Fetched PKPs
   */
  pkps?: IRelayPKP[];
  /**
   * Error from relay server
   */
  error?: string;
}

export interface IRelayPollingEvent {
  /**
   * Polling count
   */
  pollCount: number;
  /**
   * Transaction hash of PKP being minted
   */
  requestId: string;
}

export interface IRelayPollStatusResponse {
  /**
   * Polling status
   */
  status?: IRelayAuthStatus;
  /**
   * Token ID of PKP being minted
   */
  pkpTokenId?: string;
  /**
   * Eth address of new PKP
   */
  pkpEthAddress?: string;
  /**
   * Public key of new PKP
   */
  pkpPublicKey?: string;
  /**
   * Polling error
   */
  error?: string;
}

export interface IRelayPKP {
  /**
   * PKP token ID
   */
  tokenId: string;
  /**
   * PKP public key
   */
  publicKey: string;
  /**
   * PKP Eth address
   */
  ethAddress: string;
}

export interface BaseProviderOptions {
  /**
   * Endpoint to interact with a blockchain network. Defaults to the Lit Chronicle.
   */
  rpcUrl: string;
  /**
   * Relay server to use
   */
  relay: IRelay;
  /**
   * Lit Node Client to use
   */
  litNodeClient: any;
}

export interface OAuthProviderOptions {
  /**
   * The redirect URI that Lit's login server should send the user back to
   */
  redirectUri?: string;
}

export interface EthWalletProviderOptions {
  /**
   * The domain from which the signing request is made
   */
  domain?: string;
  /**
   * The origin from which the signing request is made
   */
  origin?: string;
}

export interface SignInWithOTPParams {
  /**
   * otp transport (email or phone #)
   * used as the user ID for the auth method
   */
  userId: string;

  /**
   * tracking for the session
   */
  requestId?: string;

  /**
   * Allows for specifying custom sender information
   * Note: for most users the `from_name` is the configurable option and `from` should not be populated
   */
  emailCustomizationOptions: OtpEmailCustomizationOptions;
  
  /**
   * ReCaptcha reponse from external catpcha response for use with
   * {@link OtpProvider} if not provided will look at the global var
   * LIT_AUTH_CLIENT_CAPTCHA_RES object for challenege response from injected captcha view
   */
  customName?: string;
}

export interface OtpProviderOptions {
  baseUrl?: string;
  port?: string;
  startRoute?: string;
  checkRoute?: string;
<<<<<<< HEAD
  verifyRoute?: string;
=======

  captchaResponse?: string;
>>>>>>> 79198d9a
}

export interface OtpEmailCustomizationOptions {
  from?: string;
  fromName: string;
}
export interface BaseProviderSessionSigsParams {
  /**
   * Public key of PKP to auth with
   */
  pkpPublicKey: string;
  /**
   * Auth method verifying ownership of PKP
   */
  authMethod: AuthMethod;
  /**
   * Params for getSessionSigs function
   */
  sessionSigsParams: GetSessionSigsProps;
  /**
   * Lit Node Client to use. If not provided, will use an existing Lit Node Client or create a new one
   */
  litNodeClient?: any;
}

export interface LoginUrlParams {
  /**
   * Auth method name
   */
  provider: string | null;
  /**
   * Access token
   */
  accessToken: string | null;
  /**
   * ID token
   */
  idToken: string | null;
  /**
   * OAuth state param
   */
  state: string | null;
  /**
   * Error codes from Lit's login server
   */
  error: string | null;
}

export interface BaseAuthenticateOptions {}

export interface OtpAuthenticateOptions {
  captchaResponse: string;
  code: string;
}

export interface EthWalletAuthenticateOptions extends BaseAuthenticateOptions {
  /**
   * Ethereum wallet address
   */
  address?: string;
  /**
   * Function to sign message
   *
   * @param {string} message - Message to sign
   *
   * @returns {Promise<string>} - Raw signature of message
   */
  signMessage?: (message: string) => Promise<string>;
  /**
   * Name of chain to use for signature
   */
  chain?: string;
  /**
   * When the auth signature expires
   */
  expiration?: string;
}

export interface OtpAuthenticateOptions extends BaseAuthenticateOptions {
  /**
   * User provided authentication code
   */
  code: string;
}<|MERGE_RESOLUTION|>--- conflicted
+++ resolved
@@ -999,7 +999,7 @@
     user id parsed from the validated token 
   */
   userId: string;
-  
+
   /*
     status of the token verification
   */
@@ -1200,7 +1200,7 @@
    * Note: for most users the `from_name` is the configurable option and `from` should not be populated
    */
   emailCustomizationOptions: OtpEmailCustomizationOptions;
-  
+
   /**
    * ReCaptcha reponse from external catpcha response for use with
    * {@link OtpProvider} if not provided will look at the global var
@@ -1214,12 +1214,8 @@
   port?: string;
   startRoute?: string;
   checkRoute?: string;
-<<<<<<< HEAD
   verifyRoute?: string;
-=======
-
   captchaResponse?: string;
->>>>>>> 79198d9a
 }
 
 export interface OtpEmailCustomizationOptions {
