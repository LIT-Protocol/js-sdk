import { Provider } from '@ethersproject/abstract-provider';
import depd from 'depd';

import { SigType } from './EndpointResponses';
import { ILitNodeClient } from './ILitNodeClient';
import { ISessionCapabilityObject, LitResourceAbilityRequest } from './models';
import {
  AcceptedFileType,
  AccessControlConditions,
  Chain,
  EvmContractConditions,
  Hex,
  IRelayAuthStatus,
  JsonRequest,
  LIT_NETWORKS_KEYS,
  LitContractContext,
  LitContractResolverContext,
  ResponseStrategy,
  SolRpcConditions,
  UnifiedAccessControlConditions,
} from './types';
<<<<<<< HEAD
import { EcdsaSigType, SigType } from './EndpointResponses';
=======
>>>>>>> 63ac695e
const deprecated = depd('lit-js-sdk:types:interfaces');

export interface AccsOperatorParams {
  operator: string;
}

/** ---------- Auth Sig ---------- */

/**
 * An `AuthSig` represents a cryptographic proof of ownership for an Ethereum address, created by signing a standardized [ERC-5573 SIWE ReCap](https://eips.ethereum.org/EIPS/eip-5573) (Sign-In with Ethereum) message. This signature serves as a verifiable credential, allowing the Lit network to associate specific permissions, access rights, and operational parameters with the signing Ethereum address. By incorporating various capabilities, resources, and parameters into the SIWE message before signing, the resulting `AuthSig` effectively defines and communicates these authorizations and specifications for the address within the Lit network.
 */
export interface AuthSig {
  /**
   * The signature produced by signing the `signMessage` property with the corresponding private key for the `address` property.
   */
  sig: string;

  /**
   * The method used to derive the signature (e.g, `web3.eth.personal.sign`).
   */
  derivedVia: string;

  /**
   * An [ERC-5573](https://eips.ethereum.org/EIPS/eip-5573) SIWE (Sign-In with Ethereum) message. This can be prepared by using one of the `createSiweMessage` functions from the [`@auth-helpers`](https://v6-api-doc-lit-js-sdk.vercel.app/modules/auth_helpers_src.html) package:
   * -  [`createSiweMessage`](https://v6-api-doc-lit-js-sdk.vercel.app/functions/auth_helpers_src.createSiweMessage.html)
   * -  [`createSiweMessageWithRecaps](https://v6-api-doc-lit-js-sdk.vercel.app/functions/auth_helpers_src.createSiweMessageWithRecaps.html)
   * -  [`createSiweMessageWithCapacityDelegation`](https://v6-api-doc-lit-js-sdk.vercel.app/functions/auth_helpers_src.createSiweMessageWithCapacityDelegation.html)
   */
  signedMessage: string;

  /**
   * The Ethereum address that was used to sign `signedMessage` and create the `sig`.
   */
  address: string;

  /**
   * An optional property only seen when generating session signatures, this is the signing algorithm used to generate session signatures.
   */
  algo?: string;
}

export interface AuthCallbackParams extends LitActionSdkParams {
  /**
   * The serialized session key pair to sign. If not provided, a session key pair will be fetched from localStorge or generated.
   */
  sessionKey?: SessionKeyPair;

  /**
   * The chain you want to use.  Find the supported list of chains here: https://developer.litprotocol.com/docs/supportedChains
   */
  chain: Chain;

  /**
   *   The statement that describes what the user is signing. If the auth callback is for signing a SIWE message, you MUST add this statement to the end of the SIWE statement.
   */
  statement?: string;

  /**
   * The blockhash that the nodes return during the handshake
   */
  nonce: string;

  /**
   * Optional and only used with EVM chains.  A list of resources to be passed to Sign In with Ethereum.  These resources will be part of the Sign in with Ethereum signed message presented to the user.
   */
  resources?: string[];

  /**
   * Optional and only used with EVM chains right now.  Set to true by default.  Whether or not to ask Metamask or the user's wallet to switch chains before signing.  This may be desired if you're going to have the user send a txn on that chain.  On the other hand, if all you care about is the user's wallet signature, then you probably don't want to make them switch chains for no reason.  Pass false here to disable this chain switching behavior.
   */
  switchChain?: boolean;

  // --- Following for Session Auth ---
  expiration?: string;

  uri?: string;

  /**
   * Optional project ID for WalletConnect V2. Only required if one is using checkAndSignAuthMessage and wants to display WalletConnect as an option.
   */
  walletConnectProjectId?: string;

  resourceAbilityRequests?: LitResourceAbilityRequest[];
}

/** ---------- Crypto ---------- */

export interface HumanizedAccsProps {
  // The array of access control conditions that you want to humanize
  accessControlConditions?: AccessControlConditions;

  // The array of evm contract conditions that you want to humanize
  evmContractConditions?: EvmContractConditions;

  // The array of Solana RPC conditions that you want to humanize
  solRpcConditions?: SolRpcConditions;

  // The array of unified access control conditions that you want to humanize
  unifiedAccessControlConditions?: UnifiedAccessControlConditions;
  // eslint-disable-next-line @typescript-eslint/no-explicit-any
  tokenList?: (any | string)[];
  myWalletAddress?: string;
}

/** ---------- Lit Node Client ---------- */
export interface LitNodeClientConfig {
  litNetwork: LIT_NETWORKS_KEYS;
  alertWhenUnauthorized?: boolean;
  minNodeCount?: number;
  debug?: boolean;
  connectTimeout?: number;
  checkNodeAttestation?: boolean;
  contractContext?: LitContractContext | LitContractResolverContext;
  storageProvider?: {
    provider: Storage;
  };
  defaultAuthCallback?: (authSigParams: AuthCallbackParams) => Promise<AuthSig>;
  rpcUrl?: string;
}

export type CustomNetwork = Pick<
  LitNodeClientConfig,
  'litNetwork' | 'contractContext' | 'checkNodeAttestation'
> &
  Partial<Pick<LitNodeClientConfig, 'minNodeCount'>>;

/**
 * Override for LocalStorage and SessionStorage
 * if running in NodeJs and this is implicitly
 * binded globally
 */
export interface Signature {
  r: string;
  s: string;
  v: number;
}

export interface ClaimKeyResponse {
  signatures: Signature[];
  claimedKeyId: string;
  pubkey: string;
  mintTx: string;
}

export type SigningScheme =
  | 'Bls12381'
  | 'Bls12381G1ProofOfPossession'
  | 'EcdsaK256Sha256'
  | 'EcdsaP256Sha256'
  | 'EcdsaP384Sha384'
  | 'SchnorrEd25519Sha512'
  | 'SchnorrK256Sha256'
  | 'SchnorrP256Sha256'
  | 'SchnorrP384Sha384'
  | 'SchnorrRistretto25519Sha512'
  | 'SchnorrEd448Shake256'
  | 'SchnorrRedJubjubBlake2b512'
  | 'SchnorrK256Taproot'
  | 'SchnorrRedDecaf377Blake2b512'
  | 'SchnorrkelSubstrate';

export interface Node {
  socketAddress: string;
  value: number;
}

<<<<<<< HEAD
export interface BaseJsonPkpSignRequest {
  authMethods?: AuthMethod[];
  signingScheme: SigningScheme;
}

=======
>>>>>>> 63ac695e
/**
 * The 'pkpSign' function param. Please note that the structure
 * is different from the payload sent to the node.
 */
export interface JsonPkpSignSdkParams {
  pubKey: string;
<<<<<<< HEAD
  messageToSign: Uint8Array;
  sessionSigs: SessionSigsMap;
=======
  toSign: ArrayLike<number>;
  authContext: AuthenticationContext;
  userMaxPrice?: bigint;
>>>>>>> 63ac695e
}

/**
 * The actual payload structure sent to the node /pkp/sign endpoint.
 */
<<<<<<< HEAD
export interface JsonPkpSignRequest
  extends BaseJsonPkpSignRequest,
    NodeSetRequired {
=======
export interface JsonPkpSignRequest<T> extends NodeSetRequired {
  toSign: ArrayLike<number>;
  authMethods?: AuthMethod[];
>>>>>>> 63ac695e
  authSig: AuthSig;
  toSign: ArrayLike<number>;

  /**
   * note that 'key' is in lower case, because this is what the node expects
   */
  pubkey: string;
}

/**
 * Struct in rust
 * -----
pub struct JsonSignChainDataRequest {
    pub call_requests: Vec<web3::types::CallRequest>,
    pub chain: Chain,
    pub iat: u64,
    pub exp: u64,
}
*/
export interface JsonSignChainDataRequest {
  callRequests: CallRequest[];
  chain: Chain;
  iat: number;
  exp: number;
}

// Naga V8: Selected Nodes for ECDSA endpoints #1223
// https://github.com/LIT-Protocol/lit-assets/pull/1223/
export interface NodeSet {
  // reference: https://github.com/LIT-Protocol/lit-assets/blob/f82b28e83824a861547307aaed981a6186e51d48/rust/lit-node/common/lit-node-testnet/src/node_collection.rs#L185-L191
  // eg: 192.168.0.1:8080
  socketAddress: string;

  // (See PR description) the value parameter is a U64 that generates a sort order. This could be pricing related information, or another value to help select the right nodes. The value could also be zero with only the correct number of nodes participating in the signing request.
  value: number;
}

// Naga V8: Ability to pass selected nodes to ECDSA endpoints, and use these instead of the nodes' self-determined peers.
// https://github.com/LIT-Protocol/lit-assets/pull/1223
export interface NodeSetRequired {
  nodeSet: NodeSet[];
}

export interface JsonSignSessionKeyRequestV1
  extends Pick<LitActionSdkParams, 'jsParams'>,
    Pick<LitActionSdkParams, 'litActionIpfsId'>,
    NodeSetRequired {
  sessionKey: string;
  authMethods: AuthMethod[];
  pkpPublicKey?: string;
  siweMessage: string;
  curveType: 'BLS';
  epoch?: number;

  // custom auth params
  code?: string;
}

export interface JsonSignSessionKeyRequestV2<T>
  extends Pick<LitActionSdkParams, 'jsParams'>,
    Pick<LitActionSdkParams, 'litActionIpfsId'>,
    NodeSetRequired {
  sessionKey: string;
  authMethods: AuthMethod[];
  pkpPublicKey?: string;
  siweMessage: string;
  curveType: 'BLS';
  epoch?: number;

  // custom auth params
  code?: string;

  signingScheme: T;
}

// [
//   {
//     "result": "success",
//     "signatureShare": {
//       "ProofOfPossession": "01b191b1d281857a95d2fd189683db366ab1088723338c1805daa4650459e9fcaebaa57b58108c284d233404dd5f2e58f208aafb87d981098aba3fe850980184a4b29643a21107b03f1d928646245b57af3745a81418989e0b6aad9bd1f192723c"
//     },
//     "shareIndex": 0,
//     "curveType": "BLS",
//     "siweMessage": "litprotocol.com wants you to sign in with your Ethereum account:\n0x7f2e96c99F9551915DA9e9F828F512330f130acB\n\nLit Protocol PKP session signature I further authorize the stated URI to perform the following actions on my behalf: I further authorize the stated URI to perform the following actions on my behalf: (1) 'Threshold': 'Execution' for 'lit-litaction://*'. (2) 'Threshold': 'Signing' for 'lit-pkp://*'. I further authorize the stated URI to perform the following actions on my behalf: (1) 'Threshold': 'Execution' for 'lit-litaction://*'. (2) 'Threshold': 'Signing' for 'lit-pkp://*'. (3) 'Auth': 'Auth' for 'lit-resolvedauthcontext://*'.\n\nURI: lit:session:73e09d1ad1faa329bef12ebaf9b982d2925746e3677cabd4b6b7196096a6ee02\nVersion: 1\nChain ID: 1\nNonce: 0xa5f18dbc0fa2080649042ab8cb6cef3b246c20c15b62482ba43fb4ca2a4642cb\nIssued At: 2024-04-25T02:09:35Z\nExpiration Time: 2024-04-26T02:09:50.822Z\nResources:\n- urn:recap:eyJhdHQiOnsibGl0LWxpdGFjdGlvbjovLyoiOnsiVGhyZXNob2xkL0V4ZWN1dGlvbiI6W3t9XX0sImxpdC1wa3A6Ly8qIjp7IlRocmVzaG9sZC9TaWduaW5nIjpbe31dfSwibGl0LXJlc29sdmVkYXV0aGNvbnRleHQ6Ly8qIjp7IkF1dGgvQXV0aCI6W3siYXV0aF9jb250ZXh0Ijp7ImFjdGlvbklwZnNJZHMiOlsiUW1ZM3F1bjlxWDNmVUJIVmZyQTlmM3Y5UnB5eVBvOFJIRXVFTjFYWVBxMVByQSJdLCJhdXRoTWV0aG9kQ29udGV4dHMiOlt7ImFwcElkIjoibGl0IiwiYXV0aE1ldGhvZFR5cGUiOjEsImV4cGlyYXRpb24iOjE3MTQwOTczODYsInVzZWRGb3JTaWduU2Vzc2lvbktleVJlcXVlc3QiOnRydWUsInVzZXJJZCI6IjB4NzA5OTc5NzBDNTE4MTJkYzNBMDEwQzdkMDFiNTBlMGQxN2RjNzlDOCJ9XSwiYXV0aFNpZ0FkZHJlc3MiOm51bGwsInJlc291cmNlcyI6W119fV19fSwicHJmIjpbXX0",
//     "dataSigned": "b2efe867176b9212fd6acd39a33004a17e03d5a931250c700e31af95e2e7e4d5",
//     "blsRootPubkey": "a6f7c284ac766db1b43f8c65d8ff15c7271a05b0863b5205d96459fd32aa353e9390ce0626560fb76720c1a5c8ca6902"
//   },
//   {
//     "result": "success",
//     "signatureShare": {
//       "ProofOfPossession": "038178034edcd5b48da4e2af6eb0891ece41389aa6119c80546d3fa00b5d2ba87eaec327b18d8013714b486246807498c8198e70cf8e917b1a5f1d8d0846787172521d41994de95bd641bdc1d9ccee9b459ceeb03f156cf357a4ff8faf5d2e167d"
//     },
//     "shareIndex": 2,
//     "curveType": "BLS",
//     "siweMessage": "litprotocol.com wants you to sign in with your Ethereum account:\n0x7f2e96c99F9551915DA9e9F828F512330f130acB\n\nLit Protocol PKP session signature I further authorize the stated URI to perform the following actions on my behalf: I further authorize the stated URI to perform the following actions on my behalf: (1) 'Threshold': 'Execution' for 'lit-litaction://*'. (2) 'Threshold': 'Signing' for 'lit-pkp://*'. I further authorize the stated URI to perform the following actions on my behalf: (1) 'Threshold': 'Execution' for 'lit-litaction://*'. (2) 'Threshold': 'Signing' for 'lit-pkp://*'. (3) 'Auth': 'Auth' for 'lit-resolvedauthcontext://*'.\n\nURI: lit:session:73e09d1ad1faa329bef12ebaf9b982d2925746e3677cabd4b6b7196096a6ee02\nVersion: 1\nChain ID: 1\nNonce: 0xa5f18dbc0fa2080649042ab8cb6cef3b246c20c15b62482ba43fb4ca2a4642cb\nIssued At: 2024-04-25T02:09:35Z\nExpiration Time: 2024-04-26T02:09:50.822Z\nResources:\n- urn:recap:eyJhdHQiOnsibGl0LWxpdGFjdGlvbjovLyoiOnsiVGhyZXNob2xkL0V4ZWN1dGlvbiI6W3t9XX0sImxpdC1wa3A6Ly8qIjp7IlRocmVzaG9sZC9TaWduaW5nIjpbe31dfSwibGl0LXJlc29sdmVkYXV0aGNvbnRleHQ6Ly8qIjp7IkF1dGgvQXV0aCI6W3siYXV0aF9jb250ZXh0Ijp7ImFjdGlvbklwZnNJZHMiOlsiUW1ZM3F1bjlxWDNmVUJIVmZyQTlmM3Y5UnB5eVBvOFJIRXVFTjFYWVBxMVByQSJdLCJhdXRoTWV0aG9kQ29udGV4dHMiOlt7ImFwcElkIjoibGl0IiwiYXV0aE1ldGhvZFR5cGUiOjEsImV4cGlyYXRpb24iOjE3MTQwOTczODYsInVzZWRGb3JTaWduU2Vzc2lvbktleVJlcXVlc3QiOnRydWUsInVzZXJJZCI6IjB4NzA5OTc5NzBDNTE4MTJkYzNBMDEwQzdkMDFiNTBlMGQxN2RjNzlDOCJ9XSwiYXV0aFNpZ0FkZHJlc3MiOm51bGwsInJlc291cmNlcyI6W119fV19fSwicHJmIjpbXX0",
//     "dataSigned": "b2efe867176b9212fd6acd39a33004a17e03d5a931250c700e31af95e2e7e4d5",
//     "blsRootPubkey": "a6f7c284ac766db1b43f8c65d8ff15c7271a05b0863b5205d96459fd32aa353e9390ce0626560fb76720c1a5c8ca6902"
//   },
//   {
//     "result": "success",
//     "signatureShare": {
//       "ProofOfPossession": "0292a026325a166398b85b53f3a7a34d147c5337e189d75c33c0f227f7926c839b408dfcc5d242a8685a81c68e0ccedc080c051219161dbc37f06627259b19d15120ab2f710075a44b1dcef18d511bb99b6625c8f575d2688c6b5b01ba6bf448c9"
//     },
//     "shareIndex": 1,
//     "curveType": "BLS",
//     "siweMessage": "litprotocol.com wants you to sign in with your Ethereum account:\n0x7f2e96c99F9551915DA9e9F828F512330f130acB\n\nLit Protocol PKP session signature I further authorize the stated URI to perform the following actions on my behalf: I further authorize the stated URI to perform the following actions on my behalf: (1) 'Threshold': 'Execution' for 'lit-litaction://*'. (2) 'Threshold': 'Signing' for 'lit-pkp://*'. I further authorize the stated URI to perform the following actions on my behalf: (1) 'Threshold': 'Execution' for 'lit-litaction://*'. (2) 'Threshold': 'Signing' for 'lit-pkp://*'. (3) 'Auth': 'Auth' for 'lit-resolvedauthcontext://*'.\n\nURI: lit:session:73e09d1ad1faa329bef12ebaf9b982d2925746e3677cabd4b6b7196096a6ee02\nVersion: 1\nChain ID: 1\nNonce: 0xa5f18dbc0fa2080649042ab8cb6cef3b246c20c15b62482ba43fb4ca2a4642cb\nIssued At: 2024-04-25T02:09:35Z\nExpiration Time: 2024-04-26T02:09:50.822Z\nResources:\n- urn:recap:eyJhdHQiOnsibGl0LWxpdGFjdGlvbjovLyoiOnsiVGhyZXNob2xkL0V4ZWN1dGlvbiI6W3t9XX0sImxpdC1wa3A6Ly8qIjp7IlRocmVzaG9sZC9TaWduaW5nIjpbe31dfSwibGl0LXJlc29sdmVkYXV0aGNvbnRleHQ6Ly8qIjp7IkF1dGgvQXV0aCI6W3siYXV0aF9jb250ZXh0Ijp7ImFjdGlvbklwZnNJZHMiOlsiUW1ZM3F1bjlxWDNmVUJIVmZyQTlmM3Y5UnB5eVBvOFJIRXVFTjFYWVBxMVByQSJdLCJhdXRoTWV0aG9kQ29udGV4dHMiOlt7ImFwcElkIjoibGl0IiwiYXV0aE1ldGhvZFR5cGUiOjEsImV4cGlyYXRpb24iOjE3MTQwOTczODYsInVzZWRGb3JTaWduU2Vzc2lvbktleVJlcXVlc3QiOnRydWUsInVzZXJJZCI6IjB4NzA5OTc5NzBDNTE4MTJkYzNBMDEwQzdkMDFiNTBlMGQxN2RjNzlDOCJ9XSwiYXV0aFNpZ0FkZHJlc3MiOm51bGwsInJlc291cmNlcyI6W119fV19fSwicHJmIjpbXX0",
//     "dataSigned": "b2efe867176b9212fd6acd39a33004a17e03d5a931250c700e31af95e2e7e4d5",
//     "blsRootPubkey": "a6f7c284ac766db1b43f8c65d8ff15c7271a05b0863b5205d96459fd32aa353e9390ce0626560fb76720c1a5c8ca6902"
//   }
// ]
export interface BlsResponseData {
  result: boolean | 'success';
  signatureShare: {
    ProofOfPossession: {
      identifier: string;
      value: string;
    };
  };
  curveType: string;
  siweMessage: string;
  dataSigned: string;
  blsRootPubkey: string;
}

/**
 * Struct in rust
 * -----
 pub struct JsonSigningResourceId {
    pub base_url: String,
    pub path: String,
    pub org_id: String,
    pub role: String,
    pub extra_data: String,
}
*/
export interface JsonSigningResourceId {
  baseUrl: string;
  path: string;
  orgId: string;
  role: string;
  extraData: string;
}

// CHANGE: `MultipleAccessControlConditions` is basically identical to `AccessControlConditions`,
// but due to the way the types are deeply nested, we will revisit this later.
export interface MultipleAccessControlConditions {
  // The access control conditions that the user must meet to obtain this signed token.  This could be possession of an NFT, for example.  You must pass either accessControlConditions or evmContractConditions or solRpcConditions or unifiedAccessControlConditions.
  accessControlConditions?: AccessControlConditions;

  // EVM Smart Contract access control conditions that the user must meet to obtain this signed token.  This could be possession of an NFT, for example.  This is different than accessControlConditions because accessControlConditions only supports a limited number of contract calls.  evmContractConditions supports any contract call.  You must pass either accessControlConditions or evmContractConditions or solRpcConditions or unifiedAccessControlConditions.
  evmContractConditions?: EvmContractConditions;

  // Solana RPC call conditions that the user must meet to obtain this signed token.  This could be possession of an NFT, for example.
  solRpcConditions?: SolRpcConditions;

  // An array of unified access control conditions.  You may use AccessControlCondition, EVMContractCondition, or SolRpcCondition objects in this array, but make sure you add a conditionType for each one.  You must pass either accessControlConditions or evmContractConditions or solRpcConditions or unifiedAccessControlConditions.
  unifiedAccessControlConditions?: UnifiedAccessControlConditions;
}

export interface JsonAccsRequest extends MultipleAccessControlConditions {
  // The chain name of the chain that you are querying.  See ALL_LIT_CHAINS for currently supported chains.
  chain?: Chain;

  // The resourceId representing something on the web via a URL
  resourceId?: JsonSigningResourceId;

  // The authentication signature that proves that the user owns the crypto wallet address that meets the access control conditions
  authSig?: AuthSig;

  sessionSigs?: SessionSigsMap;
}

/**
 * Struct in rust
 * -----
pub struct JsonSigningRetrieveRequest {
    pub access_control_conditions: Option<Vec<AccessControlConditionItem>>,
    pub evm_contract_conditions: Option<Vec<EVMContractConditionItem>>,
    pub sol_rpc_conditions: Option<Vec<SolRpcConditionItem>>,
    pub unified_access_control_conditions: Option<Vec<UnifiedAccessControlConditionItem>>,
    pub chain: Option<String>,
    pub resource_id: JsonSigningResourceId,
    pub auth_sig: AuthSigItem,
    pub iat: u64,
    pub exp: u64,
}
*/
export interface JsonSigningRetrieveRequest extends JsonAccsRequest {
  iat?: number;
  exp?: number;
  sessionSigs?: SessionSigsMap;
}

/**
 * Struct in rust
 * -----
pub struct JsonSigningStoreRequest {
    pub key: String,
    pub val: String,
    pub chain: Option<String>,
    pub permanant: Option<usize>,
    pub auth_sig: AuthSigItem,
}
 */
export interface JsonSigningStoreRequest {
  key: string;
  val: string;
  chain?: string;
  permanant?: 0 | 1;
  permanent?: 0 | 1;
  authSig?: AuthSig;
  sessionSigs?: SessionSigsMap;
}

/**
 * Struct in rust
 * -----
 pub struct JsonEncryptionRetrieveRequest {
    pub access_control_conditions: Option<Vec<AccessControlConditionItem>>,
    pub evm_contract_conditions: Option<Vec<EVMContractConditionItem>>,
    pub sol_rpc_conditions: Option<Vec<SolRpcConditionItem>>,
    pub unified_access_control_conditions: Option<Vec<UnifiedAccessControlConditionItem>>,
    pub chain: Option<String>,
    pub to_decrypt: String,
    pub auth_sig: AuthSigItem,
}
 */
export interface JsonEncryptionRetrieveRequest extends JsonAccsRequest {
  // The ciphertext that you wish to decrypt encoded as a hex string
  toDecrypt: string;
}

export interface LitActionResponseStrategy {
  strategy: ResponseStrategy;
  customFilter?: <T>(
    responses: T[]
  ) => T;
}

export interface IpfsOptions {
  overwriteCode?: boolean;
  gatewayUrl?: `https://${string}/ipfs/`;
}

export interface JsonExecutionSdkParams
  extends Pick<LitActionSdkParams, 'jsParams'>,
    ExecuteJsAdvancedOptions {
  /**
   *  JS code to run on the nodes
   */
  code?: string;

  /**
   * The IPFS ID of some JS code to run on the nodes
   */
  ipfsId?: string;

  authContext: AuthenticationContext;
  userMaxPrice?: bigint;
}

export interface ExecuteJsAdvancedOptions {
  /**
   * a strategy for proccessing `reponse` objects returned from the
   * Lit Action execution context
   */
  responseStrategy?: LitActionResponseStrategy;

  /**
   * Allow overriding the default `code` property in the `JsonExecutionSdkParams`
   */
  ipfsOptions?: IpfsOptions;

  /**
   * Only run the action on a single node; this will only work if all code in your action is non-interactive
   */
  useSingleNode?: boolean;
}

export interface JsonExecutionRequest
  extends Pick<LitActionSdkParams, 'jsParams'>,
    NodeSetRequired {
  authSig: AuthSig;

  /**
   * auto-filled before sending each command to the node, but
   * in the rust struct, this type is required.
   */
  // epoch: number;
  ipfsId?: string;
  code?: string;
  authMethods?: AuthMethod[];
}

export interface DecryptRequestBase extends MultipleAccessControlConditions {
  /**
   * The chain name of the chain that this contract is deployed on.  See LIT_CHAINS for currently supported chains.
   */
  chain: Chain;
  authSig?: AuthSig;
  authContext: AuthenticationContext;
  userMaxPrice?: bigint;
}
export interface EncryptSdkParams extends MultipleAccessControlConditions {
  dataToEncrypt: Uint8Array;
}

export interface EncryptRequest extends DecryptRequestBase {
  // The data that you wish to encrypt as a Uint8Array
  dataToEncrypt: Uint8Array;
}

export interface EncryptResponse {
  /**
   * The base64-encoded ciphertext
   */
  ciphertext: string;

  /**
   * The hash of the data that was encrypted
   */
  dataToEncryptHash: string;
}

export interface EncryptUint8ArrayRequest
  extends MultipleAccessControlConditions {
  /**
   * The uint8array that you wish to encrypt
   */
  dataToEncrypt: Uint8Array;
}

export interface EncryptStringRequest extends MultipleAccessControlConditions {
  /**
   * String that you wish to encrypt
   */
  dataToEncrypt: string;
}

export interface EncryptFileRequest extends DecryptRequestBase {
  file: AcceptedFileType;
}

export interface DecryptRequest extends EncryptResponse, DecryptRequestBase {}

export interface DecryptResponse {
  // The decrypted data as a Uint8Array
  decryptedData: Uint8Array;
}

export interface GetSigningShareForDecryptionRequest extends JsonAccsRequest {
  dataToEncryptHash: string;
}

export interface SigResponse {
  r: string;
  s: string;
  recid: number;
  signature: `0x${string}`;
  publicKey: string; // pkp public key (no 0x prefix)
  dataSigned: string;
}

export interface ExecuteJsResponseBase {
<<<<<<< HEAD
  signatures: Record<string, LitNodeSignature> | null;
=======
  signatures:
    | {
        sig: SigResponse;
      }
    // eslint-disable-next-line @typescript-eslint/no-explicit-any
    | any;
>>>>>>> 63ac695e
}

/**
 *
 * An object containing the resulting signatures.  Each signature comes with the public key and the data signed.
 *
 */
export interface ExecuteJsResponse extends ExecuteJsResponseBase {
  success?: boolean;

  // FIXME: Fix if and when we enable decryptions from within a Lit Action.
  // decryptions: any[];
  response: string | object;
  logs: string;
  claims?: Record<string, { signatures: Signature[]; derivedKeyId: string }>;
  debug?: {
    allNodeResponses: NodeResponse[];
    allNodeLogs: {
      // eslint-disable-next-line @typescript-eslint/no-explicit-any
      logs: any;
    }[];
    // eslint-disable-next-line @typescript-eslint/no-explicit-any
    rawNodeHTTPResponses: any;
  };
}

export interface ExecuteJsNoSigningResponse extends ExecuteJsResponseBase {
  // eslint-disable-next-line @typescript-eslint/ban-types
  claims: {};
  decryptions: [];
  // eslint-disable-next-line @typescript-eslint/no-explicit-any
  response: any;
  logs: string;
}

export interface SigShare {
  sigType: EcdsaSigType; // TODO should it be SigningScheme from above?
  signatureShare: string;
  bigR?: string;
  publicKey: string;
  dataSigned?: string | 'fail';
  siweMessage?: string;
  sigName?: string;
}

export interface NodeShare {
  // eslint-disable-next-line @typescript-eslint/no-explicit-any
  claimData: any;

  // I think this is deprecated
  // eslint-disable-next-line @typescript-eslint/no-explicit-any
  unsignedJwt: any;
  signedData: SigShare;
  // eslint-disable-next-line @typescript-eslint/no-explicit-any
  decryptedData: any;
  // eslint-disable-next-line @typescript-eslint/no-explicit-any
  response: any;
  // eslint-disable-next-line @typescript-eslint/no-explicit-any
  logs: any;
  success?: boolean | '';
}

export interface NodeBlsSigningShare {
  // eslint-disable-next-line @typescript-eslint/no-explicit-any
  unsignedJwt?: any;
  signatureShare: BlsSignatureShare;
  // eslint-disable-next-line @typescript-eslint/no-explicit-any
  response?: any;
  // eslint-disable-next-line @typescript-eslint/no-explicit-any
  logs?: any;
}

export interface BlsSignatureShare {
  ProofOfPossession: {
    identifier: string;
    value: string;
  };
}

export interface SuccessNodePromises<T> {
  success: true;
  values: T[];
}

export interface RejectedNodePromises {
  success: false;
  error: NodeErrorV1;
}

export interface NodeErrorV1 {
  errorKind: string;
  status: number;
  details: string[];
  message?: string;
  errorCode?: string;
}

export interface NodeErrorV3 {
  errorKind: string;
  errorCode: string;
  status: number;
  message: string;
  correlationId: string;
  details: string[];
}

export interface NodeResponse {
  // eslint-disable-next-line @typescript-eslint/no-explicit-any
  response: any;
}

export interface CallRequest {
  // to - The address of the contract that will be queried
  to: string;

  // The address calling the function.
  from?: string;

  // Hex encoded data to send to the contract.
  data: string;
}

export interface NodeCommandResponse {
  url: string;
  data: JsonRequest;
}

export interface FormattedMultipleAccs {
  error: boolean;
  // eslint-disable-next-line @typescript-eslint/no-explicit-any
  formattedAccessControlConditions: any;
  // eslint-disable-next-line @typescript-eslint/no-explicit-any
  formattedEVMContractConditions: any;
  // eslint-disable-next-line @typescript-eslint/no-explicit-any
  formattedSolRpcConditions: any;
  // eslint-disable-next-line @typescript-eslint/no-explicit-any
  formattedUnifiedAccessControlConditions: any;
}

<<<<<<< HEAD
export interface SignWithECDSA {
  // TODO: The message to be signed - note this message is not currently converted to a digest!!!!!
  message: string;

  // The chain name of the chain that this contract is deployed on.  See LIT_CHAINS for currently supported chains.
  chain: Chain;

  iat: number;
  exp: number;
}

export interface CombinedECDSASignature {
  r: string;
  s: string;
  recid: number;
  signature: Hex;
}
// BLS TODO
// ECDSA
// ================== unifiedSignature: {
// "signature":"\"F0E7A72197D93FFF7A5A22B2A865511C6A117DE75E08519A2298061485169A2B6EE44425E45AD3A7455720C5D786EFFFBB24D94DD4E8F2143CDBF777BBCA6FE1\"",
// "verifying_key":"\"3056301006072A8648CE3D020106052B8104000A0342000438629EBC85B2C8E06C90D8BFAAC45BAA6706E6C6F7AF318DD569FA273DBDC2D5935590F819D6B8EB23DE5B2799F4F3106F4D55F1EA873292FC282ADCC5FA7F4F\"",
// "signed_data":"74f81fe167d99b4cb41d6d0ccda82278caee9f3e2f25d5e5a3936ff3dcec60d0",
// "recovery_id":1}
// FROST
// ================== unifiedSignature: {
// "signature":"[\"K256Sha256\",\"036e6bf0d688202166c8086b40b72306514566d314ec6209a09ddf5be62c4ff1003ce0fbc2afd715261b0d3cbba216ca2e0ccb46447f63015345194fe48101a3df\"]",
// "verifying_key":"[\"K256Sha256\",\"0374f4c61cf60ba3a3dc31cac8d2cc502803ff83f8fe7e24d7081881e938e44ff3\"]",
// "signed_data":"74f81fe167d99b4cb41d6d0ccda82278caee9f3e2f25d5e5a3936ff3dcec60d0",
// "recovery_id":null}
export interface CombinedLitNodeSignature {
  signature: string;
  verifying_key: string;
  signed_data: string;
  recovery_id: number | null;
}

export interface CleanLitNodeSignature {
  signature: Hex;
  verifyingKey: Hex;
  signedData: Hex;
  recoveryId: 0 | 1 | null;
}

export interface LitNodeSignature extends CleanLitNodeSignature {
  publicKey: Hex;
  sigType: SigType;
}

export interface HandshakeWithNode {
  url: string;
  challenge: string;
}

=======
>>>>>>> 63ac695e
export interface NodeAttestation {
  type: string;
  noonce: string;
  data: {
    INSTANCE_ID: string;
    RELEASE_ID: string;
    UNIX_TIME: string;
  };
  signatures: string[];
  report: string;
}

export interface JsonHandshakeResponse {
  serverPubKey: string;
  subnetPubKey: string;
  networkPubKey: string;
  networkPubKeySet: string;
  hdRootPubkeys: string[];
  latestBlockhash?: string;
}

export interface EncryptToJsonProps extends MultipleAccessControlConditions {
  /**
   * The chain
   */
  chain: string;

  /**
   * The string you wish to encrypt
   */
  string?: string;

  /**
   * The file you wish to encrypt
   */
  file?: AcceptedFileType;

  /**
   * An instance of LitNodeClient that is already connected
   */
  litNodeClient: ILitNodeClient;

  authContext: AuthenticationContext;
}

export type EncryptToJsonDataType = 'string' | 'file';

export interface EncryptToJsonPayload extends DecryptRequestBase {
  ciphertext: string;
  dataToEncryptHash: string;
  dataType: EncryptToJsonDataType;
}

export interface DecryptFromJsonProps {
  // An instance of LitNodeClient that is already connected
  litNodeClient: ILitNodeClient;

  parsedJsonData: EncryptToJsonPayload;
  authContext: AuthenticationContext;
}

/**
 * Struct in rust
 * -----
 pub struct SessionKeySignedMessage {
    pub session_key: String,
    pub resources: Vec<String>,
    pub capabilities: Vec<String>,
    pub issued_at: String,
    pub expiration: String,
    pub node_address: String,
}
 */
export interface SessionKeySignedMessage {
  sessionKey: string;
  // eslint-disable-next-line @typescript-eslint/no-explicit-any
  resources?: any[];
  capabilities: AuthSig[];
  issuedAt: string;
  expiration: string;
  nodeAddress: string;
}

export interface SessionKeyPair {
  publicKey: string;
  secretKey: string;
}

/** ========== Session ========== */

export interface AuthMethod {
  authMethodType: number;
  accessToken: string;
}

// pub struct JsonSignSessionKeyRequest {
//     pub session_key: String,
//     pub auth_methods: Vec<AuthMethod>,
//     pub pkp_public_key: String,
//     pub auth_sig: Option<AuthSigItem>,
//     pub siwe_message: String,
// }
export interface SignSessionKeyProp extends LitActionSdkParams {
  /**
   * The serialized session key pair to sign. If not provided, a session key pair will be fetched from localStorge or generated.
   */
  sessionKey?: SessionKeyPair;

  /**
   * The statement text to place at the end of the SIWE statement field.
   */
  statement?: string;

  /**
   * The auth methods to use to sign the session key
   */
  authMethods: AuthMethod[];

  /**
   * The public key of the PKP
   */
  pkpPublicKey?: string;

  /**
   * The auth sig of the user.  Returned via the checkAndSignAuthMessage function
   */
  authSig?: AuthSig;

  /**
   * When this session signature will expire.  The user will have to reauthenticate after this time using whatever auth method you set up.  This means you will have to call this signSessionKey function again to get a new session signature.  This is a RFC3339 timestamp.  The default is 24 hours from now.
   */
  expiration?: string;

  // eslint-disable-next-line @typescript-eslint/no-explicit-any
  resources: any;

  chainId?: number;

  /**
   * domain param is required, when calling from environment that doesn't have the 'location' object. i.e. NodeJs server.
   */
  domain?: string;

  /**
   * A LIT resource ability is a combination of a LIT resource and a LIT ability.
   */
  resourceAbilityRequests?: LitResourceAbilityRequest[];
}

export interface SignSessionKeyResponse {
  pkpPublicKey: string;
  authSig: AuthSig;
}

export interface AuthenticationContext extends LitActionSdkParams {
  /**
   * Session signature properties shared across all functions that generate session signatures.
   */
  pkpPublicKey?: string;

  /**
   * When this session signature will expire. After this time is up you will need to reauthenticate, generating a new session signature. The default time until expiration is 24 hours. The formatting is an [RFC3339](https://datatracker.ietf.org/doc/html/rfc3339) timestamp.
   */
  // eslint-disable-next-line @typescript-eslint/no-explicit-any
  expiration?: any;

  /**
   * The chain to use for the session signature and sign the session key. This value is almost always `ethereum`. If you're using EVM, this parameter isn't very important.
   */
  chain?: Chain;

  /**
   * An array of resource abilities that you want to request for this session. These will be signed with the session key.
   * For example, an ability is added to grant a session permission to decrypt content associated with a particular Access Control Conditions (ACC) hash. When trying to decrypt, this ability is checked in the `resourceAbilityRequests` to verify if the session has the required decryption capability.
   * @example
   * [{ resource: new LitAccessControlConditionResource('someAccHash`), ability: LitAbility.AccessControlConditionDecryption }]
   */
  resourceAbilityRequests: LitResourceAbilityRequest[];

  /**
   * The session capability object that you want to request for this session.
   * It is likely you will not need this, as the object will be automatically derived from the `resourceAbilityRequests`.
   * If you pass nothing, then this will default to a wildcard for each type of resource you're accessing.
   * The wildcard means that the session will be granted the ability to perform operations with any access control condition.
   */
  sessionCapabilityObject?: ISessionCapabilityObject;

  /**
   * If you want to ask MetaMask to try and switch the user's chain, you may pass true here. This will only work if the user is using MetaMask, otherwise this will be ignored.
   */
  switchChain?: boolean;
  /**
   * The serialized session key pair to sign.
   * If not provided, a session key pair will be fetched from localStorage or generated.
   */
  sessionKey?: SessionKeyPair;

  /**
   * Not limited to capacityDelegationAuthSig. Other AuthSigs with other purposes can also be in this array.
   */
  capabilityAuthSigs?: AuthSig[];

  /**
   * This is a callback that will be used to generate an AuthSig within the session signatures. It's inclusion is required, as it defines the specific resources and abilities that will be allowed for the current session.
   */
  authNeededCallback?: AuthCallback;

  authMethods?: AuthMethod[];

  ipfsOptions?: IpfsOptions;
}

export type AuthCallback = (params: AuthCallbackParams) => Promise<AuthSig>;

/**
 * A map of node addresses to the session signature payload
 * for that node specifically.
 *
 * Each individual session signature for each node includes the following properties:
 * -  `sig`: The signature produced by the ECDSA key pair signing the `signedMessage` payload.
 *
 * -  `derivedVia`: Should be `litSessionSignViaNacl`, specifies that the session signature object was created via the `NaCl` library.
 *
 * -  `signedMessage`: The payload signed by the session key pair. This is the signed `AuthSig` with the contents of the AuthSig's `signedMessage` property being derived from the [`authNeededCallback`] (See @link AuthenticationContext) property.
 *
 * -  `address`: When the session key signs the SIWE ReCap message, this will be the session key pair public key. If an EOA wallet signs the message, then this will be the EOA Ethereum address.
 *
 * -  `algo`: The signing algorithm used to generate the session signature.
 */
export type SessionSigsMap = Record<string, AuthSig>;

export interface GetWalletSigProps extends LitActionSdkParams {
  authNeededCallback?: AuthCallback;
  chain: string;
  sessionCapabilityObject: ISessionCapabilityObject;
  switchChain?: boolean;
  expiration: string;
  sessionKey: SessionKeyPair;
  sessionKeyUri: string;
  nonce: string;
  resourceAbilityRequests?: LitResourceAbilityRequest[];
}

export interface SessionSigningTemplate {
  sessionKey: string;
  resourceAbilityRequests: LitResourceAbilityRequest[];
  // eslint-disable-next-line @typescript-eslint/no-explicit-any
  capabilities: any[];
  issuedAt: string;
  expiration: string;
  nodeAddress: string;
  maxPrice: string;
}

export interface PKPBaseProp {
  litNodeClient: ILitNodeClient;
  pkpPubKey: string;
  rpcs?: RPCUrls;
  authContext: AuthenticationContext;
  debug?: boolean;
  litActionCode?: string;
  litActionIPFS?: string;
  // eslint-disable-next-line @typescript-eslint/no-explicit-any
  litActionJsParams?: any;
}

export interface RPCUrls {
  eth?: string;
  cosmos?: string;
  btc?: string;
}

export interface PKPWallet {
  getAddress: () => Promise<string>;
  init: () => Promise<void>;
  // eslint-disable-next-line @typescript-eslint/no-explicit-any
  runLitAction: (toSign: Uint8Array, sigName: string) => Promise<any>;
  runSign: (toSign: Uint8Array) => Promise<SigResponse>;
}

export type PKPEthersWalletProp = Omit<
  PKPBaseProp,
  'controllerAuthSig' | 'controllerAuthMethods'
> & {
  litNodeClient: ILitNodeClient;
  provider?: Provider;
  rpc?: string;
};

export interface PKPCosmosWalletProp extends PKPBaseProp {
  addressPrefix: string | 'cosmos'; // bech32 address prefix (human readable part) (default: cosmos)
  rpc?: string;
}

// note: Omit removes the 'addressPrefix' from PKPCosmosWalletProp

export interface PKPBaseDefaultParams {
  toSign: Uint8Array;
  publicKey: Uint8Array;
  sigName: string;
}

export interface PKPClientHelpers {
  // eslint-disable-next-line @typescript-eslint/no-explicit-any
  handleRequest: (request: any) => Promise<any>;
  setRpc: (rpc: string) => void;
  getRpc: () => string;
}

export interface LoginUrlParams {
  /**
   * Auth method name
   */
  provider: string | null;
  /**
   * Access token
   */
  accessToken: string | null;
  /**
   * ID token
   */
  idToken: string | null;
  /**
   * OAuth state param
   */
  state: string | null;
  /**
   * Error codes from Lit's login server
   */
  error: string | null;
}

export interface IRelay {
  /**
   * Mint a new PKP for the given auth method
   *
   * @param {string} body - Body of the request
   *
   * @returns {Promise<IRelayMintResponse>} Response from the relay server
   */
  mintPKP(body: string): Promise<IRelayMintResponse>;
  /**
   * Mint a new PKP for the given auth method
   *
   * @throws {Error} - Throws an error if no AuthMethods are given
   * @param {AuthMethod[]} authMethods - AuthMethods authentication methods to be added to the pkp
   * @param {{ pkpPermissionScopes?: number[][]; sendPkpToitself?: boolean; addPkpEthAddressAsPermittedAddress?: boolean;}} options
   *
   * @returns {Promise<{pkpTokenId?: string; pkpEthAddress?: string; pkpPublicKey?: string}>} pkp information
   */
  mintPKPWithAuthMethods(
    authMethods: AuthMethod[],
    options: {
      pkpPermissionScopes?: number[][];
      sendPkpToitself?: boolean;
      addPkpEthAddressAsPermittedAddress?: boolean;
    }
  ): Promise<{
    pkpTokenId?: string;
    pkpEthAddress?: string;
    pkpPublicKey?: string;
  }>;
  /**
   * Poll the relay server for status of minting request
   *
   * @param {string} requestId - Request ID to poll, likely the minting transaction hash
   *
   * @returns {Promise<IRelayPollStatusResponse>} Response from the relay server
   */
  pollRequestUntilTerminalState(
    requestId: string
  ): Promise<IRelayPollStatusResponse>;
  /**
   * Fetch PKPs associated with the given auth method
   *
   * @param {string} body - Body of the request
   *
   * @returns {Promise<IRelayFetchResponse>} Response from the relay server
   */
  fetchPKPs(body: string): Promise<IRelayFetchResponse>;
  /**
   * Generate options for registering a new credential to pass to the authenticator
   *
   * @param {string} [username] - Optional username to associate with the credential
   *
   * @returns {Promise<any>} Registration options for the browser to pass to the authenticator
   */
  // eslint-disable-next-line @typescript-eslint/no-explicit-any
  generateRegistrationOptions(username?: string): Promise<any>;

  /**
   * returns the relayUrl
   */
  getUrl(): string;
}

export interface LitRelayConfig {
  /**
   * Lit's relay server URL
   */
  relayUrl?: string;
  /**
   * API key for Lit's relay server
   */
  relayApiKey?: string;
}

export interface MintRequestBody {
  keyType?: number;
  permittedAuthMethodTypes?: number[];
  permittedAuthMethodIds?: string[];
  permittedAuthMethodPubkeys?: string[];
  // eslint-disable-next-line @typescript-eslint/no-explicit-any
  permittedAuthMethodScopes?: any[][]; // ethers.BigNumber;
  addPkpEthAddressAsPermittedAddress?: boolean;
  sendPkpToItself?: boolean;
}

export interface IRelayRequestData {
  /**
   * Type of auth method
   */
  authMethodType: number;
  /**
   * ID of auth method
   */
  authMethodId: string;
  /**
   * Public key associated with the auth method (used only in WebAuthn)
   */
  authMethodPubKey?: string;
}

export interface IRelayMintResponse {
  /**
   * Transaction hash of PKP being minted
   */
  requestId?: string;
  /**
   * Error from relay server
   */
  error?: string;
}

export interface IRelayFetchResponse {
  /**
   * Fetched PKPs
   */
  pkps?: IRelayPKP[];
  /**
   * Error from relay server
   */
  error?: string;
}

export interface IRelayPollStatusResponse {
  /**
   * Polling status
   */
  status?: IRelayAuthStatus;
  /**
   * Token ID of PKP being minted
   */
  pkpTokenId?: string;
  /**
   * Eth address of new PKP
   */
  pkpEthAddress?: string;
  /**
   * Public key of new PKP
   */
  pkpPublicKey?: string;
  /**
   * Polling error
   */
  error?: string;
}

export interface IRelayPKP {
  /**
   * PKP token ID
   */
  tokenId: string;
  /**
   * PKP public key
   */
  publicKey: string;
  /**
   * PKP Eth address
   */
  ethAddress: string;
}

export interface BaseProviderOptions {
  /**
   * Relay server to use
   */
  relay: IRelay;
  /**
   * Lit Node Client to use
   */
  // eslint-disable-next-line
  litNodeClient: any;
}

export interface OAuthProviderOptions {
  /**
   * The redirect URI that Lit's login server should send the user back to
   */
  redirectUri?: string;
  /**
   * OAuth client ID
   */
  clientId?: string;
}

export interface EthWalletProviderOptions {
  /**
   * The domain from which the signing request is made
   */
  domain?: string;
  /**
   * The origin from which the signing request is made
   */
  origin?: string;
}

export interface WebAuthnProviderOptions {
  /**
   * Name of relying party. Defaults to "lit"
   */
  rpName?: string;
}

export interface StytchOtpProviderOptions {
  /*
    Stytch application identifier
  */
  appId: string;
  /*
   Stytch user identifier for a project
  */
  userId?: string;
}

// eslint-disable-next-line @typescript-eslint/no-explicit-any
export type StytchToken = Record<string, any>;

export interface EthWalletAuthenticateOptions {
  /**
   * Ethereum wallet address
   */
  address?: string;
  /**
   * Function to sign message
   *
   * @param {string} message - Message to sign
   *
   * @returns {Promise<string>} - Raw signature of message
   */
  signMessage?: (message: string) => Promise<string>;
  /**
   * Name of chain to use for signature
   */
  chain?: string;
  /**
   * When the auth signature expires
   */
  expiration?: string;

  /**
   * Get the address of the wallet
   * @returns {string} - Ethereum wallet address
   */
  getAddress?: () => string;
}

export interface StytchOtpAuthenticateOptions {
  /*
   * JWT from an authenticated session
   * see stych docs for more info: https://stytch.com/docs/api/session-get
   */
  accessToken: string;
  /*
   Stytch user identifier for a project
  */
  userId?: string;
}

/**
 * ========== Siwe Messages ==========
 */
export interface BaseSiweMessage {
  walletAddress: string;
  nonce: string;

  // -- filled in by default
  expiration?: string;
  resources?: LitResourceAbilityRequest[];
  uri?: string; // This is important in authNeededCallback params eg. (lit:session:xxx)
  domain?: string;
  statement?: string;
  version?: string;
  chainId?: number;
  litNodeClient?: ILitNodeClient;
}

export interface WithRecap extends BaseSiweMessage {
  uri: string;
  expiration: string;
  resources: LitResourceAbilityRequest[];
}

export interface WithCapacityDelegation extends BaseSiweMessage {
  uri: 'lit:capability:delegation';
  litNodeClient: ILitNodeClient;
  delegateeAddresses?: string[];
  // paymentId?: string;
  uses?: string;
}

export interface CapacityDelegationFields extends BaseSiweMessage {
  litNodeClient: ILitNodeClient;
  delegateeAddresses?: string[];
  uses?: string;
}

export interface CapacityDelegationRequest {
  delegate_to?: string[]; // Optional array of modified address strings
  uses?: string;
}

export interface CapacityCreditsReq {
  dAppOwnerWallet: SignerLike;

  /**
   * 1. Provided: Restricts the use of the delegation to the addresses listed in the array. Only users whose addresses are included can utilize the delegated capabilities.
   * 2. NOT Provided: The delegation is universally applicable to anyone. There are no restrictions on who can use the delegated capabilities.
   * 3. Empty Array: No one is allowed to use the delegated capabilities since there are no valid user addresses specified.
   */
  delegateeAddresses?: string[];

  // paymentId: string;

  /**
   * 1. Provided: Sets a limit on the number of times the delegation can be used. The function enforces this limit and prevents use beyond it.
   * 2. NOT Provided: There is no limit on the number of times the delegation can be used.
   * 3. Empty Array: Theoretically, an empty value for uses would mean no uses are possible, effectively disabling the delegation, but typically this scenario should either not be allowed by schema/logic or treated as zero, which also disables the delegation.
   */
  uses?: string;
  domain?: string;
  expiration?: string;
  statement?: string;
}

export interface CapacityCreditsRes {
  capacityDelegationAuthSig: AuthSig;
}

export interface LitActionSdkParams {
  /**
   * The litActionCode is the JavaScript code that will run on the nodes.
   * You will need to convert the string content to base64.
   *
   * @example
   * Buffer.from(litActionCodeString).toString('base64');
   */
  litActionCode?: string;

  /**
   * You can obtain the Lit Action IPFS CID by converting your JavaScript code using this tool:
   * https://explorer.litprotocol.com/create-action
   *
   * Note: You do not need to pin your code to IPFS necessarily.
   * You can convert a code string to an IPFS hash using the "ipfs-hash-only" or 'ipfs-unixfs-importer' library.
   *
   * @example
   * async function stringToIpfsHash(input: string): Promise<string> {
   *   // Convert the input string to a Buffer
   *   const content = Buffer.from(input);
   *
   *   // Import the content to create an IPFS file
   *   const files = importer([{ content }], {} as any, { onlyHash: true });
   *
   *   // Get the first (and only) file result
   *   const result = (await files.next()).value;
   *
   *   const ipfsHash = (result as any).cid.toString();
   *   if (!ipfsHash.startsWith('Qm')) {
   *     throw new Error('Generated hash does not start with Qm');
   *   }
   *
   *   return ipfsHash;
   * }
   */
  litActionIpfsId?: string;

  /**
   * An object that contains params to expose to the Lit Action.  These will be injected to the JS runtime before your code runs, so you can use any of these as normal variables in your Lit Action.
   */
  jsParams?:
    | {
        // eslint-disable-next-line @typescript-eslint/no-explicit-any
        [key: string]: any;
        publicKey?: string;
        sigName?: string;
      }
    // eslint-disable-next-line @typescript-eslint/no-explicit-any
    | any;
}

export interface LitEndpoint {
  path: string;
  version: string;
}

/**
 * Signer that has the ability to sign messages
 * eg. ethers.Wallet or ethers.Signer
 *
 * for context: This is a common interface so can keep this package clean without
 * importing external libraries directly
 */
export interface SignerLike {
  // eslint-disable-next-line @typescript-eslint/no-explicit-any
  signMessage: (message: string | any) => Promise<string>;
  getAddress: () => Promise<string>;
}

export interface SignatureData {
  signature: string;
  derivedKeyId: string;
}

export type ClaimsList = Record<string, SignatureData>[];

export interface GasLimitParam {
  gasLimit?: number;
}

export interface MintNextAndAddAuthMethods extends GasLimitParam {
  keyType: string;
  permittedAuthMethodTypes: string[];
  permittedAuthMethodIds: string[];
  permittedAuthMethodPubkeys: string[];
  permittedAuthMethodScopes: string[][];
  addPkpEthAddressAsPermittedAddress: boolean;
  sendPkpToItself: boolean;
}

export interface MintWithAuthParams extends GasLimitParam {
  /**
   * auth method to use for minting
   */
  authMethod: AuthMethod;

  /**
   * Permission scopes:
   * https://developer.litprotocol.com/v3/sdk/wallets/auth-methods/#auth-method-scopes
   */
  scopes: string[] | number[];

  /**
   * only applies to webauthn auth method
   */
  pubkey?: string;

  /**
   * The Auth ID of the given auth method. If it's custom auth, then it could be
   * anything.
   */
  authMethodId?: Uint8Array;
}

export interface MintWithAuthResponse<T> {
  pkp: {
    tokenId: string;
    publicKey: string;
    ethAddress: string;
  };
  tx: T;
}

export interface BlockHashErrorResponse {
  messages: string[];
  reason: string;
  codde: number;
}

export interface EthBlockhashInfo {
  blockhash: string;
  timestamp: string;
  blockNumber: number;
}<|MERGE_RESOLUTION|>--- conflicted
+++ resolved
@@ -1,7 +1,7 @@
 import { Provider } from '@ethersproject/abstract-provider';
 import depd from 'depd';
 
-import { SigType } from './EndpointResponses';
+import { EcdsaSigType, SigType } from './EndpointResponses';
 import { ILitNodeClient } from './ILitNodeClient';
 import { ISessionCapabilityObject, LitResourceAbilityRequest } from './models';
 import {
@@ -19,10 +19,6 @@
   SolRpcConditions,
   UnifiedAccessControlConditions,
 } from './types';
-<<<<<<< HEAD
-import { EcdsaSigType, SigType } from './EndpointResponses';
-=======
->>>>>>> 63ac695e
 const deprecated = depd('lit-js-sdk:types:interfaces');
 
 export interface AccsOperatorParams {
@@ -189,43 +185,29 @@
   value: number;
 }
 
-<<<<<<< HEAD
 export interface BaseJsonPkpSignRequest {
-  authMethods?: AuthMethod[];
   signingScheme: SigningScheme;
 }
 
-=======
->>>>>>> 63ac695e
 /**
  * The 'pkpSign' function param. Please note that the structure
  * is different from the payload sent to the node.
  */
 export interface JsonPkpSignSdkParams {
   pubKey: string;
-<<<<<<< HEAD
   messageToSign: Uint8Array;
-  sessionSigs: SessionSigsMap;
-=======
-  toSign: ArrayLike<number>;
   authContext: AuthenticationContext;
   userMaxPrice?: bigint;
->>>>>>> 63ac695e
 }
 
 /**
  * The actual payload structure sent to the node /pkp/sign endpoint.
  */
-<<<<<<< HEAD
 export interface JsonPkpSignRequest
   extends BaseJsonPkpSignRequest,
     NodeSetRequired {
-=======
-export interface JsonPkpSignRequest<T> extends NodeSetRequired {
-  toSign: ArrayLike<number>;
+  authSig: AuthSig;
   authMethods?: AuthMethod[];
->>>>>>> 63ac695e
-  authSig: AuthSig;
   toSign: ArrayLike<number>;
 
   /**
@@ -589,16 +571,7 @@
 }
 
 export interface ExecuteJsResponseBase {
-<<<<<<< HEAD
   signatures: Record<string, LitNodeSignature> | null;
-=======
-  signatures:
-    | {
-        sig: SigResponse;
-      }
-    // eslint-disable-next-line @typescript-eslint/no-explicit-any
-    | any;
->>>>>>> 63ac695e
 }
 
 /**
@@ -738,7 +711,6 @@
   formattedUnifiedAccessControlConditions: any;
 }
 
-<<<<<<< HEAD
 export interface SignWithECDSA {
   // TODO: The message to be signed - note this message is not currently converted to a digest!!!!!
   message: string;
@@ -793,8 +765,6 @@
   challenge: string;
 }
 
-=======
->>>>>>> 63ac695e
 export interface NodeAttestation {
   type: string;
   noonce: string;
