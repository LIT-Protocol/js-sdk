/** ---------- Access Control Conditions Interfaces ---------- */

import {
  AcceptedFileType,
  AccessControlConditions,
  Chain,
  ConditionType,
  EncryptedSymmetricKey,
  EvmContractConditions,
  IRelayAuthStatus,
  JsonRequest,
  LIT_NETWORKS_KEYS,
  SolRpcConditions,
  SymmetricKey,
  UnifiedAccessControlConditions,
} from './types';
import { ILitNodeClient } from './ILitNodeClient';

export interface AccsOperatorParams {
  operator: string;
}

export interface AccsRegularParams {
  conditionType?: ConditionType;
  returnValueTest: {
    key?: string;
    comparator: string;
    value: string;
  };
  method?: string;
  params?: any[];
  chain: Chain;
}

export interface AccsDefaultParams extends AccsRegularParams {
  contractAddress?: string;
  standardContractType?: string;
  parameters?: any;
}

export interface AccsSOLV2Params extends AccsRegularParams {
  pdaKey: string;
  pdaInterface: {
    offset: string | number;
    fields: string | object;
  };
  pdaParams: [];
}

export interface ABIParams {
  name: string;
  type: string;
}

export interface FunctionABI {
  name: string;
  type?: string;
  stateMutability: string;
  inputs: Array<ABIParams | any>;
  outputs: Array<ABIParams | any>;
  constant?: string | boolean;
  payable?: boolean;
}

export interface AccsEVMParams extends AccsRegularParams {
  functionAbi: FunctionABI;
  contractAddress: string;
  functionName: string;
  functionParams: any[];
}

export interface AccsCOSMOSParams extends AccsRegularParams {
  path: string;
}

/** ---------- Auth Sig ---------- */

// TODO: This should ideally be generated from the rust side
// pub struct JsonAuthSig {
//     pub sig: String,
//     pub derived_via: String,
//     pub signed_message: String,
//     pub address: String,
//     pub capabilities: Option<Vec<JsonAuthSig>>,
//     pub algo: Option<String>,
// }
export interface JsonAuthSig {
  sig: string;
  derivedVia: string;
  signedMessage: string;
  address: string;
  capabilities?: [];
  algo?: [];
}

export interface CheckAndSignAuthParams {
  // The chain you want to use.  Find the supported list of chains here: https://developer.litprotocol.com/docs/supportedChains
  chain: Chain;

  // Optional and only used with EVM chains.  A list of resources to be passed to Sign In with Ethereum.  These resources will be part of the Sign in with Ethereum signed message presented to the user.
  resources?: any[];

  // ptional and only used with EVM chains right now.  Set to true by default.  Whether or not to ask Metamask or the user's wallet to switch chains before signing.  This may be desired if you're going to have the user send a txn on that chain.  On the other hand, if all you care about is the user's wallet signature, then you probably don't want to make them switch chains for no reason.  Pass false here to disable this chain switching behavior.
  switchChain?: boolean;

  // --- Following for Session Auth ---
  expiration?: any;

  uri?: string;
}

/** ---------- Web3 ---------- */
export interface IProvider {
  provider: any;
  account: string;
}

/** ---------- Crypto ---------- */
export interface EncryptedString {
  symmetricKey: SymmetricKey;
  encryptedString: Blob;
  encryptedData?: Blob;
}

export interface EncryptedZip {
  symmetricKey: SymmetricKey;
  encryptedZip: Blob;
}

export interface ThreeKeys {
  // zipBlob is a zip file that contains an encrypted file and the metadata needed to decrypt it via the Lit network.
  zipBlob: any;

  // encryptedSymmetricKey is the symmetric key needed to decrypt the content, encrypted with the Lit network public key.  You may wish to store encryptedSymmetricKey in your own database to support quicker re-encryption operations when adding additional access control conditions in the future, but this is entirely optional, and this key is already stored inside the zipBlob.
  encryptedSymmetricKey: EncryptedSymmetricKey;

  // symmetricKey is the raw symmetric key used to encrypt the files.  DO NOT STORE IT.  It is provided in case you wish to create additional "OR" access control conditions for the same file.
  symmetricKey: SymmetricKey;
}

export interface DecryptZipFileWithMetadata {
  decryptedFile: Uint8Array;
  metadata: string;
}

export interface EncryptedFile {
  encryptedFile: Blob;
  symmetricKey: SymmetricKey;
}

export interface DecryptFileProps {
  file: AcceptedFileType;
  symmetricKey: SymmetricKey;
}

export interface VerifyJWTProps {
  // A JWT signed by the LIT network using the BLS12-381 algorithm
  jwt: string;
}

export interface IJWT {
  verified: boolean;
  header: object;
  payload: object;
  signature: Uint8Array;
}

export interface HumanizedAccsProps {
  // The array of access control conditions that you want to humanize
  accessControlConditions?: AccessControlConditions;

  // The array of evm contract conditions that you want to humanize
  evmContractConditions?: EvmContractConditions;

  // The array of Solana RPC conditions that you want to humanize
  solRpcConditions?: SolRpcConditions;

  // The array of unified access control conditions that you want to humanize
  unifiedAccessControlConditions?: UnifiedAccessControlConditions;
  tokenList?: Array<any | string>;
  myWalletAddress?: string;
}

/** ---------- Key Value Type ---------- */
export interface KV {
  [key: string]: any;
}

/** ---------- Lit Node Client ---------- */
export interface LitNodeClientConfig {
  alertWhenUnauthorized: boolean;
  minNodeCount: number;
  debug: boolean;
  bootstrapUrls: Array<string>;
  litNetwork: LIT_NETWORKS_KEYS;
  connectTimeout: number;
  defaultAuthCallback?: (
    authSigParams: CheckAndSignAuthParams
  ) => Promise<JsonAuthSig>;
}

export interface CustomNetwork {
  litNetwork: LIT_NETWORKS_KEYS;
}

/**
 * Struct in rust
 * -----
 pub struct JsonExecutionRequest {
    pub code: Option<String>,
    pub ipfs_id: Option<String>,
    pub auth_sig: AuthSigItem,
    pub js_params: Option<serde_json::Value>,
}
 */
export interface JsonExecutionRequest {
  // the authSig to use to authorize the user with the nodes
  authSig: JsonAuthSig;

  // An object that contains params to expose to the Lit Action.  These will be injected to the JS runtime before your code runs, so you can use any of these as normal variables in your Lit Action.
  jsParams: any;

  // JS code to run on the nodes
  code?: string;

  // The IPFS ID of some JS code to run on the nodes
  ipfsId?: string;

  // the session signatures to use to authorize the user with the nodes
  sessionSigs?: any;

  // whether to run this on a single node or many
  targetNodeRange?: number;

  // auth methods to resolve
  authMethods?: Array<Object>;
}

/**
 * Struct in rust
 * -----
pub struct JsonSignChainDataRequest {
    pub call_requests: Vec<web3::types::CallRequest>,
    pub chain: Chain,
    pub iat: u64,
    pub exp: u64,
}
*/
export interface JsonSignChainDataRequest {
  callRequests: Array<CallRequest>;
  chain: Chain;
  iat: number;
  exp: number;
}

/**
 * Struct in rust
 * -----
 pub struct JsonSigningResourceId {
    pub base_url: String,
    pub path: String,
    pub org_id: String,
    pub role: String,
    pub extra_data: String,
}
*/
export interface JsonSigningResourceId {
  baseUrl: string;
  path: string;
  orgId: string;
  role: string;
  extraData: string;
}

export interface JsonAccsRequest {
  // The access control conditions that the user must meet to obtain this signed token.  This could be posession of an NFT, for example.  You must pass either accessControlConditions or evmContractConditions or solRpcConditions or unifiedAccessControlConditions.
  accessControlConditions?: AccessControlConditions;

  // EVM Smart Contract access control conditions that the user must meet to obtain this signed token.  This could be posession of an NFT, for example.  This is different than accessControlConditions because accessControlConditions only supports a limited number of contract calls.  evmContractConditions supports any contract call.  You must pass either accessControlConditions or evmContractConditions or solRpcConditions or unifiedAccessControlConditions.
  evmContractConditions?: EvmContractConditions;

  // Solana RPC call conditions that the user must meet to obtain this signed token.  This could be posession of an NFT, for example.
  solRpcConditions?: SolRpcConditions;

  // An array of unified access control conditions.  You may use AccessControlCondition, EVMContractCondition, or SolRpcCondition objects in this array, but make sure you add a conditionType for each one.  You must pass either accessControlConditions or evmContractConditions or solRpcConditions or unifiedAccessControlConditions.
  unifiedAccessControlConditions?: UnifiedAccessControlConditions;

  // The chain name of the chain that you are querying.  See ALL_LIT_CHAINS for currently supported chains.
  chain?: string;

  // The resourceId representing something on the web via a URL
  resourceId?: JsonSigningResourceId;

  // The authentication signature that proves that the user owns the crypto wallet address that meets the access control conditions
  authSig?: JsonAuthSig;

  sessionSigs?: object;
}

/**
 * Struct in rust
 * -----
pub struct JsonSigningRetrieveRequest {
    pub access_control_conditions: Option<Vec<AccessControlConditionItem>>,
    pub evm_contract_conditions: Option<Vec<EVMContractConditionItem>>,
    pub sol_rpc_conditions: Option<Vec<SolRpcConditionItem>>,
    pub unified_access_control_conditions: Option<Vec<UnifiedAccessControlConditionItem>>,
    pub chain: Option<String>,
    pub resource_id: JsonSigningResourceId,
    pub auth_sig: AuthSigItem,
    pub iat: u64,
    pub exp: u64,
}
*/
export interface JsonSigningRetrieveRequest extends JsonAccsRequest {
  iat?: number;
  exp?: number;
  sessionSigs?: any;
}

export interface JsonStoreSigningRequest extends JsonAccsRequest {
  // Whether or not the access control condition should be saved permanently.  If false, the access control conditions will be updateable by the creator.  If you don't pass this param, it's set to true by default.
  permanant?: number;
  permanent?: number;
  sessionSigs?: any;
}

/**
 * Struct in rust
 * -----
pub struct JsonSigningStoreRequest {
    pub key: String,
    pub val: String,
    pub chain: Option<String>,
    pub permanant: Option<usize>,
    pub auth_sig: AuthSigItem,
}
 */
export interface JsonSigningStoreRequest {
  key: string;
  val: string;
  chain?: string;
  permanant?: number;
  permanent?: number;
  authSig?: JsonAuthSig;
  sessionSigs?: object;
}

/**
 * Struct in rust
 * -----
 pub struct JsonEncryptionRetrieveRequest {
    pub access_control_conditions: Option<Vec<AccessControlConditionItem>>,
    pub evm_contract_conditions: Option<Vec<EVMContractConditionItem>>,
    pub sol_rpc_conditions: Option<Vec<SolRpcConditionItem>>,
    pub unified_access_control_conditions: Option<Vec<UnifiedAccessControlConditionItem>>,
    pub chain: Option<String>,
    pub to_decrypt: String,
    pub auth_sig: AuthSigItem,
}
 */
export interface JsonEncryptionRetrieveRequest extends JsonAccsRequest {
  // The ciphertext that you wish to decrypt encoded as a hex string
  toDecrypt: string;
}

export interface ExecuteJsProps extends JsonExecutionRequest {
  // A boolean that defines if debug info will be returned or not.
  debug?: boolean;
}

export interface JsonSaveEncryptionKeyRequest {
  accessControlConditions?: AccessControlConditions;
  evmContractConditions?: EvmContractConditions;
  solRpcConditions?: SolRpcConditions;
  unifiedAccessControlConditions?: UnifiedAccessControlConditions;
  authSig?: JsonAuthSig;
  chain: Chain;

  // The symmetric encryption key that was used to encrypt the locked content inside the LIT as a Uint8Array.  You should use zipAndEncryptString or zipAndEncryptFiles to get this encryption key.  This key will be hashed and the hash will be sent to the LIT nodes.  You must pass either symmetricKey or encryptedSymmetricKey.
  symmetricKey: SymmetricKey;

  // The encrypted symmetric key of the item you with to update.  You must pass either symmetricKey or encryptedSymmetricKey.
  encryptedSymmetricKey?: EncryptedSymmetricKey;

  permanant?: number;
  permanent?: number;

  sessionSigs?: object;
}

export interface SignConditionECDSA {
  accessControlConditions: any;
  evmContractConditions: undefined;
  solRpcConditions: undefined;
  auth_sig: JsonAuthSig;
  chain: Chain;
  iat: number;
  exp: number;
}

/**
 *
 * An object containing the resulting signatures.  Each signature comes with the public key and the data signed.
 *
 */
export interface ExecuteJsResponse {
  signatures: any;
  decryptions: any[];
  response: string;
  logs: string;
  debug?: {
    allNodeResponses: NodeResponse[];
    allNodeLogs: NodeLog[];
    rawNodeHTTPResponses: any;
  };
}

export interface LitNodePromise {}

export interface SendNodeCommand {
  url: string;
  data: any;
  requestId: string;
}

export interface NodeShare {
  shareIndex: any;
  unsignedJwt: any;
  signedData: any;
  decryptedData: any;
  response: any;
  logs: any;
}

export interface SuccessNodePromises {
  success: boolean;
  values: Array<NodeShare>;
}

export interface RejectedNodePromises {
  success: boolean;
  error: any;
}

export interface NodePromiseResponse {
  status?: string;
  value?: any;
  reason?: any;
}

export interface NodeError {
  error: {
    errorCode: string;
  };
}

export interface SigShare {
  sigType: any;
  shareHex: any;
  shareIndex: any;
  localX: any;
  localY: any;
  publicKey: any;
  dataSigned: any;
  siweMessage?: string;
}

export interface SignedData {
  signedData: any;
}

export interface DecryptedData {
  decryptedData: any;
}

export interface NodeResponse {
  response: any;
}

export interface NodeLog {
  logs: any;
}

export interface CallRequest {
  // to - The address of the contract that will be queried
  to: string;

  // The address calling the function.
  from?: string;

  // Hex encoded data to send to the contract.
  data: string;
}

export interface SignedChainDataToken {
  // The call requests to make.  The responses will be signed and returned.
  callRequests: Array<CallRequest>;

  // The chain name of the chain that this contract is deployed on.  See LIT_CHAINS for currently supported chains.
  chain: Chain;
}

export interface NodeCommandResponse {
  url: string;
  data: JsonRequest;
}

export interface NodeCommandServerKeysResponse {
  serverPublicKey: any;
  subnetPublicKey: any;
  networkPublicKey: any;
  networkPublicKeySet: any;
}

export interface FormattedMultipleAccs {
  error: boolean;
  formattedAccessControlConditions: any;
  formattedEVMContractConditions: any;
  formattedSolRpcConditions: any;
  formattedUnifiedAccessControlConditions: any;
}

export interface SignWithECDSA {
  // TODO: The message to be signed - note this message is not currently converted to a digest!!!!!
  message: string;

  // The chain name of the chain that this contract is deployed on.  See LIT_CHAINS for currently supported chains.
  chain: Chain;

  iat: number;
  exp: number;
}

export interface ValidateAndSignECDSA {
  accessControlConditions: AccessControlConditions;
  chain: Chain;
  auth_sig: JsonAuthSig;
}

export interface HandshakeWithSgx {
  url: string;
}

export interface JsonHandshakeResponse {
  serverPubKey: string;
  subnetPubKey: string;
  networkPubKey: string;
  networkPubKeySet: string;
}

export interface EncryptToIpfsProps {
  // The authSig of the user.  Returned via the checkAndSignAuthMessage function
  authSig?: JsonAuthSig;

  // the session signatures to use to authorize the user with the nodes
  sessionSigs?: any;

  // The access control conditions that the user must meet to obtain this signed token.  This could be posession of an NFT, for example.  You must pass either accessControlConditions or evmContractConditions or solRpcConditions or unifiedAccessControlConditions.
  accessControlConditions?: AccessControlConditions;

  // EVM Smart Contract access control conditions that the user must meet to obtain this signed token.  This could be posession of an NFT, for example.  This is different than accessControlConditions because accessControlConditions only supports a limited number of contract calls.  evmContractConditions supports any contract call.  You must pass either accessControlConditions or evmContractConditions or solRpcConditions or unifiedAccessControlConditions.
  evmContractConditions?: EvmContractConditions;

  // Solana RPC call conditions that the user must meet to obtain this signed token.  This could be posession of an NFT, for example.
  solRpcConditions?: SolRpcConditions;

  // An array of unified access control conditions.  You may use AccessControlCondition, EVMContractCondition, or SolRpcCondition objects in this array, but make sure you add a conditionType for each one.  You must pass either accessControlConditions or evmContractConditions or solRpcConditions or unifiedAccessControlConditions.
  unifiedAccessControlConditions?: UnifiedAccessControlConditions;

  // The chain name of the chain that this contract is deployed on.  See LIT_CHAINS for currently supported chains.
  chain: Chain;

  // The string you wish to encrypt
  string?: string;

  // The file you wish to encrypt
  file?: AcceptedFileType;

  // An instance of LitNodeClient that is already connected
  litNodeClient: ILitNodeClient;

  // Your Infura Project Id
  infuraId: string;

  // Your Infura API Key Secret
  infuraSecretKey: string;
}

export interface DecryptFromIpfsProps {
  // The authSig of the user.  Returned via the checkAndSignAuthMessage function
  authSig?: JsonAuthSig;

  // the session signatures to use to authorize the user with the nodes
  sessionSigs?: any;

  // The ipfsCid/ipfsHash of the encrypted string & metadata stored on IPFS
  ipfsCid: string;

  // An instance of LitNodeClient that is already connected
  litNodeClient: ILitNodeClient;
}

export interface EncryptFileAndZipWithMetadataProps {
  // The authSig of the user.  Returned via the checkAndSignAuthMessage function
  authSig?: JsonAuthSig;

  // the session signatures to use to authorize the user with the nodes
  sessionSigs?: any;

  // The access control conditions that the user must meet to obtain this signed token.  This could be posession of an NFT, for example.  You must pass either accessControlConditions or evmContractConditions or solRpcConditions or unifiedAccessControlConditions.
  accessControlConditions?: AccessControlConditions;

  // EVM Smart Contract access control conditions that the user must meet to obtain this signed token.  This could be posession of an NFT, for example.  This is different than accessControlConditions because accessControlConditions only supports a limited number of contract calls.  evmContractConditions supports any contract call.  You must pass either accessControlConditions or evmContractConditions or solRpcConditions or unifiedAccessControlConditions.
  evmContractConditions?: EvmContractConditions;

  // Solana RPC call conditions that the user must meet to obtain this signed token.  This could be posession of an NFT, for example.
  solRpcConditions?: SolRpcConditions;

  // An array of unified access control conditions.  You may use AccessControlCondition, EVMContractCondition, or SolRpcCondition objects in this array, but make sure you add a conditionType for each one.  You must pass either accessControlConditions or evmContractConditions or solRpcConditions or unifiedAccessControlConditions.
  unifiedAccessControlConditions?: UnifiedAccessControlConditions;

  // The chain name of the chain that this contract is deployed on.  See LIT_CHAINS for currently supported chains.
  chain: string;

  // The file you wish to encrypt
  file: File;

  // An instance of LitNodeClient that is already connected
  litNodeClient: ILitNodeClient;

  // An optional readme text that will be inserted into readme.txt in the final zip file.  This is useful in case someone comes across this zip file and wants to know how to decrypt it.  This file could contain instructions and a URL to use to decrypt the file.
  readme: string;
}

export interface DecryptZipFileWithMetadataProps {
  // The authSig of the user.  Returned via the checkAndSignAuthMessage function
  authSig?: JsonAuthSig;

  // the session signatures to use to authorize the user with the nodes
  sessionSigs?: any;

  // The zip file blob with metadata inside it and the encrypted asset
  file: File | Blob;

  // An instance of LitNodeClient that is already connected
  litNodeClient: ILitNodeClient;

  // Addtional access control conditions
  additionalAccessControlConditions?: any[];
}

/**
 * Struct in rust
 * -----
 pub struct SessionKeySignedMessage {
    pub session_key: String,
    pub resources: Vec<String>,
    pub capabilities: Vec<String>,
    pub issued_at: String,
    pub expiration: String,
    pub node_address: String,
}
 */
export interface SessionKeySignedMessage {
  sessionKey: string;
  resources?: any[];
  capabilities: string[];
  issuedAt: string;
  expiration: string;
  nodeAddress: string;
}

export interface SessionSigsProp {
  expiration?: any;
  chain: Chain;
  resources: any[];
  sessionCapabilities?: any;
  switchChain?: boolean;
  litNodeClient: ILitNodeClient;
}

export interface SessionKeyPair {
  publicKey: string;
  secretKey: string;
}

/** ========== Session ========== */

// pub struct AuthMethod {
//     pub auth_method_type: u32,
//     pub access_token: String,
// }
export interface AuthMethod {
  authMethodType: number;
  accessToken: string;
}

// pub struct JsonSignSessionKeyRequest {
//     pub session_key: String,
//     pub auth_methods: Vec<AuthMethod>,
//     pub pkp_public_key: String,
//     pub auth_sig: Option<AuthSigItem>,
//     pub siwe_message: String,
// }
export interface SignSessionKeyProp {
  // The session key to sign
  sessionKey: string;

  // The auth methods to use to sign the session key
  authMethods: AuthMethod[];

  // The public key of the PKP
  pkpPublicKey: string;

  // The auth sig of the user.  Returned via the checkAndSignAuthMessage function
  authSig?: JsonAuthSig;

  // The siwe message
  // siweMessage: string;

  //   When this session signature will expire.  The user will have to reauthenticate after this time using whatever auth method you set up.  This means you will have to call this signSessionKey function again to get a new session signature.  This is a RFC3339 timestamp.  The default is 24 hours from now.
  expiration: string;

  resources: any;

  chainId?: number;
}

export interface GetSignSessionKeySharesProp {
  body: SessionRequestBody;
}

export interface GetSessionSigsProps {
  // When this session signature will expire.  The user will have to reauthenticate after this time using whatever auth method you set up.  This means you will have to call this signSessionKey function again to get a new session signature.  This is a RFC3339 timestamp.  The default is 24 hours from now.
  expiration?: any;

  //   The chain to use for the session signature.  This is the chain that will be used to sign the session key.  If you're using EVM then this probably doesn't matter at all.
  chain: any;

  //   These are the resources that will be signed with the session key.  You may pass a wildcard that allows these session signatures to work with any resource on Lit.  To see a list of resources, check out the docs: https://developer.litprotocol.com/sdk/explanation/walletsigs/sessionsigs/#resources-you-can-request
  resources: any;

  //   An optional list of capabilities that you want to request for this session.  If you pass nothing, then this will default to a wildcard for each type of resource you're accessing.  For example, if you passed ["litEncryptionCondition://123456"] then this would default to ["litEncryptionConditionCapability://*"], which would grant this session signature the ability to decrypt any resource.
  sessionCapabilities?: any;

  //   If you want to ask Metamask to try and switch the user's chain, you may pass true here.  This will only work if the user is using Metamask.  If the user is not using Metamask, then this will be ignored.
  switchChain?: any;

  //   This is a callback that will be called if the user needs to authenticate using a PKP.  For example, if the user has no wallet, but owns a Lit PKP though something like Google Oauth, then you can use this callback to prompt the user to authenticate with their PKP.  This callback should use the LitNodeClient.signSessionKey function to get a session signature for the user from their PKP.  If you don't pass this callback, then the user will be prompted to authenticate with their wallet, like metamask.
  authNeededCallback?: any;
  sessionKey?: any;
}

/* body must include:
    pub session_key: String,
    pub auth_methods: Vec<AuthMethod>,
    pub pkp_public_key: String,
    pub auth_sig: Option<AuthSigItem>,
    pub siwe_message: String,
*/
export interface SessionRequestBody {
  sessionKey: string;
  authMethods: Array<AuthMethod>;
  pkpPublicKey: string;
  authSig?: JsonAuthSig;
  siweMessage: string;
}

export interface WalletSig {
  signedMessage: string;
  sig: any;
}

export interface SessionSigningTemplate {
  sessionKey: string;
  resources: any[];
  capabilities: any[];
  issuedAt: string;
  expiration: string;
}

export interface GetWebAuthnAuthenticationAuthSigProps {
  verificationParams: WebAuthnAuthenticationVerificationParams;
  username: string;
  sessionKey?: any;
  // The expiration of the auth sig that will be signed. This is a RFC3339 timestamp. The default is 24 hours from now.
  expiration?: string;
  resources?: any;
}

export interface GetVerifyWebAuthnAuthenticationKeyShareProps {
  credential: WebAuthnAuthenticationVerificationParams;
  sessionPubkey: string;
  siweMessage: string;
  username: string;
}

export interface WebAuthnAuthenticationVerificationParams {
  id: string;
  rawId: string;
  response: {
    authenticatorData: string;
    clientDataJSON: string;
    signature: string;
    userHandle: string;
  };
  type: string;
  clientExtensionResults: object;
  authenticatorAttachment: AuthenticatorAttachment;
}

export declare type AuthenticatorAttachment = 'cross-platform' | 'platform';

/**
<<<<<<< HEAD
 * ========== PKP ==========
 */

export interface PKPBaseProp {
  pkpPubKey: string;
  rpc: string;
  controllerAuthSig?: JsonAuthSig;
  controllerSessionSigs?: string;
  litNetwork?: any;
  debug?: boolean;
  litActionCode?: string;
  litActionIPFS?: string;
  litActionJsParams?: any;
}

export interface PKPEthersWalletProp extends PKPBaseProp {}

export interface PKPCosmosWalletProp extends PKPBaseProp {
  addressPrefix: string | 'cosmos'; // bech32 address prefix (human readable part) (default: cosmos)
}

// note: Omit removes the 'addressPrefix' from PKPCosmosWalletProp
export interface PKPClientProp extends PKPBaseProp {
  cosmosAddressPrefix?: string | 'cosmos';
}

export interface PKPBaseDefaultParams {
  toSign: Uint8Array;
  publicKey: Uint8Array;
  sigName: string;
=======
 * ========== Lit Auth Client ==========
 */

export interface LitAuthClientOptions {
  /**
   * Domain of the app using LitAuthClient
   */
  domain: string;
  /**
   * The redirect URI that Lit's login server should send the user back to
   */
  redirectUri: string;
  /**
   * API key for Lit's relay server
   */
  litRelayApiKey?: string;
  /**
   * Pass in a custom relay server
   */
  customRelay?: IRelay;
}

export interface SignInWithEthWalletParams {
  /**
   * Ethereum wallet address
   */
  address: string;
  /**
   * Function to sign message
   *
   * @param {string} message - Message to sign
   *
   * @returns {Promise<string>} - Raw signature of message
   */
  signMessage: (message: string) => Promise<string>;
  /**
   * Origin of signing request
   */
  origin?: string;
  /**
   * Name of chain to use for signature
   */
  chain?: string;
  /**
   * When the auth signature expires
   */
  expiration?: string;
}

export interface LoginUrlParams {
  /**
   * Auth method name
   */
  provider: string | null;
  /**
   * Access token
   */
  accessToken: string | null;
  /**
   * ID token
   */
  idToken: string | null;
  /**
   * OAuth state param
   */
  state: string | null;
  /**
   * Error codes from Lit's login server
   */
  error: string | null;
}

export interface IRelay {
  /**
   * Mint a new PKP for the given auth method
   *
   * @param {number} authMethodType - Auth method type
   * @param {string} body - Body of the request
   *
   * @returns {Promise<IRelayMintResponse>} Response from the relay server
   */
  mintPKP(authMethodType: number, body: string): Promise<IRelayMintResponse>;
  /**
   * Poll the relay server for status of minting request
   *
   * @param {string} requestId - Request ID to poll, likely the minting transaction hash
   *
   * @returns {Promise<IRelayPollStatusResponse>} Response from the relay server
   */
  pollRequestUntilTerminalState(
    requestId: string
  ): Promise<IRelayPollStatusResponse>;
  /**
   * Fetch PKPs associated with the given auth method
   *
   * @param {number} authMethodType - Auth method type
   * @param {string} body - Body of the request
   *
   * @returns {Promise<IRelayFetchResponse>} Response from the relay server
   */
  fetchPKPs(authMethodType: number, body: string): Promise<IRelayFetchResponse>;
}

export interface LitRelayConfig {
  /**
   * API key for Lit's relay server
   */
  relayApiKey: string;
}

export interface IRelayMintResponse {
  /**
   * Transaction hash of PKP being minted
   */
  requestId?: string;
  /**
   * Error from relay server
   */
  error?: string;
}

export interface IRelayFetchResponse {
  /**
   * Fetched PKPs
   */
  pkps?: IRelayPKP[];
  /**
   * Error from relay server
   */
  error?: string;
}

export interface IRelayPollingEvent {
  /**
   * Polling count
   */
  pollCount: number;
  /**
   * Transaction hash of PKP being minted
   */
  requestId: string;
}

export interface IRelayPollStatusResponse {
  /**
   * Polling status
   */
  status?: IRelayAuthStatus;
  /**
   * Token ID of PKP being minted
   */
  pkpTokenId?: string;
  /**
   * Eth address of new PKP
   */
  pkpEthAddress?: string;
  /**
   * Public key of new PKP
   */
  pkpPublicKey?: string;
  /**
   * Polling error
   */
  error?: string;
}

export interface IRelayPKP {
  /**
   * PKP token ID
   */
  tokenId: string;
  /**
   * PKP public key
   */
  publicKey: string;
  /**
   * PKP Eth address
   */
  ethAddress: string;
}

export interface SocialAuthNeededCallbackParams {
  /**
   * Auth methods to use
   */
  authMethods: AuthMethod[];
  /**
   * Public key of the PKP to use for signing
   */
  pkpPublicKey: string;
}

export interface EthWalletAuthNeededCallbackParams {
  /**
   * Domain that is requesting the signing
   */
  domain: string;
  /**
   * Ethereum address to sign with
   */
  address: string;
  /**
   * Function to sign message
   *
   * @param {string} message - Message to sign
   *
   * @returns {Promise<string>} - Raw signature of message
   */
  signMessage: (message: string) => Promise<string>;
  /**
   * Copy to show user before signing
   */
  statement?: string;
}

export interface DefaultAuthNeededCallbackParams {
  /**
   * Chain to use
   */
  chainId: number;
  /**
   * Resources that will be signed with session key
   */
  resources: string[];
  /**
   * Expiration date for when sigs will expire
   */
  expiration: string;
  /**
   * Session key to sign
   */
  uri: string;
  /**
   * Client to connect to Lit nodes
   */
  // TODO: update type
  litNodeClient: any;
>>>>>>> 2ffacb75
}<|MERGE_RESOLUTION|>--- conflicted
+++ resolved
@@ -813,7 +813,6 @@
 export declare type AuthenticatorAttachment = 'cross-platform' | 'platform';
 
 /**
-<<<<<<< HEAD
  * ========== PKP ==========
  */
 
@@ -844,9 +843,7 @@
   toSign: Uint8Array;
   publicKey: Uint8Array;
   sigName: string;
-=======
- * ========== Lit Auth Client ==========
- */
+}
 
 export interface LitAuthClientOptions {
   /**
@@ -1082,5 +1079,4 @@
    */
   // TODO: update type
   litNodeClient: any;
->>>>>>> 2ffacb75
 }