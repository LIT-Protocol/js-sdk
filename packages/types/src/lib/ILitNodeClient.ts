--- conflicted
+++ resolved
@@ -7,11 +7,7 @@
   ExecuteJsResponse,
   FormattedMultipleAccs,
   GetSignedTokenRequest,
-<<<<<<< HEAD
-  HandshakeWithSgx,
-=======
   HandshakeWithNode,
->>>>>>> 02976b78
   JsonExecutionRequest,
   KV,
   LitNodeClientConfig,
