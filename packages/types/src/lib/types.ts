import {
  SignInWithOTPParams,
  StytchOtpProviderOptions,
  WebAuthnProviderOptions,
} from './interfaces';
import {
  AccsCOSMOSParams,
  AccsDefaultParams,
  AccsEVMParams,
  AccsOperatorParams,
  AccsRegularParams,
  AccsSOLV2Params,
  EthWalletProviderOptions,
  EthWalletAuthenticateOptions,
  JsonEncryptionRetrieveRequest,
  JsonExecutionRequest,
  JsonSignChainDataRequest,
  JsonSigningRetrieveRequest,
  OAuthProviderOptions,
  BaseAuthenticateOptions,
} from './interfaces';

export type AccessControlConditions = AccsRegularParams[] | AccsDefaultParams[];

export type EvmContractConditions = AccsEVMParams[];
export type SolRpcConditions = AccsSOLV2Params[];
export type UnifiedAccessControlConditions = (
  | AccsRegularParams
  | AccsDefaultParams
  | AccsEVMParams
  | AccsSOLV2Params
  | AccsCOSMOSParams
  | AccsOperatorParams
)[];

export type JsonRequest = JsonExecutionRequest | JsonSignChainDataRequest;

export type SupportedJsonRequests =
  | JsonSigningRetrieveRequest
  | JsonEncryptionRetrieveRequest;

export type Chain = string;

/**
 *
 * The default required properties of all chains
 *
 * @typedef { Object } LITChainRequiredProps
 */
export type LITChainRequiredProps = {
  name: string;
  symbol: string;
  decimals: number;
  rpcUrls: Array<string>;
  blockExplorerUrls: Array<string>;
  vmType: string;
};

/**
 * @typedef { Object } LITEVMChain
 * @property { string } contractAddress - The address of the token contract for the optional predeployed ERC1155 contract.  Only present on EVM chains.
 * @property { string } chainId - The chain ID of the chain that this token contract is deployed on.  Used for EVM chains.
 * @property { string } name - The human readable name of the chain
 */
export type LITEVMChain = LITChainRequiredProps & {
  contractAddress: string | null;
  chainId: number;
  type: string | null;
};

/**
 * @typedef { Object } LITSVMChain
 */
export type LITSVMChain = LITChainRequiredProps;

/**
 * @typedef { Object } LITCosmosChain
 * @property {string} chainId - The chain ID of the chain that this token contract is deployed on.  Used for Cosmos chains.
 */
export type LITCosmosChain = LITChainRequiredProps & {
  chainId: string;
};

/**
 * @typedef {Object} LITChain
 * @property {string} vmType - Either EVM for an Ethereum compatible chain or SVM for a Solana compatible chain
 * @property {string} name - The human readable name of the chain
 */
export type LITChain<T> = {
  [chainName: string]: T;
};

export type LIT_NETWORKS_KEYS = 'cayenne' | 'localhost' | 'custom';

export type ConditionType = 'solRpc' | 'evmBasic' | 'evmContract' | 'cosmos';

// union type for all the different types of conditions
export type ConditionItem =
  | AccsOperatorParams
  | AccsRegularParams
  | AccsDefaultParams
  | AccsSOLV2Params;

export type SymmetricKey = Uint8Array | string | CryptoKey | BufferSource;
export type EncryptedSymmetricKey = string | Uint8Array | any;
export type AcceptedFileType = File | Blob;

/**
 * ========== Lit Auth Client ==========
 */
export type IRelayAuthStatus = 'InProgress' | 'Succeeded' | 'Failed';

export type ProviderOptions =
  | OAuthProviderOptions
  | EthWalletProviderOptions
<<<<<<< HEAD
  | SignInWithOTPParams;
=======
  | SignInWithOTPParams
  | StytchOtpProviderOptions
  | WebAuthnProviderOptions;
>>>>>>> 0e5ddabd

export type AuthenticateOptions = BaseAuthenticateOptions;<|MERGE_RESOLUTION|>--- conflicted
+++ resolved
@@ -113,12 +113,8 @@
 export type ProviderOptions =
   | OAuthProviderOptions
   | EthWalletProviderOptions
-<<<<<<< HEAD
-  | SignInWithOTPParams;
-=======
   | SignInWithOTPParams
   | StytchOtpProviderOptions
   | WebAuthnProviderOptions;
->>>>>>> 0e5ddabd
 
 export type AuthenticateOptions = BaseAuthenticateOptions;