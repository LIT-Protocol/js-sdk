import {
  AccsCOSMOSParams,
  AccsDefaultParams,
  AccsEVMParams,
  AccsOperatorParams,
  AccsRegularParams,
  AccsSOLV2Params,
  EthWalletProviderOptions,
  EthWalletAuthenticateOptions,
  JsonEncryptionRetrieveRequest,
  JsonExecutionRequest,
  JsonSignChainDataRequest,
  JsonSigningRetrieveRequest,
  OAuthProviderOptions,
} from './interfaces';

export type AccessControlConditions = AccsRegularParams[] | AccsDefaultParams[];

export type EvmContractConditions = AccsEVMParams[];
export type SolRpcConditions = AccsSOLV2Params[];
export type UnifiedAccessControlConditions = (
  | AccsRegularParams
  | AccsDefaultParams
  | AccsEVMParams
  | AccsSOLV2Params
  | AccsCOSMOSParams
  | AccsOperatorParams
)[];

export type JsonRequest = JsonExecutionRequest | JsonSignChainDataRequest;

export type SupportedJsonRequests =
  | JsonSigningRetrieveRequest
  | JsonEncryptionRetrieveRequest;

export type Chain = string;

/**
 *
 * The default required properties of all chains
 *
 * @typedef { Object } LITChainRequiredProps
 */
export type LITChainRequiredProps = {
  name: string;
  symbol: string;
  decimals: number;
  rpcUrls: Array<string>;
  blockExplorerUrls: Array<string>;
  vmType: string;
};

/**
 * @typedef { Object } LITEVMChain
 * @property { string } contractAddress - The address of the token contract for the optional predeployed ERC1155 contract.  Only present on EVM chains.
 * @property { string } chainId - The chain ID of the chain that this token contract is deployed on.  Used for EVM chains.
 * @property { string } name - The human readable name of the chain
 */
export type LITEVMChain = LITChainRequiredProps & {
  contractAddress: string | null;
  chainId: number;
  type: string | null;
};

/**
 * @typedef { Object } LITSVMChain
 */
export type LITSVMChain = LITChainRequiredProps;

/**
 * @typedef { Object } LITCosmosChain
 * @property {string} chainId - The chain ID of the chain that this token contract is deployed on.  Used for Cosmos chains.
 */
export type LITCosmosChain = LITChainRequiredProps & {
  chainId: string;
};

/**
 * @typedef {Object} LITChain
 * @property {string} vmType - Either EVM for an Ethereum compatible chain or SVM for a Solana compatible chain
 * @property {string} name - The human readable name of the chain
 */
export type LITChain<T> = {
  [chainName: string]: T;
};

export type LIT_NETWORKS_KEYS = 'jalapeno' | 'serrano' | 'localhost' | 'custom';

export type ConditionType = 'solRpc' | 'evmBasic' | 'evmContract' | 'cosmos';

// union type for all the different types of conditions
export type ConditionItem =
  | AccsOperatorParams
  | AccsRegularParams
  | AccsDefaultParams
  | AccsSOLV2Params;

export type SymmetricKey = Uint8Array | string | CryptoKey | BufferSource;
export type EncryptedSymmetricKey = string | Uint8Array | any;
export type AcceptedFileType = File | Blob;

<<<<<<< HEAD
export type IRelayAuthStatus = 'InProgress' | 'Succeeded' | 'Failed';
=======
/**
 * ========== Lit Auth Client ==========
 */
export type IRelayAuthStatus = 'InProgress' | 'Succeeded' | 'Failed';

export type ProviderOptions = OAuthProviderOptions | EthWalletProviderOptions;

export type AuthenticateOptions = EthWalletAuthenticateOptions;
>>>>>>> 1f7a4232
<|MERGE_RESOLUTION|>--- conflicted
+++ resolved
@@ -99,9 +99,6 @@
 export type EncryptedSymmetricKey = string | Uint8Array | any;
 export type AcceptedFileType = File | Blob;
 
-<<<<<<< HEAD
-export type IRelayAuthStatus = 'InProgress' | 'Succeeded' | 'Failed';
-=======
 /**
  * ========== Lit Auth Client ==========
  */
@@ -109,5 +106,4 @@
 
 export type ProviderOptions = OAuthProviderOptions | EthWalletProviderOptions;
 
-export type AuthenticateOptions = EthWalletAuthenticateOptions;
->>>>>>> 1f7a4232
+export type AuthenticateOptions = EthWalletAuthenticateOptions;