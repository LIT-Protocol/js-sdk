import * as ethers from 'ethers';

import {
  LPACC_EVM_ATOM,
  LPACC_EVM_CONTRACT,
  LPACC_SOL,
  LPACC_EVM_BASIC,
} from '@lit-protocol/accs-schemas';

import {
  AuthMethod,
  LitRelayConfig,
  Signature,
  AccsOperatorParams,
  JsonEncryptionRetrieveRequest,
  JsonExecutionRequest,
  JsonSignChainDataRequest,
  JsonSigningRetrieveRequest,
  BaseAuthenticateOptions,
} from './interfaces';

export type ConditionType = 'solRpc' | 'evmBasic' | 'evmContract' | 'cosmos';

export type AccsDefaultParams = LPACC_EVM_BASIC;
export type AccsSOLV2Params = LPACC_SOL;
export type AccsEVMParams = LPACC_EVM_CONTRACT;
export type AccsCOSMOSParams = LPACC_EVM_ATOM;

// union type for all the different types of conditions
export type AccsParams =
  | AccsDefaultParams
  | AccsEVMParams
  | AccsSOLV2Params
  | AccsCOSMOSParams;

// union type for all the different types of conditions including operator
export type ConditionItem = AccsParams | AccsOperatorParams;

export type AccessControlConditions = (
  | AccsDefaultParams
  | AccsOperatorParams
  | AccessControlConditions
)[];
export type EvmContractConditions = (
  | AccsEVMParams
  | AccsOperatorParams
  | EvmContractConditions
)[];
export type SolRpcConditions = (
  | AccsSOLV2Params
  | AccsOperatorParams
  | SolRpcConditions
)[];
export type UnifiedAccessControlConditions = (
  | AccsParams
  | AccsOperatorParams
  | UnifiedAccessControlConditions
)[];

export type JsonRequest = JsonExecutionRequest | JsonSignChainDataRequest;

export type SupportedJsonRequests =
  | JsonSigningRetrieveRequest
  | JsonEncryptionRetrieveRequest;

export type Chain = string;

/**
 *
 * The default required properties of all chains
 *
 * @typedef { Object } LITChainRequiredProps
 */
export interface LITChainRequiredProps {
  name: string;
  symbol: string;
  decimals: number;
  rpcUrls: string[];
  blockExplorerUrls: string[];
  vmType: string;
}

/**
 * @typedef { Object } LITEVMChain
 * @property { string } contractAddress - The address of the token contract for the optional predeployed ERC1155 contract.  Only present on EVM chains.
 * @property { string } chainId - The chain ID of the chain that this token contract is deployed on.  Used for EVM chains.
 * @property { string } name - The human readable name of the chain
 */
export type LITEVMChain = LITChainRequiredProps & {
  contractAddress: string | null;
  chainId: number;
  type: string | null;
};

/**
 * @typedef { Object } LITSVMChain
 */
export type LITSVMChain = LITChainRequiredProps;

/**
 * @typedef { Object } LITCosmosChain
 * @property {string} chainId - The chain ID of the chain that this token contract is deployed on.  Used for Cosmos chains.
 */
export type LITCosmosChain = LITChainRequiredProps & {
  chainId: string;
};

/**
 * @typedef {Object} LITChain
 * @property {string} vmType - Either EVM for an Ethereum compatible chain or SVM for a Solana compatible chain
 * @property {string} name - The human readable name of the chain
 */
export type LITChain<T> = Record<string, T>;

<<<<<<< HEAD
export type LIT_NETWORKS_KEYS =
  | 'cayenne'
  | 'datil-dev'
  | 'datil-test'
  | 'datil'
  | 'custom'
  | 'habanero'
  | 'manzano';
=======
export type LIT_NETWORKS_KEYS = 'datil-dev' | 'datil-test' | 'datil' | 'custom';
>>>>>>> 4df408f3

export type SymmetricKey = Uint8Array | string | CryptoKey | BufferSource;
export type EncryptedSymmetricKey = string | Uint8Array | any;
export type AcceptedFileType = File | Blob;

/**
 * ========== Lit Auth Client ==========
 */
export type IRelayAuthStatus = 'InProgress' | 'Succeeded' | 'Failed';

export type AuthenticateOptions = BaseAuthenticateOptions;

/**
 * Type for expressing claim results being processed by a relay server
 */
export type RelayClaimProcessor = 'relay';

/**
 * Type for expressing claim results being processed by a local contract client
 * the `contract-sdk` is the intended use of this type
 */
export type ClientClaimProcessor = 'client';

/**
 * Type aggregate for Claim proccessor types
 */
export type ClaimProcessor = RelayClaimProcessor | ClientClaimProcessor;

/**
 * Callback function for processing claim requests.
 *
 * This function can be used in two scenarios:
 * 1. When the claim is processed by a relay server.
 * 2. When the claim is processed by a contract client.
 *
 * For contract clients, you can use the `contract-sdk` or implement your own client.
 * Ensure that your client has the correct ABI and contract addresses for successful processing.
 */
export type MintCallback<T = ClaimProcessor> = (
  response: ClaimResult<T>,
  network: LIT_NETWORKS_KEYS
) => Promise<string>;

/**
 * Model for requesting a PKP to be claimed based on an {@link AuthMethod} identifier
 * the {@link MintCallback} may be defined for custom processing of the {@link ClaimResult}
 * which requires registering on chain, by default chain registering will be done by an external relay.
 * @property {AuthMethod} authMethod to derive the key id from for claiming
 * @property {MintCallback} mintCallback optional callback for custom on chain registration behavior
 */
export type ClaimRequest<T = ClaimProcessor> = {
  authMethod: AuthMethod;
  mintCallback?: MintCallback<T>;
} & (T extends 'relay' ? LitRelayConfig : { signer: ethers.Signer });

/**
 * Result from network claim proccessing, used in {@link MintCallback}
 */
export type ClaimResult<T = ClaimProcessor> = {
  signatures: Signature[];
  derivedKeyId: string;
  authMethodType: number;
  pubkey: string;
} & (T extends 'relay' ? LitRelayConfig : { signer: ethers.Signer });

export interface LitContract {
  address?: string;
  abi?: any;
  name?: string;
}

/**
 * Defines a set of contract metadata for bootstrapping
 * network context and interfacing with contracts on Chroncile blockchain
 *
 */
export interface ExclusiveLitContractContext {
  Allowlist: LitContract;
  LITToken: LitContract;
  Multisender: LitContract;
  PKPHelper: LitContract;
  PKPNFT: LitContract;
  PKPNFTMetadata: LitContract;
  PKPPermissions: LitContract;
  PubkeyRouter: LitContract;
  RateLimitNFT: LitContract;
  Staking: LitContract;
  StakingBalances: LitContract;
}
export interface LitContractContext extends ExclusiveLitContractContext {
  [index: string]: string | any;
}

export type ContractName = keyof ExclusiveLitContractContext;

/**
 * Type for a contract resolver instance which will be used
 * In place of LitContractContext for loading addresses of lit contracts
 * an instance of LitContractContext can still be provided. which will be used for abi data.
 *
 */
export interface LitContractResolverContext {
  [index: string]:
    | string
    | LitContractContext
    | ethers.providers.JsonRpcProvider
    | undefined
    | number;
  resolverAddress: string;
  abi: any;
  environment: number;
  contractContext?: LitContractContext;
  provider?: ethers.providers.JsonRpcProvider;
}

export type ResponseStrategy = 'leastCommon' | 'mostCommon' | 'custom';

export type LitResourcePrefix =
  | 'lit-accesscontrolcondition'
  | 'lit-pkp'
  | 'lit-ratelimitincrease'
  | 'lit-litaction';

export type LitAbility =
  | 'access-control-condition-decryption'
  | 'access-control-condition-signing'
  | 'pkp-signing'
  | 'rate-limit-increase-auth'
  | 'lit-action-execution';

export interface TokenInfo {
  tokenId: string;
  publicKey: string;
  publicKeyBuffer: Buffer;
  ethAddress: string;
  btcAddress: string;
  cosmosAddress: string;
  isNewPKP: boolean;
}

/**
 * from the `getActiveUnkickedValidatorStructsAndCounts` Staking contract function
   epochLength: _BigNumber { _hex: '0x05dc', _isBigNumber: true },
  number: _BigNumber { _hex: '0x04c5', _isBigNumber: true },
  endTime: _BigNumber { _hex: '0x66c75b12', _isBigNumber: true },
  retries: _BigNumber { _hex: '0x03', _isBigNumber: true },
  timeout: _BigNumber { _hex: '0x3c', _isBigNumber: true }
 */
export type EpochInfo = {
  epochLength: number;
  number: number;
  endTime: number;
  retries: number;
  timeout: number;
};<|MERGE_RESOLUTION|>--- conflicted
+++ resolved
@@ -112,18 +112,7 @@
  */
 export type LITChain<T> = Record<string, T>;
 
-<<<<<<< HEAD
-export type LIT_NETWORKS_KEYS =
-  | 'cayenne'
-  | 'datil-dev'
-  | 'datil-test'
-  | 'datil'
-  | 'custom'
-  | 'habanero'
-  | 'manzano';
-=======
 export type LIT_NETWORKS_KEYS = 'datil-dev' | 'datil-test' | 'datil' | 'custom';
->>>>>>> 4df408f3
 
 export type SymmetricKey = Uint8Array | string | CryptoKey | BufferSource;
 export type EncryptedSymmetricKey = string | Uint8Array | any;
