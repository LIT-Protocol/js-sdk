--- conflicted
+++ resolved
@@ -1,4 +1,3 @@
-<<<<<<< HEAD
 import { AuthMethodType } from './enums';
 import * as ethers from 'ethers';
 import {
@@ -6,10 +5,6 @@
   LitRelayConfig,
   SignInWithOTPParams,
   Signature,
-=======
-import {
-  SignInWithOTPParams,
->>>>>>> 4f1cca54
   StytchOtpProviderOptions,
   WebAuthnProviderOptions,
 } from './interfaces';
@@ -125,7 +120,6 @@
   | SignInWithOTPParams
   | StytchOtpProviderOptions
   | WebAuthnProviderOptions;
-<<<<<<< HEAD
 
 export type AuthenticateOptions = BaseAuthenticateOptions;
 
@@ -158,8 +152,6 @@
 export type MintCallback<T = ClaimProcessor> = (
   response: ClaimResult<T>
 ) => Promise<string>;
-=======
->>>>>>> 4f1cca54
 
 /**
  * Model for requesting a PKP to be claimed based on an {@link AuthMethod} identifier
