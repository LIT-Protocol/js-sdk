import * as ethers from 'ethers';

import {
  LPACC_EVM_ATOM,
  LPACC_EVM_CONTRACT,
  LPACC_SOL,
  LPACC_EVM_BASIC,
} from '@lit-protocol/accs-schemas';

import {
  AuthMethod,
  LitRelayConfig,
  Signature,
  AccsOperatorParams,
  JsonEncryptionRetrieveRequest,
  JsonExecutionRequest,
  JsonSignChainDataRequest,
  JsonSigningRetrieveRequest,
  BaseAuthenticateOptions,
} from './interfaces';

export type ConditionType = 'solRpc' | 'evmBasic' | 'evmContract' | 'cosmos';

export type AccsDefaultParams = LPACC_EVM_BASIC;
export type AccsSOLV2Params = LPACC_SOL;
export type AccsEVMParams = LPACC_EVM_CONTRACT;
export type AccsCOSMOSParams = LPACC_EVM_ATOM;

// union type for all the different types of conditions
export type AccsParams =
  | AccsDefaultParams
  | AccsEVMParams
  | AccsSOLV2Params
  | AccsCOSMOSParams;

// union type for all the different types of conditions including operator
export type ConditionItem = AccsParams | AccsOperatorParams;

export type AccessControlConditions = (
  | AccsDefaultParams
  | AccsOperatorParams
  | AccessControlConditions
)[];
export type EvmContractConditions = (
  | AccsEVMParams
  | AccsOperatorParams
  | EvmContractConditions
)[];
export type SolRpcConditions = (
  | AccsSOLV2Params
  | AccsOperatorParams
  | SolRpcConditions
)[];
export type UnifiedAccessControlConditions = (
  | AccsParams
  | AccsOperatorParams
  | UnifiedAccessControlConditions
)[];

export type JsonRequest = JsonExecutionRequest | JsonSignChainDataRequest;

export type SupportedJsonRequests =
  | JsonSigningRetrieveRequest
  | JsonEncryptionRetrieveRequest;

export type Chain = string;

/**
 *
 * The default required properties of all chains
 *
 * @typedef { Object } LITChainRequiredProps
 */
export interface LITChainRequiredProps {
  name: string;
  symbol: string;
  decimals: number;
  rpcUrls: string[];
  blockExplorerUrls: string[];
  vmType: string;
}

/**
 * @typedef { Object } LITEVMChain
 * @property { string } contractAddress - The address of the token contract for the optional predeployed ERC1155 contract.  Only present on EVM chains.
 * @property { string } chainId - The chain ID of the chain that this token contract is deployed on.  Used for EVM chains.
 * @property { string } name - The human readable name of the chain
 */
export type LITEVMChain = LITChainRequiredProps & {
  contractAddress: string | null;
  chainId: number;
  type: string | null;
};

/**
 * @typedef { Object } LITSVMChain
 */
export type LITSVMChain = LITChainRequiredProps;

/**
 * @typedef { Object } LITCosmosChain
 * @property {string} chainId - The chain ID of the chain that this token contract is deployed on.  Used for Cosmos chains.
 */
export type LITCosmosChain = LITChainRequiredProps & {
  chainId: string;
};

/**
 * @typedef {Object} LITChain
 * @property {string} vmType - Either EVM for an Ethereum compatible chain or SVM for a Solana compatible chain
 * @property {string} name - The human readable name of the chain
 */
export type LITChain<T> = Record<string, T>;

export type LIT_NETWORKS_KEYS =
  | 'cayenne'
  | 'datil-dev'
  | 'datil-test'
  | 'datil'
  | 'custom'
  | 'habanero'
  | 'manzano';

export type SymmetricKey = Uint8Array | string | CryptoKey | BufferSource;
export type EncryptedSymmetricKey = string | Uint8Array | any;
export type AcceptedFileType = File | Blob;

/**
 * ========== Lit Auth Client ==========
 */
export type IRelayAuthStatus = 'InProgress' | 'Succeeded' | 'Failed';

export type AuthenticateOptions = BaseAuthenticateOptions;

/**
 * Type for expressing claim results being processed by a relay server
 */
export type RelayClaimProcessor = 'relay';

/**
 * Type for expressing claim results being processed by a local contract client
 * the `contract-sdk` is the intended use of this type
 */
export type ClientClaimProcessor = 'client';

/**
 * Type aggregate for Claim proccessor types
 */
export type ClaimProcessor = RelayClaimProcessor | ClientClaimProcessor;

/**
 * Callback function for processing claim requests.
 *
 * This function can be used in two scenarios:
 * 1. When the claim is processed by a relay server.
 * 2. When the claim is processed by a contract client.
 *
 * For contract clients, you can use the `contract-sdk` or implement your own client.
 * Ensure that your client has the correct ABI and contract addresses for successful processing.
 */
export type MintCallback<T = ClaimProcessor> = (
  response: ClaimResult<T>,
  network: LIT_NETWORKS_KEYS
) => Promise<string>;

/**
 * Model for requesting a PKP to be claimed based on an {@link AuthMethod} identifier
 * the {@link MintCallback} may be defined for custom processing of the {@link ClaimResult}
 * which requires registering on chain, by default chain registering will be done by an external relay.
 * @property {AuthMethod} authMethod to derive the key id from for claiming
 * @property {MintCallback} mintCallback optional callback for custom on chain registration behavior
 */
export type ClaimRequest<T = ClaimProcessor> = {
  authMethod: AuthMethod;
  mintCallback?: MintCallback<T>;
} & (T extends 'relay' ? LitRelayConfig : { signer: ethers.Signer });

/**
 * Result from network claim proccessing, used in {@link MintCallback}
 */
export type ClaimResult<T = ClaimProcessor> = {
  signatures: Signature[];
  derivedKeyId: string;
  authMethodType: number;
  pubkey: string;
} & (T extends 'relay' ? LitRelayConfig : { signer: ethers.Signer });

export interface LitContract {
  address?: string;
  abi?: any;
  name?: string;
}

/**
 * Defines a set of contract metadata for bootstrapping
 * network context and interfacing with contracts on Chroncile blockchain
 *
 */
export interface LitContractContext {
  [index: string]: string | any;

  Allowlist: LitContract;
  LITToken: LitContract;
  Multisender: LitContract;
  PKPHelper: LitContract;
  PKPNFT: LitContract;
  PKPNFTMetadata: LitContract;
  PKPPermissions: LitContract;
  PubkeyRouter: LitContract;
  RateLimitNFT: LitContract;
  Staking: LitContract;
  StakingBalances: LitContract;
}

/**
 * Type for a contract resolver instance which will be used
 * In place of LitContractContext for loading addresses of lit contracts
 * an instance of LitContractContext can still be provided. which will be used for abi data.
 *
 */
export interface LitContractResolverContext {
  [index: string]:
    | string
    | LitContractContext
    | ethers.providers.JsonRpcProvider
    | undefined
    | number;
  resolverAddress: string;
  abi: any;
  environment: number;
  contractContext?: LitContractContext;
  provider?: ethers.providers.JsonRpcProvider;
}

export type ResponseStrategy = 'leastCommon' | 'mostCommon' | 'custom';

<<<<<<< HEAD
export type LitResourcePrefix =
  | 'lit-accesscontrolcondition'
  | 'lit-pkp'
  | 'lit-ratelimitincrease'
  | 'lit-litaction';

export type LitAbility =
  | 'access-control-condition-decryption'
  | 'access-control-condition-signing'
  | 'pkp-signing'
  | 'rate-limit-increase-auth'
  | 'lit-action-execution';
=======
/**
 * from the `getActiveUnkickedValidatorStructsAndCounts` Staking contract function
   epochLength: _BigNumber { _hex: '0x05dc', _isBigNumber: true },
  number: _BigNumber { _hex: '0x04c5', _isBigNumber: true },
  endTime: _BigNumber { _hex: '0x66c75b12', _isBigNumber: true },
  retries: _BigNumber { _hex: '0x03', _isBigNumber: true },
  timeout: _BigNumber { _hex: '0x3c', _isBigNumber: true }
 */
export type EpochInfo = {
  epochLength: number;
  number: number;
  endTime: number;
  retries: number;
  timeout: number;
};
>>>>>>> d30de127
<|MERGE_RESOLUTION|>--- conflicted
+++ resolved
@@ -234,7 +234,6 @@
 
 export type ResponseStrategy = 'leastCommon' | 'mostCommon' | 'custom';
 
-<<<<<<< HEAD
 export type LitResourcePrefix =
   | 'lit-accesscontrolcondition'
   | 'lit-pkp'
@@ -247,7 +246,7 @@
   | 'pkp-signing'
   | 'rate-limit-increase-auth'
   | 'lit-action-execution';
-=======
+
 /**
  * from the `getActiveUnkickedValidatorStructsAndCounts` Staking contract function
    epochLength: _BigNumber { _hex: '0x05dc', _isBigNumber: true },
@@ -262,5 +261,4 @@
   endTime: number;
   retries: number;
   timeout: number;
-};
->>>>>>> d30de127
+};