<<<<<<< HEAD
import {
  SignInWithOTPParams,
=======
import { AuthMethodType } from './enums';
import * as ethers from 'ethers';
import {
  AuthMethod,
  LitRelayConfig,
  SignInWithOTPParams,
  Signature,
>>>>>>> 7c94ef98
  StytchOtpProviderOptions,
  WebAuthnProviderOptions,
} from './interfaces';
import {
  AccsCOSMOSParams,
  AccsDefaultParams,
  AccsEVMParams,
  AccsOperatorParams,
  AccsRegularParams,
  AccsSOLV2Params,
  EthWalletProviderOptions,
  JsonEncryptionRetrieveRequest,
  JsonExecutionRequest,
  JsonSignChainDataRequest,
  JsonSigningRetrieveRequest,
  OAuthProviderOptions,
  BaseAuthenticateOptions,
} from './interfaces';

export type AccessControlConditions = AccsRegularParams[] | AccsDefaultParams[];

export type EvmContractConditions = AccsEVMParams[];
export type SolRpcConditions = AccsSOLV2Params[];
export type UnifiedAccessControlConditions = (
  | AccsRegularParams
  | AccsDefaultParams
  | AccsEVMParams
  | AccsSOLV2Params
  | AccsCOSMOSParams
  | AccsOperatorParams
)[];

export type JsonRequest = JsonExecutionRequest | JsonSignChainDataRequest;

export type SupportedJsonRequests =
  | JsonSigningRetrieveRequest
  | JsonEncryptionRetrieveRequest;

export type Chain = string;

/**
 *
 * The default required properties of all chains
 *
 * @typedef { Object } LITChainRequiredProps
 */
export type LITChainRequiredProps = {
  name: string;
  symbol: string;
  decimals: number;
  rpcUrls: Array<string>;
  blockExplorerUrls: Array<string>;
  vmType: string;
};

/**
 * @typedef { Object } LITEVMChain
 * @property { string } contractAddress - The address of the token contract for the optional predeployed ERC1155 contract.  Only present on EVM chains.
 * @property { string } chainId - The chain ID of the chain that this token contract is deployed on.  Used for EVM chains.
 * @property { string } name - The human readable name of the chain
 */
export type LITEVMChain = LITChainRequiredProps & {
  contractAddress: string | null;
  chainId: number;
  type: string | null;
};

/**
 * @typedef { Object } LITSVMChain
 */
export type LITSVMChain = LITChainRequiredProps;

/**
 * @typedef { Object } LITCosmosChain
 * @property {string} chainId - The chain ID of the chain that this token contract is deployed on.  Used for Cosmos chains.
 */
export type LITCosmosChain = LITChainRequiredProps & {
  chainId: string;
};

/**
 * @typedef {Object} LITChain
 * @property {string} vmType - Either EVM for an Ethereum compatible chain or SVM for a Solana compatible chain
 * @property {string} name - The human readable name of the chain
 */
export type LITChain<T> = {
  [chainName: string]: T;
};

export type LIT_NETWORKS_KEYS = 'cayenne' | 'localhost' | 'custom';

export type ConditionType = 'solRpc' | 'evmBasic' | 'evmContract' | 'cosmos';

// union type for all the different types of conditions
export type ConditionItem =
  | AccsOperatorParams
  | AccsRegularParams
  | AccsDefaultParams
  | AccsSOLV2Params;

export type SymmetricKey = Uint8Array | string | CryptoKey | BufferSource;
export type EncryptedSymmetricKey = string | Uint8Array | any;
export type AcceptedFileType = File | Blob;

/**
 * ========== Lit Auth Client ==========
 */
export type IRelayAuthStatus = 'InProgress' | 'Succeeded' | 'Failed';

export type ProviderOptions =
  | OAuthProviderOptions
  | EthWalletProviderOptions
  | SignInWithOTPParams
  | StytchOtpProviderOptions
  | WebAuthnProviderOptions;
<<<<<<< HEAD
=======

export type AuthenticateOptions = BaseAuthenticateOptions;

/**
 * Type for expressing claim results being processed by a relay server
 */
export type RelayClaimProcessor = 'relay';

/**
 * Type for expressing claim results being processed by a local contract client
 * the `contract-sdk` is the intended use of this type
 */
export type ClientClaimProcessor = 'client';

/**
 * Type aggregate for Claim proccessor types
 */
export type ClaimProcessor = RelayClaimProcessor | ClientClaimProcessor;

/**
 * Callback function for processing claim requests.
 * 
 * This function can be used in two scenarios:
 * 1. When the claim is processed by a relay server.
 * 2. When the claim is processed by a contract client.
 * 
 * For contract clients, you can use the `contract-sdk` or implement your own client.
 * Ensure that your client has the correct ABI and contract addresses for successful processing.
 */
export type MintCallback<T = ClaimProcessor> = (
  response: ClaimResult<T>
) => Promise<string>;
>>>>>>> 7c94ef98

/**
 * Model for requesting a PKP to be claimed based on an {@link AuthMethod} identifier
 * the {@link MintCallback} may be defined for custom processing of the {@link ClaimResult}
 * which requires registering on chain, by default chain registering will be done by an external relay.
 * @property {AuthMethod} authMethod to derive the key id from for claiming
 * @property {MintCallback} mintCallback optional callback for custom on chain registration behavior
 */
export type ClaimRequest<T = ClaimProcessor> = {
  authMethod: AuthMethod;
  mintCallback?: MintCallback<T>, 
} & (T extends 'relay' ? LitRelayConfig : {signer: ethers.Signer});

/**
 * Result from network claim proccessing, used in {@link MintCallback}
 */
export type ClaimResult<T = ClaimProcessor> = {
  signatures: Signature[],
  derivedKeyId: string,
  authMethodType: AuthMethodType
  pubkey: string, 
} & (T extends 'relay' ? LitRelayConfig : {signer: ethers.Signer});<|MERGE_RESOLUTION|>--- conflicted
+++ resolved
@@ -1,7 +1,3 @@
-<<<<<<< HEAD
-import {
-  SignInWithOTPParams,
-=======
 import { AuthMethodType } from './enums';
 import * as ethers from 'ethers';
 import {
@@ -9,7 +5,6 @@
   LitRelayConfig,
   SignInWithOTPParams,
   Signature,
->>>>>>> 7c94ef98
   StytchOtpProviderOptions,
   WebAuthnProviderOptions,
 } from './interfaces';
@@ -125,8 +120,6 @@
   | SignInWithOTPParams
   | StytchOtpProviderOptions
   | WebAuthnProviderOptions;
-<<<<<<< HEAD
-=======
 
 export type AuthenticateOptions = BaseAuthenticateOptions;
 
@@ -148,18 +141,17 @@
 
 /**
  * Callback function for processing claim requests.
- * 
+ *
  * This function can be used in two scenarios:
  * 1. When the claim is processed by a relay server.
  * 2. When the claim is processed by a contract client.
- * 
+ *
  * For contract clients, you can use the `contract-sdk` or implement your own client.
  * Ensure that your client has the correct ABI and contract addresses for successful processing.
  */
 export type MintCallback<T = ClaimProcessor> = (
   response: ClaimResult<T>
 ) => Promise<string>;
->>>>>>> 7c94ef98
 
 /**
  * Model for requesting a PKP to be claimed based on an {@link AuthMethod} identifier
@@ -170,15 +162,15 @@
  */
 export type ClaimRequest<T = ClaimProcessor> = {
   authMethod: AuthMethod;
-  mintCallback?: MintCallback<T>, 
-} & (T extends 'relay' ? LitRelayConfig : {signer: ethers.Signer});
+  mintCallback?: MintCallback<T>;
+} & (T extends 'relay' ? LitRelayConfig : { signer: ethers.Signer });
 
 /**
  * Result from network claim proccessing, used in {@link MintCallback}
  */
 export type ClaimResult<T = ClaimProcessor> = {
-  signatures: Signature[],
-  derivedKeyId: string,
-  authMethodType: AuthMethodType
-  pubkey: string, 
-} & (T extends 'relay' ? LitRelayConfig : {signer: ethers.Signer});+  signatures: Signature[];
+  derivedKeyId: string;
+  authMethodType: AuthMethodType;
+  pubkey: string;
+} & (T extends 'relay' ? LitRelayConfig : { signer: ethers.Signer });