--- conflicted
+++ resolved
@@ -1,7 +1,3 @@
-<<<<<<< HEAD
-import {
-  SignInWithOTPParams,
-=======
 import { AuthMethodType } from './enums';
 import * as ethers from 'ethers';
 import {
@@ -9,7 +5,6 @@
   LitRelayConfig,
   SignInWithOTPParams,
   Signature,
->>>>>>> 7c94ef98
   StytchOtpProviderOptions,
   WebAuthnProviderOptions,
 } from './interfaces';
@@ -125,8 +120,6 @@
   | SignInWithOTPParams
   | StytchOtpProviderOptions
   | WebAuthnProviderOptions;
-<<<<<<< HEAD
-=======
 
 export type AuthenticateOptions = BaseAuthenticateOptions;
 
@@ -159,7 +152,6 @@
 export type MintCallback<T = ClaimProcessor> = (
   response: ClaimResult<T>
 ) => Promise<string>;
->>>>>>> 7c94ef98
 
 /**
  * Model for requesting a PKP to be claimed based on an {@link AuthMethod} identifier
