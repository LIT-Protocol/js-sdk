--- conflicted
+++ resolved
@@ -94,14 +94,7 @@
   [chainName: string]: T;
 };
 
-<<<<<<< HEAD
-export type LIT_NETWORKS_KEYS =
-  | 'cayenne'
-  | 'localhost'
-  | 'custom';
-=======
 export type LIT_NETWORKS_KEYS = 'cayenne' | 'localhost' | 'custom';
->>>>>>> 0eeda68d
 
 export type ConditionType = 'solRpc' | 'evmBasic' | 'evmContract' | 'cosmos';
 
