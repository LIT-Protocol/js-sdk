--- conflicted
+++ resolved
@@ -8,16 +8,7 @@
   mostCommonString,
   throwError,
 } from '@lit-protocol/misc';
-<<<<<<< HEAD
-import {
-  CombinedECDSASignature,
-  SigResponse,
-  SigShare,
-} from '@lit-protocol/types';
-import { joinSignature } from 'ethers/lib/utils';
-=======
 import { SigResponse, SigShare } from '@lit-protocol/types';
->>>>>>> f67160c7
 
 export const getFlattenShare = (share: any): SigShare => {
   // flatten the signature object so that the properties of the signature are top level
@@ -101,27 +92,14 @@
  * executeJs: getSignatures<{ signature: SigResponse }>
  * pkpSign: getSignatures<{ sig: SigResponse }>
  */
-<<<<<<< HEAD
-export const getSignatures = async <T>({
-  networkPubKeySet,
-  minNodeCount,
-  signedData,
-  requestId = '',
-}: {
-=======
 export const getSignatures = <T>(params: {
->>>>>>> f67160c7
   networkPubKeySet: any;
   minNodeCount: number;
   signedData: any[];
   requestId: string;
-<<<<<<< HEAD
-}): Promise<T | { signature: SigResponse; sig: SigResponse }> => {
-=======
 }): T | { signature: SigResponse; sig: SigResponse } => {
   const { networkPubKeySet, minNodeCount, signedData, requestId } = params;
 
->>>>>>> f67160c7
   const initialKeys = [...new Set(signedData.flatMap((i) => Object.keys(i)))];
 
   // processing signature shares for failed or invalid contents.  mutates the signedData object.
