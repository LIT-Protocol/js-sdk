import { joinSignature } from 'ethers/lib/utils';

import { LIT_CURVE, LIT_ERROR } from '@lit-protocol/constants';
import { combineEcdsaShares } from '@lit-protocol/crypto';
import {
  logErrorWithRequestId,
  logWithRequestId,
  mostCommonString,
  throwError,
} from '@lit-protocol/misc';
<<<<<<< HEAD

import { joinSignature } from 'ethers/lib/utils';
=======
>>>>>>> 72ea1684
import { SigResponse, SigShare } from '@lit-protocol/types';

export const getFlattenShare = (share: any): SigShare => {
  // flatten the signature object so that the properties of the signature are top level
  const flattenObj = Object.values(share).map((item) => {
    if (item === null || item === undefined) {
      return null;
    }

    const typedItem = item as SigShare;

    const requiredShareProps = [
      'sigType',
      'dataSigned',
      'signatureShare',
      'shareIndex',
      'bigR',
      'publicKey',
    ];

    const requiredSessionSigsShareProps = [
      ...requiredShareProps,
      'siweMessage',
    ] as const;

    const requiredSignatureShareProps = [
      ...requiredShareProps,
      'sigName',
    ] as const;

    const hasProps = (props: readonly string[]) => {
      return props.every(
        (prop) =>
          typedItem[prop as keyof SigShare] !== undefined &&
          typedItem[prop as keyof SigShare] !== null
      );
    };

    if (
      hasProps(requiredSessionSigsShareProps) ||
      hasProps(requiredSignatureShareProps)
    ) {
      const bigR = typedItem.bigR ?? typedItem.bigr;

      typedItem.signatureShare = (typedItem.signatureShare ?? '').replaceAll(
        '"',
        ''
      );
      typedItem.bigR = (bigR ?? '').replaceAll('"', '');
      typedItem.publicKey = (typedItem.publicKey ?? '').replaceAll('"', '');
      typedItem.dataSigned = (typedItem.dataSigned ?? '').replaceAll('"', '');

      return typedItem;
    }

    return null;
  });

  // removed all null values and should only have one item
  const flattenShare = flattenObj.filter(
    (item) => item !== null
  )[0] as SigShare;

  if (flattenShare === null || flattenShare === undefined) {
    return share;
  }
  return flattenShare;
};

/**
 * Retrieves and combines signature shares from multiple nodes to generate the final signatures.
 *
 * @template T - The type of the final signatures. For `executeJs` endpoint, it returns as `signature`, and for `pkpSign` endpoint, it returns as `sig`.
 * @param {any} params.networkPubKeySet - The public key set of the network.
 * @param {number} params.minNodeCount - The threshold number of nodes
 * @param {any[]} params.signedData - The array of signature shares from each node.
 * @param {string} [params.requestId=''] - The optional request ID for logging purposes.
 * @returns {T | { signature: SigResponse; sig: SigResponse }} - The final signatures or an object containing the final signatures.
 *
 * @example
 *
 * executeJs: getSignatures<{ signature: SigResponse }>
 * pkpSign: getSignatures<{ sig: SigResponse }>
 */
<<<<<<< HEAD
export const getSignatures = async <T>({
  networkPubKeySet,
  minNodeCount,
  signedData,
  requestId = '',
}: {
=======
export const getSignatures = <T>(params: {
>>>>>>> 72ea1684
  networkPubKeySet: any;
  minNodeCount: number;
  signedData: any[];
  requestId: string;
<<<<<<< HEAD
}): Promise<T | { signature: SigResponse; sig: SigResponse }> => {
=======
}): T | { signature: SigResponse; sig: SigResponse } => {
  const { networkPubKeySet, minNodeCount, signedData, requestId } = params;

>>>>>>> 72ea1684
  const initialKeys = [...new Set(signedData.flatMap((i) => Object.keys(i)))];

  // processing signature shares for failed or invalid contents.  mutates the signedData object.
  for (const signatureResponse of signedData) {
    for (const sigName of Object.keys(signatureResponse)) {
      const requiredFields = ['signatureShare'];

      for (const field of requiredFields) {
        if (!signatureResponse[sigName][field]) {
          logWithRequestId(
            requestId,
            `invalid field ${field} in signature share: ${sigName}, continuing with share processing`
          );
          // destructive operation on the object to remove invalid shares inline, without a new collection.
          delete signatureResponse[sigName];
        } else {
          let share = getFlattenShare(signatureResponse[sigName]);

          share = {
            sigType: share.sigType,
            signatureShare: share.signatureShare,
            shareIndex: share.shareIndex,
            bigR: share.bigR,
            publicKey: share.publicKey,
            dataSigned: share.dataSigned,
            sigName: share.sigName ? share.sigName : 'sig',
          };
          signatureResponse[sigName] = share;
        }
      }
    }
  }

  const validatedSignedData = signedData;

  // -- prepare
  const signatures: any = {};

  // get all signature shares names from all node responses.
  // use a set to filter duplicates and copy into an array
  const allKeys = [
    ...new Set(validatedSignedData.flatMap((i) => Object.keys(i))),
  ];

  if (allKeys.length !== initialKeys.length) {
    throwError({
      message: 'total number of valid signatures does not match requested',
      errorKind: LIT_ERROR.NO_VALID_SHARES.kind,
      errorCode: LIT_ERROR.NO_VALID_SHARES.code,
    });
  }

  // -- combine
  for (var i = 0; i < allKeys.length; i++) {
    // here we use a map filter implementation to find common shares in each node response.
    // we then filter out undefined object from the key access.
    // currently we are unable to know the total signature count requested by the user.
    // but this allows for incomplete sets of signature shares to be aggregated
    // and then checked against threshold
    const shares = validatedSignedData
      .map((r) => r[allKeys[i]])
      .filter((r) => r !== undefined);

    shares.sort((a, b) => a.shareIndex - b.shareIndex);

    const sigName = shares[0].sigName;
    logWithRequestId(
      requestId,
      `starting signature combine for sig name: ${sigName}`,
      shares
    );
    logWithRequestId(
      requestId,
      `number of shares for ${sigName}:`,
      signedData.length
    );
    logWithRequestId(
      requestId,
      `validated length for signature: ${sigName}`,
      shares.length
    );
    logWithRequestId(
      requestId,
      'minimum required shares for threshold:',
      minNodeCount
    );

    if (shares.length < minNodeCount) {
      logErrorWithRequestId(
        requestId,
        `not enough nodes to get the signatures.  Expected ${minNodeCount}, got ${shares.length}`
      );

      throwError({
        message: `The total number of valid signatures shares ${shares.length} does not meet the threshold of ${minNodeCount}`,
        errorKind: LIT_ERROR.NO_VALID_SHARES.kind,
        errorCode: LIT_ERROR.NO_VALID_SHARES.code,
        requestId,
      });
    }

    const sigType = mostCommonString(shares.map((s) => s.sigType));

    // -- validate if this.networkPubKeySet is null
    if (networkPubKeySet === null) {
      return throwError({
        message: 'networkPubKeySet cannot be null',
        errorKind: LIT_ERROR.PARAM_NULL_ERROR.kind,
        errorCode: LIT_ERROR.PARAM_NULL_ERROR.name,
      });
    }

    // -- validate if signature type is ECDSA
    if (
      sigType !== LIT_CURVE.EcdsaCaitSith &&
      sigType !== LIT_CURVE.EcdsaK256 &&
      sigType !== LIT_CURVE.EcdsaCAITSITHP256
    ) {
      return throwError({
        message: `signature type is ${sigType} which is invalid`,
        errorKind: LIT_ERROR.UNKNOWN_SIGNATURE_TYPE.kind,
        errorCode: LIT_ERROR.UNKNOWN_SIGNATURE_TYPE.name,
      });
    }

    const signature = await combineEcdsaShares(shares);
    if (!signature.r) {
      throwError({
        message: 'siganture could not be combined',
        errorKind: LIT_ERROR.UNKNOWN_SIGNATURE_ERROR.kind,
        errorCode: LIT_ERROR.UNKNOWN_SIGNATURE_ERROR.name,
      });
    }

    const encodedSig = joinSignature({
      r: '0x' + signature.r,
      s: '0x' + signature.s,
      v: signature.recid,
    });

    signatures[allKeys[i]] = {
      ...signature,
      signature: encodedSig,
      publicKey: mostCommonString(shares.map((s) => s.publicKey)),
      dataSigned: mostCommonString(shares.map((s) => s.dataSigned)),
    };
  }

  return signatures;
};<|MERGE_RESOLUTION|>--- conflicted
+++ resolved
@@ -8,11 +8,8 @@
   mostCommonString,
   throwError,
 } from '@lit-protocol/misc';
-<<<<<<< HEAD
 
 import { joinSignature } from 'ethers/lib/utils';
-=======
->>>>>>> 72ea1684
 import { SigResponse, SigShare } from '@lit-protocol/types';
 
 export const getFlattenShare = (share: any): SigShare => {
@@ -97,27 +94,17 @@
  * executeJs: getSignatures<{ signature: SigResponse }>
  * pkpSign: getSignatures<{ sig: SigResponse }>
  */
-<<<<<<< HEAD
 export const getSignatures = async <T>({
   networkPubKeySet,
   minNodeCount,
   signedData,
   requestId = '',
 }: {
-=======
-export const getSignatures = <T>(params: {
->>>>>>> 72ea1684
   networkPubKeySet: any;
   minNodeCount: number;
   signedData: any[];
   requestId: string;
-<<<<<<< HEAD
 }): Promise<T | { signature: SigResponse; sig: SigResponse }> => {
-=======
-}): T | { signature: SigResponse; sig: SigResponse } => {
-  const { networkPubKeySet, minNodeCount, signedData, requestId } = params;
-
->>>>>>> 72ea1684
   const initialKeys = [...new Set(signedData.flatMap((i) => Object.keys(i)))];
 
   // processing signature shares for failed or invalid contents.  mutates the signedData object.
