<<<<<<< HEAD
=======
import { initWasmEcdsaSdk } from '@lit-protocol/ecdsa-sdk';
import { SigResponse } from '@lit-protocol/types';

>>>>>>> f67160c7
import { getSignatures } from './get-signatures';

describe('getSignatures', () => {
  it('should return signatures object', async () => {
    const networkPubKeySet = 'testing';
    const minNodeCount = 1;
    const signedData = [
      {
        sig: {
          sigType: 'K256',
          dataSigned: 'fail',
          signatureShare: '',
          shareIndex: 0,
          bigR: '',
          publicKey: '',
          sigName: 'sig',
        },
      },
      {
        sig: {
          sigType: 'K256',
          dataSigned:
            '7D87C5EA75F7378BB701E404C50639161AF3EFF66293E9F375B5F17EB50476F4',
          signatureShare:
            '1301BE04CF3A269709C2BDC29F7EFD1FBB3FC037C00AD2B5BDA8726B74CB5AF4',
          shareIndex: 0,
          bigR: '0290947D801A421D4A347FFFD386703C97BEF8E8AC83C3AB256ACE09255C37C521',
          publicKey:
            '04423427A87DEE9420BAC5C38355FE4A8C30EA796D87950C0143B49422D88C8FC70C381CB45300D8AD8A95139FFEEA5F265EFE00B65481BBB97B311C6833B69AE3',
          sigName: 'sig',
        },
      },
      {
        sig: {
          sigType: 'K256',
          dataSigned:
            '7D87C5EA75F7378BB701E404C50639161AF3EFF66293E9F375B5F17EB50476F4',
          signatureShare:
            'F649B4CEAEE015877161AC8F062270200F65EC166C9BD7BF6F877EBB345F2F8F',
          shareIndex: 0,
          bigR: '0290947D801A421D4A347FFFD386703C97BEF8E8AC83C3AB256ACE09255C37C521',
          publicKey:
            '04423427A87DEE9420BAC5C38355FE4A8C30EA796D87950C0143B49422D88C8FC70C381CB45300D8AD8A95139FFEEA5F265EFE00B65481BBB97B311C6833B69AE3',
          sigName: 'sig',
        },
      },
    ];
    const requestId = '';

    const signatures = await getSignatures<{ sig: SigResponse }>({
      networkPubKeySet,
      minNodeCount,
      signedData,
      requestId,
    });

    console.log('signatures:', signatures.sig);

    expect(signatures.sig).toHaveProperty('publicKey');
    expect(signatures.sig).toHaveProperty('r');
    expect(signatures.sig).toHaveProperty('recid');
    expect(signatures.sig).toHaveProperty('s');
    expect(signatures.sig).toHaveProperty('signature');
    expect(signatures.sig.dataSigned).toBe(
      '7D87C5EA75F7378BB701E404C50639161AF3EFF66293E9F375B5F17EB50476F4'
    );
    expect(signatures.sig.publicKey).toBe(
      '04423427A87DEE9420BAC5C38355FE4A8C30EA796D87950C0143B49422D88C8FC70C381CB45300D8AD8A95139FFEEA5F265EFE00B65481BBB97B311C6833B69AE3'
    );
    expect(signatures.sig.r).toBe(
      '90947d801a421d4a347fffd386703c97bef8e8ac83c3ab256ace09255c37c521'
    );
    expect(signatures.sig.recid).toBe(0);
    expect(signatures.sig.s).toBe(
      '094b72d37e1a3c1e7b246a51a5a16d410ff6cf677d5e0a396d5d9299d8f44942'
    );
    expect(signatures.sig.signature).toBe(
      '0x90947d801a421d4a347fffd386703c97bef8e8ac83c3ab256ace09255c37c521094b72d37e1a3c1e7b246a51a5a16d410ff6cf677d5e0a396d5d9299d8f449421b'
    );
  });
});<|MERGE_RESOLUTION|>--- conflicted
+++ resolved
@@ -1,9 +1,5 @@
-<<<<<<< HEAD
-=======
-import { initWasmEcdsaSdk } from '@lit-protocol/ecdsa-sdk';
 import { SigResponse } from '@lit-protocol/types';
 
->>>>>>> f67160c7
 import { getSignatures } from './get-signatures';
 
 describe('getSignatures', () => {
