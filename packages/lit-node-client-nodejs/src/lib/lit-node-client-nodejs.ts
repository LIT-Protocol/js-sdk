import { computeAddress } from '@ethersproject/transactions';
import { BigNumber, ethers } from 'ethers';
import { joinSignature, sha256 } from 'ethers/lib/utils';
import * as siwe from 'siwe';

import { canonicalAccessControlConditionFormatter } from '@lit-protocol/access-control-conditions';
import {
  ILitResource,
  ISessionCapabilityObject,
  LitAccessControlConditionResource,
  LitResourceAbilityRequest,
  decode,
  RecapSessionCapabilityObject,
  LitRLIResource,
  LitAbility,
} from '@lit-protocol/auth-helpers';
import {
  AUTH_METHOD_TYPE_IDS,
  AuthMethodType,
  EITHER_TYPE,
  LIT_ACTION_IPFS_HASH,
  LIT_ERROR,
  LIT_SESSION_KEY_URI,
  LOCAL_STORAGE_KEYS,
  LitNetwork,
  SIGTYPE,
  SIWE_DELEGATION_URI,
} from '@lit-protocol/constants';
import { LitCore } from '@lit-protocol/core';
import {
  checkSevSnpAttestation,
  combineEcdsaShares,
  combineSignatureShares,
  encrypt,
  generateSessionKeyPair,
  verifyAndDecryptWithSignatureShares,
} from '@lit-protocol/crypto';
import { safeParams } from '@lit-protocol/encryption';
import {
  convertLitActionsParams,
  defaultMintClaimCallback,
  executeWithRetry,
  hexPrefixed,
  log,
  logError,
  logErrorWithRequestId,
  logWithRequestId,
  mostCommonString,
  throwError,
} from '@lit-protocol/misc';
import {
  getStorageItem,
  removeStorageItem,
  setStorageItem,
} from '@lit-protocol/misc-browser';
import { nacl } from '@lit-protocol/nacl';
import {
  uint8arrayFromString,
  uint8arrayToString,
} from '@lit-protocol/uint8arrays';

import type {
  AuthCallback,
  AuthCallbackParams,
  AuthMethod,
  AuthSig,
  ClaimKeyResponse,
  ClaimProcessor,
  ClaimRequest,
  CustomNetwork,
  DecryptRequest,
  DecryptResponse,
  EncryptRequest,
  EncryptResponse,
  ExecuteJsProps,
  ExecuteJsResponse,
  FormattedMultipleAccs,
  GetSessionSigsProps,
  GetSignSessionKeySharesProp,
  GetSignedTokenRequest,
  GetSigningShareForDecryptionRequest,
  GetWalletSigProps,
  JsonExecutionRequest,
  JsonHandshakeResponse,
  JsonPkpSignRequest,
  LitClientSessionManager,
  LitNodeClientConfig,
  NodeBlsSigningShare,
  NodeCommandResponse,
  NodeLog,
  NodeResponse,
  NodeShare,
  PKPSignShare,
  RejectedNodePromises,
  SessionKeyPair,
  SessionSigningTemplate,
  SessionSigsMap,
  SigShare,
  SignConditionECDSA,
  SignSessionKeyProp,
  SignSessionKeyResponse,
  Signature,
  SignedData,
  SigningAccessControlConditionRequest,
  SuccessNodePromises,
  ValidateAndSignECDSA,
  WebAuthnAuthenticationVerificationParams,
} from '@lit-protocol/types';

// TODO: move this to auth-helper for next patch
interface CapacityCreditsReq {
  dAppOwnerWallet: ethers.Wallet;
  capacityTokenId?: string;
  delegateeAddresses?: string[];
  uses?: string;
  domain?: string;
  expiration?: string;
  statement?: string;
}

// TODO: move this to auth-helper for next patch
interface CapacityCreditsRes {
  litResource: LitRLIResource;
  capacityDelegationAuthSig: AuthSig;
}

export class LitNodeClientNodeJs
  extends LitCore
  implements LitClientSessionManager
{
  defaultAuthCallback?: (authSigParams: AuthCallbackParams) => Promise<AuthSig>;

  // ========== Constructor ==========
  constructor(args: LitNodeClientConfig | CustomNetwork) {
    super(args);

    if ('defaultAuthCallback' in args) {
      this.defaultAuthCallback = args.defaultAuthCallback;
    }
  }

  // ========== STATIC METHODS ==========
  static getClaims = (
    claims: any[]
  ): Record<string, { signatures: Signature[]; derivedKeyId: string }> => {
    const keys: string[] = Object.keys(claims[0]);
    const signatures: Record<string, Signature[]> = {};
    const claimRes: Record<
      string,
      { signatures: Signature[]; derivedKeyId: string }
    > = {};
    for (let i = 0; i < keys.length; i++) {
      const claimSet: { signature: string; derivedKeyId: string }[] =
        claims.map((c) => c[keys[i]]);
      signatures[keys[i]] = [];
      claimSet.map((c) => {
        const sig = ethers.utils.splitSignature(`0x${c.signature}`);
        const convertedSig = {
          r: sig.r,
          s: sig.s,
          v: sig.v,
        };
        signatures[keys[i]].push(convertedSig);
      });

      claimRes[keys[i]] = {
        signatures: signatures[keys[i]],
        derivedKeyId: claimSet[0].derivedKeyId,
      };
    }
    return claimRes;
  };

  // ========== Rate Limit NFT ==========

  // TODO: Add support for browser feature/lit-2321-js-sdk-add-browser-support-for-createCapacityDelegationAuthSig
  createCapacityDelegationAuthSig = async (
    params: CapacityCreditsReq
  ): Promise<CapacityCreditsRes> => {
    const {
      dAppOwnerWallet,
      capacityTokenId,
      delegateeAddresses,
      uses,
      domain,
      expiration,
      statement,
    } = params;

    // -- This is the owner address who holds the Capacity Credits NFT token and wants to delegate its
    // usage to a list of delegatee addresses
    const dAppOwnerWalletAddress = ethers.utils.getAddress(
      await dAppOwnerWallet.getAddress()
    );

    // -- default configuration for siwe message unless there are arguments
    const _domain = domain ?? 'example.com';
    const _expiration =
      expiration ?? new Date(Date.now() + 1000 * 60 * 7).toISOString();
    const _statement = '' ?? statement;

    // -- default configuration for recap object capability
    const _uses = uses ?? '1';

    // -- if it's not ready yet, then connect
    if (!this.ready) {
      await this.connect();
    }

    // -- validate
    if (!dAppOwnerWallet) {
      throw new Error('dAppOwnerWallet must exist');
    }

    // -- validate dAppOwnerWallet is an ethers wallet
    // if (!(dAppOwnerWallet instanceof ethers.Wallet || ethers.Signer)) {
    //   throw new Error('dAppOwnerWallet must be an ethers wallet');
    // }

    // -- create LitRLIResource
    // Note: we have other resources such as LitAccessControlConditionResource, LitPKPResource and LitActionResource)
    // lit-ratelimitincrease://{tokenId}
    const litResource = new LitRLIResource(capacityTokenId ?? '*');

    const recapObject = await this.generateSessionCapabilityObjectWithWildcards(
      [litResource]
    );

    const capabilities = {
      ...(capacityTokenId ? { nft_id: [capacityTokenId] } : {}), // Conditionally include nft_id
      ...(delegateeAddresses
        ? {
            delegate_to: delegateeAddresses.map((address) =>
              address.startsWith('0x') ? address.slice(2) : address
            ),
          }
        : {}),
      uses: _uses.toString(),
    };

    recapObject.addCapabilityForResource(
      litResource,
      LitAbility.RateLimitIncreaseAuth,
      capabilities
    );

    // make sure that the resource is added to the recapObject
    const verified = recapObject.verifyCapabilitiesForResource(
      litResource,
      LitAbility.RateLimitIncreaseAuth
    );

    // -- validate
    if (!verified) {
      throw new Error('Failed to verify capabilities for resource');
    }

<<<<<<< HEAD
    let nonce = await this.getLatestBlockhash();
=======
    const nonce = this.getLatestBlockhash();
>>>>>>> a71e70c1

    // -- get auth sig
    let siweMessage = new siwe.SiweMessage({
      domain: _domain,
      address: dAppOwnerWalletAddress,
      statement: _statement,
      uri: SIWE_DELEGATION_URI,
      version: '1',
      chainId: 1,
      nonce: nonce?.toString(),
      expirationTime: _expiration,
    });

    siweMessage = recapObject.addToSiweMessage(siweMessage);

    const messageToSign = siweMessage.prepareMessage();

    let signature = await dAppOwnerWallet.signMessage(messageToSign);
    // replacing 0x to match the tested working authSig from node
    signature = signature.replace('0x', '');

    const authSig = {
      sig: signature,
      derivedVia: 'web3.eth.personal.sign',
      signedMessage: messageToSign,
      address: dAppOwnerWalletAddress.replace('0x', '').toLowerCase(),
      algo: null, // This is added to match the tested working authSig from node
    };

    return { litResource, capacityDelegationAuthSig: authSig };
  };

  // ========== Scoped Class Helpers ==========

  /**
   *
   * Get the request body of the lit action
   *
   * @param { ExecuteJsProps } params
   *
   * @returns { JsonExecutionRequest }
   *
   */
  getLitActionRequestBody = (params: ExecuteJsProps): JsonExecutionRequest => {
    const reqBody: JsonExecutionRequest = {
      ...(params.authSig && { authSig: params.authSig }),
      ...(params.sessionSigs && { sessionSigs: params.sessionSigs }),
      ...(params.authMethods && { authMethods: params.authMethods }),
      jsParams: convertLitActionsParams(params.jsParams),
      // singleNode: params.singleNode ?? false,
      targetNodeRange: params.targetNodeRange ?? 0,
    };

    if (params.code) {
      const _uint8Array = uint8arrayFromString(params.code, 'utf8');
      const encodedJs = uint8arrayToString(_uint8Array, 'base64');

      reqBody.code = encodedJs;
    }

    if (params.ipfsId) {
      reqBody.ipfsId = params.ipfsId;
    }

    if (params.authMethods && params.authMethods.length > 0) {
      reqBody.authMethods = params.authMethods;
    }

    return reqBody;
  };

  /**
   *
   * we need to send jwt params iat (issued at) and exp (expiration) because the nodes may have different wall clock times, the nodes will verify that these params are withing a grace period
   *
   */
  getJWTParams = () => {
    const now = Date.now();
    const iat = Math.floor(now / 1000);
    const exp = iat + 12 * 60 * 60; // 12 hours in seconds

    return { iat, exp };
  };

  /**
   *
   * Parse the response string to JSON
   *
   * @param { string } responseString
   *
   * @returns { any } JSON object
   *
   */
  parseResponses = (responseString: string): any => {
    let response: any;

    try {
      response = JSON.parse(responseString);
    } catch (e) {
      log(
        'Error parsing response as json.  Swallowing and returning as string.',
        responseString
      );
    }

    return response;
  };

  // ==================== SESSIONS ====================
  /**
   * Try to get the session key in the local storage,
   * if not, generates one.
   * @return { SessionKeyPair } session key pair
   */
  getSessionKey = (): SessionKeyPair => {
    const storageKey = LOCAL_STORAGE_KEYS.SESSION_KEY;
    const storedSessionKeyOrError = getStorageItem(storageKey);

    if (
      storedSessionKeyOrError.type === EITHER_TYPE.ERROR ||
      !storedSessionKeyOrError.result ||
      storedSessionKeyOrError.result === ''
    ) {
      console.warn(
        `Storage key "${storageKey}" is missing. Not a problem. Contiune...`
      );

      // Generate new one
      const newSessionKey = generateSessionKeyPair();

      // (TRY) to set to local storage
      try {
        localStorage.setItem(storageKey, JSON.stringify(newSessionKey));
      } catch (e) {
        console.warn(`Localstorage not available. Not a problem. Contiune...`);
      }

      return newSessionKey;
    } else {
      return JSON.parse(storedSessionKeyOrError.result as string);
    }
  };

  /**
   * Check if a given object is of type SessionKeyPair.
   *
   * @param obj - The object to check.
   * @returns True if the object is of type SessionKeyPair.
   */
  isSessionKeyPair(obj: any): obj is SessionKeyPair {
    return (
      typeof obj === 'object' &&
      'publicKey' in obj &&
      'secretKey' in obj &&
      typeof obj.publicKey === 'string' &&
      typeof obj.secretKey === 'string'
    );
  }

  /**
   * Generates wildcard capability for each of the LIT resources
   * specified.
   * @param litResources is an array of LIT resources
   * @param addAllCapabilities is a boolean that specifies whether to add all capabilities for each resource
   */
  static async generateSessionCapabilityObjectWithWildcards(
    litResources: ILitResource[],
    addAllCapabilities?: boolean,
    rateLimitAuthSig?: AuthSig
  ): Promise<ISessionCapabilityObject> {
    const sessionCapabilityObject = new RecapSessionCapabilityObject({}, []);

    // disable for now
    const _addAllCapabilities = addAllCapabilities ?? false;

    if (_addAllCapabilities) {
      for (const litResource of litResources) {
        sessionCapabilityObject.addAllCapabilitiesForResource(litResource);
      }
    }

    if (rateLimitAuthSig) {
      throw new Error('Not implemented yet.');
      // await sessionCapabilityObject.addRateLimitAuthSig(rateLimitAuthSig);
    }

    return sessionCapabilityObject;
  }

  // backward compatibility
  async generateSessionCapabilityObjectWithWildcards(
    litResources: ILitResource[]
    // rateLimitAuthSig?: AuthSig
  ): Promise<ISessionCapabilityObject> {
    // if (rateLimitAuthSig) {
    //   return await LitNodeClientNodeJs.generateSessionCapabilityObjectWithWildcards(
    //     litResources,
    //     rateLimitAuthSig
    //   );
    // }

    return await LitNodeClientNodeJs.generateSessionCapabilityObjectWithWildcards(
      litResources
    );
  }

  /**
   *
   * Get expiration for session
   *
   */
  static getExpiration = () => {
    return new Date(Date.now() + 1000 * 60 * 60 * 24).toISOString();
  };

  // backward compatibility
  getExpiration = () => {
    return LitNodeClientNodeJs.getExpiration();
  };

  /**
   *
   * Get the signature from local storage, if not, generates one
   *
   */
  getWalletSig = async ({
    authNeededCallback,
    chain,
    sessionCapabilityObject,
    switchChain,
    expiration,
    sessionKeyUri,
    nonce,
  }: GetWalletSigProps): Promise<AuthSig> => {
    let walletSig: AuthSig;

    const storageKey = LOCAL_STORAGE_KEYS.WALLET_SIGNATURE;
    const storedWalletSigOrError = getStorageItem(storageKey);

    // browser: 2 > 2.1 > 3
    // nodejs: 1. > 1.1

    // -- (TRY) to get it in the local storage
    // -- IF NOT: Generates one
    log(`getWalletSig - flow starts
        storageKey: ${storageKey}
        storedWalletSigOrError: ${JSON.stringify(storedWalletSigOrError)}
    `);

    if (
      storedWalletSigOrError.type === EITHER_TYPE.ERROR ||
      !storedWalletSigOrError.result ||
      storedWalletSigOrError.result == ''
    ) {
      log('getWalletSig - flow 1');
      console.warn(
        `Storage key "${storageKey}" is missing. Not a problem. Continue...`
      );
      if (authNeededCallback) {
        log('getWalletSig - flow 1.1');
        const body = {
          chain,
          statement: sessionCapabilityObject?.statement,
          resources: sessionCapabilityObject
            ? [sessionCapabilityObject.encodeAsSiweResource()]
            : undefined,
          ...(switchChain && { switchChain }),
          expiration,
          uri: sessionKeyUri,
          nonce,
        };

        log('callback body:', body);

        walletSig = await authNeededCallback(body);
      } else {
        log('getWalletSig - flow 1.2');
        if (!this.defaultAuthCallback) {
          log('getWalletSig - flow 1.2.1');
          return throwError({
            message: 'No default auth callback provided',
            errorKind: LIT_ERROR.PARAMS_MISSING_ERROR.kind,
            errorCode: LIT_ERROR.PARAMS_MISSING_ERROR.name,
          });
        }

        log('getWalletSig - flow 1.2.2');
        walletSig = await this.defaultAuthCallback({
          chain,
          statement: sessionCapabilityObject.statement,
          resources: sessionCapabilityObject
            ? [sessionCapabilityObject.encodeAsSiweResource()]
            : undefined,
          switchChain,
          expiration,
          uri: sessionKeyUri,
          nonce,
        });
      }

      log('getWalletSig - flow 1.3');

      // (TRY) to set walletSig to local storage
      const storeNewWalletSigOrError = setStorageItem(
        storageKey,
        JSON.stringify(walletSig)
      );
      if (storeNewWalletSigOrError.type === 'ERROR') {
        log('getWalletSig - flow 1.4');
        console.warn(
          `Unable to store walletSig in local storage. Not a problem. Continue...`
        );
      }
    } else {
      log('getWalletSig - flow 2');
      try {
        walletSig = JSON.parse(storedWalletSigOrError.result as string);
        log('getWalletSig - flow 2.1');
      } catch (e) {
        console.warn('Error parsing walletSig', e);
        log('getWalletSig - flow 2.2');
      }
    }

    log('getWalletSig - flow 3');
    return walletSig!;
  };

  #authCallbackAndUpdateStorageItem = async ({
    authCallbackParams,
    authCallback,
  }: {
    authCallbackParams: AuthCallbackParams;
    authCallback?: AuthCallback;
  }): Promise<AuthSig> => {
    let authSig: AuthSig;

    if (authCallback) {
      authSig = await authCallback(authCallbackParams);
    } else {
      if (!this.defaultAuthCallback) {
        return throwError({
          message: 'No default auth callback provided',
          errorKind: LIT_ERROR.PARAMS_MISSING_ERROR.kind,
          errorCode: LIT_ERROR.PARAMS_MISSING_ERROR.name,
        });
      }
      authSig = await this.defaultAuthCallback(authCallbackParams);
    }

    // (TRY) to set walletSig to local storage
    const storeNewWalletSigOrError = setStorageItem(
      LOCAL_STORAGE_KEYS.WALLET_SIGNATURE,
      JSON.stringify(authSig)
    );
    if (storeNewWalletSigOrError.type === EITHER_TYPE.SUCCESS) {
      return authSig;
    }

    // Setting local storage failed, try to remove the item key.
    console.warn(
      `Unable to store walletSig in local storage. Not a problem. Continuing to remove item key...`
    );
    const removeWalletSigOrError = removeStorageItem(
      LOCAL_STORAGE_KEYS.WALLET_SIGNATURE
    );
    if (removeWalletSigOrError.type === EITHER_TYPE.ERROR) {
      console.warn(
        `Unable to remove walletSig in local storage. Not a problem. Continuing...`
      );
    }

    return authSig;
  };

  /**
   *
   * Check if a session key needs to be resigned. These are the scenarios where a session key needs to be resigned:
   * 1. The authSig.sig does not verify successfully against the authSig.signedMessage
   * 2. The authSig.signedMessage.uri does not match the sessionKeyUri
   * 3. The authSig.signedMessage does not contain at least one session capability object
   *
   */
  checkNeedToResignSessionKey = async ({
    authSig,
    sessionKeyUri,
    resourceAbilityRequests,
  }: {
    authSig: AuthSig;
    sessionKeyUri: any;
    resourceAbilityRequests: LitResourceAbilityRequest[];
  }): Promise<boolean> => {
    const authSigSiweMessage = new siwe.SiweMessage(authSig.signedMessage);

    try {
      await authSigSiweMessage.validate(authSig.sig);
    } catch (e) {
      console.debug('Need retry because verify failed', e);
      return true;
    }

    // make sure the sig is for the correct session key
    if (authSigSiweMessage.uri !== sessionKeyUri) {
      console.debug('Need retry because uri does not match');
      return true;
    }

    // make sure the authSig contains at least one resource.
    if (
      !authSigSiweMessage.resources ||
      authSigSiweMessage.resources.length === 0
    ) {
      console.debug('Need retry because empty resources');
      return true;
    }

    // make sure the authSig contains session capabilities that can be parsed.
    // TODO: we currently only support the first resource being a session capability object.
    const authSigSessionCapabilityObject = decode(
      authSigSiweMessage.resources[0]
    );

    // make sure the authSig session capability object describes capabilities that are equal or greater than
    // the abilities requested against the resources in the resource ability requests.
    for (const resourceAbilityRequest of resourceAbilityRequests) {
      if (
        !authSigSessionCapabilityObject.verifyCapabilitiesForResource(
          resourceAbilityRequest.resource,
          resourceAbilityRequest.ability
        )
      ) {
        console.debug('Need retry because capabilities do not match', {
          authSigSessionCapabilityObject,
          resourceAbilityRequest,
        });
        return true;
      }
    }

    return false;
  };

  // ==================== API Calls to Nodes ====================
  /**
   *
   * Get JS Execution Shares from Nodes
   *
   * @param { JsonExecutionRequest } params
   *
   * @returns { Promise<any> }
   */
  getJsExecutionShares = async (
    url: string,
    params: JsonExecutionRequest,
    requestId: string
  ): Promise<NodeCommandResponse> => {
    const { code, ipfsId, authSig, jsParams, authMethods } = params;

    logWithRequestId(requestId, 'getJsExecutionShares');

    // -- execute
    const urlWithPath = `${url}/web/execute`;

    if (!authSig) {
      throw new Error('authSig or sessionSig is required');
    }
    const data: JsonExecutionRequest = {
      authSig,
      code,
      ipfsId,
      jsParams,
      authMethods,
    };

    const res = await this.sendCommandToNode({
      url: urlWithPath,
      data,
      requestId,
    });
    logWithRequestId(
      requestId,
      `response node with url: ${url} from endpoint ${urlWithPath}`,
      res
    );
    return res;
  };

  getPkpSignExecutionShares = async (
    url: string,
    params: any,
    requestId: string
  ) => {
    logWithRequestId(requestId, 'getPkpSigningShares');
    const urlWithPath = `${url}/web/pkp/sign`;
    if (!params.authSig) {
      throw new Error('authSig is required');
    }

    return await this.sendCommandToNode({
      url: urlWithPath,
      data: params,
      requestId,
    });
  };

  getClaimKeyExecutionShares = async (
    url: string,
    params: any,
    requestId: string
  ) => {
    logWithRequestId(requestId, 'getPkpSigningShares');
    const urlWithPath = `${url}/web/pkp/claim`;
    if (!params.authMethod) {
      throw new Error('authMethod is required');
    }

    return await this.sendCommandToNode({
      url: urlWithPath,
      data: params,
      requestId,
    });
  };

  /**
   * Get Signing Shares for Token containing Access Control Condition
   *
   * @param { string } url
   * @param { SigningAccessControlConditionRequest } params
   *
   * @returns { Promise<NodeCommandResponse> }
   *
   */
  getSigningShareForToken = async (
    url: string,
    params: SigningAccessControlConditionRequest,
    requestId: string
  ): Promise<NodeCommandResponse> => {
    logWithRequestId(requestId, 'getSigningShareForToken');
    const urlWithPath = `${url}/web/signing/access_control_condition`;

    return this.sendCommandToNode({
      url: urlWithPath,
      data: params,
      requestId,
    });
  };

  /**
   *
   * Get signature shares for decryption.
   *
   * @param url
   * @param params
   * @param requestId
   * @returns
   */
  getSigningShareForDecryption = async (
    url: string,
    params: GetSigningShareForDecryptionRequest,
    requestId: string
  ): Promise<NodeCommandResponse> => {
    log('getSigningShareForDecryption');
    const urlWithPath = `${url}/web/encryption/sign`;

    return await this.sendCommandToNode({
      url: urlWithPath,
      data: params,
      requestId,
    });
  };

  /**
   *
   * Sign Condition ECDSA
   *
   * @param { string } url
   * @param { SignConditionECDSA } params
   *
   * @returns { Promise<NodeCommandResponse> }
   *
   */
  signConditionEcdsa = async (
    url: string,
    params: SignConditionECDSA,
    requestId: string
  ): Promise<NodeCommandResponse> => {
    const wrapper = async (
      id: string
    ): Promise<SuccessNodePromises<any> | RejectedNodePromises> => {
      log('signConditionEcdsa');
      const urlWithPath = `${url}/web/signing/signConditionEcdsa`;

      const data = {
        access_control_conditions: params.accessControlConditions,
        evmContractConditions: params.evmContractConditions,
        solRpcConditions: params.solRpcConditions,
        auth_sig: params.auth_sig,
        chain: params.chain,
        iat: params.iat,
        exp: params.exp,
      };

      return await this.sendCommandToNode({
        url: urlWithPath,
        data,
        requestId: id,
      });
    };

    const res = await executeWithRetry<any>(
      wrapper,
      (_error: any, _requestid: string, isFinal: boolean) => {
        if (!isFinal) {
          logError('An error occured. attempting to retry: ');
        }
      },
      this.config.retryTolerance
    );

    return res as unknown as NodeCommandResponse;
  };

  /**
   *
   * Combine Shares from network public key set and signature shares
   *
   * @param { NodeBlsSigningShare } signatureShares
   *
   * @returns { string } final JWT (convert the sig to base64 and append to the jwt)
   *
   */
  combineSharesAndGetJWT = (
    signatureShares: NodeBlsSigningShare[],
    requestId: string = ''
  ): string => {
    // ========== Shares Validations ==========
    // -- sanity check
    if (
      !signatureShares.every(
        (val: any, i: any, arr: any) => val.unsignedJwt === arr[0].unsignedJwt
      )
    ) {
      const msg =
        'Unsigned JWT is not the same from all the nodes.  This means the combined signature will be bad because the nodes signed the wrong things';
      logErrorWithRequestId(requestId, msg);
    }

    // ========== Sorting ==========
    // -- sort the sig shares by share index.  this is important when combining the shares.
    signatureShares.sort((a: any, b: any) => a.shareIndex - b.shareIndex);

    // ========== Combine Shares ==========
    const signature = combineSignatureShares(
      signatureShares.map((s) => s.signatureShare)
    );

    logWithRequestId(requestId, 'signature is', signature);

    const unsignedJwt = mostCommonString(
      signatureShares.map((s: any) => s.unsignedJwt)
    );

    // ========== Result ==========
    // convert the sig to base64 and append to the jwt
    const finalJwt: string = `${unsignedJwt}.${uint8arrayToString(
      uint8arrayFromString(signature, 'base16'),
      'base64urlpad'
    )}`;

    return finalJwt;
  };

  #decryptWithSignatureShares = (
    networkPubKey: string,
    identityParam: Uint8Array,
    ciphertext: string,
    signatureShares: NodeBlsSigningShare[]
  ): Uint8Array => {
    const sigShares = signatureShares.map((s: any) => s.signatureShare);

    return verifyAndDecryptWithSignatureShares(
      networkPubKey,
      identityParam,
      ciphertext,
      sigShares
    );
  };

  // ========== Promise Handlers ==========
  getIpfsId = async ({
    dataToHash,
    authSig,
    debug = false,
  }: {
    dataToHash: string;
    authSig: AuthSig;
    debug?: boolean;
  }) => {
    const laRes = await this.executeJs({
      authSig,
      ipfsId: LIT_ACTION_IPFS_HASH,
      authMethods: [],
      jsParams: {
        dataToHash,
      },
      debug,
    }).catch((e) => {
      logError('Error getting IPFS ID', e);
      throw e;
    });

    const data = JSON.parse(laRes.response).res;

    if (!data.success) {
      logError('Error getting IPFS ID', data.data);
    }

    return data.data;
  };

  /**
   * Run lit action on a single deterministicly selected node. It's important that the nodes use the same deterministic selection algorithm.
   *
   * Lit Action: dataToHash -> IPFS CID
   * QmUjX8MW6StQ7NKNdaS6g4RMkvN5hcgtKmEi8Mca6oX4t3
   *
   * @param { ExecuteJsProps } params
   *
   * @returns { Promise<SuccessNodePromises<T> | RejectedNodePromises> }
   *
   */
  runOnTargetedNodes = async (
    params: ExecuteJsProps
  ): Promise<
    SuccessNodePromises<NodeCommandResponse> | RejectedNodePromises
  > => {
    const {
      code,
      authMethods,
      authSig,
      jsParams,
      debug,
      sessionSigs,
      targetNodeRange,
    } = params;

    log('running runOnTargetedNodes:', targetNodeRange);

    if (!targetNodeRange) {
      return throwError({
        message: 'targetNodeRange is required',
        errorKind: LIT_ERROR.INVALID_PARAM_TYPE.kind,
        errorCode: LIT_ERROR.INVALID_PARAM_TYPE.name,
      });
    }

    // determine which node to run on
    const ipfsId = await this.getIpfsId({
      dataToHash: code!,
      authSig: authSig!,
      debug,
    });

    // select targetNodeRange number of random index of the bootstrapUrls.length
    const randomSelectedNodeIndexes: number[] = [];

    let nodeCounter = 0;

    while (randomSelectedNodeIndexes.length < targetNodeRange) {
      const str = `${nodeCounter}:${ipfsId.toString()}`;
      const cidBuffer = Buffer.from(str);
      const hash = sha256(cidBuffer);
      const hashAsNumber = BigNumber.from(hash);

      const nodeIndex = hashAsNumber
        .mod(this.config.bootstrapUrls.length)
        .toNumber();

      log('nodeIndex:', nodeIndex);

      // must be unique & less than bootstrapUrls.length
      if (
        !randomSelectedNodeIndexes.includes(nodeIndex) &&
        nodeIndex < this.config.bootstrapUrls.length
      ) {
        randomSelectedNodeIndexes.push(nodeIndex);
      }
      nodeCounter++;
    }

    log('Final Selected Indexes:', randomSelectedNodeIndexes);

    const wrapper = async (
      id: string
    ): Promise<SuccessNodePromises<any> | RejectedNodePromises> => {
      const nodePromises = [];

      for (let i = 0; i < randomSelectedNodeIndexes.length; i++) {
        // should we mix in the jsParams?  to do this, we need a canonical way to serialize the jsParams object that will be identical in rust.
        // const jsParams = params.jsParams || {};
        // const jsParamsString = JSON.stringify(jsParams);

        const nodeIndex = randomSelectedNodeIndexes[i];

        // FIXME: we are using this.config.bootstrapUrls to pick the selected node, but we
        // should be using something like the list of nodes from the staking contract
        // because the staking nodes can change, and the rust code will use the same list
        const url = this.config.bootstrapUrls[nodeIndex];

        log(`running on node ${nodeIndex} at ${url}`);

        const reqBody: JsonExecutionRequest =
          this.getLitActionRequestBody(params);

        // -- choose the right signature
        const sigToPassToNode = this.getSessionOrAuthSig({
          authSig,
          sessionSigs,
          url,
        });

        reqBody.authSig = sigToPassToNode;

        // this return { url: string, data: JsonRequest }
        const singleNodePromise = this.getJsExecutionShares(url, reqBody, id);

        nodePromises.push(singleNodePromise);
      }

      const handledPromise = (await this.handleNodePromises(
        nodePromises,
        id,
        targetNodeRange
      )) as SuccessNodePromises<NodeCommandResponse> | RejectedNodePromises;

      // -- handle response
      return handledPromise;
    };

    return executeWithRetry<RejectedNodePromises | SuccessNodePromises<any>>(
      wrapper,
      (_error: any, _requestId: string, isFinal: boolean) => {
        if (!isFinal) {
          logError('error has occured, attempting to retry');
        }
      },
      this.config.retryTolerance
    );
  };

  // ========== Shares Resolvers ==========
  _getFlattenShare = (share: any): SigShare => {
    // flatten the signature object so that the properties of the signature are top level
    const flattenObj = Object.entries(share).map(([key, item]) => {
      if (item === null || item === undefined) {
        return null;
      }

      const typedItem = item as SigShare;

      const requiredShareProps = [
        'sigType',
        'dataSigned',
        'signatureShare',
        'shareIndex',
        'bigR',
        'publicKey',
      ];

      const requiredSessionSigsShareProps = [
        ...requiredShareProps,
        'siweMessage',
      ] as const;

      const requiredSignatureShareProps = [
        ...requiredShareProps,
        'sigName',
      ] as const;

      const hasProps = (props: any) => {
        return [...props].every(
          (prop) =>
            typedItem[prop as keyof SigShare] !== undefined &&
            typedItem[prop as keyof SigShare] !== null
        );
      };

      if (
        hasProps(requiredSessionSigsShareProps) ||
        hasProps(requiredSignatureShareProps)
      ) {
        const bigR = typedItem.bigR ?? typedItem.bigr;

        typedItem.signatureShare = typedItem.signatureShare.replaceAll('"', '');
        typedItem.bigR = bigR?.replaceAll('"', '');
        typedItem.publicKey = typedItem.publicKey.replaceAll('"', '');
        typedItem.dataSigned = typedItem.dataSigned.replaceAll('"', '');

        return typedItem;
      }

      return null;
    });

    // removed all null values and should only have one item
    const flattenShare = flattenObj.filter(
      (item) => item !== null
    )[0] as SigShare;

    if (flattenShare === null || flattenShare === undefined) {
      return share;
    }
    return flattenShare;
  };

  /**
   *
   * Get signatures from signed data
   *
   * @param { Array<any> } signedData
   *
   * @returns { any }
   *
   */
  getSessionSignatures = (signedData: any[]): any => {
    // -- prepare
    const signatures: any = {};

    // TOOD: get keys of signedData
    const keys = Object.keys(signedData[0]);

    // removeExtraBackslashesAndQuotes
    const sanitise = (str: string) => {
      // Check if str is a string and remove extra backslashes
      if (typeof str === 'string') {
        // Remove backslashes
        let newStr = str.replace(/\\+/g, '');
        // Remove leading and trailing double quotes
        newStr = newStr.replace(/^"|"$/g, '');
        return newStr;
      }
      return str;
    };

    // -- execute
    keys.forEach((key: any) => {
      log('key:', key);

      const shares = signedData.map((r: any) => r[key]);

      log('shares:', shares);

      shares.sort((a: any, b: any) => a.shareIndex - b.shareIndex);

      const sigShares: SigShare[] = shares.map((s: any, index: number) => {
        log('Original Share Struct:', s);

        const share = this._getFlattenShare(s);

        log('share:', share);

        if (!share) {
          throw new Error('share is null or undefined');
        }

        if (!share.bigr) {
          throw new Error(
            `bigR is missing in share ${index}. share ${JSON.stringify(share)}`
          );
        }

        const sanitisedBigR = sanitise(share.bigr);
        const sanitisedSigShare = sanitise(share.publicKey);

        log('sanitisedBigR:', sanitisedBigR);
        log('sanitisedSigShare:', sanitisedSigShare);

        return {
          sigType: share.sigType,
          signatureShare: sanitise(share.signatureShare),
          shareIndex: share.shareIndex,
          bigR: sanitise(share.bigr),
          publicKey: share.publicKey,
          dataSigned: share.dataSigned,
          siweMessage: share.siweMessage,
        };
      });

      log('getSessionSignatures - sigShares', sigShares);

      const sigType = mostCommonString(sigShares.map((s: any) => s.sigType));

      // -- validate if this.networkPubKeySet is null
      if (this.networkPubKeySet === null) {
        throwError({
          message: 'networkPubKeySet cannot be null',
          errorKind: LIT_ERROR.PARAM_NULL_ERROR.kind,
          errorCode: LIT_ERROR.PARAM_NULL_ERROR.name,
        });
        return;
      }

      // -- validate if signature type is ECDSA
      if (
        sigType !== SIGTYPE.EcdsaCaitSith &&
        sigType !== SIGTYPE.EcdsaK256 &&
        sigType !== SIGTYPE.EcdsaCAITSITHP256
      ) {
        throwError({
          message: `signature type is ${sigType} which is invalid`,
          errorKind: LIT_ERROR.UNKNOWN_SIGNATURE_TYPE.kind,
          errorCode: LIT_ERROR.UNKNOWN_SIGNATURE_TYPE.name,
        });
        return;
      }

      const signature: any = combineEcdsaShares(sigShares);
      if (!signature.r) {
        throwError({
          message: 'siganture could not be combined',
          errorKind: LIT_ERROR.UNKNOWN_SIGNATURE_ERROR.kind,
          errorCode: LIT_ERROR.UNKNOWN_SIGNATURE_ERROR.name,
        });
      }

      const encodedSig = joinSignature({
        r: '0x' + signature.r,
        s: '0x' + signature.s,
        v: signature.recid,
      });

      signatures[key] = {
        ...signature,
        signature: encodedSig,
        publicKey: mostCommonString(sigShares.map((s: any) => s.publicKey)),
        dataSigned: mostCommonString(sigShares.map((s: any) => s.dataSigned)),
        siweMessage: mostCommonString(sigShares.map((s) => s.siweMessage)),
      };
    });

    return signatures;
  };

  /**
   *
   * Get signatures from signed data
   *
   * @param { Array<any> } signedData
   *
   * @returns { any }
   *
   */
  getSignatures = (signedData: any[], requestId: string = ''): any => {
    const initialKeys = [...new Set(signedData.flatMap((i) => Object.keys(i)))];

    // processing signature shares for failed or invalid contents.  mutates the signedData object.
    for (const signatureResponse of signedData) {
      for (const sigName of Object.keys(signatureResponse)) {
        const requiredFields = ['signatureShare'];

        for (const field of requiredFields) {
          if (!signatureResponse[sigName][field]) {
            logWithRequestId(
              requestId,
              `invalid field ${field} in signature share: ${sigName}, continuing with share processing`
            );
            // destructive operation on the object to remove invalid shares inline, without a new collection.
            delete signatureResponse[sigName];
          } else {
            let share = this._getFlattenShare(signatureResponse[sigName]);

            share = {
              sigType: share.sigType,
              signatureShare: share.signatureShare,
              shareIndex: share.shareIndex,
              bigR: share.bigR,
              publicKey: share.publicKey,
              dataSigned: share.dataSigned,
              sigName: share.sigName ? share.sigName : 'sig',
            };
            signatureResponse[sigName] = share;
          }
        }
      }
    }

    const validatedSignedData = signedData;

    // -- prepare
    const signatures: any = {};

    // get all signature shares names from all node responses.
    // use a set to filter duplicates and copy into an array
    const allKeys = [
      ...new Set(validatedSignedData.flatMap((i) => Object.keys(i))),
    ];

    if (allKeys.length !== initialKeys.length) {
      throwError({
        message: 'total number of valid signatures does not match requested',
        errorKind: LIT_ERROR.NO_VALID_SHARES.kind,
        errorCode: LIT_ERROR.NO_VALID_SHARES.code,
      });
    }

    // -- combine
    for (var i = 0; i < allKeys.length; i++) {
      // here we use a map filter implementation to find common shares in each node response.
      // we then filter out undefined object from the key access.
      // currently we are unable to know the total signature count requested by the user.
      // but this allows for incomplete sets of signature shares to be aggregated
      // and then checked against threshold
      const shares = validatedSignedData
        .map((r: any) => r[allKeys[i]])
        .filter((r: any) => r !== undefined);

      shares.sort((a: any, b: any) => a.shareIndex - b.shareIndex);

      const sigName = shares[0].sigName;
      logWithRequestId(
        requestId,
        `starting signature combine for sig name: ${sigName}`,
        shares
      );
      logWithRequestId(
        requestId,
        `number of shares for ${sigName}:`,
        signedData.length
      );
      logWithRequestId(
        requestId,
        `validated length for signature: ${sigName}`,
        shares.length
      );
      logWithRequestId(
        requestId,
        'minimum required shares for threshold:',
        this.config.minNodeCount
      );

      if (shares.length < this.config.minNodeCount) {
        logErrorWithRequestId(
          requestId,
          `not enough nodes to get the signatures.  Expected ${this.config.minNodeCount}, got ${shares.length}`
        );

        throwError({
          message: `The total number of valid signatures shares ${shares.length} does not meet the threshold of ${this.config.minNodeCount}`,
          errorKind: LIT_ERROR.NO_VALID_SHARES.kind,
          errorCode: LIT_ERROR.NO_VALID_SHARES.code,
          requestId,
        });
      }

      const sigType = mostCommonString(shares.map((s: any) => s.sigType));

      // -- validate if this.networkPubKeySet is null
      if (this.networkPubKeySet === null) {
        throwError({
          message: 'networkPubKeySet cannot be null',
          errorKind: LIT_ERROR.PARAM_NULL_ERROR.kind,
          errorCode: LIT_ERROR.PARAM_NULL_ERROR.name,
        });
        return;
      }

      // -- validate if signature type is ECDSA
      if (
        sigType !== SIGTYPE.EcdsaCaitSith &&
        sigType !== SIGTYPE.EcdsaK256 &&
        sigType !== SIGTYPE.EcdsaCAITSITHP256
      ) {
        throwError({
          message: `signature type is ${sigType} which is invalid`,
          errorKind: LIT_ERROR.UNKNOWN_SIGNATURE_TYPE.kind,
          errorCode: LIT_ERROR.UNKNOWN_SIGNATURE_TYPE.name,
        });
        return;
      }

      const signature = combineEcdsaShares(shares);
      if (!signature.r) {
        throwError({
          message: 'siganture could not be combined',
          errorKind: LIT_ERROR.UNKNOWN_SIGNATURE_ERROR.kind,
          errorCode: LIT_ERROR.UNKNOWN_SIGNATURE_ERROR.name,
        });
      }

      const encodedSig = joinSignature({
        r: '0x' + signature.r,
        s: '0x' + signature.s,
        v: signature.recid,
      });

      signatures[allKeys[i]] = {
        ...signature,
        signature: encodedSig,
        publicKey: mostCommonString(shares.map((s: any) => s.publicKey)),
        dataSigned: mostCommonString(shares.map((s: any) => s.dataSigned)),
      };
    }

    return signatures;
  };

  /**
   *
   * Get a single signature
   *
   * @param { Array<any> } shareData from all node promises
   *
   * @returns { string } signature
   *
   */
  getSignature = async (shareData: any[], requestId: string): Promise<any> => {
    // R_x & R_y values can come from any node (they will be different per node), and will generate a valid signature
    const R_x = shareData[0].local_x;
    const R_y = shareData[0].local_y;

    const valid_shares = shareData.map((s: any) => s.signature_share);
    const shares = JSON.stringify(valid_shares);

    await wasmECDSA.initWasmEcdsaSdk(); // init WASM
    const signature = wasmECDSA.combine_signature(R_x, R_y, shares);
    logWithRequestId(requestId, 'raw ecdsa sig', signature);

    return signature;
  };

  // ========== Scoped Business Logics ==========

  // Normalize the data to a basic array
  public static normalizeParams(params: ExecuteJsProps): ExecuteJsProps {
    if (!params.jsParams) {
      params.jsParams = {};
      return params;
    }

    for (const key of Object.keys(params.jsParams)) {
      if (
        Array.isArray(params.jsParams[key]) ||
        ArrayBuffer.isView(params.jsParams[key])
      ) {
        const arr = [];
        for (let i = 0; i < params.jsParams[key].length; i++) {
          arr.push((params.jsParams[key] as Buffer)[i]);
        }
        params.jsParams[key] = arr;
      }
    }
    return params;
  }

  /**
   *
   * Execute JS on the nodes and combine and return any resulting signatures
   *
   * @param { ExecuteJsRequest } params
   *
   * @returns { ExecuteJsResponse }
   *
   */
  executeJs = async (params: ExecuteJsProps): Promise<ExecuteJsResponse> => {
    // ========== Prepare Params ==========
    const {
      authMethods,
      code,
      ipfsId,
      authSig,
      jsParams,
      debug,
      sessionSigs,
      targetNodeRange,
    } = params;

    // ========== Validate Params ==========
    // -- validate: If it's NOT ready
    if (!this.ready) {
      const message =
        '1 LitNodeClient is not ready.  Please call await litNodeClient.connect() first.';

      throwError({
        message,
        errorKind: LIT_ERROR.LIT_NODE_CLIENT_NOT_READY_ERROR.kind,
        errorCode: LIT_ERROR.LIT_NODE_CLIENT_NOT_READY_ERROR.name,
      });
    }

    const paramsIsSafe = safeParams({
      functionName: 'executeJs',
      params: params,
    });

    if (!paramsIsSafe) {
      return throwError({
        message: 'executeJs params are not valid',
        errorKind: LIT_ERROR.INVALID_PARAM_TYPE.kind,
        errorCode: LIT_ERROR.INVALID_PARAM_TYPE.name,
      });
    }

    // Call the normalizeParams function to normalize the parameters
    params = LitNodeClientNodeJs.normalizeParams(params);

    let res;
    let requestId = '';
    // -- only run on a single node
    if (targetNodeRange) {
      res = await this.runOnTargetedNodes(params);
    } else {
      // ========== Prepare Variables ==========
      // -- prepare request body
      const reqBody: JsonExecutionRequest =
        this.getLitActionRequestBody(params);

      // ========== Get Node Promises ==========

      // -- fetch shares from nodes
      const wrapper = async (
        requestId: string
      ): Promise<SuccessNodePromises<any> | RejectedNodePromises> => {
        const nodePromises = this.getNodePromises((url: string) => {
          // -- choose the right signature
          const sigToPassToNode = this.getSessionOrAuthSig({
            authSig,
            sessionSigs,
            url,
          });

          reqBody.authSig = sigToPassToNode;

          const shares = this.getJsExecutionShares(url, reqBody, requestId);
          return shares;
        });
        // -- resolve promises
        res = await this.handleNodePromises(
          nodePromises,
          requestId,
          this.connectedNodes.size
        );
        return res;
      };
      res = await executeWithRetry<
        RejectedNodePromises | SuccessNodePromises<any>
      >(
        wrapper,
        (error: any, requestId: string, isFinal: boolean) => {
          logError('an error occured, attempting to retry operation');
        },
        this.config.retryTolerance
      );

      requestId = res.requestId;
    }
    // -- case: promises rejected
    if (res.success === false) {
      this._throwNodeError(res as RejectedNodePromises, requestId);
    }

    // -- case: promises success (TODO: check the keys of "values")
    const responseData = (res as SuccessNodePromises<NodeShare>).values;

    logWithRequestId(
      requestId,
      'executeJs responseData from node : ',
      JSON.stringify(responseData, null, 2)
    );

    // -- in the case where we are not signing anything on Lit action and using it as purely serverless function
    // we must also check for claim responses as a user may have submitted for a claim and signatures must be aggregated before returning
    if (
      responseData[0].success &&
      Object.keys(responseData[0].signedData).length <= 0 &&
      Object.keys(responseData[0].claimData).length <= 0
    ) {
      return responseData[0] as any as ExecuteJsResponse;
    }

    // -- in the case where we are not signing anything on Lit action and using it as purely serverless function
    if (
      Object.keys(responseData[0].signedData).length <= 0 &&
      Object.keys(responseData[0].claimData).length <= 0
    ) {
      return {
        claims: {},
        signatures: null,
        decryptions: [],
        response: responseData[0].response,
        logs: responseData[0].logs,
      };
    }

    // ========== Extract shares from response data ==========
    // -- 1. combine signed data as a list, and get the signatures from it
    const signedDataList = responseData.map((r) => {
      const { signedData } = r;
      for (const key of Object.keys(signedData)) {
        for (const subkey of Object.keys(signedData[key])) {
          //@ts-ignore
          if (typeof signedData[key][subkey] === 'string') {
            //@ts-ignore
            signedData[key][subkey] = signedData[key][subkey].replaceAll(
              '"',
              ''
            );
          }
        }
      }
      return signedData;
    });

    logWithRequestId(
      requestId,
      'signatures shares to combine: ',
      signedDataList
    );
    const signatures = this.getSignatures(signedDataList, requestId);

    // -- 2. combine responses as a string, and get parse it as JSON
    let response: string = mostCommonString(
      responseData.map((r: NodeResponse) => r.response)
    );

    response = this.parseResponses(response);

    // -- 3. combine logs
    const mostCommonLogs: string = mostCommonString(
      responseData.map((r: NodeLog) => r.logs)
    );

    // -- 4. combine claims
    const claimsList = responseData
      .map((r) => {
        const { claimData } = r;
        if (claimData) {
          for (const key of Object.keys(claimData)) {
            for (const subkey of Object.keys(claimData[key])) {
              if (typeof claimData[key][subkey] == 'string') {
                claimData[key][subkey] = claimData[key][subkey].replaceAll(
                  '"',
                  ''
                );
              }
            }
          }
          return claimData;
        }
        return null;
      })
      .filter((item) => item !== null);

    // logWithRequestId(requestId, 'claimList:', claimsList);

    let claims = undefined;

    if (claimsList.length > 0) {
      claims = LitNodeClientNodeJs.getClaims(claimsList);
    }

    // ========== Result ==========
    const returnVal: ExecuteJsResponse = {
      claims,
      signatures,
      decryptions: [], // FIXME: Fix if and when we enable decryptions from within a Lit Action.
      response,
      logs: mostCommonLogs,
    };

    log('returnVal:', returnVal);

    // -- case: debug mode
    if (debug) {
      const allNodeResponses = responseData.map(
        (r: NodeResponse) => r.response
      );
      const allNodeLogs = responseData.map((r: NodeLog) => r.logs);

      returnVal.debug = {
        allNodeResponses,
        allNodeLogs,
        rawNodeHTTPResponses: responseData,
      };
    }

    return returnVal;
  };

  pkpSign = async (params: JsonPkpSignRequest) => {
    let { authSig, sessionSigs, toSign, pubKey, authMethods } = params;

    pubKey = hexPrefixed(pubKey);

    // -- validate required params
    (['toSign', 'pubKey'] as (keyof JsonPkpSignRequest)[]).forEach((key) => {
      if (!params[key]) {
        throwError({
          message: `"${key}" cannot be undefined, empty, or null. Please provide a valid value.`,
          errorKind: LIT_ERROR.PARAM_NULL_ERROR.kind,
          errorCode: LIT_ERROR.PARAM_NULL_ERROR.name,
        });
      }
    });

    // -- validate present of accepted auth methods
    if (!authSig && !sessionSigs && (!authMethods || authMethods.length <= 0)) {
      throwError({
        message: `Either authSig, sessionSigs, or authMethods (length > 0) must be present.`,
        errorKind: LIT_ERROR.PARAM_NULL_ERROR.kind,
        errorCode: LIT_ERROR.PARAM_NULL_ERROR.name,
      });
    }

    // the nodes will only accept a normal array type as a paramater due to serizalization issues with Uint8Array type.
    // this loop below is to normalize the message to a basic array.
    const arr = [];
    for (let i = 0; i < toSign.length; i++) {
      arr.push((toSign as Buffer)[i]);
    }
    toSign = arr;

    const wrapper = async (
      id: string
    ): Promise<SuccessNodePromises<any> | RejectedNodePromises> => {
      const nodePromises = this.getNodePromises((url: string) => {
        // -- choose the right signature
        const sigToPassToNode = this.getSessionOrAuthSig({
          authSig,
          sessionSigs,
          url,
          mustHave: false,
        });

        logWithRequestId(id, 'sigToPassToNode:', sigToPassToNode);

        const reqBody = {
          toSign,
          pubkey: pubKey,
          ...(sigToPassToNode &&
            sigToPassToNode !== undefined && { authSig: sigToPassToNode }),
          authMethods,
        };

        logWithRequestId(id, 'reqBody:', reqBody);

        return this.getPkpSignExecutionShares(url, reqBody, id);
      });

      const res = await this.handleNodePromises(
        nodePromises,
        id,
        this.connectedNodes.size // ECDSA requires responses from all nodes, but only shares from minNodeCount.
      );
      return res;
    };
    const res = await executeWithRetry<
      RejectedNodePromises | SuccessNodePromises<any>
    >(
      wrapper,
      (error: any, requestId: string, isFinal: boolean) => {
        if (!isFinal) {
          logError('errror occured, retrying operation');
        }
      },
      this.config.retryTolerance
    );
    const requestId = res.requestId;

    // -- case: promises rejected
    if (!res.success) {
      this._throwNodeError(res as RejectedNodePromises, requestId);
    }

    // -- case: promises success (TODO: check the keys of "values")
    const responseData = (res as SuccessNodePromises<PKPSignShare>).values;
    logWithRequestId(
      requestId,
      'responseData',
      JSON.stringify(responseData, null, 2)
    );

    // ========== Extract shares from response data ==========
    // -- 1. combine signed data as a list, and get the signatures from it
    const signedDataList = responseData.map((r) => {
      // add the signed data to the signature share
      delete r.signatureShare.result;

      // nodes do not camel case the response from /web/pkp/sign.
      const snakeToCamel = (s: string) =>
        s.replace(/(_\w)/g, (k) => k[1].toUpperCase());
      //@ts-ignore
      const convertShare: any = (share: any) => {
        const keys = Object.keys(share);
        let convertedShare = {};
        for (const key of keys) {
          convertedShare = Object.defineProperty(
            convertedShare,
            snakeToCamel(key),
            Object.getOwnPropertyDescriptor(share, key) as PropertyDecorator
          );
        }

        return convertedShare;
      };
      const convertedShare: SigShare = convertShare(r.signatureShare);
      const keys = Object.keys(convertedShare);
      for (const key of keys) {
        //@ts-ignore
        if (typeof convertedShare[key] === 'string') {
          //@ts-ignore
          convertedShare[key] = convertedShare[key]
            .replace('"', '')
            .replace('"', '');
        }
      }
      //@ts-ignore
      convertedShare.dataSigned = convertedShare.digest;
      return {
        signature: convertedShare,
      };
    });

    const signatures = this.getSignatures(signedDataList, requestId);
    logWithRequestId(requestId, `signature combination`, signatures);

    return signatures.signature; // only a single signature is ever present, so we just return it.
  };

  /**
   *
   * Request a signed JWT from the LIT network. Before calling this function, you must know the access control conditions for the item you wish to gain authorization for.
   *
   * @param { GetSignedTokenRequest } params
   *
   * @returns { Promise<string> } final JWT
   *
   */
  getSignedToken = async (params: GetSignedTokenRequest): Promise<string> => {
    // ========== Prepare Params ==========
    const { chain, authSig, sessionSigs } = params;

    // ========== Validation ==========
    // -- validate if it's ready
    if (!this.ready) {
      const message =
        '3 LitNodeClient is not ready.  Please call await litNodeClient.connect() first.';
      throwError({
        message,
        errorKind: LIT_ERROR.LIT_NODE_CLIENT_NOT_READY_ERROR.kind,
        errorCode: LIT_ERROR.LIT_NODE_CLIENT_NOT_READY_ERROR.name,
      });
    }

    // -- validate if this.networkPubKeySet is null
    if (this.networkPubKeySet === null) {
      return throwError({
        message: 'networkPubKeySet cannot be null',
        errorKind: LIT_ERROR.PARAM_NULL_ERROR.kind,
        errorCode: LIT_ERROR.PARAM_NULL_ERROR.name,
      });
    }

    const paramsIsSafe = safeParams({
      functionName: 'getSignedToken',
      params,
    });

    if (!paramsIsSafe) {
      return throwError({
        message: `Parameter validation failed.`,
        errorKind: LIT_ERROR.INVALID_ARGUMENT_EXCEPTION.kind,
        errorCode: LIT_ERROR.INVALID_ARGUMENT_EXCEPTION.name,
      });
    }

    // ========== Prepare ==========
    // we need to send jwt params iat (issued at) and exp (expiration)
    // because the nodes may have different wall clock times
    // the nodes will verify that these params are withing a grace period
    const { iat, exp } = this.getJWTParams();

    // ========== Formatting Access Control Conditions =========
    const {
      error,
      formattedAccessControlConditions,
      formattedEVMContractConditions,
      formattedSolRpcConditions,
      formattedUnifiedAccessControlConditions,
    }: FormattedMultipleAccs = this.getFormattedAccessControlConditions(params);

    if (error) {
      return throwError({
        message: `You must provide either accessControlConditions or evmContractConditions or solRpcConditions or unifiedAccessControlConditions`,
        errorKind: LIT_ERROR.INVALID_ARGUMENT_EXCEPTION.kind,
        errorCode: LIT_ERROR.INVALID_ARGUMENT_EXCEPTION.name,
      });
    }

    // ========== Get Node Promises ==========
    const wrapper = async (
      id: string
    ): Promise<SuccessNodePromises<any> | RejectedNodePromises> => {
      const nodePromises = this.getNodePromises((url: string) => {
        // -- if session key is available, use it
        const authSigToSend = sessionSigs ? sessionSigs[url] : authSig;

        return this.getSigningShareForToken(
          url,
          {
            accessControlConditions: formattedAccessControlConditions,
            evmContractConditions: formattedEVMContractConditions,
            solRpcConditions: formattedSolRpcConditions,
            unifiedAccessControlConditions:
              formattedUnifiedAccessControlConditions,
            chain,
            authSig: authSigToSend,
            iat,
            exp,
          },
          id
        );
      });

      // -- resolve promises
      const res = await this.handleNodePromises(
        nodePromises,
        id,
        this.config.minNodeCount
      );
      return res;
    };

    const res = await executeWithRetry<
      RejectedNodePromises | SuccessNodePromises<any>
    >(
      wrapper,
      (error: any, requestId: string, isFinal: boolean) => {
        if (!isFinal) {
          logError('an error occured, attempting to retry ');
        }
      },
      this.config.retryTolerance
    );
    const requestId = res.requestId;

    // -- case: promises rejected
    if (res.success === false) {
      this._throwNodeError(res as RejectedNodePromises, requestId);
    }

    const signatureShares: NodeBlsSigningShare[] = (
      res as SuccessNodePromises<NodeBlsSigningShare>
    ).values;

    log('signatureShares', signatureShares);

    // ========== Result ==========
    const finalJwt: string = this.combineSharesAndGetJWT(
      signatureShares,
      requestId
    );

    return finalJwt;
  };

  /**
   *
   * Encrypt data using the LIT network public key.
   *
   */
  encrypt = async (params: EncryptRequest): Promise<EncryptResponse> => {
    // ========== Validate Params ==========
    // -- validate if it's ready
    if (!this.ready) {
      const message =
        '6 LitNodeClient is not ready.  Please call await litNodeClient.connect() first.';
      throwError({
        message,
        errorKind: LIT_ERROR.LIT_NODE_CLIENT_NOT_READY_ERROR.kind,
        errorCode: LIT_ERROR.LIT_NODE_CLIENT_NOT_READY_ERROR.name,
      });
    }

    // -- validate if this.subnetPubKey is null
    if (!this.subnetPubKey) {
      const message = 'subnetPubKey cannot be null';
      return throwError({
        message,
        errorKind: LIT_ERROR.LIT_NODE_CLIENT_NOT_READY_ERROR.kind,
        errorCode: LIT_ERROR.LIT_NODE_CLIENT_NOT_READY_ERROR.name,
      });
    }

    const paramsIsSafe = safeParams({
      functionName: 'encrypt',
      params,
    });

    if (!paramsIsSafe) {
      return throwError({
        message: `You must provide either accessControlConditions or evmContractConditions or solRpcConditions or unifiedAccessControlConditions`,
        errorKind: LIT_ERROR.INVALID_ARGUMENT_EXCEPTION.kind,
        errorCode: LIT_ERROR.INVALID_ARGUMENT_EXCEPTION.name,
      });
    }

    // ========== Validate Access Control Conditions Schema ==========
    await this.validateAccessControlConditionsSchema(params);

    // ========== Hashing Access Control Conditions =========
    // hash the access control conditions
    const hashOfConditions: ArrayBuffer | undefined =
      await this.getHashedAccessControlConditions(params);

    if (!hashOfConditions) {
      return throwError({
        message: `You must provide either accessControlConditions or evmContractConditions or solRpcConditions or unifiedAccessControlConditions`,
        errorKind: LIT_ERROR.INVALID_ARGUMENT_EXCEPTION.kind,
        errorCode: LIT_ERROR.INVALID_ARGUMENT_EXCEPTION.name,
      });
    }

    const hashOfConditionsStr = uint8arrayToString(
      new Uint8Array(hashOfConditions),
      'base16'
    );

    // ========== Hashing Private Data ==========
    // hash the private data
    const hashOfPrivateData = await crypto.subtle.digest(
      'SHA-256',
      params.dataToEncrypt
    );
    const hashOfPrivateDataStr = uint8arrayToString(
      new Uint8Array(hashOfPrivateData),
      'base16'
    );

    // ========== Assemble identity parameter ==========
    const identityParam = this.#getIdentityParamForEncryption(
      hashOfConditionsStr,
      hashOfPrivateDataStr
    );

    // ========== Encrypt ==========
    const ciphertext = encrypt(
      this.subnetPubKey,
      params.dataToEncrypt,
      uint8arrayFromString(identityParam, 'utf8')
    );

    return { ciphertext, dataToEncryptHash: hashOfPrivateDataStr };
  };

  /**
   *
   * Decrypt ciphertext with the LIT network.
   *
   */
  decrypt = async (params: DecryptRequest): Promise<DecryptResponse> => {
    const { authSig, sessionSigs, chain, ciphertext, dataToEncryptHash } =
      params;

    // ========== Validate Params ==========
    // -- validate if it's ready
    if (!this.ready) {
      const message =
        '6 LitNodeClient is not ready.  Please call await litNodeClient.connect() first.';
      throwError({
        message,
        errorKind: LIT_ERROR.LIT_NODE_CLIENT_NOT_READY_ERROR.kind,
        errorCode: LIT_ERROR.LIT_NODE_CLIENT_NOT_READY_ERROR.name,
      });
    }

    // -- validate if this.subnetPubKey is null
    if (!this.subnetPubKey) {
      const message = 'subnetPubKey cannot be null';
      return throwError({
        message,
        errorKind: LIT_ERROR.LIT_NODE_CLIENT_NOT_READY_ERROR.kind,
        errorCode: LIT_ERROR.LIT_NODE_CLIENT_NOT_READY_ERROR.name,
      });
    }

    const paramsIsSafe = safeParams({
      functionName: 'decrypt',
      params,
    });

    if (!paramsIsSafe) {
      return throwError({
        message: `Parameter validation failed.`,
        errorKind: LIT_ERROR.INVALID_ARGUMENT_EXCEPTION.kind,
        errorCode: LIT_ERROR.INVALID_ARGUMENT_EXCEPTION.name,
      });
    }

    // ========== Hashing Access Control Conditions =========
    // hash the access control conditions
    const hashOfConditions: ArrayBuffer | undefined =
      await this.getHashedAccessControlConditions(params);

    if (!hashOfConditions) {
      return throwError({
        message: `You must provide either accessControlConditions or evmContractConditions or solRpcConditions or unifiedAccessControlConditions`,
        errorKind: LIT_ERROR.INVALID_ARGUMENT_EXCEPTION.kind,
        errorCode: LIT_ERROR.INVALID_ARGUMENT_EXCEPTION.name,
      });
    }

    const hashOfConditionsStr = uint8arrayToString(
      new Uint8Array(hashOfConditions),
      'base16'
    );

    // ========== Formatting Access Control Conditions =========
    const {
      error,
      formattedAccessControlConditions,
      formattedEVMContractConditions,
      formattedSolRpcConditions,
      formattedUnifiedAccessControlConditions,
    }: FormattedMultipleAccs = this.getFormattedAccessControlConditions(params);

    if (error) {
      throwError({
        message: `You must provide either accessControlConditions or evmContractConditions or solRpcConditions or unifiedAccessControlConditions`,
        errorKind: LIT_ERROR.INVALID_ARGUMENT_EXCEPTION.kind,
        errorCode: LIT_ERROR.INVALID_ARGUMENT_EXCEPTION.name,
      });
    }

    // ========== Assemble identity parameter ==========
    const identityParam = this.#getIdentityParamForEncryption(
      hashOfConditionsStr,
      dataToEncryptHash
    );

    log('identityParam', identityParam);

    // ========== Get Network Signature ==========
    const wrapper = async (
      id: string
    ): Promise<SuccessNodePromises<any> | RejectedNodePromises> => {
      const nodePromises = this.getNodePromises((url: string) => {
        // -- if session key is available, use it
        const authSigToSend = sessionSigs ? sessionSigs[url] : authSig;

        return this.getSigningShareForDecryption(
          url,
          {
            accessControlConditions: formattedAccessControlConditions,
            evmContractConditions: formattedEVMContractConditions,
            solRpcConditions: formattedSolRpcConditions,
            unifiedAccessControlConditions:
              formattedUnifiedAccessControlConditions,
            dataToEncryptHash,
            chain,
            authSig: authSigToSend,
          },
          id
        );
      });

      // -- resolve promises
      const res = await this.handleNodePromises(
        nodePromises,
        id,
        this.config.minNodeCount
      );
      return res;
    };

    const res = await executeWithRetry<
      RejectedNodePromises | SuccessNodePromises<any>
    >(
      wrapper,
      (_error: string, _requestId: string, _isFinal: boolean) => {
        logError('an error occured attempting to retry');
      },
      this.config.retryTolerance
    );

    const requestId = res.requestId;

    // -- case: promises rejected
    if (res.success === false) {
      this._throwNodeError(res as RejectedNodePromises, requestId);
    }

    const signatureShares: NodeBlsSigningShare[] = (
      res as SuccessNodePromises<NodeBlsSigningShare>
    ).values;

    logWithRequestId(requestId, 'signatureShares', signatureShares);

    // ========== Result ==========
    const decryptedData = this.#decryptWithSignatureShares(
      this.subnetPubKey,
      uint8arrayFromString(identityParam, 'utf8'),
      ciphertext,
      signatureShares
    );

    return { decryptedData };
  };

  getLitResourceForEncryption = async (
    params: EncryptRequest
  ): Promise<LitAccessControlConditionResource> => {
    // ========== Hashing Access Control Conditions =========
    // hash the access control conditions
    const hashOfConditions: ArrayBuffer | undefined =
      await this.getHashedAccessControlConditions(params);

    if (!hashOfConditions) {
      return throwError({
        message: `You must provide either accessControlConditions or evmContractConditions or solRpcConditions or unifiedAccessControlConditions`,
        errorKind: LIT_ERROR.INVALID_ARGUMENT_EXCEPTION.kind,
        errorCode: LIT_ERROR.INVALID_ARGUMENT_EXCEPTION.name,
      });
    }

    const hashOfConditionsStr = uint8arrayToString(
      new Uint8Array(hashOfConditions),
      'base16'
    );

    // ========== Hashing Private Data ==========
    // hash the private data
    const hashOfPrivateData = await crypto.subtle.digest(
      'SHA-256',
      params.dataToEncrypt
    );
    const hashOfPrivateDataStr = uint8arrayToString(
      new Uint8Array(hashOfPrivateData),
      'base16'
    );

    return new LitAccessControlConditionResource(
      `${hashOfConditionsStr}/${hashOfPrivateDataStr}`
    );
  };

  #getIdentityParamForEncryption = (
    hashOfConditionsStr: string,
    hashOfPrivateDataStr: string
  ): string => {
    return new LitAccessControlConditionResource(
      `${hashOfConditionsStr}/${hashOfPrivateDataStr}`
    ).getResourceKey();
  };

  /**
   *
   * Validates a condition, and then signs the condition if the validation returns true.
   * Before calling this function, you must know the on chain conditions that you wish to validate.
   *
   * @param { ValidateAndSignECDSA } params
   *
   * @returns { Promise<string> }
   */
  validateAndSignEcdsa = async (
    params: ValidateAndSignECDSA
  ): Promise<string> => {
    // ========== Validate Params ==========
    // -- validate if it's ready
    if (!this.ready) {
      const message =
        '7 LitNodeClient is not ready.  Please call await litNodeClient.connect() first.';
      throwError({
        message,
        errorKind: LIT_ERROR.LIT_NODE_CLIENT_NOT_READY_ERROR.kind,
        errorCode: LIT_ERROR.LIT_NODE_CLIENT_NOT_READY_ERROR.name,
      });
    }

    // ========== Prepare Params ==========
    const { accessControlConditions, chain, auth_sig } = params;

    // ========== Prepare JWT Params ==========
    // we need to send jwt params iat (issued at) and exp (expiration)
    // because the nodes may have different wall clock times
    // the nodes will verify that these params are withing a grace period
    const { iat, exp } = this.getJWTParams();

    // -- validate
    if (!accessControlConditions) {
      return throwError({
        message: `You must provide either accessControlConditions or evmContractConditions or solRpcConditions`,
        errorKind: LIT_ERROR.INVALID_ARGUMENT_EXCEPTION.kind,
        errorCode: LIT_ERROR.INVALID_ARGUMENT_EXCEPTION.name,
      });
    }

    // -- formatted access control conditions
    let formattedAccessControlConditions: any;

    formattedAccessControlConditions = accessControlConditions.map((c: any) =>
      canonicalAccessControlConditionFormatter(c)
    );
    log(
      'formattedAccessControlConditions',
      JSON.stringify(formattedAccessControlConditions)
    );

    // ========== Node Promises ==========
    const wrapper = async (
      id: string
    ): Promise<RejectedNodePromises | SuccessNodePromises<any>> => {
      const nodePromises = this.getNodePromises((url: string) => {
        return this.signConditionEcdsa(
          url,
          {
            accessControlConditions: formattedAccessControlConditions,
            evmContractConditions: undefined,
            solRpcConditions: undefined,
            auth_sig,
            chain,
            iat,
            exp,
          },
          id
        );
      });

      // ----- Resolve Promises -----
      const responses = await this.handleNodePromises(
        nodePromises,
        id,
        this.connectedNodes.size
      );

      return responses;
    };

    const res = await executeWithRetry<
      RejectedNodePromises | SuccessNodePromises<any>
    >(
      wrapper,
      (_error: any, _requestId: string, isFinal: boolean) => {
        if (!isFinal) {
          logError('an error has occured, attempting to retry ');
        }
      },
      this.config.retryTolerance
    );

    const requestId = res.requestId;
    // return the first value as this will be the signature data
    try {
      if (res.success === false) {
        return 'Condition Failed';
      }
      const shareData = (res as SuccessNodePromises<any>).values;
      const signature = this.getSignature(shareData, requestId);
      return signature;
    } catch (e) {
      logErrorWithRequestId(requestId, 'Error - signed_ecdsa_messages - ', e);
      const signed_ecdsa_message = res as RejectedNodePromises;
      // have to cast to any to keep with above `string` return value
      // this will be returned as `RejectedNodePromise`
      return signed_ecdsa_message as any;
    }
  };

  /** ============================== SESSION ============================== */

  /**
   * Sign a session public key using a PKP, which generates an authSig.
   * @returns {Object} An object containing the resulting signature.
   */

  signSessionKey = async (
    params: SignSessionKeyProp
  ): Promise<SignSessionKeyResponse> => {
    // ========== Validate Params ==========
    // -- validate: If it's NOT ready
    if (!this.ready) {
      const message =
        '8 LitNodeClient is not ready.  Please call await litNodeClient.connect() first.';

      throwError({
        message,
        errorKind: LIT_ERROR.LIT_NODE_CLIENT_NOT_READY_ERROR.kind,
        errorCode: LIT_ERROR.LIT_NODE_CLIENT_NOT_READY_ERROR.name,
      });
    }

    // -- construct SIWE message that will be signed by node to generate an authSig.
    const _expiration =
      params.expiration ||
      new Date(Date.now() + 24 * 60 * 60 * 1000).toISOString();

    // Try to get it from local storage, if not generates one~
    const sessionKey = params.sessionKey ?? this.getSessionKey();
    const sessionKeyUri = LIT_SESSION_KEY_URI + sessionKey.publicKey;

    // Compute the address from the public key if it's provided. Otherwise, the node will compute it.
    const pkpEthAddress = (function () {
      if (params.pkpPublicKey) return computeAddress(params.pkpPublicKey);

      // This will be populated by the node, using dummy value for now.
      return '0xC02aaA39b223FE8D0A0e5C4F27eAD9083C756Cc2';
    })();

    let siwe_statement = 'Lit Protocol PKP session signature';
    if (params.statement) {
      siwe_statement += ' ' + params.statement;
    }

    let siweMessage;

    if (params?.resourceAbilityRequests) {
      const resources = params.resourceAbilityRequests.map((r) => r.resource);

      const recapObject =
        await this.generateSessionCapabilityObjectWithWildcards(resources);

      params.resourceAbilityRequests.forEach((r) => {
        recapObject.addCapabilityForResource(r.resource, r.ability);

        const verified = recapObject.verifyCapabilitiesForResource(
          r.resource,
          r.ability
        );

        if (!verified) {
          throw new Error('Failed to verify capabilities for resource');
        }
      });

      // regular siwe
      siweMessage = new siwe.SiweMessage({
        domain:
          params?.domain || globalThis.location?.host || 'litprotocol.com',
        address: pkpEthAddress,
        statement: siwe_statement,
        uri: sessionKeyUri,
        version: '1',
        chainId: params.chainId ?? 1,
        expirationTime: _expiration,
        resources: params.resources,
        nonce: this.latestBlockhash!,
      });

      siweMessage = recapObject.addToSiweMessage(siweMessage);
    } else {
      // lit-siwe (NOT regular siwe)
      siweMessage = new siwe.SiweMessage({
        domain:
          params?.domain || globalThis.location?.host || 'litprotocol.com',
        address: pkpEthAddress,
        statement: siwe_statement,
        uri: sessionKeyUri,
        version: '1',
        chainId: params.chainId ?? 1,
        expirationTime: _expiration,
        resources: params.resources,
        nonce: this.latestBlockhash!,
      });
    }

    const siweMessageStr: string = (
      siweMessage as siwe.SiweMessage
    ).prepareMessage();

    // ========== Get Node Promises ==========
    // -- fetch shares from nodes
    const body = {
      sessionKey: sessionKeyUri,
      authMethods: params.authMethods,
      pkpPublicKey: params.pkpPublicKey,
      ...(params?.authSig && { authSig: params.authSig }),
      // authSig: params.authSig,
      siweMessage: siweMessageStr,
    };

    const wrapper = async (
      id: string
    ): Promise<SuccessNodePromises<any> | RejectedNodePromises> => {
      logWithRequestId(id, 'signSessionKey body', body);
      const nodePromises = this.getNodePromises((url: string) => {
        return this.getSignSessionKeyShares(
          url,
          {
            body,
          },
          id
        );
      });

      // -- resolve promises
      let res;
      try {
        res = await this.handleNodePromises(
          nodePromises,
          id,
          this.connectedNodes.size
        );
        log('signSessionKey node promises:', res);
      } catch (e) {
        throw new Error(`Error when handling node promises: ${e}`);
      }
      return res;
    };

    const res = await executeWithRetry<
      RejectedNodePromises | SuccessNodePromises<any>
    >(
      wrapper,
      (_error: any, _requestId: string, isFinal: boolean) => {
        if (!isFinal) {
          logError('an error occured, attempting to retry ');
        }
      },
      this.config.retryTolerance
    );

    const requestId = res.requestId;
    logWithRequestId(requestId, 'handleNodePromises res:', res);

    // -- case: promises rejected
    if (!this.#isSuccessNodePromises(res)) {
      this._throwNodeError(res as RejectedNodePromises, requestId);
      return {} as SignSessionKeyResponse;
    }

    const responseData = res.values;
    logWithRequestId(
      requestId,
      'responseData',
      JSON.stringify(responseData, null, 2)
    );

    // ========== Extract shares from response data ==========
    // -- 1. combine signed data as a list, and get the signatures from it
    const signedDataList = responseData.map(
      (r: any) => (r as SignedData).signedData
    );

    logWithRequestId(requestId, 'signedDataList', signedDataList);

    // -- checking if we have enough shares
    const validatedSignedDataList = signedDataList
      .map((signedData: any) => {
        const sessionSig = signedData['sessionSig'];

        // each of this field cannot be empty
        const requiredFields = [
          'sigType',
          'dataSigned',
          'signatureShare',
          'bigr',
          'publicKey',
          'sigName',
          'siweMessage',
        ];

        // check if all required fields are present
        for (const field of requiredFields) {
          if (!sessionSig[field] || sessionSig[field] === '') {
            log(
              `Invalid signed data. ${field} is missing. Not a problem, we only need ${this.config.minNodeCount} nodes to sign the session key.`
            );
            return null;
          }
        }

        return signedData;
      })
      .filter((item) => item !== null);

    logWithRequestId(requestId, 'requested length:', signedDataList.length);
    logWithRequestId(
      requestId,
      'validated length:',
      validatedSignedDataList.length
    );
    logWithRequestId(
      requestId,
      'minimum required length:',
      this.config.minNodeCount
    );
    if (validatedSignedDataList.length < this.config.minNodeCount) {
      throw new Error(
        `not enough nodes signed the session key.  Expected ${this.config.minNodeCount}, got ${validatedSignedDataList.length}`
      );
    }

    const signatures = this.getSessionSignatures(validatedSignedDataList);

    const { sessionSig } = signatures;

    return {
      authSig: {
        sig: sessionSig.signature,
        derivedVia: 'web3.eth.personal.sign via Lit PKP',
        signedMessage: sessionSig.siweMessage,
        address: computeAddress('0x' + sessionSig.publicKey),
      },
      pkpPublicKey: sessionSig.publicKey,
    };
  };

  #isSuccessNodePromises = <T>(res: any): res is SuccessNodePromises<T> => {
    return res.success === true;
  };

  getSignSessionKeyShares = async (
    url: string,
    params: GetSignSessionKeySharesProp,
    requestId: string
  ) => {
    log('getSignSessionKeyShares');
    const urlWithPath = `${url}/web/sign_session_key`;
    return await this.sendCommandToNode({
      url: urlWithPath,
      data: params.body,
      requestId,
    });
  };

  generateAuthMethodForWebAuthn = (
    params: WebAuthnAuthenticationVerificationParams
  ): AuthMethod => ({
    authMethodType: AUTH_METHOD_TYPE_IDS.WEBAUTHN,
    accessToken: JSON.stringify(params),
  });

  generateAuthMethodForDiscord = (access_token: string): AuthMethod => ({
    authMethodType: AUTH_METHOD_TYPE_IDS.DISCORD,
    accessToken: access_token,
  });

  generateAuthMethodForGoogle = (access_token: string): AuthMethod => ({
    authMethodType: AUTH_METHOD_TYPE_IDS.GOOGLE,
    accessToken: access_token,
  });

  generateAuthMethodForGoogleJWT = (access_token: string): AuthMethod => ({
    authMethodType: AUTH_METHOD_TYPE_IDS.GOOGLE_JWT,
    accessToken: access_token,
  });

  /**
   * Get session signatures for a set of resources
   *
   * High level, how this works:
   * 1. Generate or retrieve session key
   * 2. Generate or retrieve the wallet signature of the session key
   * 3. Sign the specific resources with the session key
   *
   * Note: When generating session signatures for different PKPs or auth methods,
   * be sure to call disconnectWeb3 to clear auth signatures stored in local storage
   *
   * @param { GetSessionSigsProps } params
   */
  getSessionSigs = async (
    params: GetSessionSigsProps
  ): Promise<SessionSigsMap> => {
    // -- prepare
    // Try to get it from local storage, if not generates one~
    const sessionKey = params.sessionKey ?? this.getSessionKey();

    const sessionKeyUri = this.getSessionKeyUri(sessionKey.publicKey);

    // First get or generate the session capability object for the specified resources.
    const sessionCapabilityObject = params.sessionCapabilityObject
      ? params.sessionCapabilityObject
      : await this.generateSessionCapabilityObjectWithWildcards(
          params.resourceAbilityRequests.map((r) => r.resource)
        );
    const expiration = params.expiration || LitNodeClientNodeJs.getExpiration();

    if (!this.latestBlockhash) {
      throwError({
        message: 'Eth Blockhash is undefined.',
        errorKind: LIT_ERROR.INVALID_ETH_BLOCKHASH.kind,
        errorCode: LIT_ERROR.INVALID_ETH_BLOCKHASH.name,
      });
    }
    const nonce = this.latestBlockhash!;

    // -- (TRY) to get the wallet signature
    let authSig = await this.getWalletSig({
      authNeededCallback: params.authNeededCallback,
      chain: params.chain,
      sessionCapabilityObject,
      switchChain: params.switchChain,
      expiration: expiration,
      sessionKeyUri: sessionKeyUri,
      nonce,
    });

    const needToResignSessionKey = await this.checkNeedToResignSessionKey({
      authSig,
      sessionKeyUri,
      resourceAbilityRequests: params.resourceAbilityRequests,
    });

    // console.log('XXX needToResignSessionKey:', needToResignSessionKey);

    // -- (CHECK) if we need to resign the session key
    if (needToResignSessionKey) {
      log('need to re-sign session key.  Signing...');
      authSig = await this.#authCallbackAndUpdateStorageItem({
        authCallback: params.authNeededCallback,
        authCallbackParams: {
          chain: params.chain,
          statement: sessionCapabilityObject.statement,
          resources: [sessionCapabilityObject.encodeAsSiweResource()],
          switchChain: params.switchChain,
          expiration,
          uri: sessionKeyUri,
          nonce,
          resourceAbilityRequests: params.resourceAbilityRequests,
        },
      });
    }

    if (
      authSig.address === '' ||
      authSig.derivedVia === '' ||
      authSig.sig === '' ||
      authSig.signedMessage === ''
    ) {
      throwError({
        message: 'No wallet signature found',
        errorKind: LIT_ERROR.WALLET_SIGNATURE_NOT_FOUND_ERROR.kind,
        errorCode: LIT_ERROR.WALLET_SIGNATURE_NOT_FOUND_ERROR.name,
      });
      // @ts-ignore - we throw an error above, so below should never be reached
      return;
    }

    // ===== AFTER we have Valid Signed Session Key =====
    // - Let's sign the resources with the session key
    // - 5 minutes is the default expiration for a session signature
    // - Because we can generate a new session sig every time the user wants to access a resource without prompting them to sign with their wallet
    const sessionExpiration = new Date(Date.now() + 1000 * 60 * 5);

    const capabilities = params.capacityDelegationAuthSig
      ? [params.capacityDelegationAuthSig, authSig]
      : [authSig];
    // const capabilities = params.capacityDelegationAuthSig ? [authSig, params.capacityDelegationAuthSig] : [authSig];

    // console.log('capabilities:', capabilities);

    const signingTemplate = {
      sessionKey: sessionKey.publicKey,
      resourceAbilityRequests: params.resourceAbilityRequests,
      capabilities,
      issuedAt: new Date().toISOString(),
      expiration: sessionExpiration.toISOString(),
    };

    const signatures: SessionSigsMap = {};

    this.connectedNodes.forEach((nodeAddress: string) => {
      const toSign: SessionSigningTemplate = {
        ...signingTemplate,
        nodeAddress,
      };

      const signedMessage = JSON.stringify(toSign);

      // sanitise signedMessage, replace //n with /n
      // signedMessage = signedMessage.replaceAll(/\/\/n/g, '/n');

      // console.log('XX signedMessage:', signedMessage);

      const uint8arrayKey = uint8arrayFromString(
        sessionKey.secretKey,
        'base16'
      );

      const uint8arrayMessage = uint8arrayFromString(signedMessage, 'utf8');
      const signature = nacl.sign.detached(uint8arrayMessage, uint8arrayKey);

      // log("signature", signature);
      signatures[nodeAddress] = {
        sig: uint8arrayToString(signature, 'base16'),
        derivedVia: 'litSessionSignViaNacl',
        signedMessage: signedMessage,
        address: sessionKey.publicKey,
        algo: 'ed25519',
      };
    });

    log('signatures:', signatures);

    return signatures;
  };

  /**
   *
   * Get Session Key URI eg. lit:session:0x1234
   *
   * @param publicKey is the public key of the session key
   * @returns { string } the session key uri
   */
  getSessionKeyUri = (publicKey: string): string => {
    return LIT_SESSION_KEY_URI + publicKey;
  };

  /**
   * Authenticates an Auth Method for claiming a Programmable Key Pair (PKP).
   * A {@link MintCallback} can be defined for custom on chain interactions
   * by default the callback will forward to a relay server for minting on chain.
   * @param {ClaimKeyRequest} params an Auth Method and {@link MintCallback}
   * @returns {Promise<ClaimKeyResponse>}
   */
  async claimKeyId(
    params: ClaimRequest<ClaimProcessor>
  ): Promise<ClaimKeyResponse> {
    if (!this.ready) {
      const message =
        'LitNodeClient is not ready.  Please call await litNodeClient.connect() first.';
      throwError({
        message,
        errorKind: LIT_ERROR.LIT_NODE_CLIENT_NOT_READY_ERROR.kind,
        errorCode: LIT_ERROR.LIT_NODE_CLIENT_NOT_READY_ERROR.name,
      });
    }

    if (params.authMethod.authMethodType == AuthMethodType.WebAuthn) {
      throwError({
        message:
          'Unsupported auth method type. Webauthn, and Lit Actions are not supported for claiming',
        errorKind: LIT_ERROR.LIT_NODE_CLIENT_NOT_READY_ERROR.kind,
        errorCode: LIT_ERROR.LIT_NODE_CLIENT_NOT_READY_ERROR.name,
      });
    }
    let requestId;
    const wrapper = async (
      id: string
    ): Promise<SuccessNodePromises<any> | RejectedNodePromises> => {
      const nodePromises = await this.getNodePromises((url: string) => {
        const nodeRequestParams = {
          authMethod: params.authMethod,
        };
        return this.getClaimKeyExecutionShares(url, nodeRequestParams, id);
      });

      const responseData = await this.handleNodePromises(
        nodePromises,
        id,
        this.connectedNodes.size
      );

      return responseData;
    };

    const responseData = await executeWithRetry<
      RejectedNodePromises | SuccessNodePromises<any>
    >(
      wrapper,
      (_error: any, _requestId: string, isFinal: boolean) => {
        if (!isFinal) {
          logError('an error occured, attempting to retry');
        }
      },
      this.config.retryTolerance
    );
    requestId = responseData.requestId;

    if (responseData.success === true) {
      const nodeSignatures: Signature[] = (
        responseData as SuccessNodePromises<any>
      ).values.map((r: any) => {
        const sig = ethers.utils.splitSignature(`0x${r.signature}`);
        return {
          r: sig.r,
          s: sig.s,
          v: sig.v,
        };
      });

      logWithRequestId(
        requestId,
        `responseData: ${JSON.stringify(responseData, null, 2)}`
      );

      const derivedKeyId = (responseData as SuccessNodePromises<any>).values[0]
        .derivedKeyId;

      const pubkey: string = this.computeHDPubKey(derivedKeyId);
      logWithRequestId(
        requestId,
        `pubkey ${pubkey} derived from key id ${derivedKeyId}`
      );

      const relayParams: ClaimRequest<'relay'> =
        params as ClaimRequest<'relay'>;

      let mintTx = '';
      if (params.mintCallback && 'signer' in params) {
        mintTx = await params.mintCallback(
          {
            derivedKeyId,
            authMethodType: params.authMethod.authMethodType,
            signatures: nodeSignatures,
            pubkey,
            signer: (params as ClaimRequest<'client'>).signer,
            ...relayParams,
          },
          this.config.litNetwork as LitNetwork
        );
      } else {
        mintTx = await defaultMintClaimCallback(
          {
            derivedKeyId,
            authMethodType: params.authMethod.authMethodType,
            signatures: nodeSignatures,
            pubkey,
            ...relayParams,
          },
          this.config.litNetwork as LitNetwork
        );
      }

      return {
        signatures: nodeSignatures,
        claimedKeyId: derivedKeyId,
        pubkey,
        mintTx,
      };
    } else {
      return throwError({
        message: `Claim request has failed. Request trace id: lit_${requestId} `,
        errorKind: LIT_ERROR.UNKNOWN_ERROR.kind,
        errorCode: LIT_ERROR.UNKNOWN_ERROR.code,
      });
    }
  }
}<|MERGE_RESOLUTION|>--- conflicted
+++ resolved
@@ -255,11 +255,7 @@
       throw new Error('Failed to verify capabilities for resource');
     }
 
-<<<<<<< HEAD
     let nonce = await this.getLatestBlockhash();
-=======
-    const nonce = this.getLatestBlockhash();
->>>>>>> a71e70c1
 
     // -- get auth sig
     let siweMessage = new siwe.SiweMessage({
