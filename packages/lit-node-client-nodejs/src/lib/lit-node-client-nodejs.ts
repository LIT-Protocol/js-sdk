import { computeAddress } from '@ethersproject/transactions';
import { BigNumber, ethers } from 'ethers';
import { joinSignature, sha256 } from 'ethers/lib/utils';
import { SiweMessage } from 'siwe';

import {
  LitAccessControlConditionResource,
  LitResourceAbilityRequest,
  decode,
  RecapSessionCapabilityObject,
  generateAuthSig,
  createSiweMessageWithCapacityDelegation,
  createSiweMessageWithRecaps,
  createSiweMessage,
} from '@lit-protocol/auth-helpers';
import {
  AUTH_METHOD_TYPE,
  EITHER_TYPE,
  FALLBACK_IPFS_GATEWAYS,
  GLOBAL_OVERWRITE_IPFS_CODE_BY_NETWORK,
  LIT_ACTION_IPFS_HASH,
  LIT_CURVE,
  LIT_ENDPOINT,
  LIT_SESSION_KEY_URI,
  LOCAL_STORAGE_KEYS,
  ParamsMissingError,
  ParamNullError,
  NoValidShares,
  UnknownSignatureType,
  UnknownSignatureError,
  LitNodeClientNotReadyError,
  InvalidParamType,
  InvalidArgumentException,
  WalletSignatureNotFoundError,
  UnknownError,
  InvalidSignatureError,
  UnsupportedMethodError,
<<<<<<< HEAD
  LIT_ERROR,
=======
>>>>>>> 4df408f3
  InvalidSessionSigs,
} from '@lit-protocol/constants';
import { LitCore, composeLitUrl } from '@lit-protocol/core';
import {
  combineSignatureShares,
  encrypt,
  generateSessionKeyPair,
  verifyAndDecryptWithSignatureShares,
  verifySignature,
} from '@lit-protocol/crypto';
import {
  defaultMintClaimCallback,
  findMostCommonResponse,
  hexPrefixed,
  log,
  logError,
  logErrorWithRequestId,
  logWithRequestId,
  mostCommonString,
  normalizeAndStringify,
  safeParams,
  removeHexPrefix,
  validateSessionSigs,
} from '@lit-protocol/misc';
import {
  getStorageItem,
  removeStorageItem,
  setStorageItem,
} from '@lit-protocol/misc-browser';
import { nacl } from '@lit-protocol/nacl';
import {
  uint8arrayFromString,
  uint8arrayToString,
} from '@lit-protocol/uint8arrays';
import { ILitResource, ISessionCapabilityObject } from '@lit-protocol/types';

import { encodeCode } from './helpers/encode-code';
import { getBlsSignatures } from './helpers/get-bls-signatures';
import { getClaims } from './helpers/get-claims';
import { getClaimsList } from './helpers/get-claims-list';
import { getFlattenShare, getSignatures } from './helpers/get-signatures';
import { normalizeArray } from './helpers/normalize-array';
import { normalizeJsParams } from './helpers/normalize-params';
import { parseAsJsonOrString } from './helpers/parse-as-json-or-string';
import { parsePkpSignResponse } from './helpers/parse-pkp-sign-response';
import { processLitActionResponseStrategy } from './helpers/process-lit-action-response-strategy';
import { removeDoubleQuotes } from './helpers/remove-double-quotes';
import { blsSessionSigVerify } from './helpers/validate-bls-session-sig';

import type {
  AuthCallback,
  AuthCallbackParams,
  AuthSig,
  ClaimKeyResponse,
  ClaimProcessor,
  ClaimRequest,
  CustomNetwork,
  DecryptRequest,
  DecryptResponse,
  EncryptRequest,
  EncryptResponse,
  ExecuteJsResponse,
  FormattedMultipleAccs,
  GetSessionSigsProps,
  GetSignedTokenRequest,
  GetWalletSigProps,
  JsonExecutionRequest,
  JsonPkpSignRequest,
  LitClientSessionManager,
  LitNodeClientConfig,
  NodeBlsSigningShare,
  NodeCommandResponse,
  NodeLog,
  NodeShare,
  PKPSignShare,
  RejectedNodePromises,
  SessionKeyPair,
  SessionSigningTemplate,
  SessionSigsMap,
  SigShare,
  SignSessionKeyProp,
  SignSessionKeyResponse,
  Signature,
  SuccessNodePromises,
  ILitNodeClient,
  GetPkpSessionSigs,
  CapacityCreditsReq,
  CapacityCreditsRes,
  JsonSignSessionKeyRequestV1,
  BlsResponseData,
  JsonExecutionSdkParamsTargetNode,
  JsonExecutionRequestTargetNode,
  JsonExecutionSdkParams,
  ExecuteJsNoSigningResponse,
  JsonPkpSignSdkParams,
  SigResponse,
  EncryptSdkParams,
  GetLitActionSessionSigs,
  GetSignSessionKeySharesProp,
  EncryptionSignRequest,
  SigningAccessControlConditionRequest,
  JsonPKPClaimKeyRequest,
  IpfsOptions,
} from '@lit-protocol/types';

export class LitNodeClientNodeJs
  extends LitCore
  implements LitClientSessionManager, ILitNodeClient
{
  defaultAuthCallback?: (authSigParams: AuthCallbackParams) => Promise<AuthSig>;

  // ========== Constructor ==========
  constructor(args: LitNodeClientConfig | CustomNetwork) {
    if (!args) {
      throw new ParamsMissingError({}, 'must provide LitNodeClient parameters');
    }

    super(args);

    if (args !== undefined && args !== null && 'defaultAuthCallback' in args) {
      this.defaultAuthCallback = args.defaultAuthCallback;
    }
  }

  // ========== Rate Limit NFT ==========

  // TODO: Add support for browser feature/lit-2321-js-sdk-add-browser-support-for-createCapacityDelegationAuthSig
  createCapacityDelegationAuthSig = async (
    params: CapacityCreditsReq
  ): Promise<CapacityCreditsRes> => {
    // -- validate
    if (!params.dAppOwnerWallet) {
      throw new InvalidParamType(
        {
          info: {
            params,
          },
        },
        'dAppOwnerWallet must exist'
      );
    }

    // Useful log for debugging
    if (!params.delegateeAddresses || params.delegateeAddresses.length === 0) {
      log(
        `[createCapacityDelegationAuthSig] 'delegateeAddresses' is an empty array. It means that no body can use it. However, if the 'delegateeAddresses' field is omitted, It means that the capability will not restrict access based on delegatee list, but it may still enforce other restrictions such as usage limits (uses) and specific NFT IDs (nft_id).`
      );
    }

    // -- This is the owner address who holds the Capacity Credits NFT token and wants to delegate its
    // usage to a list of delegatee addresses
    const dAppOwnerWalletAddress = ethers.utils.getAddress(
      await params.dAppOwnerWallet.getAddress()
    );

    // -- if it's not ready yet, then connect
    if (!this.ready) {
      await this.connect();
    }

    const siweMessage = await createSiweMessageWithCapacityDelegation({
      uri: 'lit:capability:delegation',
      litNodeClient: this,
      walletAddress: dAppOwnerWalletAddress,
      nonce: await this.getLatestBlockhash(),
      expiration: params.expiration,
      domain: params.domain,
      statement: params.statement,

      // -- capacity delegation specific configuration
      uses: params.uses,
      delegateeAddresses: params.delegateeAddresses,
      capacityTokenId: params.capacityTokenId,
    });

    const authSig = await generateAuthSig({
      signer: params.dAppOwnerWallet,
      toSign: siweMessage,
    });

    return { capacityDelegationAuthSig: authSig };
  };

  // ========== Scoped Class Helpers ==========

  /**
   *
   * we need to send jwt params iat (issued at) and exp (expiration) because the nodes may have different wall clock times, the nodes will verify that these params are withing a grace period
   *
   */
  getJWTParams = () => {
    const now = Date.now();
    const iat = Math.floor(now / 1000);
    const exp = iat + 12 * 60 * 60; // 12 hours in seconds

    return { iat, exp };
  };

  // ==================== SESSIONS ====================
  /**
   * Try to get the session key in the local storage,
   * if not, generates one.
   * @return { SessionKeyPair } session key pair
   */
  getSessionKey = (): SessionKeyPair => {
    const storageKey = LOCAL_STORAGE_KEYS.SESSION_KEY;
    const storedSessionKeyOrError = getStorageItem(storageKey);

    if (
      storedSessionKeyOrError.type === EITHER_TYPE.ERROR ||
      !storedSessionKeyOrError.result ||
      storedSessionKeyOrError.result === ''
    ) {
      console.warn(
        `Storage key "${storageKey}" is missing. Not a problem. Continue...`
      );

      // Generate new one
      const newSessionKey = generateSessionKeyPair();

      // (TRY) to set to local storage
      try {
        localStorage.setItem(storageKey, JSON.stringify(newSessionKey));
      } catch (e) {
        log(
          `[getSessionKey] Localstorage not available.Not a problem. Continue...`
        );
      }

      return newSessionKey;
    } else {
      return JSON.parse(storedSessionKeyOrError.result as string);
    }
  };

  /**
   * Check if a given object is of type SessionKeyPair.
   *
   * @param obj - The object to check.
   * @returns True if the object is of type SessionKeyPair.
   */
  isSessionKeyPair(obj: any): obj is SessionKeyPair {
    return (
      typeof obj === 'object' &&
      'publicKey' in obj &&
      'secretKey' in obj &&
      typeof obj.publicKey === 'string' &&
      typeof obj.secretKey === 'string'
    );
  }

  /**
   * Generates wildcard capability for each of the LIT resources
   * specified.
   * @param litResources is an array of LIT resources
   * @param addAllCapabilities is a boolean that specifies whether to add all capabilities for each resource
   */
  static async generateSessionCapabilityObjectWithWildcards(
    litResources: ILitResource[],
    addAllCapabilities?: boolean
  ): Promise<ISessionCapabilityObject> {
    const sessionCapabilityObject = new RecapSessionCapabilityObject({}, []);

    // disable for now
    const _addAllCapabilities = addAllCapabilities ?? false;

    if (_addAllCapabilities) {
      for (const litResource of litResources) {
        sessionCapabilityObject.addAllCapabilitiesForResource(litResource);
      }
    }

    return sessionCapabilityObject;
  }

  // backward compatibility
  async generateSessionCapabilityObjectWithWildcards(
    litResources: ILitResource[]
  ): Promise<ISessionCapabilityObject> {
    return await LitNodeClientNodeJs.generateSessionCapabilityObjectWithWildcards(
      litResources
    );
  }

  /**
   *
   * Get expiration for session default time is 1 day / 24 hours
   *
   */
  static getExpiration = () => {
    return new Date(Date.now() + 1000 * 60 * 60 * 24).toISOString();
  };

  // backward compatibility
  getExpiration = () => {
    return LitNodeClientNodeJs.getExpiration();
  };

  /**
   *
   * Get the signature from local storage, if not, generates one
   *
   */
  getWalletSig = async ({
    authNeededCallback,
    chain,
    sessionCapabilityObject,
    switchChain,
    expiration,
    sessionKeyUri,
    nonce,
    resourceAbilityRequests,
    litActionCode,
    litActionIpfsId,
    jsParams,
    sessionKey,
  }: GetWalletSigProps): Promise<AuthSig> => {
    let walletSig: AuthSig;

    const storageKey = LOCAL_STORAGE_KEYS.WALLET_SIGNATURE;
    const storedWalletSigOrError = getStorageItem(storageKey);

    // browser: 2 > 2.1 > 3
    // nodejs: 1. > 1.1

    // -- (TRY) to get it in the local storage
    // -- IF NOT: Generates one
    log(`getWalletSig - flow starts
        storageKey: ${storageKey}
        storedWalletSigOrError: ${JSON.stringify(storedWalletSigOrError)}
    `);

    if (
      storedWalletSigOrError.type === EITHER_TYPE.ERROR ||
      !storedWalletSigOrError.result ||
      storedWalletSigOrError.result == ''
    ) {
      log('getWalletSig - flow 1');
      console.warn(
        `Storage key "${storageKey}" is missing. Not a problem. Continue...`
      );
      if (authNeededCallback) {
        log('getWalletSig - flow 1.1');

        const body = {
          chain,
          statement: sessionCapabilityObject?.statement,
          resources: sessionCapabilityObject
            ? [sessionCapabilityObject.encodeAsSiweResource()]
            : undefined,
          ...(switchChain && { switchChain }),
          expiration,
          uri: sessionKeyUri,
          sessionKey: sessionKey,
          nonce,

          // for recap
          ...(resourceAbilityRequests && { resourceAbilityRequests }),

          // for lit action custom auth
          ...(litActionCode && { litActionCode }),
          ...(litActionIpfsId && { litActionIpfsId }),
          ...(jsParams && { jsParams }),
        };

        log('callback body:', body);

        walletSig = await authNeededCallback(body);
      } else {
        log('getWalletSig - flow 1.2');
        if (!this.defaultAuthCallback) {
          log('getWalletSig - flow 1.2.1');
          throw new ParamsMissingError(
            {},
            'No authNeededCallback nor default auth callback provided'
          );
        }

        log('getWalletSig - flow 1.2.2');
        walletSig = await this.defaultAuthCallback({
          chain,
          statement: sessionCapabilityObject.statement,
          resources: sessionCapabilityObject
            ? [sessionCapabilityObject.encodeAsSiweResource()]
            : undefined,
          switchChain,
          expiration,
          uri: sessionKeyUri,
          nonce,
        });
      }

      log('getWalletSig - flow 1.3');

      // (TRY) to set walletSig to local storage
      const storeNewWalletSigOrError = setStorageItem(
        storageKey,
        JSON.stringify(walletSig)
      );
      if (storeNewWalletSigOrError.type === 'ERROR') {
        log('getWalletSig - flow 1.4');
        console.warn(
          `Unable to store walletSig in local storage. Not a problem. Continue...`
        );
      }
    } else {
      log('getWalletSig - flow 2');
      try {
        walletSig = JSON.parse(storedWalletSigOrError.result as string);
        log('getWalletSig - flow 2.1');
      } catch (e) {
        console.warn('Error parsing walletSig', e);
        log('getWalletSig - flow 2.2');
      }
    }

    log('getWalletSig - flow 3');
    return walletSig!;
  };

  private _authCallbackAndUpdateStorageItem = async ({
    authCallbackParams,
    authCallback,
  }: {
    authCallbackParams: AuthCallbackParams;
    authCallback?: AuthCallback;
  }): Promise<AuthSig> => {
    let authSig: AuthSig;

    if (authCallback) {
      authSig = await authCallback(authCallbackParams);
    } else {
      if (!this.defaultAuthCallback) {
        throw new ParamsMissingError(
          {},
          'No authCallback nor default auth callback provided'
        );
      }
      authSig = await this.defaultAuthCallback(authCallbackParams);
    }

    // (TRY) to set walletSig to local storage
    const storeNewWalletSigOrError = setStorageItem(
      LOCAL_STORAGE_KEYS.WALLET_SIGNATURE,
      JSON.stringify(authSig)
    );
    if (storeNewWalletSigOrError.type === EITHER_TYPE.SUCCESS) {
      return authSig;
    }

    // Setting local storage failed, try to remove the item key.
    console.warn(
      `Unable to store walletSig in local storage. Not a problem. Continuing to remove item key...`
    );
    const removeWalletSigOrError = removeStorageItem(
      LOCAL_STORAGE_KEYS.WALLET_SIGNATURE
    );
    if (removeWalletSigOrError.type === EITHER_TYPE.ERROR) {
      console.warn(
        `Unable to remove walletSig in local storage. Not a problem. Continuing...`
      );
    }

    return authSig;
  };

  /**
   *
   * Check if a session key needs to be resigned. These are the scenarios where a session key needs to be resigned:
   * 1. The authSig.sig does not verify successfully against the authSig.signedMessage
   * 2. The authSig.signedMessage.uri does not match the sessionKeyUri
   * 3. The authSig.signedMessage does not contain at least one session capability object
   *
   */
  checkNeedToResignSessionKey = async ({
    authSig,
    sessionKeyUri,
    resourceAbilityRequests,
  }: {
    authSig: AuthSig;
    sessionKeyUri: any;
    resourceAbilityRequests: LitResourceAbilityRequest[];
  }): Promise<boolean> => {
    const authSigSiweMessage = new SiweMessage(authSig.signedMessage);
    // We will either have `ed25519` or `LIT_BLS` as we have deviated from the specification of SIWE and use BLS signatures in some cases
    // Here we need to check the `algo` of the SIWE to confirm we can validate the signature as if we attempt to validate the BLS signature here
    // it will fail. If the  algo is not defined we can assume that it was an EOA wallet signing the message so we can use SIWE.
    if (authSig.algo === `ed25519` || authSig.algo === undefined) {
      try {
        await authSigSiweMessage.verify(
          { signature: authSig.sig },
          { suppressExceptions: false }
        );
      } catch (e) {
        log(`Error while verifying BLS signature: `, e);
        return true;
      }
    } else if (authSig.algo === `LIT_BLS`) {
      try {
        await blsSessionSigVerify(
          verifySignature,
          this.networkPubKey!,
          authSig,
          authSigSiweMessage
        );
      } catch (e) {
        log(`Error while verifying bls signature: `, e);
        return true;
      }
    } else {
      throw new InvalidSignatureError(
        {
          info: {
            authSig,
            resourceAbilityRequests,
            sessionKeyUri,
          },
        },
        'Unsupported signature algo for session signature. Expected ed25519 or LIT_BLS received %s',
        authSig.algo
      );
    }

    // make sure the sig is for the correct session key
    if (authSigSiweMessage.uri !== sessionKeyUri) {
      log('Need retry because uri does not match');
      return true;
    }

    // make sure the authSig contains at least one resource.
    if (
      !authSigSiweMessage.resources ||
      authSigSiweMessage.resources.length === 0
    ) {
      log('Need retry because empty resources');
      return true;
    }

    // make sure the authSig contains session capabilities that can be parsed.
    // TODO: we currently only support the first resource being a session capability object.
    const authSigSessionCapabilityObject = decode(
      authSigSiweMessage.resources[0]
    );

    // make sure the authSig session capability object describes capabilities that are equal or greater than
    // the abilities requested against the resources in the resource ability requests.
    for (const resourceAbilityRequest of resourceAbilityRequests) {
      if (
        !authSigSessionCapabilityObject.verifyCapabilitiesForResource(
          resourceAbilityRequest.resource,
          resourceAbilityRequest.ability
        )
      ) {
        log('Need retry because capabilities do not match', {
          authSigSessionCapabilityObject,
          resourceAbilityRequest,
        });
        return true;
      }
    }

    return false;
  };

  // ==================== API Calls to Nodes ====================

  /**
   *
   * Combine Shares from network public key set and signature shares
   *
   * @param { NodeBlsSigningShare } signatureShares
   *
   * @returns { string } final JWT (convert the sig to base64 and append to the jwt)
   *
   */
  combineSharesAndGetJWT = async (
    signatureShares: NodeBlsSigningShare[],
    requestId: string = ''
  ): Promise<string> => {
    // ========== Shares Validations ==========
    // -- sanity check
    if (
      !signatureShares.every(
        (val, i, arr) => val.unsignedJwt === arr[0].unsignedJwt
      )
    ) {
      const msg =
        'Unsigned JWT is not the same from all the nodes.  This means the combined signature will be bad because the nodes signed the wrong things';
      logErrorWithRequestId(requestId, msg);
    }

    // ========== Sorting ==========
    // -- sort the sig shares by share index.  this is important when combining the shares.
    signatureShares.sort((a, b) => a.shareIndex - b.shareIndex);

    // ========== Combine Shares ==========
    const signature = await combineSignatureShares(
      signatureShares.map((s) => s.signatureShare)
    );

    logWithRequestId(requestId, 'signature is', signature);

    const unsignedJwt = mostCommonString(
      signatureShares.map((s) => s.unsignedJwt)
    );

    // ========== Result ==========
    // convert the sig to base64 and append to the jwt
    const finalJwt: string = `${unsignedJwt}.${uint8arrayToString(
      uint8arrayFromString(signature, 'base16'),
      'base64urlpad'
    )}`;

    return finalJwt;
  };

  private _decryptWithSignatureShares = (
    networkPubKey: string,
    identityParam: Uint8Array,
    ciphertext: string,
    signatureShares: NodeBlsSigningShare[]
  ): Promise<Uint8Array> => {
    const sigShares = signatureShares.map((s) => s.signatureShare);

    return verifyAndDecryptWithSignatureShares(
      networkPubKey,
      identityParam,
      ciphertext,
      sigShares
    );
  };

  // ========== Promise Handlers ==========
  getIpfsId = async ({
    dataToHash,
    sessionSigs,
  }: {
    dataToHash: string;
    sessionSigs: SessionSigsMap;
    debug?: boolean;
  }) => {
    const res = await this.executeJs({
      ipfsId: LIT_ACTION_IPFS_HASH,
      sessionSigs,
      jsParams: {
        dataToHash,
      },
    }).catch((e) => {
      logError('Error getting IPFS ID', e);
      throw e;
    });

    let data;

    if (typeof res.response === 'string') {
      try {
        data = JSON.parse(res.response).res;
      } catch (e) {
        data = res.response;
      }
    }

    if (!data.success) {
      logError('Error getting IPFS ID', data.data);
    }

    return data.data;
  };

  /**
   * Run lit action on a single deterministicly selected node. It's important that the nodes use the same deterministic selection algorithm.
   *
   * Lit Action: dataToHash -> IPFS CID
   * QmUjX8MW6StQ7NKNdaS6g4RMkvN5hcgtKmEi8Mca6oX4t3
   *
   * @param { ExecuteJsProps } params
   *
   * @returns { Promise<SuccessNodePromises<T> | RejectedNodePromises> }
   *
   */
  runOnTargetedNodes = async (
    params: JsonExecutionSdkParamsTargetNode
  ): Promise<
    SuccessNodePromises<NodeCommandResponse> | RejectedNodePromises
  > => {
    log('running runOnTargetedNodes:', params.targetNodeRange);

    if (!params.targetNodeRange) {
      throw new InvalidParamType(
        {
          info: {
            params,
          },
        },
        'targetNodeRange is required'
      );
    }

    // determine which node to run on
    const ipfsId = await this.getIpfsId({
      dataToHash: params.code!,
      sessionSigs: params.sessionSigs,
    });

    // select targetNodeRange number of random index of the bootstrapUrls.length
    const randomSelectedNodeIndexes: number[] = [];

    let nodeCounter = 0;

    while (randomSelectedNodeIndexes.length < params.targetNodeRange) {
      const str = `${nodeCounter}:${ipfsId.toString()}`;
      const cidBuffer = Buffer.from(str);
      const hash = sha256(cidBuffer);
      const hashAsNumber = BigNumber.from(hash);

      const nodeIndex = hashAsNumber
        .mod(this.config.bootstrapUrls.length)
        .toNumber();

      log('nodeIndex:', nodeIndex);

      // must be unique & less than bootstrapUrls.length
      if (
        !randomSelectedNodeIndexes.includes(nodeIndex) &&
        nodeIndex < this.config.bootstrapUrls.length
      ) {
        randomSelectedNodeIndexes.push(nodeIndex);
      }
      nodeCounter++;
    }

    log('Final Selected Indexes:', randomSelectedNodeIndexes);

    const requestId = this._getNewRequestId();
    const nodePromises = [];

    for (let i = 0; i < randomSelectedNodeIndexes.length; i++) {
      // should we mix in the jsParams?  to do this, we need a canonical way to serialize the jsParams object that will be identical in rust.
      // const jsParams = params.jsParams || {};
      // const jsParamsString = JSON.stringify(jsParams);

      const nodeIndex = randomSelectedNodeIndexes[i];

      // FIXME: we are using this.config.bootstrapUrls to pick the selected node, but we
      // should be using something like the list of nodes from the staking contract
      // because the staking nodes can change, and the rust code will use the same list
      const url = this.config.bootstrapUrls[nodeIndex];

      log(`running on node ${nodeIndex} at ${url}`);

      // -- choose the right signature
      const sessionSig = this.getSessionSigByUrl({
        sessionSigs: params.sessionSigs,
        url,
      });

      const reqBody: JsonExecutionRequestTargetNode = {
        ...params,
        targetNodeRange: params.targetNodeRange,
        authSig: sessionSig,
      };

      // this return { url: string, data: JsonRequest }
      // const singleNodePromise = this.getJsExecutionShares(url, reqBody, id);
      const singleNodePromise = this.sendCommandToNode({
        url: url,
        data: params,
        requestId: requestId,
      });

      nodePromises.push(singleNodePromise);
    }

    return (await this.handleNodePromises(
      nodePromises,
      requestId,
      params.targetNodeRange
    )) as SuccessNodePromises<NodeCommandResponse> | RejectedNodePromises;
  };

<<<<<<< HEAD
  /**
   *
   * Get signatures from signed data
   *
   * @param { Array<any> } signedData
   *
   * @returns { any }
   *
   */
  getSessionSignatures = async (signedData: any[]): Promise<any> => {
    // -- prepare
    const signatures: any = {};

    // TOOD: get keys of signedData
    const keys = Object.keys(signedData[0]);

    // removeExtraBackslashesAndQuotes
    const sanitise = (str: string) => {
      // Check if str is a string and remove extra backslashes
      if (typeof str === 'string') {
        // Remove backslashes
        let newStr = str.replace(/\\+/g, '');
        // Remove leading and trailing double quotes
        newStr = newStr.replace(/^"|"$/g, '');
        return newStr;
      }
      return str;
    };

    // -- execute
    for await (const key of keys) {
      log('key:', key);

      const shares = signedData.map((r) => r[key]);

      log('shares:', shares);

      shares.sort((a, b) => a.shareIndex - b.shareIndex);

      const sigShares: SigShare[] = shares.map((s, index: number) => {
        log('Original Share Struct:', s);

        const share = getFlattenShare(s);

        log('share:', share);

        if (!share) {
          throw new NoValidShares(
            {
              info: {
                share: s,
              },
            },
            'share is null or undefined'
          );
        }

        if (!share.bigr) {
          throw new NoValidShares(
            {
              info: {
                share: s,
              },
            },
            'bigR is missing in share %s. share %s',
            index,
            JSON.stringify(share)
          );
        }

        const sanitisedBigR = sanitise(share.bigr);
        const sanitisedSigShare = sanitise(share.publicKey);

        log('sanitisedBigR:', sanitisedBigR);
        log('sanitisedSigShare:', sanitisedSigShare);

        return {
          sigType: share.sigType,
          signatureShare: sanitise(share.signatureShare),
          shareIndex: share.shareIndex,
          bigR: sanitise(share.bigr),
          publicKey: share.publicKey,
          dataSigned: share.dataSigned,
          siweMessage: share.siweMessage,
        };
      });

      log('getSessionSignatures - sigShares', sigShares);

      const sigType = mostCommonString(sigShares.map((s) => s.sigType));

      // -- validate if this.networkPubKeySet is null
      if (this.networkPubKeySet === null) {
        throw new ParamNullError({}, 'networkPubKeySet cannot be null');
      }

      // -- validate if signature type is ECDSA
      if (
        sigType !== LIT_CURVE.EcdsaCaitSith &&
        sigType !== LIT_CURVE.EcdsaK256 &&
        sigType !== LIT_CURVE.EcdsaCAITSITHP256
      ) {
        throw new UnknownSignatureType(
          {
            info: {
              signatureType: sigType,
            },
          },
          'signature type is %s which is invalid',
          sigType
        );
      }

      const signature = await combineEcdsaShares(sigShares);
      if (!signature.r) {
        throw new UnknownSignatureError(
          {
            info: {
              signature,
            },
          },
          'signature could not be combined'
        );
      }

      const encodedSig = joinSignature({
        r: '0x' + signature.r,
        s: '0x' + signature.s,
        v: signature.recid,
      });

      signatures[key] = {
        ...signature,
        signature: encodedSig,
        publicKey: mostCommonString(sigShares.map((s) => s.publicKey)),
        dataSigned: mostCommonString(sigShares.map((s) => s.dataSigned)),
        siweMessage: mostCommonString(sigShares.map((s) => s.siweMessage)),
      };
    }

    return signatures;
  };

=======
>>>>>>> 4df408f3
  // ========== Scoped Business Logics ==========

  /**
   * Retrieves the fallback IPFS code for a given IPFS ID.
   *
   * @param gatewayUrl - the gateway url.
   * @param ipfsId - The IPFS ID.
   * @returns The base64-encoded fallback IPFS code.
   * @throws An error if the code retrieval fails.
   */
  private async _getFallbackIpfsCode(
    gatewayUrl: string | undefined,
    ipfsId: string
  ) {
    const allGateways = gatewayUrl
      ? [gatewayUrl, ...FALLBACK_IPFS_GATEWAYS]
      : FALLBACK_IPFS_GATEWAYS;

    log(
      `Attempting to fetch code for IPFS ID: ${ipfsId} using fallback IPFS gateways`
    );

    for (const url of allGateways) {
      try {
        const response = await fetch(`${url}${ipfsId}`);

        if (!response.ok) {
          throw new Error(
            `Failed to fetch code from IPFS gateway ${url}: ${response.status} ${response.statusText}`
          );
        }

        const code = await response.text();
        const codeBase64 = Buffer.from(code).toString('base64');

        return codeBase64;
      } catch (error) {
        console.error(`Error fetching code from IPFS gateway ${url}`);
        // Continue to the next gateway in the array
      }
    }

    throw new Error('All IPFS gateways failed to fetch the code.');
  }

  /**
   *
   * Execute JS on the nodes and combine and return any resulting signatures
   *
   * @param { JsonExecutionSdkParams } params
   *
   * @returns { ExecuteJsResponse }
   *
   */
  executeJs = async (
    params: JsonExecutionSdkParams
  ): Promise<ExecuteJsResponse> => {
    // ========== Validate Params ==========
    if (!this.ready) {
      const message =
        '[executeJs] LitNodeClient is not ready.  Please call await litNodeClient.connect() first.';

      throw new LitNodeClientNotReadyError({}, message);
    }

    const paramsIsSafe = safeParams({
      functionName: 'executeJs',
      params: params,
    });

    if (!paramsIsSafe) {
      throw new InvalidParamType(
        {
          info: {
            params,
          },
        },
        'executeJs params are not valid'
      );
    }

    // validate session sigs
    const checkedSessionSigs = validateSessionSigs(params.sessionSigs);

    if (checkedSessionSigs.isValid === false) {
      throw new InvalidSessionSigs(
        {},
        `Invalid sessionSigs. Errors: ${checkedSessionSigs.errors}`
      );
    }

    // Format the params
    let formattedParams: JsonExecutionSdkParams = {
      ...params,
      ...(params.jsParams && { jsParams: normalizeJsParams(params.jsParams) }),
      ...(params.code && { code: encodeCode(params.code) }),
    };

    // Check if IPFS options are provided and if the code should be fetched from IPFS and overwrite the current code.
    // This will fetch the code from the specified IPFS gateway using the provided ipfsId,
    // and update the params with the fetched code, removing the ipfsId afterward.
    const overwriteCode =
      params.ipfsOptions?.overwriteCode ||
      GLOBAL_OVERWRITE_IPFS_CODE_BY_NETWORK[this.config.litNetwork];

    if (overwriteCode && params.ipfsId) {
      const code = await this._getFallbackIpfsCode(
        params.ipfsOptions?.gatewayUrl,
        params.ipfsId
      );

      formattedParams = {
        ...params,
        code: code,
        ipfsId: undefined,
      };
    }

    const requestId = this._getNewRequestId();
    // ========== Get Node Promises ==========
    // Handle promises for commands sent to Lit nodes
    const nodePromises = this.getNodePromises(async (url: string) => {
      // -- choose the right signature
      const sessionSig = this.getSessionSigByUrl({
        sessionSigs: formattedParams.sessionSigs,
        url,
      });

      const reqBody: JsonExecutionRequest = {
        ...formattedParams,
        authSig: sessionSig,
      };

      const urlWithPath = composeLitUrl({
        url,
        endpoint: LIT_ENDPOINT.EXECUTE_JS,
      });

      return this.generatePromise(urlWithPath, reqBody, requestId);
    });

    // -- resolve promises
    const res = await this.handleNodePromises(
      nodePromises,
      requestId,
      this.connectedNodes.size
    );

    // -- case: promises rejected
    if (!res.success) {
      this._throwNodeError(res, requestId);
    }

    // -- case: promises success (TODO: check the keys of "values")
    const responseData = (res as SuccessNodePromises<NodeShare>).values;

    logWithRequestId(
      requestId,
      'executeJs responseData from node : ',
      JSON.stringify(responseData, null, 2)
    );

    // -- find the responseData that has the most common response
    const mostCommonResponse = findMostCommonResponse(
      responseData
    ) as NodeShare;

    const responseFromStrategy = processLitActionResponseStrategy(
      responseData,
      params.responseStrategy ?? { strategy: 'leastCommon' }
    );
    mostCommonResponse.response = responseFromStrategy;

    const isSuccess = mostCommonResponse.success;
    const hasSignedData = Object.keys(mostCommonResponse.signedData).length > 0;
    const hasClaimData = Object.keys(mostCommonResponse.claimData).length > 0;

    // -- we must also check for claim responses as a user may have submitted for a claim and signatures must be aggregated before returning
    if (isSuccess && !hasSignedData && !hasClaimData) {
      return mostCommonResponse as unknown as ExecuteJsResponse;
    }

    // -- in the case where we are not signing anything on Lit action and using it as purely serverless function
    if (!hasSignedData && !hasClaimData) {
      return {
        claims: {},
        signatures: null,
        decryptions: [],
        response: mostCommonResponse.response,
        logs: mostCommonResponse.logs,
      } as ExecuteJsNoSigningResponse;
    }

    // ========== Extract shares from response data ==========

    // -- 1. combine signed data as a list, and get the signatures from it
    const signedDataList = responseData.map((r) => {
      return removeDoubleQuotes(r.signedData);
    });

    logWithRequestId(
      requestId,
      'signatures shares to combine: ',
      signedDataList
    );

    const signatures = await getSignatures({
      requestId,
      networkPubKeySet: this.networkPubKeySet,
      minNodeCount: this.config.minNodeCount,
      signedData: signedDataList,
    });

    // -- 2. combine responses as a string, and parse it as JSON if possible
    const parsedResponse = parseAsJsonOrString(mostCommonResponse.response);

    // -- 3. combine logs
    const mostCommonLogs: string = mostCommonString(
      responseData.map((r: NodeLog) => r.logs)
    );

    // -- 4. combine claims
    const claimsList = getClaimsList(responseData);
    const claims = claimsList.length > 0 ? getClaims(claimsList) : undefined;

    // ========== Result ==========
    const returnVal: ExecuteJsResponse = {
      claims,
      signatures,
      // decryptions: [],
      response: parsedResponse,
      logs: mostCommonLogs,
    };

    log('returnVal:', returnVal);

    return returnVal;
  };

  /**
   * Generates a promise by sending a command to the Lit node
   *
   * @param url - The URL to send the command to.
   * @param params - The parameters to include in the command.
   * @param requestId - The ID of the request.
   * @returns A promise that resolves with the response from the server.
   */
  generatePromise = async (
    url: string,
    params: any,
    requestId: string
  ): Promise<NodeCommandResponse> => {
    return await this.sendCommandToNode({
      url,
      data: params,
      requestId,
    });
  };

  /**
   * Use PKP to sign
   *
   * @param { JsonPkpSignSdkParams } params
   * @param params.toSign - The data to sign
   * @param params.pubKey - The public key to sign with
   * @param params.sessionSigs - The session signatures to use
   * @param params.authMethods - (optional) The auth methods to use
   */
  pkpSign = async (params: JsonPkpSignSdkParams): Promise<SigResponse> => {
    // -- validate required params
    const requiredParamKeys = ['toSign', 'pubKey'];

    (requiredParamKeys as (keyof JsonPkpSignSdkParams)[]).forEach((key) => {
      if (!params[key]) {
        throw new ParamNullError(
          {
            info: {
              params,
              key,
            },
          },
          `"%s" cannot be undefined, empty, or null. Please provide a valid value.`,
          key
        );
      }
    });

    // -- validate present of accepted auth methods
    if (
      !params.sessionSigs &&
      (!params.authMethods || params.authMethods.length <= 0)
    ) {
      throw new ParamNullError(
        {
          info: {
            params,
          },
        },
        'Either sessionSigs or authMethods (length > 0) must be present.'
      );
    }

    const requestId = this._getNewRequestId();

    // validate session sigs
    const checkedSessionSigs = validateSessionSigs(params.sessionSigs);

    if (checkedSessionSigs.isValid === false) {
      throw new InvalidSessionSigs(
        {},
        `Invalid sessionSigs. Errors: ${checkedSessionSigs.errors}`
      );
    }

    // ========== Get Node Promises ==========
    // Handle promises for commands sent to Lit nodes

    const nodePromises = this.getNodePromises((url: string) => {
      // -- get the session sig from the url key
      const sessionSig = this.getSessionSigByUrl({
        sessionSigs: params.sessionSigs,
        url,
      });

      const reqBody: JsonPkpSignRequest = {
        toSign: normalizeArray(params.toSign),
        pubkey: hexPrefixed(params.pubKey),
        authSig: sessionSig,

        // -- optional params
        ...(params.authMethods &&
          params.authMethods.length > 0 && {
            authMethods: params.authMethods,
          }),
      };

      logWithRequestId(requestId, 'reqBody:', reqBody);

      const urlWithPath = composeLitUrl({
        url,
        endpoint: LIT_ENDPOINT.PKP_SIGN,
      });

      return this.generatePromise(urlWithPath, reqBody, requestId);
    });

    const res = await this.handleNodePromises(
      nodePromises,
      requestId,
      this.connectedNodes.size
    );

    // ========== Handle Response ==========
    // -- case: promises rejected
    if (!res.success) {
      this._throwNodeError(res, requestId);
    }

    // -- case: promises success (TODO: check the keys of "values")
    const responseData = (res as SuccessNodePromises<PKPSignShare>).values;

    logWithRequestId(
      requestId,
      'responseData',
      JSON.stringify(responseData, null, 2)
    );

    // ========== Extract shares from response data ==========
    // -- 1. combine signed data as a list, and get the signatures from it
    const signedDataList = parsePkpSignResponse(responseData);

    const signatures = await getSignatures<{ signature: SigResponse }>({
      requestId,
      networkPubKeySet: this.networkPubKeySet,
      minNodeCount: this.config.minNodeCount,
      signedData: signedDataList,
    });

    logWithRequestId(requestId, `signature combination`, signatures);

    return signatures.signature; // only a single signature is ever present, so we just return it.
  };

  /**
   *
   * Request a signed JWT from the LIT network. Before calling this function, you must know the access control conditions for the item you wish to gain authorization for.
   *
   * @param { GetSignedTokenRequest } params
   *
   * @returns { Promise<string> } final JWT
   *
   */
  getSignedToken = async (params: GetSignedTokenRequest): Promise<string> => {
    // ========== Prepare Params ==========
    const { chain, authSig, sessionSigs } = params;

    // ========== Validation ==========
    // -- validate if it's ready
    if (!this.ready) {
      throw new LitNodeClientNotReadyError(
        {},
        '3 LitNodeClient is not ready.  Please call await litNodeClient.connect() first.'
      );
    }

    // -- validate if this.networkPubKeySet is null
    if (this.networkPubKeySet === null) {
      throw new ParamNullError({}, 'networkPubKeySet cannot be null');
    }

    const paramsIsSafe = safeParams({
      functionName: 'getSignedToken',
      params,
    });

    if (!paramsIsSafe) {
      throw new InvalidParamType(
        {
          info: {
            params,
          },
        },
        'Parameter validation failed.'
      );
    }

    // ========== Prepare ==========
    // we need to send jwt params iat (issued at) and exp (expiration)
    // because the nodes may have different wall clock times
    // the nodes will verify that these params are withing a grace period
    const { iat, exp } = this.getJWTParams();

    // ========== Formatting Access Control Conditions =========
    const {
      error,
      formattedAccessControlConditions,
      formattedEVMContractConditions,
      formattedSolRpcConditions,
      formattedUnifiedAccessControlConditions,
    }: FormattedMultipleAccs = this.getFormattedAccessControlConditions(params);

    if (error) {
      throw new InvalidArgumentException(
        {
          info: {
            params,
          },
        },
        'You must provide either accessControlConditions or evmContractConditions or solRpcConditions or unifiedAccessControlConditions'
      );
    }

    // ========== Get Node Promises ==========
    const requestId = this._getNewRequestId();
    const nodePromises = this.getNodePromises((url: string) => {
      // -- if session key is available, use it
      const authSigToSend = sessionSigs ? sessionSigs[url] : authSig;

      const reqBody: SigningAccessControlConditionRequest = {
        accessControlConditions: formattedAccessControlConditions,
        evmContractConditions: formattedEVMContractConditions,
        solRpcConditions: formattedSolRpcConditions,
        unifiedAccessControlConditions: formattedUnifiedAccessControlConditions,
        chain,
        authSig: authSigToSend,
        iat,
        exp,
      };

      const urlWithPath = composeLitUrl({
        url,
        endpoint: LIT_ENDPOINT.SIGN_ACCS,
      });

      return this.generatePromise(urlWithPath, reqBody, requestId);
    });

    // -- resolve promises
    const res = await this.handleNodePromises(
      nodePromises,
      requestId,
      this.config.minNodeCount
    );

    // -- case: promises rejected
    if (!res.success) {
      this._throwNodeError(res, requestId);
    }

    const signatureShares: NodeBlsSigningShare[] = (
      res as SuccessNodePromises<NodeBlsSigningShare>
    ).values;

    log('signatureShares', signatureShares);

    // ========== Result ==========
    const finalJwt: string = await this.combineSharesAndGetJWT(
      signatureShares,
      requestId
    );

    return finalJwt;
  };

  /**
   *
   * Encrypt data using the LIT network public key.
   *
   * @param { EncryptSdkParams } params
   * @param params.dataToEncrypt - The data to encrypt
   * @param params.accessControlConditions - (optional) The access control conditions for the data
   * @param params.evmContractConditions - (optional) The EVM contract conditions for the data
   * @param params.solRpcConditions - (optional) The Solidity RPC conditions for the data
   * @param params.unifiedAccessControlConditions - (optional) The unified access control conditions for the data
   *
   * @return { Promise<EncryptResponse> } The encrypted ciphertext and the hash of the data
   *
   * @throws { Error } if the LIT node client is not ready
   * @throws { Error } if the subnetPubKey is null
   */
  encrypt = async (params: EncryptSdkParams): Promise<EncryptResponse> => {
    // ========== Validate Params ==========
    // -- validate if it's ready
    if (!this.ready) {
      throw new LitNodeClientNotReadyError(
        {},
        '6 LitNodeClient is not ready.  Please call await litNodeClient.connect() first.'
      );
    }

    // -- validate if this.subnetPubKey is null
    if (!this.subnetPubKey) {
      throw new LitNodeClientNotReadyError({}, 'subnetPubKey cannot be null');
    }

    const paramsIsSafe = safeParams({
      functionName: 'encrypt',
      params,
    });

    if (!paramsIsSafe) {
      throw new InvalidArgumentException(
        {
          info: {
            params,
          },
        },
        'You must provide either accessControlConditions or evmContractConditions or solRpcConditions or unifiedAccessControlConditions'
      );
    }

    // ========== Validate Access Control Conditions Schema ==========
    await this.validateAccessControlConditionsSchema(params);

    // ========== Hashing Access Control Conditions =========
    // hash the access control conditions
    const hashOfConditions: ArrayBuffer | undefined =
      await this.getHashedAccessControlConditions(params);

    if (!hashOfConditions) {
      throw new InvalidArgumentException(
        {
          info: {
            params,
          },
        },
        'You must provide either accessControlConditions or evmContractConditions or solRpcConditions or unifiedAccessControlConditions'
      );
    }

    const hashOfConditionsStr = uint8arrayToString(
      new Uint8Array(hashOfConditions),
      'base16'
    );

    // ========== Hashing Private Data ==========
    // hash the private data
    const hashOfPrivateData = await crypto.subtle.digest(
      'SHA-256',
      params.dataToEncrypt
    );
    const hashOfPrivateDataStr = uint8arrayToString(
      new Uint8Array(hashOfPrivateData),
      'base16'
    );

    // ========== Assemble identity parameter ==========
    const identityParam = this._getIdentityParamForEncryption(
      hashOfConditionsStr,
      hashOfPrivateDataStr
    );

    // ========== Encrypt ==========
    const ciphertext = await encrypt(
      this.subnetPubKey,
      params.dataToEncrypt,
      uint8arrayFromString(identityParam, 'utf8')
    );

    return { ciphertext, dataToEncryptHash: hashOfPrivateDataStr };
  };

  /**
   *
   * Decrypt ciphertext with the LIT network.
   *
   */
  decrypt = async (params: DecryptRequest): Promise<DecryptResponse> => {
    const { sessionSigs, authSig, chain, ciphertext, dataToEncryptHash } =
      params;

    // ========== Validate Params ==========
    // -- validate if it's ready
    if (!this.ready) {
      throw new LitNodeClientNotReadyError(
        {},
        '6 LitNodeClient is not ready.  Please call await litNodeClient.connect() first.'
      );
    }

    // -- validate if this.subnetPubKey is null
    if (!this.subnetPubKey) {
      throw new LitNodeClientNotReadyError({}, 'subnetPubKey cannot be null');
    }

    const paramsIsSafe = safeParams({
      functionName: 'decrypt',
      params,
    });

    if (!paramsIsSafe) {
      throw new InvalidArgumentException(
        {
          info: {
            params,
          },
        },
        'Parameter validation failed.'
      );
    }

    // ========== Hashing Access Control Conditions =========
    // hash the access control conditions
    const hashOfConditions: ArrayBuffer | undefined =
      await this.getHashedAccessControlConditions(params);

    if (!hashOfConditions) {
      throw new InvalidArgumentException(
        {
          info: {
            params,
          },
        },
        'You must provide either accessControlConditions or evmContractConditions or solRpcConditions or unifiedAccessControlConditions'
      );
    }

    const hashOfConditionsStr = uint8arrayToString(
      new Uint8Array(hashOfConditions),
      'base16'
    );

    // ========== Formatting Access Control Conditions =========
    const {
      error,
      formattedAccessControlConditions,
      formattedEVMContractConditions,
      formattedSolRpcConditions,
      formattedUnifiedAccessControlConditions,
    }: FormattedMultipleAccs = this.getFormattedAccessControlConditions(params);

    if (error) {
      throw new InvalidArgumentException(
        {
          info: {
            params,
          },
        },
        'You must provide either accessControlConditions or evmContractConditions or solRpcConditions or unifiedAccessControlConditions'
      );
    }

    // ========== Assemble identity parameter ==========
    const identityParam = this._getIdentityParamForEncryption(
      hashOfConditionsStr,
      dataToEncryptHash
    );

    log('identityParam', identityParam);

    // ========== Get Network Signature ==========
    const requestId = this._getNewRequestId();
    const nodePromises = this.getNodePromises((url: string) => {
      // -- if session key is available, use it
      const authSigToSend = sessionSigs ? sessionSigs[url] : authSig;

      if (!authSigToSend) {
        throw new InvalidArgumentException(
          {
            info: {
              params,
            },
          },
          'authSig is required'
        );
      }

      const reqBody: EncryptionSignRequest = {
        accessControlConditions: formattedAccessControlConditions,
        evmContractConditions: formattedEVMContractConditions,
        solRpcConditions: formattedSolRpcConditions,
        unifiedAccessControlConditions: formattedUnifiedAccessControlConditions,
        dataToEncryptHash,
        chain,
        authSig: authSigToSend,
        epoch: this.currentEpochNumber!,
      };

      const urlWithParh = composeLitUrl({
        url,
        endpoint: LIT_ENDPOINT.ENCRYPTION_SIGN,
      });

      return this.generatePromise(urlWithParh, reqBody, requestId);
    });

    // -- resolve promises
    const res = await this.handleNodePromises(
      nodePromises,
      requestId,
      this.config.minNodeCount
    );

    // -- case: promises rejected
    if (!res.success) {
      this._throwNodeError(res, requestId);
    }

    const signatureShares: NodeBlsSigningShare[] = (
      res as SuccessNodePromises<NodeBlsSigningShare>
    ).values;

    logWithRequestId(requestId, 'signatureShares', signatureShares);

    // ========== Result ==========
    const decryptedData = await this._decryptWithSignatureShares(
      this.subnetPubKey,
      uint8arrayFromString(identityParam, 'utf8'),
      ciphertext,
      signatureShares
    );

    return { decryptedData };
  };

  getLitResourceForEncryption = async (
    params: EncryptRequest
  ): Promise<LitAccessControlConditionResource> => {
    // ========== Hashing Access Control Conditions =========
    // hash the access control conditions
    const hashOfConditions: ArrayBuffer | undefined =
      await this.getHashedAccessControlConditions(params);

    if (!hashOfConditions) {
      throw new InvalidArgumentException(
        {
          info: {
            params,
          },
        },
        'You must provide either accessControlConditions or evmContractConditions or solRpcConditions or unifiedAccessControlConditions'
      );
    }

    const hashOfConditionsStr = uint8arrayToString(
      new Uint8Array(hashOfConditions),
      'base16'
    );

    // ========== Hashing Private Data ==========
    // hash the private data
    const hashOfPrivateData = await crypto.subtle.digest(
      'SHA-256',
      params.dataToEncrypt
    );
    const hashOfPrivateDataStr = uint8arrayToString(
      new Uint8Array(hashOfPrivateData),
      'base16'
    );

    return new LitAccessControlConditionResource(
      `${hashOfConditionsStr}/${hashOfPrivateDataStr}`
    );
  };

  private _getIdentityParamForEncryption = (
    hashOfConditionsStr: string,
    hashOfPrivateDataStr: string
  ): string => {
    return new LitAccessControlConditionResource(
      `${hashOfConditionsStr}/${hashOfPrivateDataStr}`
    ).getResourceKey();
  };

  /** ============================== SESSION ============================== */

  /**
   * Sign a session public key using a PKP, which generates an authSig.
   * @returns {Object} An object containing the resulting signature.
   */

  signSessionKey = async (
    params: SignSessionKeyProp
  ): Promise<SignSessionKeyResponse> => {
    log(`[signSessionKey] params:`, params);

    // ========== Validate Params ==========
    // -- validate: If it's NOT ready
    if (!this.ready) {
      throw new LitNodeClientNotReadyError(
        {},
        '[signSessionKey] ]LitNodeClient is not ready.  Please call await litNodeClient.connect() first.'
      );
    }

    // -- construct SIWE message that will be signed by node to generate an authSig.
    const _expiration =
      params.expiration ||
      new Date(Date.now() + 24 * 60 * 60 * 1000).toISOString();

    // Try to get it from local storage, if not generates one~
    const sessionKey: SessionKeyPair =
      params.sessionKey ?? this.getSessionKey();
    const sessionKeyUri = LIT_SESSION_KEY_URI + sessionKey.publicKey;

    log(
      `[signSessionKey] sessionKeyUri is not found in params, generating a new one`,
      sessionKeyUri
    );

    if (!sessionKeyUri) {
      throw new InvalidParamType(
        {
          info: {
            params,
          },
        },
        '[signSessionKey] sessionKeyUri is not defined. Please provide a sessionKeyUri or a sessionKey.'
      );
    }

    // Compute the address from the public key if it's provided. Otherwise, the node will compute it.
    const pkpEthAddress = (function () {
      // prefix '0x' if it's not already prefixed
      params.pkpPublicKey = hexPrefixed(params.pkpPublicKey!);

      if (params.pkpPublicKey) return computeAddress(params.pkpPublicKey);

      // This will be populated by the node, using dummy value for now.
      return '0xC02aaA39b223FE8D0A0e5C4F27eAD9083C756Cc2';
    })();

    let siwe_statement = 'Lit Protocol PKP session signature';
    if (params.statement) {
      siwe_statement += ' ' + params.statement;
      log(`[signSessionKey] statement found in params: "${params.statement}"`);
    }

    let siweMessage;

    const siweParams = {
      domain: params?.domain || globalThis.location?.host || 'litprotocol.com',
      walletAddress: pkpEthAddress,
      statement: siwe_statement,
      uri: sessionKeyUri,
      version: '1',
      chainId: params.chainId ?? 1,
      expiration: _expiration,
      nonce: await this.getLatestBlockhash(),
    };

    if (params.resourceAbilityRequests) {
      siweMessage = await createSiweMessageWithRecaps({
        ...siweParams,
        resources: params.resourceAbilityRequests,
        litNodeClient: this,
      });
    } else {
      siweMessage = await createSiweMessage(siweParams);
    }

    // ========== Get Node Promises ==========
    // -- fetch shares from nodes
    const body: JsonSignSessionKeyRequestV1 = {
      sessionKey: sessionKeyUri,
      authMethods: params.authMethods,
      ...(params?.pkpPublicKey && { pkpPublicKey: params.pkpPublicKey }),
      siweMessage: siweMessage,
      curveType: LIT_CURVE.BLS,

      // -- custom auths
      ...(params?.litActionIpfsId && {
        litActionIpfsId: params.litActionIpfsId,
      }),
      ...(params?.litActionCode && { code: params.litActionCode }),
      ...(params?.jsParams && { jsParams: params.jsParams }),
      ...(this.currentEpochNumber && { epoch: this.currentEpochNumber }),
    };

    log(`[signSessionKey] body:`, body);

    const requestId = this._getNewRequestId();
    logWithRequestId(requestId, 'signSessionKey body', body);
    const nodePromises = this.getNodePromises((url: string) => {
      const reqBody: JsonSignSessionKeyRequestV1 = body;

      const urlWithPath = composeLitUrl({
        url,
        endpoint: LIT_ENDPOINT.SIGN_SESSION_KEY,
      });

      return this.generatePromise(urlWithPath, reqBody, requestId);
    });

    // -- resolve promises
    let res;
    try {
      res = await this.handleNodePromises(
        nodePromises,
        requestId,
        this.connectedNodes.size
      );
      log('signSessionKey node promises:', res);
    } catch (e) {
      throw new UnknownError(
        {
          info: {
            requestId,
          },
          cause: e,
        },
        'Error when handling node promises'
      );
    }

    logWithRequestId(requestId, 'handleNodePromises res:', res);

    // -- case: promises rejected
    if (!this._isSuccessNodePromises(res)) {
      this._throwNodeError(res as RejectedNodePromises, requestId);
      return {} as SignSessionKeyResponse;
    }

    const responseData: BlsResponseData[] = res.values as BlsResponseData[];
    logWithRequestId(
      requestId,
      '[signSessionKey] responseData',
      JSON.stringify(responseData, null, 2)
    );

    // ========== Extract shares from response data ==========
    // -- 1. combine signed data as a list, and get the signatures from it
    let curveType = responseData[0]?.curveType;

    if (curveType === 'ECDSA') {
      throw new Error(
        'The ECDSA curve type is not supported in this version. Please use version 6.x.x instead.'
      );
    }

    log(`[signSessionKey] curveType is "${curveType}"`);

    const signedDataList = responseData.map((s) => s.dataSigned);

    if (signedDataList.length <= 0) {
      const err = `[signSessionKey] signedDataList is empty.`;
      log(err);
      throw new InvalidSignatureError(
        {
          info: {
            requestId,
            responseData,
            signedDataList,
          },
        },
        err
      );
    }

    logWithRequestId(
      requestId,
      '[signSessionKey] signedDataList',
      signedDataList
    );

    // -- checking if we have enough shares
    const validatedSignedDataList = responseData
      .map((data: BlsResponseData) => {
        // each of this field cannot be empty
        const requiredFields = [
          'signatureShare',
          'curveType',
          'shareIndex',
          'siweMessage',
          'dataSigned',
          'blsRootPubkey',
          'result',
        ];

        // check if all required fields are present
        for (const field of requiredFields) {
          const key: keyof BlsResponseData = field as keyof BlsResponseData;

          if (!data[key] || data[key] === '') {
            log(
              `[signSessionKey] Invalid signed data. "${field}" is missing. Not a problem, we only need ${this.config.minNodeCount} nodes to sign the session key.`
            );
            return null;
          }
        }

        if (!data.signatureShare.ProofOfPossession) {
          const err = `[signSessionKey] Invalid signed data. "ProofOfPossession" is missing.`;
          log(err);
          throw new InvalidSignatureError(
            {
              info: {
                requestId,
                responseData,
                data,
              },
            },
            err
          );
        }

        return data;
      })
      .filter((item) => item !== null);

    logWithRequestId(
      requestId,
      '[signSessionKey] requested length:',
      signedDataList.length
    );
    logWithRequestId(
      requestId,
      '[signSessionKey] validated length:',
      validatedSignedDataList.length
    );
    logWithRequestId(
      requestId,
      '[signSessionKey] minimum required length:',
      this.config.minNodeCount
    );
    if (validatedSignedDataList.length < this.config.minNodeCount) {
      throw new InvalidSignatureError(
        {
          info: {
            requestId,
            responseData,
            validatedSignedDataList,
            minNodeCount: this.config.minNodeCount,
          },
        },
        `[signSessionKey] not enough nodes signed the session key.  Expected ${this.config.minNodeCount}, got ${validatedSignedDataList.length}`
      );
    }

    const blsSignedData: BlsResponseData[] =
      validatedSignedDataList as BlsResponseData[];

    const sigType = mostCommonString(blsSignedData.map((s) => s.curveType));
    log(`[signSessionKey] sigType:`, sigType);

    const signatureShares = getBlsSignatures(blsSignedData);

    log(`[signSessionKey] signatureShares:`, signatureShares);

    const blsCombinedSignature = await combineSignatureShares(signatureShares);

    log(`[signSessionKey] blsCombinedSignature:`, blsCombinedSignature);

    const publicKey = removeHexPrefix(params.pkpPublicKey);
    log(`[signSessionKey] publicKey:`, publicKey);

    const dataSigned = mostCommonString(blsSignedData.map((s) => s.dataSigned));
    log(`[signSessionKey] dataSigned:`, dataSigned);

    const mostCommonSiweMessage = mostCommonString(
      blsSignedData.map((s) => s.siweMessage)
    );

    log(`[signSessionKey] mostCommonSiweMessage:`, mostCommonSiweMessage);

    const signedMessage = normalizeAndStringify(mostCommonSiweMessage!);

    log(`[signSessionKey] signedMessage:`, signedMessage);

    const signSessionKeyRes: SignSessionKeyResponse = {
      authSig: {
        sig: JSON.stringify({
          ProofOfPossession: blsCombinedSignature,
        }),
        algo: 'LIT_BLS',
        derivedVia: 'lit.bls',
        signedMessage,
        address: computeAddress(hexPrefixed(publicKey)),
      },
      pkpPublicKey: publicKey,
    };

    return signSessionKeyRes;
  };

  private _isSuccessNodePromises = <T>(
    res: SuccessNodePromises<T> | RejectedNodePromises
  ): res is SuccessNodePromises<T> => {
    return res.success;
  };

  getSignSessionKeyShares = async (
    url: string,
    params: GetSignSessionKeySharesProp,
    requestId: string
  ) => {
    log('getSignSessionKeyShares');
    const urlWithPath = composeLitUrl({
      url,
      endpoint: LIT_ENDPOINT.SIGN_SESSION_KEY,
    });
    return await this.sendCommandToNode({
      url: urlWithPath,
      data: params.body,
      requestId,
    });
  };

  /**
   * Get session signatures for a set of [Lit resources](https://v6-api-doc-lit-js-sdk.vercel.app/interfaces/types_src.ILitResource.html#resource).
   *
   * How this function works on a high level:
   * 1. Generate or retrieve [session keys](https://v6-api-doc-lit-js-sdk.vercel.app/interfaces/types_src.SessionKeyPair.html) (a public and private key pair)
   * 2. Generate or retrieve the [`AuthSig`](https://v6-api-doc-lit-js-sdk.vercel.app/interfaces/types_src.AuthSig.html) that specifies the session [abilities](https://v6-api-doc-lit-js-sdk.vercel.app/enums/auth_helpers_src.LitAbility.html)
   * 3. Sign the specific resources with the session key
   *
   *
   * Note: When generating session signatures for different PKPs or auth methods,
   * be sure to call disconnectWeb3 to clear auth signatures stored in local storage
   *
   *
   * @param { GetSessionSigsProps } params
   *
   * An example of how this function is used can be found in the Lit developer-guides-code repository [here](https://github.com/LIT-Protocol/developer-guides-code/tree/master/session-signatures/getSessionSigs).
   *
   */
  getSessionSigs = async (
    params: GetSessionSigsProps
  ): Promise<SessionSigsMap> => {
    // -- prepare
    // Try to get it from local storage, if not generates one~
    const sessionKey = params.sessionKey ?? this.getSessionKey();

    const sessionKeyUri = this.getSessionKeyUri(sessionKey.publicKey);

    // First get or generate the session capability object for the specified resources.
    const sessionCapabilityObject = params.sessionCapabilityObject
      ? params.sessionCapabilityObject
      : await this.generateSessionCapabilityObjectWithWildcards(
          params.resourceAbilityRequests.map((r) => r.resource)
        );
    const expiration = params.expiration || LitNodeClientNodeJs.getExpiration();

    // -- (TRY) to get the wallet signature
    let authSig = await this.getWalletSig({
      authNeededCallback: params.authNeededCallback,
      chain: params.chain || 'ethereum',
      sessionCapabilityObject,
      switchChain: params.switchChain,
      expiration: expiration,
      sessionKey: sessionKey,
      sessionKeyUri: sessionKeyUri,
      nonce: await this.getLatestBlockhash(),

      // -- for recap
      resourceAbilityRequests: params.resourceAbilityRequests,

      // -- optional fields
      ...(params.litActionCode && { litActionCode: params.litActionCode }),
      ...(params.litActionIpfsId && {
        litActionIpfsId: params.litActionIpfsId,
      }),
      ...(params.jsParams && { jsParams: params.jsParams }),
    });

    const needToResignSessionKey = await this.checkNeedToResignSessionKey({
      authSig,
      sessionKeyUri,
      resourceAbilityRequests: params.resourceAbilityRequests,
    });

    // console.log('XXX needToResignSessionKey:', needToResignSessionKey);

    // -- (CHECK) if we need to resign the session key
    if (needToResignSessionKey) {
      log('need to re-sign session key. Signing...');
      authSig = await this._authCallbackAndUpdateStorageItem({
        authCallback: params.authNeededCallback,
        authCallbackParams: {
          chain: params.chain || 'ethereum',
          statement: sessionCapabilityObject.statement,
          resources: [sessionCapabilityObject.encodeAsSiweResource()],
          switchChain: params.switchChain,
          expiration,
          sessionKey: sessionKey,
          uri: sessionKeyUri,
          nonce: await this.getLatestBlockhash(),
          resourceAbilityRequests: params.resourceAbilityRequests,

          // -- optional fields
          ...(params.litActionCode && { litActionCode: params.litActionCode }),
          ...(params.litActionIpfsId && {
            litActionIpfsId: params.litActionIpfsId,
          }),
          ...(params.jsParams && { jsParams: params.jsParams }),
        },
      });
    }

    if (
      authSig.address === '' ||
      authSig.derivedVia === '' ||
      authSig.sig === '' ||
      authSig.signedMessage === ''
    ) {
      throw new WalletSignatureNotFoundError(
        {
          info: {
            authSig,
          },
        },
        'No wallet signature found'
      );
    }

    // ===== AFTER we have Valid Signed Session Key =====
    // - Let's sign the resources with the session key
    // - 5 minutes is the default expiration for a session signature
    // - Because we can generate a new session sig every time the user wants to access a resource without prompting them to sign with their wallet
    const sessionExpiration =
      expiration ?? new Date(Date.now() + 1000 * 60 * 5).toISOString();

    const capabilities = params.capacityDelegationAuthSig
      ? [
          ...(params.capabilityAuthSigs ?? []),
          params.capacityDelegationAuthSig,
          authSig,
        ]
      : [...(params.capabilityAuthSigs ?? []), authSig];

    const signingTemplate = {
      sessionKey: sessionKey.publicKey,
      resourceAbilityRequests: params.resourceAbilityRequests,
      capabilities,
      issuedAt: new Date().toISOString(),
      expiration: sessionExpiration,

      // FIX ME: This is a dummy value for now
      maxPrice: '0x1234567890abcdef1234567890abcdef12345678',
    };

    const signatures: SessionSigsMap = {};

    this.connectedNodes.forEach((nodeAddress: string) => {
      const toSign: SessionSigningTemplate = {
        ...signingTemplate,
        nodeAddress,
      };

      const signedMessage = JSON.stringify(toSign);

      const uint8arrayKey = uint8arrayFromString(
        sessionKey.secretKey,
        'base16'
      );

      const uint8arrayMessage = uint8arrayFromString(signedMessage, 'utf8');
      const signature = nacl.sign.detached(uint8arrayMessage, uint8arrayKey);

      signatures[nodeAddress] = {
        sig: uint8arrayToString(signature, 'base16'),
        derivedVia: 'litSessionSignViaNacl',
        signedMessage: signedMessage,
        address: sessionKey.publicKey,
        algo: 'ed25519',
      };
    });

    log('signatures:', signatures);

    return signatures;
  };

  /**
   * Retrieves the PKP sessionSigs.
   *
   * @param params - The parameters for retrieving the PKP sessionSigs.
   * @returns A promise that resolves to the PKP sessionSigs.
   * @throws An error if any of the required parameters are missing or if `litActionCode` and `ipfsId` exist at the same time.
   */
  getPkpSessionSigs = async (params: GetPkpSessionSigs) => {
    const chain = params?.chain || 'ethereum';

    const pkpSessionSigs = this.getSessionSigs({
      chain,
      ...params,
      authNeededCallback: async (props: AuthCallbackParams) => {
        // -- validate
        if (!props.expiration) {
          throw new ParamsMissingError(
            {
              info: {
                props,
              },
            },
            '[getPkpSessionSigs/callback] expiration is required'
          );
        }

        if (!props.resources) {
          throw new ParamsMissingError(
            {
              info: {
                props,
              },
            },
            '[getPkpSessionSigs/callback]resources is required'
          );
        }

        if (!props.resourceAbilityRequests) {
          throw new ParamsMissingError(
            {
              info: {
                props,
              },
            },
            '[getPkpSessionSigs/callback]resourceAbilityRequests is required'
          );
        }

        // lit action code and ipfs id cannot exist at the same time
        if (props.litActionCode && props.litActionIpfsId) {
          throw new UnsupportedMethodError(
            {
              info: {
                props,
              },
            },
            '[getPkpSessionSigs/callback]litActionCode and litActionIpfsId cannot exist at the same time'
          );
        }

        // Check if IPFS options are provided and if the code should be fetched from IPFS and overwrite the current code.
        // This will fetch the code from the specified IPFS gateway using the provided ipfsId,
        // and update the params with the fetched code, removing the ipfsId afterward.
        const overwriteCode =
          params.ipfsOptions?.overwriteCode ||
          GLOBAL_OVERWRITE_IPFS_CODE_BY_NETWORK[this.config.litNetwork];

        if (overwriteCode && props.litActionIpfsId) {
          const code = await this._getFallbackIpfsCode(
            params.ipfsOptions?.gatewayUrl,
            props.litActionIpfsId
          );

          props = {
            ...props,
            litActionCode: code,
            litActionIpfsId: undefined,
          };
        }

        /**
         * We must provide an empty array for authMethods even if we are not using any auth methods.
         * So that the nodes can serialize the request correctly.
         */
        const authMethods = params.authMethods || [];

        const response = await this.signSessionKey({
          sessionKey: props.sessionKey,
          statement: props.statement || 'Some custom statement.',
          authMethods: [...authMethods],
          pkpPublicKey: params.pkpPublicKey,
          expiration: props.expiration,
          resources: props.resources,
          chainId: 1,

          // -- required fields
          resourceAbilityRequests: props.resourceAbilityRequests,

          // -- optional fields
          ...(props.litActionCode && { litActionCode: props.litActionCode }),
          ...(props.litActionIpfsId && {
            litActionIpfsId: props.litActionIpfsId,
          }),
          ...(props.jsParams && { jsParams: props.jsParams }),
        });

        return response.authSig;
      },
    });

    return pkpSessionSigs;
  };

  /**
   * Retrieves session signatures specifically for Lit Actions.
   * Unlike `getPkpSessionSigs`, this function requires either `litActionCode` or `litActionIpfsId`, and `jsParams` must be provided.
   *
   * @param params - The parameters required for retrieving the session signatures.
   * @returns A promise that resolves with the session signatures.
   */
  getLitActionSessionSigs = async (params: GetLitActionSessionSigs) => {
    // Check if either litActionCode or litActionIpfsId is provided
    if (!params.litActionCode && !params.litActionIpfsId) {
      throw new InvalidParamType(
        {
          info: {
            params,
          },
        },
        'Either "litActionCode" or "litActionIpfsId" must be provided.'
      );
    }

    // Check if jsParams is provided
    if (!params.jsParams) {
      throw new ParamsMissingError(
        {
          info: {
            params,
          },
        },
        "'jsParams' is required."
      );
    }

    return this.getPkpSessionSigs(params);
  };

  /**
   *
   * Get Session Key URI eg. lit:session:0x1234
   *
   * @param publicKey is the public key of the session key
   * @returns { string } the session key uri
   */
  getSessionKeyUri = (publicKey: string): string => {
    return LIT_SESSION_KEY_URI + publicKey;
  };

  /**
   * Authenticates an Auth Method for claiming a Programmable Key Pair (PKP).
   * A {@link MintCallback} can be defined for custom on chain interactions
   * by default the callback will forward to a relay server for minting on chain.
   * @param {ClaimKeyRequest} params an Auth Method and {@link MintCallback}
   * @returns {Promise<ClaimKeyResponse>}
   */
  async claimKeyId(
    params: ClaimRequest<ClaimProcessor>
  ): Promise<ClaimKeyResponse> {
    if (!this.ready) {
      const message =
        'LitNodeClient is not ready.  Please call await litNodeClient.connect() first.';
      throw new LitNodeClientNotReadyError({}, message);
    }

    if (params.authMethod.authMethodType == AUTH_METHOD_TYPE.WebAuthn) {
      throw new LitNodeClientNotReadyError(
        {},
        'Unsupported auth method type. Webauthn, and Lit Actions are not supported for claiming'
      );
    }

    const requestId = this._getNewRequestId();

    const nodePromises = this.getNodePromises((url: string) => {
      if (!params.authMethod) {
        throw new ParamsMissingError(
          {
            info: {
              params,
            },
          },
          'authMethod is required'
        );
      }

      const reqBody: JsonPKPClaimKeyRequest = {
        authMethod: params.authMethod,
      };

      const urlWithPath = composeLitUrl({
        url,
        endpoint: LIT_ENDPOINT.PKP_CLAIM,
      });

      return this.generatePromise(urlWithPath, reqBody, requestId);
    });

    const responseData = await this.handleNodePromises(
      nodePromises,
      requestId,
      this.connectedNodes.size
    );

    if (responseData.success) {
      const nodeSignatures: Signature[] = responseData.values.map((r) => {
        const sig = ethers.utils.splitSignature(`0x${r.signature}`);
        return {
          r: sig.r,
          s: sig.s,
          v: sig.v,
        };
      });

      logWithRequestId(
        requestId,
        `responseData: ${JSON.stringify(responseData, null, 2)}`
      );

      const derivedKeyId = responseData.values[0].derivedKeyId;

      const pubkey = await this.computeHDPubKey(derivedKeyId);
      logWithRequestId(
        requestId,
        `pubkey ${pubkey} derived from key id ${derivedKeyId}`
      );

      const relayParams = params as ClaimRequest<'relay'>;

      let mintTx = '';
      if (params.mintCallback && 'signer' in params) {
        mintTx = await params.mintCallback(
          {
            derivedKeyId,
            authMethodType: params.authMethod.authMethodType,
            signatures: nodeSignatures,
            pubkey,
            signer: (params as ClaimRequest<'client'>).signer,
            ...relayParams,
          },
          this.config.litNetwork
        );
      } else {
        mintTx = await defaultMintClaimCallback(
          {
            derivedKeyId,
            authMethodType: params.authMethod.authMethodType,
            signatures: nodeSignatures,
            pubkey,
            ...relayParams,
          },
          this.config.litNetwork
        );
      }

      return {
        signatures: nodeSignatures,
        claimedKeyId: derivedKeyId,
        pubkey,
        mintTx,
      };
    } else {
      throw new UnknownError(
        {
          info: {
            requestId,
            responseData,
          },
        },
        `Claim request has failed. Request trace id: lit_%s`,
        requestId
      );
    }
  }
}<|MERGE_RESOLUTION|>--- conflicted
+++ resolved
@@ -35,10 +35,6 @@
   UnknownError,
   InvalidSignatureError,
   UnsupportedMethodError,
-<<<<<<< HEAD
-  LIT_ERROR,
-=======
->>>>>>> 4df408f3
   InvalidSessionSigs,
 } from '@lit-protocol/constants';
 import { LitCore, composeLitUrl } from '@lit-protocol/core';
@@ -819,152 +815,6 @@
     )) as SuccessNodePromises<NodeCommandResponse> | RejectedNodePromises;
   };
 
-<<<<<<< HEAD
-  /**
-   *
-   * Get signatures from signed data
-   *
-   * @param { Array<any> } signedData
-   *
-   * @returns { any }
-   *
-   */
-  getSessionSignatures = async (signedData: any[]): Promise<any> => {
-    // -- prepare
-    const signatures: any = {};
-
-    // TOOD: get keys of signedData
-    const keys = Object.keys(signedData[0]);
-
-    // removeExtraBackslashesAndQuotes
-    const sanitise = (str: string) => {
-      // Check if str is a string and remove extra backslashes
-      if (typeof str === 'string') {
-        // Remove backslashes
-        let newStr = str.replace(/\\+/g, '');
-        // Remove leading and trailing double quotes
-        newStr = newStr.replace(/^"|"$/g, '');
-        return newStr;
-      }
-      return str;
-    };
-
-    // -- execute
-    for await (const key of keys) {
-      log('key:', key);
-
-      const shares = signedData.map((r) => r[key]);
-
-      log('shares:', shares);
-
-      shares.sort((a, b) => a.shareIndex - b.shareIndex);
-
-      const sigShares: SigShare[] = shares.map((s, index: number) => {
-        log('Original Share Struct:', s);
-
-        const share = getFlattenShare(s);
-
-        log('share:', share);
-
-        if (!share) {
-          throw new NoValidShares(
-            {
-              info: {
-                share: s,
-              },
-            },
-            'share is null or undefined'
-          );
-        }
-
-        if (!share.bigr) {
-          throw new NoValidShares(
-            {
-              info: {
-                share: s,
-              },
-            },
-            'bigR is missing in share %s. share %s',
-            index,
-            JSON.stringify(share)
-          );
-        }
-
-        const sanitisedBigR = sanitise(share.bigr);
-        const sanitisedSigShare = sanitise(share.publicKey);
-
-        log('sanitisedBigR:', sanitisedBigR);
-        log('sanitisedSigShare:', sanitisedSigShare);
-
-        return {
-          sigType: share.sigType,
-          signatureShare: sanitise(share.signatureShare),
-          shareIndex: share.shareIndex,
-          bigR: sanitise(share.bigr),
-          publicKey: share.publicKey,
-          dataSigned: share.dataSigned,
-          siweMessage: share.siweMessage,
-        };
-      });
-
-      log('getSessionSignatures - sigShares', sigShares);
-
-      const sigType = mostCommonString(sigShares.map((s) => s.sigType));
-
-      // -- validate if this.networkPubKeySet is null
-      if (this.networkPubKeySet === null) {
-        throw new ParamNullError({}, 'networkPubKeySet cannot be null');
-      }
-
-      // -- validate if signature type is ECDSA
-      if (
-        sigType !== LIT_CURVE.EcdsaCaitSith &&
-        sigType !== LIT_CURVE.EcdsaK256 &&
-        sigType !== LIT_CURVE.EcdsaCAITSITHP256
-      ) {
-        throw new UnknownSignatureType(
-          {
-            info: {
-              signatureType: sigType,
-            },
-          },
-          'signature type is %s which is invalid',
-          sigType
-        );
-      }
-
-      const signature = await combineEcdsaShares(sigShares);
-      if (!signature.r) {
-        throw new UnknownSignatureError(
-          {
-            info: {
-              signature,
-            },
-          },
-          'signature could not be combined'
-        );
-      }
-
-      const encodedSig = joinSignature({
-        r: '0x' + signature.r,
-        s: '0x' + signature.s,
-        v: signature.recid,
-      });
-
-      signatures[key] = {
-        ...signature,
-        signature: encodedSig,
-        publicKey: mostCommonString(sigShares.map((s) => s.publicKey)),
-        dataSigned: mostCommonString(sigShares.map((s) => s.dataSigned)),
-        siweMessage: mostCommonString(sigShares.map((s) => s.siweMessage)),
-      };
-    }
-
-    return signatures;
-  };
-
-=======
->>>>>>> 4df408f3
   // ========== Scoped Business Logics ==========
 
   /**
