--- conflicted
+++ resolved
@@ -113,6 +113,8 @@
   EncryptionSignRequest,
   SigningAccessControlConditionRequest,
   JsonPKPClaimKeyRequest,
+  HandshakeWithNode,
+  NodeCommandServerKeysResponse,
 } from '@lit-protocol/types';
 
 import * as blsSdk from '@lit-protocol/bls-sdk';
@@ -151,26 +153,7 @@
     }
   }
 
-<<<<<<< HEAD
-  // ========== Private Methods ==========
-  /**
-   * Handles the authentication callback and updates the storage item with the authentication signature.
-   * @param authCallbackParams - The parameters required for the authentication callback.
-   * @param authCallback - The optional authentication callback function.
-   * @returns A promise that resolves to the authentication signature.
-   * @throws An error if no default authentication callback is provided.
-   */
-  private _authCallbackAndUpdateStorageItem = async ({
-    authCallbackParams,
-    authCallback,
-  }: {
-    authCallbackParams: AuthCallbackParams;
-    authCallback?: AuthCallback;
-  }): Promise<AuthSig> => {
-    let authSig: AuthSig;
-=======
   // ========== Rate Limit NFT ==========
->>>>>>> 14ee81dc
 
   // TODO: Add support for browser feature/lit-2321-js-sdk-add-browser-support-for-createCapacityDelegationAuthSig
   createCapacityDelegationAuthSig = async (
@@ -230,23 +213,10 @@
    * we need to send jwt params iat (issued at) and exp (expiration) because the nodes may have different wall clock times, the nodes will verify that these params are withing a grace period
    *
    */
-<<<<<<< HEAD
-  private _checkNeedToResignSessionKey = async ({
-    authSig,
-    sessionKeyUri,
-    resourceAbilityRequests,
-  }: {
-    authSig: AuthSig;
-    sessionKeyUri: any;
-    resourceAbilityRequests: LitResourceAbilityRequest[];
-  }): Promise<boolean> => {
-    const authSigSiweMessage = new SiweMessage(authSig.signedMessage);
-=======
   getJWTParams = () => {
     const now = Date.now();
     const iat = Math.floor(now / 1000);
     const exp = iat + 12 * 60 * 60; // 12 hours in seconds
->>>>>>> 14ee81dc
 
     return { iat, exp };
   };
@@ -294,35 +264,6 @@
    * @param obj - The object to check.
    * @returns True if the object is of type SessionKeyPair.
    */
-<<<<<<< HEAD
-  private _decryptWithSignatureShares = (
-    networkPubKey: string,
-    identityParam: Uint8Array,
-    ciphertext: string,
-    signatureShares: NodeBlsSigningShare[]
-  ): Uint8Array => {
-    const sigShares = signatureShares.map((s: any) => s.signatureShare);
-
-    return verifyAndDecryptWithSignatureShares(
-      networkPubKey,
-      identityParam,
-      ciphertext,
-      sigShares
-    );
-  };
-  /**
-   * Checks if the given response is a success node promise.
-   * @private
-   * @param res - The response object to check.
-   * @returns A boolean indicating whether the response is a success node promise.
-   * @template T - The type of the success node promise.
-   */
-  private _isSuccessNodePromises = <T>(
-    res: any
-  ): res is SuccessNodePromises<T> => {
-    return res.success === true;
-  };
-=======
   isSessionKeyPair(obj: any): obj is SessionKeyPair {
     return (
       typeof obj === 'object' &&
@@ -333,23 +274,12 @@
     );
   }
 
->>>>>>> 14ee81dc
   /**
    * Generates wildcard capability for each of the LIT resources
    * specified.
    * @param litResources is an array of LIT resources
    * @param addAllCapabilities is a boolean that specifies whether to add all capabilities for each resource
    */
-<<<<<<< HEAD
-  private _getIdentityParamForEncryption = (
-    hashOfConditionsStr: string,
-    hashOfPrivateDataStr: string
-  ): string => {
-    return new LitAccessControlConditionResource(
-      `${hashOfConditionsStr}/${hashOfPrivateDataStr}`
-    ).getResourceKey();
-  };
-=======
   static async generateSessionCapabilityObjectWithWildcards(
     litResources: ILitResource[],
     addAllCapabilities?: boolean,
@@ -383,25 +313,14 @@
     );
   }
 
->>>>>>> 14ee81dc
   /**
    *
    * Get expiration for session default time is 1 day / 24 hours
    *
    */
-<<<<<<< HEAD
-  private _getJWTParams = (): {
-    iat: number;
-    exp: number;
-  } => {
-    const now = Date.now();
-    const iat = Math.floor(now / 1000);
-    const exp = iat + 12 * 60 * 60; // 12 hours in seconds
-=======
   static getExpiration = () => {
     return new Date(Date.now() + 1000 * 60 * 60 * 24).toISOString();
   };
->>>>>>> 14ee81dc
 
   // backward compatibility
   getExpiration = () => {
@@ -413,11 +332,7 @@
    * Get the signature from local storage, if not, generates one
    *
    */
-<<<<<<< HEAD
-  private _getWalletSig = async ({
-=======
   getWalletSig = async ({
->>>>>>> 14ee81dc
     authNeededCallback,
     chain,
     sessionCapabilityObject,
@@ -535,7 +450,7 @@
     return walletSig!;
   };
 
-  #authCallbackAndUpdateStorageItem = async ({
+  private _authCallbackAndUpdateStorageItem = async ({
     authCallbackParams,
     authCallback,
   }: {
@@ -660,11 +575,7 @@
    * @returns { string } final JWT (convert the sig to base64 and append to the jwt)
    *
    */
-<<<<<<< HEAD
-  private _combineSharesAndGetJWT = (
-=======
   combineSharesAndGetJWT = (
->>>>>>> 14ee81dc
     signatureShares: NodeBlsSigningShare[],
     requestId: string = ''
   ): string => {
@@ -704,57 +615,8 @@
 
     return finalJwt;
   };
-<<<<<<< HEAD
-  /**
-   *
-   * Get Session Key URI eg. lit:session:0x1234
-   *
-   * @param publicKey is the public key of the session key
-   * @returns { string } the session key uri
-   */
-  private _getSessionKeyUri = (publicKey: string): string => {
-    return LIT_SESSION_KEY_URI + publicKey;
-  };
-  /**
-   * Generates a promise by sending a command to the Lit node
-   *
-   * @param url - The URL to send the command to.
-   * @param params - The parameters to include in the command.
-   * @param requestId - The ID of the request.
-   * @returns A promise that resolves with the response from the server.
-   */
-  private _generatePromise = async (
-    url: string,
-    params: any,
-    requestId: string
-  ): Promise<NodeCommandResponse> => {
-    return await this._sendCommandToNode({
-      url,
-      data: params,
-      requestId,
-    });
-  };
-  // ========== Rate Limit NFT ==========
-
-  // TODO: Add support for browser feature/lit-2321-js-sdk-add-browser-support-for-createCapacityDelegationAuthSig
-  /**
-   * Creates a capacity delegation authSig.
-   *
-   * @param params - The parameters for creating the capacity delegation authSig.
-   * @returns A promise that resolves to the capacity delegation authSig.
-   * @throws An error if the dAppOwnerWallet is not provided.
-   */
-  createCapacityDelegationAuthSig = async (
-    params: CapacityCreditsReq
-  ): Promise<CapacityCreditsRes> => {
-    // -- validate
-    if (!params.dAppOwnerWallet) {
-      throw new Error('dAppOwnerWallet must exist');
-    }
-=======
->>>>>>> 14ee81dc
-
-  #decryptWithSignatureShares = (
+
+  private _decryptWithSignatureShares = (
     networkPubKey: string,
     identityParam: Uint8Array,
     ciphertext: string,
@@ -901,7 +763,7 @@
 
         // this return { url: string, data: JsonRequest }
         // const singleNodePromise = this.getJsExecutionShares(url, reqBody, id);
-        const singleNodePromise = this.sendCommandToNode({
+        const singleNodePromise = this._sendCommandToNode({
           url: url,
           data: params,
           requestId: id,
@@ -1172,12 +1034,6 @@
       return res;
     }; // wrapper end
 
-<<<<<<< HEAD
-    // ========== Assemble identity parameter ==========
-    const identityParam = this._getIdentityParamForEncryption(
-      hashOfConditionsStr,
-      hashOfPrivateDataStr
-=======
     // ========== Execute with Retry ==========
     const res = await executeWithRetry<
       RejectedNodePromises | SuccessNodePromises<any>
@@ -1187,7 +1043,6 @@
         logError('an error occured, attempting to retry operation');
       },
       this.config.retryTolerance
->>>>>>> 14ee81dc
     );
 
     // ========== Handle Response ==========
@@ -1212,15 +1067,11 @@
       responseData
     ) as NodeShare;
 
-<<<<<<< HEAD
-    const sessionKeyUri = this._getSessionKeyUri(sessionKey.publicKey);
-=======
     const responseFromStrategy: any = processLitActionResponseStrategy(
       responseData,
       params.responseStrategy ?? { strategy: 'leastCommon' }
     );
     mostCommonResponse.response = responseFromStrategy;
->>>>>>> 14ee81dc
 
     const isSuccess = mostCommonResponse.success;
     const hasSignedData = Object.keys(mostCommonResponse.signedData).length > 0;
@@ -1231,18 +1082,6 @@
       return mostCommonResponse as unknown as ExecuteJsResponse;
     }
 
-<<<<<<< HEAD
-    // -- (TRY) to get the wallet signature
-    let authSig = await this._getWalletSig({
-      authNeededCallback: params.authNeededCallback,
-      chain: params.chain || 'ethereum',
-      sessionCapabilityObject,
-      switchChain: params.switchChain,
-      expiration: expiration,
-      sessionKey: sessionKey,
-      sessionKeyUri: sessionKeyUri,
-      nonce,
-=======
     // -- in the case where we are not signing anything on Lit action and using it as purely serverless function
     if (!hasSignedData && !hasClaimData) {
       return {
@@ -1253,7 +1092,6 @@
         logs: mostCommonResponse.logs,
       } as ExecuteJsNoSigningResponse;
     }
->>>>>>> 14ee81dc
 
     // ========== Extract shares from response data ==========
 
@@ -1262,29 +1100,6 @@
       return removeDoubleQuotes(r.signedData);
     });
 
-<<<<<<< HEAD
-    const needToResignSessionKey = await this._checkNeedToResignSessionKey({
-      authSig,
-      sessionKeyUri,
-      resourceAbilityRequests: params.resourceAbilityRequests,
-    });
-
-    // -- (CHECK) if we need to resign the session key
-    if (needToResignSessionKey) {
-      log('need to re-sign session key.  Signing...');
-      authSig = await this._authCallbackAndUpdateStorageItem({
-        authCallback: params.authNeededCallback,
-        authCallbackParams: {
-          chain: params.chain || 'ethereum',
-          statement: sessionCapabilityObject.statement,
-          resources: [sessionCapabilityObject.encodeAsSiweResource()],
-          switchChain: params.switchChain,
-          expiration,
-          sessionKey: sessionKey,
-          uri: sessionKeyUri,
-          nonce,
-          resourceAbilityRequests: params.resourceAbilityRequests,
-=======
     logWithRequestId(
       requestId,
       'signatures shares to combine: ',
@@ -1297,7 +1112,6 @@
       minNodeCount: this.config.minNodeCount,
       signedData: signedDataList,
     });
->>>>>>> 14ee81dc
 
     // -- 2. combine responses as a string, and parse it as JSON if possible
     const parsedResponse = parseAsJsonOrString(mostCommonResponse.response);
@@ -1338,7 +1152,7 @@
     params: any,
     requestId: string
   ): Promise<NodeCommandResponse> => {
-    return await this.sendCommandToNode({
+    return await this._sendCommandToNode({
       url,
       data: params,
       requestId,
@@ -1563,11 +1377,7 @@
           endpoint: LIT_ENDPOINT.SIGN_ACCS,
         });
 
-<<<<<<< HEAD
-        return this._generatePromise(urlWithPath, reqBody, id);
-=======
         return this.generatePromise(urlWithPath, reqBody, id);
->>>>>>> 14ee81dc
       });
 
       // -- resolve promises
@@ -1593,11 +1403,7 @@
     const requestId = res.requestId;
 
     // -- case: promises rejected
-<<<<<<< HEAD
-    if (!this._isSuccessNodePromises(res)) {
-=======
     if (res.success === false) {
->>>>>>> 14ee81dc
       this._throwNodeError(res as RejectedNodePromises, requestId);
     }
 
@@ -1701,7 +1507,7 @@
     );
 
     // ========== Assemble identity parameter ==========
-    const identityParam = this.#getIdentityParamForEncryption(
+    const identityParam = this._getIdentityParamForEncryption(
       hashOfConditionsStr,
       hashOfPrivateDataStr
     );
@@ -1795,7 +1601,7 @@
     }
 
     // ========== Assemble identity parameter ==========
-    const identityParam = this.#getIdentityParamForEncryption(
+    const identityParam = this._getIdentityParamForEncryption(
       hashOfConditionsStr,
       dataToEncryptHash
     );
@@ -1835,11 +1641,7 @@
           endpoint: LIT_ENDPOINT.ENCRYPTION_SIGN,
         });
 
-<<<<<<< HEAD
-        return this._generatePromise(urlWithPath, reqBody, requestId);
-=======
         return this.generatePromise(urlWithParh, reqBody, id);
->>>>>>> 14ee81dc
       });
 
       // -- resolve promises
@@ -1875,7 +1677,7 @@
     logWithRequestId(requestId, 'signatureShares', signatureShares);
 
     // ========== Result ==========
-    const decryptedData = this.#decryptWithSignatureShares(
+    const decryptedData = this._decryptWithSignatureShares(
       this.subnetPubKey,
       uint8arrayFromString(identityParam, 'utf8'),
       ciphertext,
@@ -1922,7 +1724,7 @@
     );
   };
 
-  #getIdentityParamForEncryption = (
+  private _getIdentityParamForEncryption = (
     hashOfConditionsStr: string,
     hashOfPrivateDataStr: string
   ): string => {
@@ -2049,11 +1851,7 @@
           endpoint: LIT_ENDPOINT.SIGN_SESSION_KEY,
         });
 
-<<<<<<< HEAD
-        return this._generatePromise(urlWithPath, reqBody, id);
-=======
         return this.generatePromise(urlWithPath, reqBody, id);
->>>>>>> 14ee81dc
       });
 
       // -- resolve promises
@@ -2087,7 +1885,7 @@
     logWithRequestId(requestId, 'handleNodePromises res:', res);
 
     // -- case: promises rejected
-    if (!this.#isSuccessNodePromises(res)) {
+    if (!this._isSuccessNodePromises(res)) {
       this._throwNodeError(res as RejectedNodePromises, requestId);
       return {} as SignSessionKeyResponse;
     }
@@ -2124,10 +1922,6 @@
       signedDataList
     );
 
-<<<<<<< HEAD
-        return this._generatePromise(urlWithPath, reqBody, id);
-      });
-=======
     // -- checking if we have enough shares
     const validatedSignedDataList = responseData
       .map((data: BlsResponseData) => {
@@ -2141,7 +1935,6 @@
           'blsRootPubkey',
           'result',
         ];
->>>>>>> 14ee81dc
 
         // check if all required fields are present
         for (const field of requiredFields) {
@@ -2236,7 +2029,9 @@
     return signSessionKeyRes;
   };
 
-  #isSuccessNodePromises = <T>(res: any): res is SuccessNodePromises<T> => {
+  private _isSuccessNodePromises = <T>(
+    res: any
+  ): res is SuccessNodePromises<T> => {
     return res.success === true;
   };
 
@@ -2250,7 +2045,7 @@
       url,
       endpoint: LIT_ENDPOINT.SIGN_SESSION_KEY,
     });
-    return await this.sendCommandToNode({
+    return await this._sendCommandToNode({
       url: urlWithPath,
       data: params.body,
       requestId,
@@ -2315,13 +2110,6 @@
     }
     const nonce = this.latestBlockhash!;
 
-<<<<<<< HEAD
-    // ========== Prepare ==========
-    // we need to send jwt params iat (issued at) and exp (expiration)
-    // because the nodes may have different wall clock times
-    // the nodes will verify that these params are withing a grace period
-    const { iat, exp } = this._getJWTParams();
-=======
     // -- (TRY) to get the wallet signature
     let authSig = await this.getWalletSig({
       authNeededCallback: params.authNeededCallback,
@@ -2332,7 +2120,6 @@
       sessionKey: sessionKey,
       sessionKeyUri: sessionKeyUri,
       nonce,
->>>>>>> 14ee81dc
 
       // -- for recap
       resourceAbilityRequests: params.resourceAbilityRequests,
@@ -2356,7 +2143,7 @@
     // -- (CHECK) if we need to resign the session key
     if (needToResignSessionKey) {
       log('need to re-sign session key.  Signing...');
-      authSig = await this.#authCallbackAndUpdateStorageItem({
+      authSig = await this._authCallbackAndUpdateStorageItem({
         authCallback: params.authNeededCallback,
         authCallbackParams: {
           chain: params.chain || 'ethereum',
@@ -2409,10 +2196,6 @@
         ]
       : [...(params.capabilityAuthSigs ?? []), authSig];
 
-<<<<<<< HEAD
-        return this._generatePromise(urlWithPath, reqBody, id);
-      });
-=======
     const signingTemplate = {
       sessionKey: sessionKey.publicKey,
       resourceAbilityRequests: params.resourceAbilityRequests,
@@ -2420,7 +2203,6 @@
       issuedAt: new Date().toISOString(),
       expiration: sessionExpiration,
     };
->>>>>>> 14ee81dc
 
     const signatures: SessionSigsMap = {};
 
@@ -2540,18 +2322,10 @@
       );
     }
 
-<<<<<<< HEAD
-    // ========== Result ==========
-    const finalJwt: string = this._combineSharesAndGetJWT(
-      signatureShares,
-      requestId
-    );
-=======
     // Check if jsParams is provided
     if (!params.jsParams) {
       throw new Error("'jsParams' is required.");
     }
->>>>>>> 14ee81dc
 
     return this.getPkpSessionSigs(params);
   };
@@ -2595,68 +2369,7 @@
         errorCode: LIT_ERROR.LIT_NODE_CLIENT_NOT_READY_ERROR.name,
       });
     }
-<<<<<<< HEAD
-
-    const paramsIsSafe = safeParams({
-      functionName: 'decrypt',
-      params,
-    });
-
-    if (!paramsIsSafe) {
-      return throwError({
-        message: `Parameter validation failed.`,
-        errorKind: LIT_ERROR.INVALID_ARGUMENT_EXCEPTION.kind,
-        errorCode: LIT_ERROR.INVALID_ARGUMENT_EXCEPTION.name,
-      });
-    }
-
-    // ========== Hashing Access Control Conditions =========
-    // hash the access control conditions
-    const hashOfConditions: ArrayBuffer | undefined =
-      await this.getHashedAccessControlConditions(params);
-
-    if (!hashOfConditions) {
-      return throwError({
-        message: `You must provide either accessControlConditions or evmContractConditions or solRpcConditions or unifiedAccessControlConditions`,
-        errorKind: LIT_ERROR.INVALID_ARGUMENT_EXCEPTION.kind,
-        errorCode: LIT_ERROR.INVALID_ARGUMENT_EXCEPTION.name,
-      });
-    }
-
-    const hashOfConditionsStr = uint8arrayToString(
-      new Uint8Array(hashOfConditions),
-      'base16'
-    );
-
-    // ========== Formatting Access Control Conditions =========
-    const {
-      error,
-      formattedAccessControlConditions,
-      formattedEVMContractConditions,
-      formattedSolRpcConditions,
-      formattedUnifiedAccessControlConditions,
-    }: FormattedMultipleAccs = this.getFormattedAccessControlConditions(params);
-
-    if (error) {
-      throwError({
-        message: `You must provide either accessControlConditions or evmContractConditions or solRpcConditions or unifiedAccessControlConditions`,
-        errorKind: LIT_ERROR.INVALID_ARGUMENT_EXCEPTION.kind,
-        errorCode: LIT_ERROR.INVALID_ARGUMENT_EXCEPTION.name,
-      });
-    }
-
-    // ========== Assemble identity parameter ==========
-    const identityParam = this._getIdentityParamForEncryption(
-      hashOfConditionsStr,
-      dataToEncryptHash
-    );
-
-    log('identityParam', identityParam);
-
-    // ========== Get Network Signature ==========
-=======
     let requestId;
->>>>>>> 14ee81dc
     const wrapper = async (
       id: string
     ): Promise<SuccessNodePromises<any> | RejectedNodePromises> => {
@@ -2674,11 +2387,7 @@
           endpoint: LIT_ENDPOINT.PKP_CLAIM,
         });
 
-<<<<<<< HEAD
-        return this._generatePromise(urlWithParh, reqBody, id);
-=======
         return this.generatePromise(urlWithPath, reqBody, id);
->>>>>>> 14ee81dc
       });
 
       const responseData = await this.handleNodePromises(
@@ -2729,18 +2438,8 @@
         `pubkey ${pubkey} derived from key id ${derivedKeyId}`
       );
 
-<<<<<<< HEAD
-    // ========== Result ==========
-    const decryptedData = this._decryptWithSignatureShares(
-      this.subnetPubKey,
-      uint8arrayFromString(identityParam, 'utf8'),
-      ciphertext,
-      signatureShares
-    );
-=======
       const relayParams: ClaimRequest<'relay'> =
         params as ClaimRequest<'relay'>;
->>>>>>> 14ee81dc
 
       let mintTx = '';
       if (params.mintCallback && 'signer' in params) {
