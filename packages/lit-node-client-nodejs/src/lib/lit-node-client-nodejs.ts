--- conflicted
+++ resolved
@@ -860,24 +860,8 @@
     params: SignConditionECDSA,
     requestId: string
   ): Promise<NodeCommandResponse> => {
-<<<<<<< HEAD
     logDebug('signConditionEcdsa');
     const urlWithPath = `${url}/web/signing/signConditionEcdsa`;
-
-    const data = {
-      access_control_conditions: params.accessControlConditions,
-      evmContractConditions: params.evmContractConditions,
-      solRpcConditions: params.solRpcConditions,
-      auth_sig: params.auth_sig,
-      chain: params.chain,
-      iat: params.iat,
-      exp: params.exp,
-=======
-    const wrapper = async (
-      id: string
-    ): Promise<SuccessNodePromises<any> | RejectedNodePromises> => {
-      log('signConditionEcdsa');
-      const urlWithPath = `${url}/web/signing/signConditionEcdsa`;
 
       const data = {
         access_control_conditions: params.accessControlConditions,
@@ -894,7 +878,6 @@
         data,
         requestId: id,
       });
->>>>>>> dccdaf8d
     };
 
     let res = await executeWithRetry<any>(
@@ -1100,11 +1083,7 @@
         // because the staking nodes can change, and the rust code will use the same list
         const url = this.config.bootstrapUrls[nodeIndex];
 
-<<<<<<< HEAD
       logDebug(`running on node ${nodeIndex} at ${url}`);
-=======
-        log(`running on node ${nodeIndex} at ${url}`);
->>>>>>> dccdaf8d
 
         const reqBody: JsonExecutionRequest =
           this.getLitActionRequestBody(params);
@@ -1658,12 +1637,7 @@
 
     // -- case: promises success (TODO: check the keys of "values")
     const responseData = (res as SuccessNodePromises<NodeShare>).values;
-<<<<<<< HEAD
     logDebugWithRequestId(
-=======
-
-    logWithRequestId(
->>>>>>> dccdaf8d
       requestId,
       'executeJs responseData from node : ',
       JSON.stringify(responseData, null, 2)
@@ -1712,15 +1686,7 @@
       return signedData;
     });
 
-<<<<<<< HEAD
     logDebugWithRequestId(requestId, 'signedDataList:', signedDataList);
-=======
-    logWithRequestId(
-      requestId,
-      'signatures shares to combine: ',
-      signedDataList
-    );
->>>>>>> dccdaf8d
     const signatures = this.getSignatures(signedDataList, requestId);
 
     // -- 2. combine responses as a string, and get parse it as JSON
@@ -1756,11 +1722,7 @@
       })
       .filter((item) => item !== null);
 
-<<<<<<< HEAD
     logDebugWithRequestId(requestId, 'claimList:', claimsList);
-=======
-    // logWithRequestId(requestId, 'claimList:', claimsList);
->>>>>>> dccdaf8d
 
     let claims = undefined;
 
@@ -1831,9 +1793,6 @@
 
     let requestId;
 
-<<<<<<< HEAD
-      logDebugWithRequestId(requestId, 'sigToPassToNode:', sigToPassToNode);
-=======
     const wrapper = async (
       id: string
     ): Promise<SuccessNodePromises<any> | RejectedNodePromises> => {
@@ -1845,13 +1804,9 @@
           url,
           mustHave: false,
         });
->>>>>>> dccdaf8d
-
-        logWithRequestId(id, 'sigToPassToNode:', sigToPassToNode);
-
-<<<<<<< HEAD
-      logDebugWithRequestId(requestId, 'reqBody:', reqBody);
-=======
+
+        logDebugWithRequestId(id, 'sigToPassToNode:', sigToPassToNode);
+
         const reqBody = {
           toSign,
           pubkey: pubKey,
@@ -1859,9 +1814,8 @@
             sigToPassToNode !== undefined && { authSig: sigToPassToNode }),
           authMethods,
         };
->>>>>>> dccdaf8d
-
-        logWithRequestId(id, 'reqBody:', reqBody);
+
+        logDebugWithRequestId(id, 'reqBody:', reqBody);
 
         return this.getPkpSignExecutionShares(url, reqBody, id);
       });
@@ -2254,11 +2208,7 @@
       dataToEncryptHash
     );
 
-<<<<<<< HEAD
     logDebugWithRequestId(requestId, 'identityParam', identityParam);
-=======
-    log('identityParam', identityParam);
->>>>>>> dccdaf8d
 
     let requestId;
     // ========== Get Network Signature ==========
@@ -2479,17 +2429,9 @@
       const signature = this.getSignature(shareData, requestId);
       return signature;
     } catch (e) {
-<<<<<<< HEAD
       logDebug('Error - signed_ecdsa_messages - ', e);
       const signed_ecdsa_message = nodePromises[0];
       return signed_ecdsa_message;
-=======
-      logErrorWithRequestId(requestId, 'Error - signed_ecdsa_messages - ', e);
-      const signed_ecdsa_message = res as RejectedNodePromises;
-      // have to cast to any to keep with above `string` return value
-      // this will be returned as `RejectedNodePromise`
-      return signed_ecdsa_message as any;
->>>>>>> dccdaf8d
     }
   };
 
@@ -2605,13 +2547,10 @@
       siweMessage: siweMessageStr,
     };
 
-<<<<<<< HEAD
-    logDebugWithRequestId(requestId, 'signSessionKey body', body);
-=======
     let wrapper = async (
       id: string
     ): Promise<SuccessNodePromises<any> | RejectedNodePromises> => {
-      logWithRequestId(id, 'signSessionKey body', body);
+      logDebugWithRequestId(id, 'signSessionKey body', body);
       const nodePromises = this.getNodePromises((url: string) => {
         return this.getSignSessionKeyShares(
           url,
@@ -2621,7 +2560,6 @@
           id
         );
       });
->>>>>>> dccdaf8d
 
       // -- resolve promises
       let res;
@@ -2631,25 +2569,13 @@
           id,
           this.config.minNodeCount
         );
-        log('signSessionKey node promises:', res);
+        logDebug('signSessionKey node promises:', res);
       } catch (e) {
         throw new Error(`Error when handling node promises: ${e}`);
       }
       return res;
     };
 
-<<<<<<< HEAD
-    // -- resolve promises
-    let res;
-    try {
-      res = await this.handleNodePromises(nodePromises, requestId);
-      logDebug('signSessionKey node promises:', res);
-    } catch (e) {
-      throw new Error(`Error when handling node promises: ${e}`);
-    }
-
-    logDebugWithRequestId(requestId, 'handleNodePromises res:', res);
-=======
     let res = await executeWithRetry<
       RejectedNodePromises | SuccessNodePromises<any>
     >(
@@ -2663,8 +2589,7 @@
     );
 
     requestId = res.requestId;
-    logWithRequestId(requestId, 'handleNodePromises res:', res);
->>>>>>> dccdaf8d
+    logDebugWithRequestId(requestId, 'handleNodePromises res:', res);
 
     // -- case: promises rejected
     if (!this.#isSuccessNodePromises(res)) {
@@ -2927,12 +2852,7 @@
 
       const uint8arrayMessage = uint8arrayFromString(signedMessage, 'utf8');
       let signature = nacl.sign.detached(uint8arrayMessage, uint8arrayKey);
-<<<<<<< HEAD
       // logDebug("signature", signature);
-=======
-
-      // log("signature", signature);
->>>>>>> dccdaf8d
       signatures[nodeAddress] = {
         sig: uint8arrayToString(signature, 'base16'),
         derivedVia: 'litSessionSignViaNacl',
