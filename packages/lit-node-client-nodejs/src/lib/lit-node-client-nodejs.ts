--- conflicted
+++ resolved
@@ -35,6 +35,8 @@
   UnknownError,
   InvalidSignatureError,
   UnsupportedMethodError,
+  LIT_ERROR,
+  InvalidSessionSigs,
 } from '@lit-protocol/constants';
 import { LitCore, composeLitUrl } from '@lit-protocol/core';
 import {
@@ -57,11 +59,7 @@
   normalizeAndStringify,
   safeParams,
   removeHexPrefix,
-<<<<<<< HEAD
-=======
-  throwError,
   validateSessionSigs,
->>>>>>> 08c8131c
 } from '@lit-protocol/misc';
 import {
   getStorageItem,
@@ -311,21 +309,6 @@
       }
     }
 
-<<<<<<< HEAD
-    if (rateLimitAuthSig) {
-      throw new UnsupportedMethodError(
-        {
-          info: {
-            method: 'generateSessionCapabilityObjectWithWildcards',
-            rateLimitAuthSig,
-          },
-        },
-        'Not implemented yet.'
-      );
-    }
-
-=======
->>>>>>> 08c8131c
     return sessionCapabilityObject;
   }
 
@@ -1062,11 +1045,10 @@
     const checkedSessionSigs = validateSessionSigs(params.sessionSigs);
 
     if (checkedSessionSigs.isValid === false) {
-      return throwError({
-        message: `Invalid sessionSigs. Errors: ${checkedSessionSigs.errors}`,
-        errorKind: LIT_ERROR.INVALID_PARAM_TYPE.kind,
-        errorCode: LIT_ERROR.INVALID_PARAM_TYPE.name,
-      });
+      throw new InvalidSessionSigs(
+        {},
+        `Invalid sessionSigs. Errors: ${checkedSessionSigs.errors}`
+      );
     }
 
     // Format the params
@@ -1280,22 +1262,18 @@
       );
     }
 
-<<<<<<< HEAD
     const requestId = this._getNewRequestId();
-=======
+
     // validate session sigs
     const checkedSessionSigs = validateSessionSigs(params.sessionSigs);
 
     if (checkedSessionSigs.isValid === false) {
-      return throwError({
-        message: `Invalid sessionSigs. Errors: ${checkedSessionSigs.errors}`,
-        errorKind: LIT_ERROR.INVALID_PARAM_TYPE.kind,
-        errorCode: LIT_ERROR.INVALID_PARAM_TYPE.name,
-      });
-    }
-
-    const requestId = this.getRequestId();
->>>>>>> 08c8131c
+      throw new InvalidSessionSigs(
+        {},
+        `Invalid sessionSigs. Errors: ${checkedSessionSigs.errors}`
+      );
+    }
+
     // ========== Get Node Promises ==========
     // Handle promises for commands sent to Lit nodes
 
