--- conflicted
+++ resolved
@@ -112,12 +112,10 @@
   JsonPkpSignSdkParams,
   SigResponse,
   EncryptSdkParams,
-<<<<<<< HEAD
+  GetLitActionSessionSigs,
+  EncryptionSignRequest,
+  GetSignSessionKeySharesProp,
   JsonPKPClaimKeyRequest,
-  EncryptionSignRequest,
-=======
-  GetLitActionSessionSigs,
->>>>>>> 254b2a17
 } from '@lit-protocol/types';
 
 import * as blsSdk from '@lit-protocol/bls-sdk';
@@ -2061,33 +2059,6 @@
     return signSessionKeyRes;
   };
 
-<<<<<<< HEAD
-  generateAuthMethodForWebAuthn = (
-    params: WebAuthnAuthenticationVerificationParams
-  ): AuthMethod => ({
-    authMethodType: AUTH_METHOD_TYPE_IDS.WEBAUTHN,
-    accessToken: JSON.stringify(params),
-  });
-
-  generateAuthMethodForDiscord = (access_token: string): AuthMethod => ({
-    authMethodType: AUTH_METHOD_TYPE_IDS.DISCORD,
-    accessToken: access_token,
-  });
-
-  generateAuthMethodForGoogle = (access_token: string): AuthMethod => ({
-    authMethodType: AUTH_METHOD_TYPE_IDS.GOOGLE,
-    accessToken: access_token,
-  });
-
-  generateAuthMethodForGoogleJWT = (access_token: string): AuthMethod => ({
-    authMethodType: AUTH_METHOD_TYPE_IDS.GOOGLE_JWT,
-    accessToken: access_token,
-  });
-=======
-  #isSuccessNodePromises = <T>(res: any): res is SuccessNodePromises<T> => {
-    return res.success === true;
-  };
-
   getSignSessionKeyShares = async (
     url: string,
     params: GetSignSessionKeySharesProp,
@@ -2104,7 +2075,6 @@
       requestId,
     });
   };
->>>>>>> 254b2a17
 
   /**
    * Get session signatures for a set of resources
