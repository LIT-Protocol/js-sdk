import { computeAddress } from '@ethersproject/transactions';
import { BigNumber, ethers } from 'ethers';
import { joinSignature, sha256 } from 'ethers/lib/utils';
import { SiweMessage } from 'siwe';

import {
  ILitResource,
  ISessionCapabilityObject,
  LitAccessControlConditionResource,
  LitResourceAbilityRequest,
  decode,
  RecapSessionCapabilityObject,
  generateAuthSig,
  createSiweMessageWithCapacityDelegation,
  createSiweMessageWithRecaps,
  createSiweMessage,
} from '@lit-protocol/auth-helpers';
import {
  AuthMethodType,
  EITHER_TYPE,
  LIT_ACTION_IPFS_HASH,
  LIT_CURVE,
  LIT_ENDPOINT,
  LIT_SESSION_KEY_URI,
  LOCAL_STORAGE_KEYS,
  LitNetwork,
  ParamsMissingError,
  ParamNullError,
  NoValidShares,
  UnknownSignatureType,
  UnknownSignatureError,
  LitNodeClientNotReadyError,
  InvalidParamType,
  InvalidArgumentException,
  InvalidEthBlockhash,
  WalletSignatureNotFoundError,
  UnknownError,
  InvalidSignatureError,
  UnsupportedMethodError,
} from '@lit-protocol/constants';
import { LitCore, composeLitUrl } from '@lit-protocol/core';
import {
  combineEcdsaShares,
  combineSignatureShares,
  encrypt,
  generateSessionKeyPair,
  verifyAndDecryptWithSignatureShares,
  verifySignature,
} from '@lit-protocol/crypto';
import { safeParams } from '@lit-protocol/encryption';
import {
  defaultMintClaimCallback,
  findMostCommonResponse,
  hexPrefixed,
  log,
  logError,
  logErrorWithRequestId,
  logWithRequestId,
  mostCommonString,
  normalizeAndStringify,
  removeHexPrefix,
} from '@lit-protocol/misc';
import {
  getStorageItem,
  removeStorageItem,
  setStorageItem,
} from '@lit-protocol/misc-browser';
import { nacl } from '@lit-protocol/nacl';
import {
  uint8arrayFromString,
  uint8arrayToString,
} from '@lit-protocol/uint8arrays';

import { encodeCode } from './helpers/encode-code';
import { getBlsSignatures } from './helpers/get-bls-signatures';
import { getClaims } from './helpers/get-claims';
import { getClaimsList } from './helpers/get-claims-list';
import { getFlattenShare, getSignatures } from './helpers/get-signatures';
import { normalizeArray } from './helpers/normalize-array';
import { normalizeJsParams } from './helpers/normalize-params';
import { parseAsJsonOrString } from './helpers/parse-as-json-or-string';
import { parsePkpSignResponse } from './helpers/parse-pkp-sign-response';
import { processLitActionResponseStrategy } from './helpers/process-lit-action-response-strategy';
import { removeDoubleQuotes } from './helpers/remove-double-quotes';
import { blsSessionSigVerify } from './helpers/validate-bls-session-sig';

import type {
  AuthCallback,
  AuthCallbackParams,
  AuthSig,
  ClaimKeyResponse,
  ClaimProcessor,
  ClaimRequest,
  CustomNetwork,
  DecryptRequest,
  DecryptResponse,
  EncryptRequest,
  EncryptResponse,
  ExecuteJsResponse,
  FormattedMultipleAccs,
  GetSessionSigsProps,
  GetSignedTokenRequest,
  GetWalletSigProps,
  JsonExecutionRequest,
  JsonPkpSignRequest,
  LitClientSessionManager,
  LitNodeClientConfig,
  NodeBlsSigningShare,
  NodeCommandResponse,
  NodeLog,
  NodeShare,
  PKPSignShare,
  RejectedNodePromises,
  SessionKeyPair,
  SessionSigningTemplate,
  SessionSigsMap,
  SigShare,
  SignSessionKeyProp,
  SignSessionKeyResponse,
  Signature,
  SuccessNodePromises,
  ILitNodeClient,
  GetPkpSessionSigs,
  CapacityCreditsReq,
  CapacityCreditsRes,
  JsonSignSessionKeyRequestV1,
  BlsResponseData,
  JsonExecutionSdkParamsTargetNode,
  JsonExecutionRequestTargetNode,
  JsonExecutionSdkParams,
  ExecuteJsNoSigningResponse,
  JsonPkpSignSdkParams,
  SigResponse,
  EncryptSdkParams,
  GetLitActionSessionSigs,
  GetSignSessionKeySharesProp,
  EncryptionSignRequest,
  SigningAccessControlConditionRequest,
  JsonPKPClaimKeyRequest,
} from '@lit-protocol/types';

export class LitNodeClientNodeJs
  extends LitCore
  implements LitClientSessionManager, ILitNodeClient
{
  defaultAuthCallback?: (authSigParams: AuthCallbackParams) => Promise<AuthSig>;

  // ========== Constructor ==========
  constructor(args: LitNodeClientConfig | CustomNetwork) {
    if (!args) {
      throw new ParamsMissingError({}, 'must provide LitNodeClient parameters');
    }

    super(args);

    if (args !== undefined && args !== null && 'defaultAuthCallback' in args) {
      this.defaultAuthCallback = args.defaultAuthCallback;
    }
  }

  // ========== Rate Limit NFT ==========

  // TODO: Add support for browser feature/lit-2321-js-sdk-add-browser-support-for-createCapacityDelegationAuthSig
  createCapacityDelegationAuthSig = async (
    params: CapacityCreditsReq
  ): Promise<CapacityCreditsRes> => {
    // -- validate
    if (!params.dAppOwnerWallet) {
      throw new InvalidParamType(
        {
          info: {
            params,
          },
        },
        'dAppOwnerWallet must exist'
      );
    }

    // Useful log for debugging
    if (!params.delegateeAddresses || params.delegateeAddresses.length === 0) {
      log(
        `[createCapacityDelegationAuthSig] 'delegateeAddresses' is an empty array. It means that no body can use it. However, if the 'delegateeAddresses' field is omitted, It means that the capability will not restrict access based on delegatee list, but it may still enforce other restrictions such as usage limits (uses) and specific NFT IDs (nft_id).`
      );
    }

    // -- This is the owner address who holds the Capacity Credits NFT token and wants to delegate its
    // usage to a list of delegatee addresses
    const dAppOwnerWalletAddress = ethers.utils.getAddress(
      await params.dAppOwnerWallet.getAddress()
    );

    // -- if it's not ready yet, then connect
    if (!this.ready) {
      await this.connect();
    }

    const siweMessage = await createSiweMessageWithCapacityDelegation({
      uri: 'lit:capability:delegation',
      litNodeClient: this,
      walletAddress: dAppOwnerWalletAddress,
      nonce: await this.getLatestBlockhash(),
      expiration: params.expiration,
      domain: params.domain,
      statement: params.statement,

      // -- capacity delegation specific configuration
      uses: params.uses,
      delegateeAddresses: params.delegateeAddresses,
      capacityTokenId: params.capacityTokenId,
    });

    const authSig = await generateAuthSig({
      signer: params.dAppOwnerWallet,
      toSign: siweMessage,
    });

    return { capacityDelegationAuthSig: authSig };
  };

  // ========== Scoped Class Helpers ==========

  /**
   *
   * we need to send jwt params iat (issued at) and exp (expiration) because the nodes may have different wall clock times, the nodes will verify that these params are withing a grace period
   *
   */
  getJWTParams = () => {
    const now = Date.now();
    const iat = Math.floor(now / 1000);
    const exp = iat + 12 * 60 * 60; // 12 hours in seconds

    return { iat, exp };
  };

  // ==================== SESSIONS ====================
  /**
   * Try to get the session key in the local storage,
   * if not, generates one.
   * @return { SessionKeyPair } session key pair
   */
  getSessionKey = (): SessionKeyPair => {
    const storageKey = LOCAL_STORAGE_KEYS.SESSION_KEY;
    const storedSessionKeyOrError = getStorageItem(storageKey);

    if (
      storedSessionKeyOrError.type === EITHER_TYPE.ERROR ||
      !storedSessionKeyOrError.result ||
      storedSessionKeyOrError.result === ''
    ) {
      console.warn(
        `Storage key "${storageKey}" is missing. Not a problem. Contiune...`
      );

      // Generate new one
      const newSessionKey = generateSessionKeyPair();

      // (TRY) to set to local storage
      try {
        localStorage.setItem(storageKey, JSON.stringify(newSessionKey));
      } catch (e) {
        log(
          `[getSessionKey] Localstorage not available.Not a problem. Contiune...`
        );
      }

      return newSessionKey;
    } else {
      return JSON.parse(storedSessionKeyOrError.result as string);
    }
  };

  /**
   * Check if a given object is of type SessionKeyPair.
   *
   * @param obj - The object to check.
   * @returns True if the object is of type SessionKeyPair.
   */
  isSessionKeyPair(obj: any): obj is SessionKeyPair {
    return (
      typeof obj === 'object' &&
      'publicKey' in obj &&
      'secretKey' in obj &&
      typeof obj.publicKey === 'string' &&
      typeof obj.secretKey === 'string'
    );
  }

  /**
   * Generates wildcard capability for each of the LIT resources
   * specified.
   * @param litResources is an array of LIT resources
   * @param addAllCapabilities is a boolean that specifies whether to add all capabilities for each resource
   */
  static async generateSessionCapabilityObjectWithWildcards(
    litResources: ILitResource[],
    addAllCapabilities?: boolean,
    rateLimitAuthSig?: AuthSig
  ): Promise<ISessionCapabilityObject> {
    const sessionCapabilityObject = new RecapSessionCapabilityObject({}, []);

    // disable for now
    const _addAllCapabilities = addAllCapabilities ?? false;

    if (_addAllCapabilities) {
      for (const litResource of litResources) {
        sessionCapabilityObject.addAllCapabilitiesForResource(litResource);
      }
    }

    if (rateLimitAuthSig) {
      throw new UnsupportedMethodError(
        {
          info: {
            method: 'generateSessionCapabilityObjectWithWildcards',
            rateLimitAuthSig,
          },
        },
        'Not implemented yet.'
      );
      // await sessionCapabilityObject.addRateLimitAuthSig(rateLimitAuthSig);
    }

    return sessionCapabilityObject;
  }

  // backward compatibility
  async generateSessionCapabilityObjectWithWildcards(
    litResources: ILitResource[]
  ): Promise<ISessionCapabilityObject> {
    return await LitNodeClientNodeJs.generateSessionCapabilityObjectWithWildcards(
      litResources
    );
  }

  /**
   *
   * Get expiration for session default time is 1 day / 24 hours
   *
   */
  static getExpiration = () => {
    return new Date(Date.now() + 1000 * 60 * 60 * 24).toISOString();
  };

  // backward compatibility
  getExpiration = () => {
    return LitNodeClientNodeJs.getExpiration();
  };

  /**
   *
   * Get the signature from local storage, if not, generates one
   *
   */
  getWalletSig = async ({
    authNeededCallback,
    chain,
    sessionCapabilityObject,
    switchChain,
    expiration,
    sessionKeyUri,
    nonce,
    resourceAbilityRequests,
    litActionCode,
    litActionIpfsId,
    jsParams,
    sessionKey,
  }: GetWalletSigProps): Promise<AuthSig> => {
    let walletSig: AuthSig;

    const storageKey = LOCAL_STORAGE_KEYS.WALLET_SIGNATURE;
    const storedWalletSigOrError = getStorageItem(storageKey);

    // browser: 2 > 2.1 > 3
    // nodejs: 1. > 1.1

    // -- (TRY) to get it in the local storage
    // -- IF NOT: Generates one
    log(`getWalletSig - flow starts
        storageKey: ${storageKey}
        storedWalletSigOrError: ${JSON.stringify(storedWalletSigOrError)}
    `);

    if (
      storedWalletSigOrError.type === EITHER_TYPE.ERROR ||
      !storedWalletSigOrError.result ||
      storedWalletSigOrError.result == ''
    ) {
      log('getWalletSig - flow 1');
      console.warn(
        `Storage key "${storageKey}" is missing. Not a problem. Continue...`
      );
      if (authNeededCallback) {
        log('getWalletSig - flow 1.1');

        const body = {
          chain,
          statement: sessionCapabilityObject?.statement,
          resources: sessionCapabilityObject
            ? [sessionCapabilityObject.encodeAsSiweResource()]
            : undefined,
          ...(switchChain && { switchChain }),
          expiration,
          uri: sessionKeyUri,
          sessionKey: sessionKey,
          nonce,

          // for recap
          ...(resourceAbilityRequests && { resourceAbilityRequests }),

          // for lit action custom auth
          ...(litActionCode && { litActionCode }),
          ...(litActionIpfsId && { litActionIpfsId }),
          ...(jsParams && { jsParams }),
        };

        log('callback body:', body);

        walletSig = await authNeededCallback(body);
      } else {
        log('getWalletSig - flow 1.2');
        if (!this.defaultAuthCallback) {
          log('getWalletSig - flow 1.2.1');
          throw new ParamsMissingError(
            {},
            'No authNeededCallback nor default auth callback provided'
          );
        }

        log('getWalletSig - flow 1.2.2');
        walletSig = await this.defaultAuthCallback({
          chain,
          statement: sessionCapabilityObject.statement,
          resources: sessionCapabilityObject
            ? [sessionCapabilityObject.encodeAsSiweResource()]
            : undefined,
          switchChain,
          expiration,
          uri: sessionKeyUri,
          nonce,
        });
      }

      log('getWalletSig - flow 1.3');

      // (TRY) to set walletSig to local storage
      const storeNewWalletSigOrError = setStorageItem(
        storageKey,
        JSON.stringify(walletSig)
      );
      if (storeNewWalletSigOrError.type === 'ERROR') {
        log('getWalletSig - flow 1.4');
        console.warn(
          `Unable to store walletSig in local storage. Not a problem. Continue...`
        );
      }
    } else {
      log('getWalletSig - flow 2');
      try {
        walletSig = JSON.parse(storedWalletSigOrError.result as string);
        log('getWalletSig - flow 2.1');
      } catch (e) {
        console.warn('Error parsing walletSig', e);
        log('getWalletSig - flow 2.2');
      }
    }

    log('getWalletSig - flow 3');
    return walletSig!;
  };

  private _authCallbackAndUpdateStorageItem = async ({
    authCallbackParams,
    authCallback,
  }: {
    authCallbackParams: AuthCallbackParams;
    authCallback?: AuthCallback;
  }): Promise<AuthSig> => {
    let authSig: AuthSig;

    if (authCallback) {
      authSig = await authCallback(authCallbackParams);
    } else {
      if (!this.defaultAuthCallback) {
        throw new ParamsMissingError(
          {},
          'No authCallback nor default auth callback provided'
        );
      }
      authSig = await this.defaultAuthCallback(authCallbackParams);
    }

    // (TRY) to set walletSig to local storage
    const storeNewWalletSigOrError = setStorageItem(
      LOCAL_STORAGE_KEYS.WALLET_SIGNATURE,
      JSON.stringify(authSig)
    );
    if (storeNewWalletSigOrError.type === EITHER_TYPE.SUCCESS) {
      return authSig;
    }

    // Setting local storage failed, try to remove the item key.
    console.warn(
      `Unable to store walletSig in local storage. Not a problem. Continuing to remove item key...`
    );
    const removeWalletSigOrError = removeStorageItem(
      LOCAL_STORAGE_KEYS.WALLET_SIGNATURE
    );
    if (removeWalletSigOrError.type === EITHER_TYPE.ERROR) {
      console.warn(
        `Unable to remove walletSig in local storage. Not a problem. Continuing...`
      );
    }

    return authSig;
  };

  /**
   *
   * Check if a session key needs to be resigned. These are the scenarios where a session key needs to be resigned:
   * 1. The authSig.sig does not verify successfully against the authSig.signedMessage
   * 2. The authSig.signedMessage.uri does not match the sessionKeyUri
   * 3. The authSig.signedMessage does not contain at least one session capability object
   *
   */
  checkNeedToResignSessionKey = async ({
    authSig,
    sessionKeyUri,
    resourceAbilityRequests,
  }: {
    authSig: AuthSig;
    sessionKeyUri: any;
    resourceAbilityRequests: LitResourceAbilityRequest[];
  }): Promise<boolean> => {
    const authSigSiweMessage = new SiweMessage(authSig.signedMessage);
    // We will either have `ed25519` or `LIT_BLS` as we have deviated from the specification of SIWE and use BLS signatures in some cases
    // Here we need to check the `algo` of the SIWE to confirm we can validate the signature as if we attempt to validate the BLS signature here
    // it will fail. If the  algo is not defined we can assume that it was an EOA wallet signing the message so we can use SIWE.
    if (authSig.algo === `ed25519` || authSig.algo === undefined) {
      try {
        await authSigSiweMessage.verify(
          { signature: authSig.sig },
          { suppressExceptions: false }
        );
      } catch (e) {
        log(`Error while verifying ECDSA signature: `, e);
        return true;
      }
    } else if (authSig.algo === `LIT_BLS`) {
      try {
        await blsSessionSigVerify(
          verifySignature,
          this.networkPubKey!,
          authSig,
          authSigSiweMessage
        );
      } catch (e) {
        log(`Error while verifying bls signature: `, e);
        return true;
      }
    } else {
      throw new InvalidSignatureError(
        {
          info: {
            authSig,
            resourceAbilityRequests,
            sessionKeyUri,
          },
        },
        'Unsupported signature algo for session signature. Expected ed25519 or LIT_BLS received %s',
        authSig.algo
      );
    }

    // make sure the sig is for the correct session key
    if (authSigSiweMessage.uri !== sessionKeyUri) {
      log('Need retry because uri does not match');
      return true;
    }

    // make sure the authSig contains at least one resource.
    if (
      !authSigSiweMessage.resources ||
      authSigSiweMessage.resources.length === 0
    ) {
      log('Need retry because empty resources');
      return true;
    }

    // make sure the authSig contains session capabilities that can be parsed.
    // TODO: we currently only support the first resource being a session capability object.
    const authSigSessionCapabilityObject = decode(
      authSigSiweMessage.resources[0]
    );

    // make sure the authSig session capability object describes capabilities that are equal or greater than
    // the abilities requested against the resources in the resource ability requests.
    for (const resourceAbilityRequest of resourceAbilityRequests) {
      if (
        !authSigSessionCapabilityObject.verifyCapabilitiesForResource(
          resourceAbilityRequest.resource,
          resourceAbilityRequest.ability
        )
      ) {
        log('Need retry because capabilities do not match', {
          authSigSessionCapabilityObject,
          resourceAbilityRequest,
        });
        return true;
      }
    }

    return false;
  };

  // ==================== API Calls to Nodes ====================

  /**
   *
   * Combine Shares from network public key set and signature shares
   *
   * @param { NodeBlsSigningShare } signatureShares
   *
   * @returns { string } final JWT (convert the sig to base64 and append to the jwt)
   *
   */
  combineSharesAndGetJWT = async (
    signatureShares: NodeBlsSigningShare[],
    requestId: string = ''
  ): Promise<string> => {
    // ========== Shares Validations ==========
    // -- sanity check
    if (
      !signatureShares.every(
        (val, i, arr) => val.unsignedJwt === arr[0].unsignedJwt
      )
    ) {
      const msg =
        'Unsigned JWT is not the same from all the nodes.  This means the combined signature will be bad because the nodes signed the wrong things';
      logErrorWithRequestId(requestId, msg);
    }

    // ========== Sorting ==========
    // -- sort the sig shares by share index.  this is important when combining the shares.
    signatureShares.sort((a, b) => a.shareIndex - b.shareIndex);

    // ========== Combine Shares ==========
    const signature = await combineSignatureShares(
      signatureShares.map((s) => s.signatureShare)
    );

    logWithRequestId(requestId, 'signature is', signature);

    const unsignedJwt = mostCommonString(
      signatureShares.map((s) => s.unsignedJwt)
    );

    // ========== Result ==========
    // convert the sig to base64 and append to the jwt
    const finalJwt: string = `${unsignedJwt}.${uint8arrayToString(
      uint8arrayFromString(signature, 'base16'),
      'base64urlpad'
    )}`;

    return finalJwt;
  };

  private _decryptWithSignatureShares = (
    networkPubKey: string,
    identityParam: Uint8Array,
    ciphertext: string,
    signatureShares: NodeBlsSigningShare[]
  ): Promise<Uint8Array> => {
    const sigShares = signatureShares.map((s: any) => s.signatureShare);

    return verifyAndDecryptWithSignatureShares(
      networkPubKey,
      identityParam,
      ciphertext,
      sigShares
    );
  };

  // ========== Promise Handlers ==========
  getIpfsId = async ({
    dataToHash,
    sessionSigs,
  }: {
    dataToHash: string;
    sessionSigs: SessionSigsMap;
    debug?: boolean;
  }) => {
    const res = await this.executeJs({
      ipfsId: LIT_ACTION_IPFS_HASH,
      sessionSigs,
      jsParams: {
        dataToHash,
      },
    }).catch((e) => {
      logError('Error getting IPFS ID', e);
      throw e;
    });

    let data;

    if (typeof res.response === 'string') {
      try {
        data = JSON.parse(res.response).res;
      } catch (e) {
        data = res.response;
      }
    }

    if (!data.success) {
      logError('Error getting IPFS ID', data.data);
    }

    return data.data;
  };

  /**
   * Run lit action on a single deterministicly selected node. It's important that the nodes use the same deterministic selection algorithm.
   *
   * Lit Action: dataToHash -> IPFS CID
   * QmUjX8MW6StQ7NKNdaS6g4RMkvN5hcgtKmEi8Mca6oX4t3
   *
   * @param { ExecuteJsProps } params
   *
   * @returns { Promise<SuccessNodePromises<T> | RejectedNodePromises> }
   *
   */
  runOnTargetedNodes = async (
    params: JsonExecutionSdkParamsTargetNode
  ): Promise<
    SuccessNodePromises<NodeCommandResponse> | RejectedNodePromises
  > => {
    log('running runOnTargetedNodes:', params.targetNodeRange);

    if (!params.targetNodeRange) {
      throw new InvalidParamType(
        {
          info: {
            params,
          },
        },
        'targetNodeRange is required'
      );
    }

    // determine which node to run on
    const ipfsId = await this.getIpfsId({
      dataToHash: params.code!,
      sessionSigs: params.sessionSigs,
    });

    // select targetNodeRange number of random index of the bootstrapUrls.length
    const randomSelectedNodeIndexes: number[] = [];

    let nodeCounter = 0;

    while (randomSelectedNodeIndexes.length < params.targetNodeRange) {
      const str = `${nodeCounter}:${ipfsId.toString()}`;
      const cidBuffer = Buffer.from(str);
      const hash = sha256(cidBuffer);
      const hashAsNumber = BigNumber.from(hash);

      const nodeIndex = hashAsNumber
        .mod(this.config.bootstrapUrls.length)
        .toNumber();

      log('nodeIndex:', nodeIndex);

      // must be unique & less than bootstrapUrls.length
      if (
        !randomSelectedNodeIndexes.includes(nodeIndex) &&
        nodeIndex < this.config.bootstrapUrls.length
      ) {
        randomSelectedNodeIndexes.push(nodeIndex);
      }
      nodeCounter++;
    }

    log('Final Selected Indexes:', randomSelectedNodeIndexes);

    const requestId = this.getRequestId();
    const nodePromises = [];

    for (let i = 0; i < randomSelectedNodeIndexes.length; i++) {
      // should we mix in the jsParams?  to do this, we need a canonical way to serialize the jsParams object that will be identical in rust.
      // const jsParams = params.jsParams || {};
      // const jsParamsString = JSON.stringify(jsParams);

      const nodeIndex = randomSelectedNodeIndexes[i];

      // FIXME: we are using this.config.bootstrapUrls to pick the selected node, but we
      // should be using something like the list of nodes from the staking contract
      // because the staking nodes can change, and the rust code will use the same list
      const url = this.config.bootstrapUrls[nodeIndex];

      log(`running on node ${nodeIndex} at ${url}`);

      // -- choose the right signature
      const sessionSig = this.getSessionSigByUrl({
        sessionSigs: params.sessionSigs,
        url,
      });

      const reqBody: JsonExecutionRequestTargetNode = {
        ...params,
        targetNodeRange: params.targetNodeRange,
        authSig: sessionSig,
      };

      // this return { url: string, data: JsonRequest }
      // const singleNodePromise = this.getJsExecutionShares(url, reqBody, id);
      const singleNodePromise = this.sendCommandToNode({
        url: url,
        data: params,
        requestId: requestId,
      });

      nodePromises.push(singleNodePromise);
    }

    return (await this.handleNodePromises(
      nodePromises,
      requestId,
      params.targetNodeRange
    )) as SuccessNodePromises<NodeCommandResponse> | RejectedNodePromises;
  };

  /**
   *
   * Get signatures from signed data
   *
   * @param { Array<any> } signedData
   *
   * @returns { any }
   *
   */
  getSessionSignatures = async (signedData: any[]): Promise<any> => {
    // -- prepare
    const signatures: any = {};

    // TOOD: get keys of signedData
    const keys = Object.keys(signedData[0]);

    // removeExtraBackslashesAndQuotes
    const sanitise = (str: string) => {
      // Check if str is a string and remove extra backslashes
      if (typeof str === 'string') {
        // Remove backslashes
        let newStr = str.replace(/\\+/g, '');
        // Remove leading and trailing double quotes
        newStr = newStr.replace(/^"|"$/g, '');
        return newStr;
      }
      return str;
    };

    // -- execute
    for await (const key of keys) {
      log('key:', key);

      const shares = signedData.map((r) => r[key]);

      log('shares:', shares);

      shares.sort((a, b) => a.shareIndex - b.shareIndex);

      const sigShares: SigShare[] = shares.map((s, index: number) => {
        log('Original Share Struct:', s);

        const share = getFlattenShare(s);

        log('share:', share);

        if (!share) {
          throw new NoValidShares(
            {
              info: {
                share: s,
              },
            },
            'share is null or undefined'
          );
        }

        if (!share.bigr) {
          throw new NoValidShares(
            {
              info: {
                share: s,
              },
            },
            'bigR is missing in share %s. share %s',
            index,
            JSON.stringify(share)
          );
        }

        const sanitisedBigR = sanitise(share.bigr);
        const sanitisedSigShare = sanitise(share.publicKey);

        log('sanitisedBigR:', sanitisedBigR);
        log('sanitisedSigShare:', sanitisedSigShare);

        return {
          sigType: share.sigType,
          signatureShare: sanitise(share.signatureShare),
          shareIndex: share.shareIndex,
          bigR: sanitise(share.bigr),
          publicKey: share.publicKey,
          dataSigned: share.dataSigned,
          siweMessage: share.siweMessage,
        };
      });

      log('getSessionSignatures - sigShares', sigShares);

      const sigType = mostCommonString(sigShares.map((s) => s.sigType));

      // -- validate if this.networkPubKeySet is null
      if (this.networkPubKeySet === null) {
        throw new ParamNullError({}, 'networkPubKeySet cannot be null');
      }

      // -- validate if signature type is ECDSA
      if (
        sigType !== LIT_CURVE.EcdsaCaitSith &&
        sigType !== LIT_CURVE.EcdsaK256 &&
        sigType !== LIT_CURVE.EcdsaCAITSITHP256
      ) {
        throw new UnknownSignatureType(
          {
            info: {
              signatureType: sigType,
            },
          },
          'signature type is %s which is invalid',
          sigType
        );
      }

      const signature = await combineEcdsaShares(sigShares);
      if (!signature.r) {
        throw new UnknownSignatureError(
          {
            info: {
              signature,
            },
          },
          'signature could not be combined'
        );
      }

      const encodedSig = joinSignature({
        r: '0x' + signature.r,
        s: '0x' + signature.s,
        v: signature.recid,
      });

      signatures[key] = {
        ...signature,
        signature: encodedSig,
        publicKey: mostCommonString(sigShares.map((s) => s.publicKey)),
        dataSigned: mostCommonString(sigShares.map((s) => s.dataSigned)),
        siweMessage: mostCommonString(sigShares.map((s) => s.siweMessage)),
      };
    }

    return signatures;
  };

  /**
   *
   * Get a single signature
   *
   * @param { Array<any> } shareData from all node promises
   * @param { string } requestId
   *
   * @returns { string } signature
   *
   */
  getSignature = async (shareData: any[], requestId: string): Promise<any> => {
    // R_x & R_y values can come from any node (they will be different per node), and will generate a valid signature
    const R_x = shareData[0].local_x;
    const R_y = shareData[0].local_y;

    const valid_shares = shareData.map((s) => s.signature_share);
    const shares = JSON.stringify(valid_shares);

    await wasmECDSA.initWasmEcdsaSdk(); // init WASM
    const signature = wasmECDSA.combine_signature(R_x, R_y, shares);
    logWithRequestId(requestId, 'raw ecdsa sig', signature);

    return signature;
  };

  // ========== Scoped Business Logics ==========

  // Normalize the data to a basic array

  // TODO: executeJsWithTargettedNodes
  // if (formattedParams.targetNodeRange) {
  //   // FIXME: we should make this a separate function
  //   res = await this.runOnTargetedNodes(formattedParams);
  // }

  /**
   *
   * Execute JS on the nodes and combine and return any resulting signatures
   *
   * @param { JsonExecutionSdkParams } params
   *
   * @returns { ExecuteJsResponse }
   *
   */
  executeJs = async (
    params: JsonExecutionSdkParams
  ): Promise<ExecuteJsResponse> => {
    // ========== Validate Params ==========
    if (!this.ready) {
      const message =
        '[executeJs] LitNodeClient is not ready.  Please call await litNodeClient.connect() first.';

      throw new LitNodeClientNotReadyError({}, message);
    }

    const paramsIsSafe = safeParams({
      functionName: 'executeJs',
      params: params,
    });

    if (!paramsIsSafe) {
      throw new InvalidParamType(
        {
          info: {
            params,
          },
        },
        'executeJs params are not valid'
      );
    }

    // Format the params
    const formattedParams: JsonExecutionSdkParams = {
      ...params,
      ...(params.jsParams && { jsParams: normalizeJsParams(params.jsParams) }),
      ...(params.code && { code: encodeCode(params.code) }),
    };

    const requestId = this.getRequestId();
    // ========== Get Node Promises ==========
    // Handle promises for commands sent to Lit nodes
    const nodePromises = this.getNodePromises(async (url: string) => {
      // -- choose the right signature
      const sessionSig = this.getSessionSigByUrl({
        sessionSigs: formattedParams.sessionSigs,
        url,
      });

      const reqBody: JsonExecutionRequest = {
        ...formattedParams,
        authSig: sessionSig,
      };

      const urlWithPath = composeLitUrl({
        url,
        endpoint: LIT_ENDPOINT.EXECUTE_JS,
      });

      return this.generatePromise(urlWithPath, reqBody, requestId);
    });

    // -- resolve promises
    const res = await this.handleNodePromises(
      nodePromises,
      requestId,
      this.connectedNodes.size
    );

    // -- case: promises rejected
    if (!res.success) {
      this._throwNodeError(res, requestId);
    }

    // -- case: promises success (TODO: check the keys of "values")
    const responseData = (res as SuccessNodePromises<NodeShare>).values;

    logWithRequestId(
      requestId,
      'executeJs responseData from node : ',
      JSON.stringify(responseData, null, 2)
    );

    // -- find the responseData that has the most common response
    const mostCommonResponse = findMostCommonResponse(
      responseData
    ) as NodeShare;

    const responseFromStrategy = processLitActionResponseStrategy(
      responseData,
      params.responseStrategy ?? { strategy: 'leastCommon' }
    );
    mostCommonResponse.response = responseFromStrategy;

    const isSuccess = mostCommonResponse.success;
    const hasSignedData = Object.keys(mostCommonResponse.signedData).length > 0;
    const hasClaimData = Object.keys(mostCommonResponse.claimData).length > 0;

    // -- we must also check for claim responses as a user may have submitted for a claim and signatures must be aggregated before returning
    if (isSuccess && !hasSignedData && !hasClaimData) {
      return mostCommonResponse as unknown as ExecuteJsResponse;
    }

    // -- in the case where we are not signing anything on Lit action and using it as purely serverless function
    if (!hasSignedData && !hasClaimData) {
      return {
        claims: {},
        signatures: null,
        decryptions: [],
        response: mostCommonResponse.response,
        logs: mostCommonResponse.logs,
      } as ExecuteJsNoSigningResponse;
    }

    // ========== Extract shares from response data ==========

    // -- 1. combine signed data as a list, and get the signatures from it
    const signedDataList = responseData.map((r) => {
      return removeDoubleQuotes(r.signedData);
    });

    logWithRequestId(
      requestId,
      'signatures shares to combine: ',
      signedDataList
    );

    const signatures = await getSignatures({
      requestId,
      networkPubKeySet: this.networkPubKeySet,
      minNodeCount: this.config.minNodeCount,
      signedData: signedDataList,
    });

    // -- 2. combine responses as a string, and parse it as JSON if possible
    const parsedResponse = parseAsJsonOrString(mostCommonResponse.response);

    // -- 3. combine logs
    const mostCommonLogs: string = mostCommonString(
      responseData.map((r: NodeLog) => r.logs)
    );

    // -- 4. combine claims
    const claimsList = getClaimsList(responseData);
    const claims = claimsList.length > 0 ? getClaims(claimsList) : undefined;

    // ========== Result ==========
    const returnVal: ExecuteJsResponse = {
      claims,
      signatures,
      // decryptions: [],
      response: parsedResponse,
      logs: mostCommonLogs,
    };

    log('returnVal:', returnVal);

    return returnVal;
  };

  /**
   * Generates a promise by sending a command to the Lit node
   *
   * @param url - The URL to send the command to.
   * @param params - The parameters to include in the command.
   * @param requestId - The ID of the request.
   * @returns A promise that resolves with the response from the server.
   */
  generatePromise = async (
    url: string,
    params: any,
    requestId: string
  ): Promise<NodeCommandResponse> => {
    return await this.sendCommandToNode({
      url,
      data: params,
      requestId,
    });
  };

  /**
   * Use PKP to sign
   *
   * @param { JsonPkpSignSdkParams } params
   * @param params.toSign - The data to sign
   * @param params.pubKey - The public key to sign with
   * @param params.sessionSigs - The session signatures to use
   * @param params.authMethods - (optional) The auth methods to use
   */
  pkpSign = async (params: JsonPkpSignSdkParams): Promise<SigResponse> => {
    // -- validate required params
    const requiredParamKeys = ['toSign', 'pubKey'];

    (requiredParamKeys as (keyof JsonPkpSignSdkParams)[]).forEach((key) => {
      if (!params[key]) {
        throw new ParamNullError(
          {
            info: {
              params,
              key,
            },
          },
          `"%s" cannot be undefined, empty, or null. Please provide a valid value.`,
          key
        );
      }
    });

    // -- validate present of accepted auth methods
    if (
      !params.sessionSigs &&
      (!params.authMethods || params.authMethods.length <= 0)
    ) {
      throw new ParamNullError(
        {
          info: {
            params,
          },
        },
        'Either sessionSigs or authMethods (length > 0) must be present.'
      );
    }

    const requestId = this.getRequestId();
    // ========== Get Node Promises ==========
    // Handle promises for commands sent to Lit nodes

    const nodePromises = this.getNodePromises((url: string) => {
      // -- get the session sig from the url key
      const sessionSig = this.getSessionSigByUrl({
        sessionSigs: params.sessionSigs,
        url,
      });

      const reqBody: JsonPkpSignRequest = {
        toSign: normalizeArray(params.toSign),
        pubkey: hexPrefixed(params.pubKey),
        authSig: sessionSig,

        // -- optional params
        ...(params.authMethods &&
          params.authMethods.length > 0 && {
            authMethods: params.authMethods,
          }),
      };

      logWithRequestId(requestId, 'reqBody:', reqBody);

      const urlWithPath = composeLitUrl({
        url,
        endpoint: LIT_ENDPOINT.PKP_SIGN,
      });

      return this.generatePromise(urlWithPath, reqBody, requestId);
    });

    const res = await this.handleNodePromises(
      nodePromises,
      requestId,
      this.connectedNodes.size // ECDSA requires responses from all nodes, but only shares from minNodeCount.
    );

    // ========== Handle Response ==========
    // -- case: promises rejected
    if (!res.success) {
      this._throwNodeError(res, requestId);
    }

    // -- case: promises success (TODO: check the keys of "values")
    const responseData = (res as SuccessNodePromises<PKPSignShare>).values;

    logWithRequestId(
      requestId,
      'responseData',
      JSON.stringify(responseData, null, 2)
    );

    // ========== Extract shares from response data ==========
    // -- 1. combine signed data as a list, and get the signatures from it
    const signedDataList = parsePkpSignResponse(responseData);

    const signatures = await getSignatures<{ signature: SigResponse }>({
      requestId,
      networkPubKeySet: this.networkPubKeySet,
      minNodeCount: this.config.minNodeCount,
      signedData: signedDataList,
    });

    logWithRequestId(requestId, `signature combination`, signatures);

    return signatures.signature; // only a single signature is ever present, so we just return it.
  };

  /**
   *
   * Request a signed JWT from the LIT network. Before calling this function, you must know the access control conditions for the item you wish to gain authorization for.
   *
   * @param { GetSignedTokenRequest } params
   *
   * @returns { Promise<string> } final JWT
   *
   */
  getSignedToken = async (params: GetSignedTokenRequest): Promise<string> => {
    // ========== Prepare Params ==========
    const { chain, authSig, sessionSigs } = params;

    // ========== Validation ==========
    // -- validate if it's ready
    if (!this.ready) {
      throw new LitNodeClientNotReadyError(
        {},
        '3 LitNodeClient is not ready.  Please call await litNodeClient.connect() first.'
      );
    }

    // -- validate if this.networkPubKeySet is null
    if (this.networkPubKeySet === null) {
      throw new ParamNullError({}, 'networkPubKeySet cannot be null');
    }

    const paramsIsSafe = safeParams({
      functionName: 'getSignedToken',
      params,
    });

    if (!paramsIsSafe) {
      throw new InvalidParamType(
        {
          info: {
            params,
          },
        },
        'Parameter validation failed.'
      );
    }

    // ========== Prepare ==========
    // we need to send jwt params iat (issued at) and exp (expiration)
    // because the nodes may have different wall clock times
    // the nodes will verify that these params are withing a grace period
    const { iat, exp } = this.getJWTParams();

    // ========== Formatting Access Control Conditions =========
    const {
      error,
      formattedAccessControlConditions,
      formattedEVMContractConditions,
      formattedSolRpcConditions,
      formattedUnifiedAccessControlConditions,
    }: FormattedMultipleAccs = this.getFormattedAccessControlConditions(params);

    if (error) {
      throw new InvalidArgumentException(
        {
          info: {
            params,
          },
        },
        'You must provide either accessControlConditions or evmContractConditions or solRpcConditions or unifiedAccessControlConditions'
      );
    }

    // ========== Get Node Promises ==========
    const requestId = this.getRequestId();
    const nodePromises = this.getNodePromises((url: string) => {
      // -- if session key is available, use it
      const authSigToSend = sessionSigs ? sessionSigs[url] : authSig;

      const reqBody: SigningAccessControlConditionRequest = {
        accessControlConditions: formattedAccessControlConditions,
        evmContractConditions: formattedEVMContractConditions,
        solRpcConditions: formattedSolRpcConditions,
        unifiedAccessControlConditions: formattedUnifiedAccessControlConditions,
        chain,
        authSig: authSigToSend,
        iat,
        exp,
      };

      const urlWithPath = composeLitUrl({
        url,
        endpoint: LIT_ENDPOINT.SIGN_ACCS,
      });

      return this.generatePromise(urlWithPath, reqBody, requestId);
    });

    // -- resolve promises
    const res = await this.handleNodePromises(
      nodePromises,
      requestId,
      this.config.minNodeCount
    );

    // -- case: promises rejected
    if (!res.success) {
      this._throwNodeError(res, requestId);
    }

    const signatureShares: NodeBlsSigningShare[] = (
      res as SuccessNodePromises<NodeBlsSigningShare>
    ).values;

    log('signatureShares', signatureShares);

    // ========== Result ==========
    const finalJwt: string = await this.combineSharesAndGetJWT(
      signatureShares,
      requestId
    );

    return finalJwt;
  };

  /**
   *
   * Encrypt data using the LIT network public key.
   *
   * @param { EncryptSdkParams } params
   * @param params.dataToEncrypt - The data to encrypt
   * @param params.accessControlConditions - (optional) The access control conditions for the data
   * @param params.evmContractConditions - (optional) The EVM contract conditions for the data
   * @param params.solRpcConditions - (optional) The Solidity RPC conditions for the data
   * @param params.unifiedAccessControlConditions - (optional) The unified access control conditions for the data
   *
   * @return { Promise<EncryptResponse> } The encrypted ciphertext and the hash of the data
   *
   * @throws { Error } if the LIT node client is not ready
   * @throws { Error } if the subnetPubKey is null
   */
  encrypt = async (params: EncryptSdkParams): Promise<EncryptResponse> => {
    // ========== Validate Params ==========
    // -- validate if it's ready
    if (!this.ready) {
      throw new LitNodeClientNotReadyError(
        {},
        '6 LitNodeClient is not ready.  Please call await litNodeClient.connect() first.'
      );
    }

    // -- validate if this.subnetPubKey is null
    if (!this.subnetPubKey) {
      throw new LitNodeClientNotReadyError({}, 'subnetPubKey cannot be null');
    }

    const paramsIsSafe = safeParams({
      functionName: 'encrypt',
      params,
    });

    if (!paramsIsSafe) {
      throw new InvalidArgumentException(
        {
          info: {
            params,
          },
        },
        'You must provide either accessControlConditions or evmContractConditions or solRpcConditions or unifiedAccessControlConditions'
      );
    }

    // ========== Validate Access Control Conditions Schema ==========
    await this.validateAccessControlConditionsSchema(params);

    // ========== Hashing Access Control Conditions =========
    // hash the access control conditions
    const hashOfConditions: ArrayBuffer | undefined =
      await this.getHashedAccessControlConditions(params);

    if (!hashOfConditions) {
      throw new InvalidArgumentException(
        {
          info: {
            params,
          },
        },
        'You must provide either accessControlConditions or evmContractConditions or solRpcConditions or unifiedAccessControlConditions'
      );
    }

    const hashOfConditionsStr = uint8arrayToString(
      new Uint8Array(hashOfConditions),
      'base16'
    );

    // ========== Hashing Private Data ==========
    // hash the private data
    const hashOfPrivateData = await crypto.subtle.digest(
      'SHA-256',
      params.dataToEncrypt
    );
    const hashOfPrivateDataStr = uint8arrayToString(
      new Uint8Array(hashOfPrivateData),
      'base16'
    );

    // ========== Assemble identity parameter ==========
    const identityParam = this._getIdentityParamForEncryption(
      hashOfConditionsStr,
      hashOfPrivateDataStr
    );

    // ========== Encrypt ==========
    const ciphertext = await encrypt(
      this.subnetPubKey,
      params.dataToEncrypt,
      uint8arrayFromString(identityParam, 'utf8')
    );

    return { ciphertext, dataToEncryptHash: hashOfPrivateDataStr };
  };

  /**
   *
   * Decrypt ciphertext with the LIT network.
   *
   */
  decrypt = async (params: DecryptRequest): Promise<DecryptResponse> => {
    const { sessionSigs, authSig, chain, ciphertext, dataToEncryptHash } =
      params;

    // ========== Validate Params ==========
    // -- validate if it's ready
    if (!this.ready) {
      throw new LitNodeClientNotReadyError(
        {},
        '6 LitNodeClient is not ready.  Please call await litNodeClient.connect() first.'
      );
    }

    // -- validate if this.subnetPubKey is null
    if (!this.subnetPubKey) {
      throw new LitNodeClientNotReadyError({}, 'subnetPubKey cannot be null');
    }

    const paramsIsSafe = safeParams({
      functionName: 'decrypt',
      params,
    });

    if (!paramsIsSafe) {
      throw new InvalidArgumentException(
        {
          info: {
            params,
          },
        },
        'Parameter validation failed.'
      );
    }

    // ========== Hashing Access Control Conditions =========
    // hash the access control conditions
    const hashOfConditions: ArrayBuffer | undefined =
      await this.getHashedAccessControlConditions(params);

    if (!hashOfConditions) {
      throw new InvalidArgumentException(
        {
          info: {
            params,
          },
        },
        'You must provide either accessControlConditions or evmContractConditions or solRpcConditions or unifiedAccessControlConditions'
      );
    }

    const hashOfConditionsStr = uint8arrayToString(
      new Uint8Array(hashOfConditions),
      'base16'
    );

    // ========== Formatting Access Control Conditions =========
    const {
      error,
      formattedAccessControlConditions,
      formattedEVMContractConditions,
      formattedSolRpcConditions,
      formattedUnifiedAccessControlConditions,
    }: FormattedMultipleAccs = this.getFormattedAccessControlConditions(params);

    if (error) {
      throw new InvalidArgumentException(
        {
          info: {
            params,
          },
        },
        'You must provide either accessControlConditions or evmContractConditions or solRpcConditions or unifiedAccessControlConditions'
      );
    }

    // ========== Assemble identity parameter ==========
    const identityParam = this._getIdentityParamForEncryption(
      hashOfConditionsStr,
      dataToEncryptHash
    );

    log('identityParam', identityParam);

    // ========== Get Network Signature ==========
    const requestId = this.getRequestId();
    const nodePromises = this.getNodePromises((url: string) => {
      // -- if session key is available, use it
      const authSigToSend = sessionSigs ? sessionSigs[url] : authSig;

      if (!authSigToSend) {
        throw new InvalidArgumentException(
          {
            info: {
              params,
            },
          },
          'authSig is required'
        );
      }

      const reqBody: EncryptionSignRequest = {
        accessControlConditions: formattedAccessControlConditions,
        evmContractConditions: formattedEVMContractConditions,
        solRpcConditions: formattedSolRpcConditions,
        unifiedAccessControlConditions: formattedUnifiedAccessControlConditions,
        dataToEncryptHash,
        chain,
        authSig: authSigToSend,
        epoch: this.currentEpochNumber!,
      };

      const urlWithParh = composeLitUrl({
        url,
        endpoint: LIT_ENDPOINT.ENCRYPTION_SIGN,
      });

      return this.generatePromise(urlWithParh, reqBody, requestId);
    });

    // -- resolve promises
    const res = await this.handleNodePromises(
      nodePromises,
      requestId,
      this.config.minNodeCount
    );

    // -- case: promises rejected
    if (!res.success) {
      this._throwNodeError(res, requestId);
    }

    const signatureShares: NodeBlsSigningShare[] = (
      res as SuccessNodePromises<NodeBlsSigningShare>
    ).values;

    logWithRequestId(requestId, 'signatureShares', signatureShares);

    // ========== Result ==========
    const decryptedData = await this._decryptWithSignatureShares(
      this.subnetPubKey,
      uint8arrayFromString(identityParam, 'utf8'),
      ciphertext,
      signatureShares
    );

    return { decryptedData };
  };

  getLitResourceForEncryption = async (
    params: EncryptRequest
  ): Promise<LitAccessControlConditionResource> => {
    // ========== Hashing Access Control Conditions =========
    // hash the access control conditions
    const hashOfConditions: ArrayBuffer | undefined =
      await this.getHashedAccessControlConditions(params);

    if (!hashOfConditions) {
      throw new InvalidArgumentException(
        {
          info: {
            params,
          },
        },
        'You must provide either accessControlConditions or evmContractConditions or solRpcConditions or unifiedAccessControlConditions'
      );
    }

    const hashOfConditionsStr = uint8arrayToString(
      new Uint8Array(hashOfConditions),
      'base16'
    );

    // ========== Hashing Private Data ==========
    // hash the private data
    const hashOfPrivateData = await crypto.subtle.digest(
      'SHA-256',
      params.dataToEncrypt
    );
    const hashOfPrivateDataStr = uint8arrayToString(
      new Uint8Array(hashOfPrivateData),
      'base16'
    );

    return new LitAccessControlConditionResource(
      `${hashOfConditionsStr}/${hashOfPrivateDataStr}`
    );
  };

  private _getIdentityParamForEncryption = (
    hashOfConditionsStr: string,
    hashOfPrivateDataStr: string
  ): string => {
    return new LitAccessControlConditionResource(
      `${hashOfConditionsStr}/${hashOfPrivateDataStr}`
    ).getResourceKey();
  };

  /** ============================== SESSION ============================== */

  /**
   * Sign a session public key using a PKP, which generates an authSig.
   * @returns {Object} An object containing the resulting signature.
   */

  signSessionKey = async (
    params: SignSessionKeyProp
  ): Promise<SignSessionKeyResponse> => {
    log(`[signSessionKey] params:`, params);

    // ========== Validate Params ==========
    // -- validate: If it's NOT ready
    if (!this.ready) {
      throw new LitNodeClientNotReadyError(
        {},
        '[signSessionKey] ]LitNodeClient is not ready.  Please call await litNodeClient.connect() first.'
      );
    }

    // -- construct SIWE message that will be signed by node to generate an authSig.
    const _expiration =
      params.expiration ||
      new Date(Date.now() + 24 * 60 * 60 * 1000).toISOString();

    // Try to get it from local storage, if not generates one~
    const sessionKey: SessionKeyPair =
      params.sessionKey ?? this.getSessionKey();
    const sessionKeyUri = LIT_SESSION_KEY_URI + sessionKey.publicKey;

    log(
      `[signSessionKey] sessionKeyUri is not found in params, generating a new one`,
      sessionKeyUri
    );

    if (!sessionKeyUri) {
      throw new InvalidParamType(
        {
          info: {
            params,
          },
        },
        '[signSessionKey] sessionKeyUri is not defined. Please provide a sessionKeyUri or a sessionKey.'
      );
    }

    // Compute the address from the public key if it's provided. Otherwise, the node will compute it.
    const pkpEthAddress = (function () {
      // prefix '0x' if it's not already prefixed
      params.pkpPublicKey = hexPrefixed(params.pkpPublicKey!);

      if (params.pkpPublicKey) return computeAddress(params.pkpPublicKey);

      // This will be populated by the node, using dummy value for now.
      return '0xC02aaA39b223FE8D0A0e5C4F27eAD9083C756Cc2';
    })();

    let siwe_statement = 'Lit Protocol PKP session signature';
    if (params.statement) {
      siwe_statement += ' ' + params.statement;
      log(`[signSessionKey] statement found in params: "${params.statement}"`);
    }

    let siweMessage;

    const siweParams = {
      domain: params?.domain || globalThis.location?.host || 'litprotocol.com',
      walletAddress: pkpEthAddress,
      statement: siwe_statement,
      uri: sessionKeyUri,
      version: '1',
      chainId: params.chainId ?? 1,
      expiration: _expiration,
      nonce: await this.getLatestBlockhash(),
    };

    if (params.resourceAbilityRequests) {
      siweMessage = await createSiweMessageWithRecaps({
        ...siweParams,
        resources: params.resourceAbilityRequests,
        litNodeClient: this,
      });
    } else {
      siweMessage = await createSiweMessage(siweParams);
    }

    // ========== Get Node Promises ==========
    // -- fetch shares from nodes
    const body: JsonSignSessionKeyRequestV1 = {
      sessionKey: sessionKeyUri,
      authMethods: params.authMethods,
      ...(params?.pkpPublicKey && { pkpPublicKey: params.pkpPublicKey }),
      siweMessage: siweMessage,
      curveType: LIT_CURVE.BLS,

      // -- custom auths
      ...(params?.litActionIpfsId && {
        litActionIpfsId: params.litActionIpfsId,
      }),
      ...(params?.litActionCode && { code: params.litActionCode }),
      ...(params?.jsParams && { jsParams: params.jsParams }),
      ...(this.currentEpochNumber && { epoch: this.currentEpochNumber }),
    };

    log(`[signSessionKey] body:`, body);

    const requestId = this.getRequestId();
    logWithRequestId(requestId, 'signSessionKey body', body);
    const nodePromises = this.getNodePromises((url: string) => {
      const reqBody: JsonSignSessionKeyRequestV1 = body;

      const urlWithPath = composeLitUrl({
        url,
        endpoint: LIT_ENDPOINT.SIGN_SESSION_KEY,
      });

      return this.generatePromise(urlWithPath, reqBody, requestId);
    });

    // -- resolve promises
    let res;
    try {
      res = await this.handleNodePromises(
        nodePromises,
        requestId,
        this.connectedNodes.size
      );
      log('signSessionKey node promises:', res);
    } catch (e) {
      throw new UnknownError(
        {
          info: {
            requestId,
          },
          cause: e,
        },
        'Error when handling node promises'
      );
    }

    logWithRequestId(requestId, 'handleNodePromises res:', res);

    // -- case: promises rejected
    if (!this._isSuccessNodePromises(res)) {
      this._throwNodeError(res as RejectedNodePromises, requestId);
      return {} as SignSessionKeyResponse;
    }

    const responseData: BlsResponseData[] = res.values as BlsResponseData[];
    logWithRequestId(
      requestId,
      '[signSessionKey] responseData',
      JSON.stringify(responseData, null, 2)
    );

    // ========== Extract shares from response data ==========
    // -- 1. combine signed data as a list, and get the signatures from it
    let curveType = responseData[0]?.curveType;

    if (!curveType) {
      log(`[signSessionKey] curveType not found. Defaulting to ECDSA.`);
      curveType = 'ECDSA';
    }

    log(`[signSessionKey] curveType is "${curveType}"`);

    const signedDataList = responseData.map((s) => s.dataSigned);

    if (signedDataList.length <= 0) {
      const err = `[signSessionKey] signedDataList is empty.`;
      log(err);
      throw new InvalidSignatureError(
        {
          info: {
            requestId,
            responseData,
            signedDataList,
          },
        },
        err
      );
    }

    logWithRequestId(
      requestId,
      '[signSessionKey] signedDataList',
      signedDataList
    );

    // -- checking if we have enough shares
    const validatedSignedDataList = responseData
      .map((data: BlsResponseData) => {
        // each of this field cannot be empty
        const requiredFields = [
          'signatureShare',
          'curveType',
          'shareIndex',
          'siweMessage',
          'dataSigned',
          'blsRootPubkey',
          'result',
        ];

        // check if all required fields are present
        for (const field of requiredFields) {
          const key: keyof BlsResponseData = field as keyof BlsResponseData;

          if (!data[key] || data[key] === '') {
            log(
              `[signSessionKey] Invalid signed data. "${field}" is missing. Not a problem, we only need ${this.config.minNodeCount} nodes to sign the session key.`
            );
            return null;
          }
        }

        if (!data.signatureShare.ProofOfPossession) {
          const err = `[signSessionKey] Invalid signed data. "ProofOfPossession" is missing.`;
          log(err);
          throw new InvalidSignatureError(
            {
              info: {
                requestId,
                responseData,
                data,
              },
            },
            err
          );
        }

        return data;
      })
      .filter((item) => item !== null);

    logWithRequestId(
      requestId,
      '[signSessionKey] requested length:',
      signedDataList.length
    );
    logWithRequestId(
      requestId,
      '[signSessionKey] validated length:',
      validatedSignedDataList.length
    );
    logWithRequestId(
      requestId,
      '[signSessionKey] minimum required length:',
      this.config.minNodeCount
    );
    if (validatedSignedDataList.length < this.config.minNodeCount) {
      throw new InvalidSignatureError(
        {
          info: {
            requestId,
            responseData,
            validatedSignedDataList,
            minNodeCount: this.config.minNodeCount,
          },
        },
        `[signSessionKey] not enough nodes signed the session key.  Expected ${this.config.minNodeCount}, got ${validatedSignedDataList.length}`
      );
    }

    const blsSignedData: BlsResponseData[] =
      validatedSignedDataList as BlsResponseData[];

    const sigType = mostCommonString(blsSignedData.map((s) => s.curveType));
    log(`[signSessionKey] sigType:`, sigType);

    const signatureShares = getBlsSignatures(blsSignedData);

    log(`[signSessionKey] signatureShares:`, signatureShares);

    const blsCombinedSignature = await combineSignatureShares(signatureShares);

    log(`[signSessionKey] blsCombinedSignature:`, blsCombinedSignature);

    const publicKey = removeHexPrefix(params.pkpPublicKey);
    log(`[signSessionKey] publicKey:`, publicKey);

    const dataSigned = mostCommonString(blsSignedData.map((s) => s.dataSigned));
    log(`[signSessionKey] dataSigned:`, dataSigned);

    const mostCommonSiweMessage = mostCommonString(
      blsSignedData.map((s) => s.siweMessage)
    );

    log(`[signSessionKey] mostCommonSiweMessage:`, mostCommonSiweMessage);

    const signedMessage = normalizeAndStringify(mostCommonSiweMessage!);

    log(`[signSessionKey] signedMessage:`, signedMessage);

    const signSessionKeyRes: SignSessionKeyResponse = {
      authSig: {
        sig: JSON.stringify({
          ProofOfPossession: blsCombinedSignature,
        }),
        algo: 'LIT_BLS',
        derivedVia: 'lit.bls',
        signedMessage,
        address: computeAddress(hexPrefixed(publicKey)),
      },
      pkpPublicKey: publicKey,
    };

    return signSessionKeyRes;
  };

  private _isSuccessNodePromises = <T>(
    res: SuccessNodePromises<T> | RejectedNodePromises
  ): res is SuccessNodePromises<T> => {
    return res.success;
  };

  getSignSessionKeyShares = async (
    url: string,
    params: GetSignSessionKeySharesProp,
    requestId: string
  ) => {
    log('getSignSessionKeyShares');
    const urlWithPath = composeLitUrl({
      url,
      endpoint: LIT_ENDPOINT.SIGN_SESSION_KEY,
    });
    return await this.sendCommandToNode({
      url: urlWithPath,
      data: params.body,
      requestId,
    });
  };

  /**
   * Get session signatures for a set of resources
   *
   * High level, how this works:
   * 1. Generate or retrieve session key
   * 2. Generate or retrieve the wallet signature of the session key
   * 3. Sign the specific resources with the session key
   *
   * Note: When generating session signatures for different PKPs or auth methods,
   * be sure to call disconnectWeb3 to clear auth signatures stored in local storage
   *
   * @param { GetSessionSigsProps } params
   *
   * @example
   *
   * ```ts
   * import { LitPKPResource, LitActionResource } from "@lit-protocol/auth-helpers";
import { LitAbility } from "@lit-protocol/types";
import { logWithRequestId } from '../../../misc/src/lib/misc';

const resourceAbilityRequests = [
    {
      resource: new LitPKPResource("*"),
      ability: LitAbility.PKPSigning,
    },
    {
      resource: new LitActionResource("*"),
      ability: LitAbility.LitActionExecution,
    },
  ];
   * ```
   */
  getSessionSigs = async (
    params: GetSessionSigsProps
  ): Promise<SessionSigsMap> => {
    // -- prepare
    // Try to get it from local storage, if not generates one~
    const sessionKey = params.sessionKey ?? this.getSessionKey();

    const sessionKeyUri = this.getSessionKeyUri(sessionKey.publicKey);

    // First get or generate the session capability object for the specified resources.
    const sessionCapabilityObject = params.sessionCapabilityObject
      ? params.sessionCapabilityObject
      : await this.generateSessionCapabilityObjectWithWildcards(
          params.resourceAbilityRequests.map((r) => r.resource)
        );
    const expiration = params.expiration || LitNodeClientNodeJs.getExpiration();

<<<<<<< HEAD
    if (!this.latestBlockhash) {
      throw new InvalidEthBlockhash({}, 'Eth Blockhash is undefined.');
    }
    const nonce = this.latestBlockhash;

=======
>>>>>>> 9aee342b
    // -- (TRY) to get the wallet signature
    let authSig = await this.getWalletSig({
      authNeededCallback: params.authNeededCallback,
      chain: params.chain || 'ethereum',
      sessionCapabilityObject,
      switchChain: params.switchChain,
      expiration: expiration,
      sessionKey: sessionKey,
      sessionKeyUri: sessionKeyUri,
      nonce: await this.getLatestBlockhash(),

      // -- for recap
      resourceAbilityRequests: params.resourceAbilityRequests,

      // -- optional fields
      ...(params.litActionCode && { litActionCode: params.litActionCode }),
      ...(params.litActionIpfsId && {
        litActionIpfsId: params.litActionIpfsId,
      }),
      ...(params.jsParams && { jsParams: params.jsParams }),
    });

    const needToResignSessionKey = await this.checkNeedToResignSessionKey({
      authSig,
      sessionKeyUri,
      resourceAbilityRequests: params.resourceAbilityRequests,
    });

    // console.log('XXX needToResignSessionKey:', needToResignSessionKey);

    // -- (CHECK) if we need to resign the session key
    if (needToResignSessionKey) {
      log('need to re-sign session key. Signing...');
      authSig = await this._authCallbackAndUpdateStorageItem({
        authCallback: params.authNeededCallback,
        authCallbackParams: {
          chain: params.chain || 'ethereum',
          statement: sessionCapabilityObject.statement,
          resources: [sessionCapabilityObject.encodeAsSiweResource()],
          switchChain: params.switchChain,
          expiration,
          sessionKey: sessionKey,
          uri: sessionKeyUri,
          nonce: await this.getLatestBlockhash(),
          resourceAbilityRequests: params.resourceAbilityRequests,

          // -- optional fields
          ...(params.litActionCode && { litActionCode: params.litActionCode }),
          ...(params.litActionIpfsId && {
            litActionIpfsId: params.litActionIpfsId,
          }),
          ...(params.jsParams && { jsParams: params.jsParams }),
        },
      });
    }

    if (
      authSig.address === '' ||
      authSig.derivedVia === '' ||
      authSig.sig === '' ||
      authSig.signedMessage === ''
    ) {
      throw new WalletSignatureNotFoundError(
        {
          info: {
            authSig,
          },
        },
        'No wallet signature found'
      );
    }

    // ===== AFTER we have Valid Signed Session Key =====
    // - Let's sign the resources with the session key
    // - 5 minutes is the default expiration for a session signature
    // - Because we can generate a new session sig every time the user wants to access a resource without prompting them to sign with their wallet
    const sessionExpiration =
      expiration ?? new Date(Date.now() + 1000 * 60 * 5).toISOString();

    const capabilities = params.capacityDelegationAuthSig
      ? [
          ...(params.capabilityAuthSigs ?? []),
          params.capacityDelegationAuthSig,
          authSig,
        ]
      : [...(params.capabilityAuthSigs ?? []), authSig];

    const signingTemplate = {
      sessionKey: sessionKey.publicKey,
      resourceAbilityRequests: params.resourceAbilityRequests,
      capabilities,
      issuedAt: new Date().toISOString(),
      expiration: sessionExpiration,
    };

    const signatures: SessionSigsMap = {};

    this.connectedNodes.forEach((nodeAddress: string) => {
      const toSign: SessionSigningTemplate = {
        ...signingTemplate,
        nodeAddress,
      };

      const signedMessage = JSON.stringify(toSign);

      const uint8arrayKey = uint8arrayFromString(
        sessionKey.secretKey,
        'base16'
      );

      const uint8arrayMessage = uint8arrayFromString(signedMessage, 'utf8');
      const signature = nacl.sign.detached(uint8arrayMessage, uint8arrayKey);

      signatures[nodeAddress] = {
        sig: uint8arrayToString(signature, 'base16'),
        derivedVia: 'litSessionSignViaNacl',
        signedMessage: signedMessage,
        address: sessionKey.publicKey,
        algo: 'ed25519',
      };
    });

    log('signatures:', signatures);

    return signatures;
  };

  /**
   * Retrieves the PKP sessionSigs.
   *
   * @param params - The parameters for retrieving the PKP sessionSigs.
   * @returns A promise that resolves to the PKP sessionSigs.
   * @throws An error if any of the required parameters are missing or if `litActionCode` and `ipfsId` exist at the same time.
   */
  getPkpSessionSigs = async (params: GetPkpSessionSigs) => {
    const chain = params?.chain || 'ethereum';

    const pkpSessionSigs = this.getSessionSigs({
      chain,
      ...params,
      authNeededCallback: async (props: AuthCallbackParams) => {
        // -- validate
        if (!props.expiration) {
          throw new ParamsMissingError(
            {
              info: {
                props,
              },
            },
            '[getPkpSessionSigs/callback] expiration is required'
          );
        }

        if (!props.resources) {
          throw new ParamsMissingError(
            {
              info: {
                props,
              },
            },
            '[getPkpSessionSigs/callback]resources is required'
          );
        }

        if (!props.resourceAbilityRequests) {
          throw new ParamsMissingError(
            {
              info: {
                props,
              },
            },
            '[getPkpSessionSigs/callback]resourceAbilityRequests is required'
          );
        }

        // lit action code and ipfs id cannot exist at the same time
        if (props.litActionCode && props.litActionIpfsId) {
          throw new UnsupportedMethodError(
            {
              info: {
                props,
              },
            },
            '[getPkpSessionSigs/callback]litActionCode and litActionIpfsId cannot exist at the same time'
          );
        }

        /**
         * We must provide an empty array for authMethods even if we are not using any auth methods.
         * So that the nodes can serialize the request correctly.
         */
        const authMethods = params.authMethods || [];

        const response = await this.signSessionKey({
          sessionKey: props.sessionKey,
          statement: props.statement || 'Some custom statement.',
          authMethods: [...authMethods],
          pkpPublicKey: params.pkpPublicKey,
          expiration: props.expiration,
          resources: props.resources,
          chainId: 1,

          // -- required fields
          resourceAbilityRequests: props.resourceAbilityRequests,

          // -- optional fields
          ...(props.litActionCode && { litActionCode: props.litActionCode }),
          ...(props.litActionIpfsId && {
            litActionIpfsId: props.litActionIpfsId,
          }),
          ...(props.jsParams && { jsParams: props.jsParams }),
        });

        return response.authSig;
      },
    });

    return pkpSessionSigs;
  };

  /**
   * Retrieves session signatures specifically for Lit Actions.
   * Unlike `getPkpSessionSigs`, this function requires either `litActionCode` or `litActionIpfsId`, and `jsParams` must be provided.
   *
   * @param params - The parameters required for retrieving the session signatures.
   * @returns A promise that resolves with the session signatures.
   */
  getLitActionSessionSigs = async (params: GetLitActionSessionSigs) => {
    // Check if either litActionCode or litActionIpfsId is provided
    if (!params.litActionCode && !params.litActionIpfsId) {
      throw new InvalidParamType(
        {
          info: {
            params,
          },
        },
        'Either "litActionCode" or "litActionIpfsId" must be provided.'
      );
    }

    // Check if jsParams is provided
    if (!params.jsParams) {
      throw new ParamsMissingError(
        {
          info: {
            params,
          },
        },
        "'jsParams' is required."
      );
    }

    return this.getPkpSessionSigs(params);
  };

  /**
   *
   * Get Session Key URI eg. lit:session:0x1234
   *
   * @param publicKey is the public key of the session key
   * @returns { string } the session key uri
   */
  getSessionKeyUri = (publicKey: string): string => {
    return LIT_SESSION_KEY_URI + publicKey;
  };

  /**
   * Authenticates an Auth Method for claiming a Programmable Key Pair (PKP).
   * A {@link MintCallback} can be defined for custom on chain interactions
   * by default the callback will forward to a relay server for minting on chain.
   * @param {ClaimKeyRequest} params an Auth Method and {@link MintCallback}
   * @returns {Promise<ClaimKeyResponse>}
   */
  async claimKeyId(
    params: ClaimRequest<ClaimProcessor>
  ): Promise<ClaimKeyResponse> {
    if (!this.ready) {
      const message =
        'LitNodeClient is not ready.  Please call await litNodeClient.connect() first.';
      throw new LitNodeClientNotReadyError({}, message);
    }

    if (params.authMethod.authMethodType == AuthMethodType.WebAuthn) {
      throw new LitNodeClientNotReadyError(
        {},
        'Unsupported auth method type. Webauthn, and Lit Actions are not supported for claiming'
      );
    }

    const requestId = this.getRequestId();

    const nodePromises = this.getNodePromises((url: string) => {
      if (!params.authMethod) {
        throw new ParamsMissingError(
          {
            info: {
              params,
            },
          },
          'authMethod is required'
        );
      }

      const reqBody: JsonPKPClaimKeyRequest = {
        authMethod: params.authMethod,
      };

      const urlWithPath = composeLitUrl({
        url,
        endpoint: LIT_ENDPOINT.PKP_CLAIM,
      });

      return this.generatePromise(urlWithPath, reqBody, requestId);
    });

    const responseData = await this.handleNodePromises(
      nodePromises,
      requestId,
      this.connectedNodes.size
    );

    if (responseData.success) {
      const nodeSignatures: Signature[] = responseData.values.map((r) => {
        const sig = ethers.utils.splitSignature(`0x${r.signature}`);
        return {
          r: sig.r,
          s: sig.s,
          v: sig.v,
        };
      });

      logWithRequestId(
        requestId,
        `responseData: ${JSON.stringify(responseData, null, 2)}`
      );

      const derivedKeyId = responseData.values[0].derivedKeyId;

      const pubkey = await this.computeHDPubKey(derivedKeyId);
      logWithRequestId(
        requestId,
        `pubkey ${pubkey} derived from key id ${derivedKeyId}`
      );

      const relayParams = params as ClaimRequest<'relay'>;

      let mintTx = '';
      if (params.mintCallback && 'signer' in params) {
        mintTx = await params.mintCallback(
          {
            derivedKeyId,
            authMethodType: params.authMethod.authMethodType,
            signatures: nodeSignatures,
            pubkey,
            signer: (params as ClaimRequest<'client'>).signer,
            ...relayParams,
          },
          this.config.litNetwork as LitNetwork
        );
      } else {
        mintTx = await defaultMintClaimCallback(
          {
            derivedKeyId,
            authMethodType: params.authMethod.authMethodType,
            signatures: nodeSignatures,
            pubkey,
            ...relayParams,
          },
          this.config.litNetwork as LitNetwork
        );
      }

      return {
        signatures: nodeSignatures,
        claimedKeyId: derivedKeyId,
        pubkey,
        mintTx,
      };
    } else {
      throw new UnknownError(
        {
          info: {
            requestId,
            responseData,
          },
        },
        `Claim request has failed. Request trace id: lit_%s`,
        requestId
      );
    }
  }
}<|MERGE_RESOLUTION|>--- conflicted
+++ resolved
@@ -2106,14 +2106,6 @@
         );
     const expiration = params.expiration || LitNodeClientNodeJs.getExpiration();
 
-<<<<<<< HEAD
-    if (!this.latestBlockhash) {
-      throw new InvalidEthBlockhash({}, 'Eth Blockhash is undefined.');
-    }
-    const nonce = this.latestBlockhash;
-
-=======
->>>>>>> 9aee342b
     // -- (TRY) to get the wallet signature
     let authSig = await this.getWalletSig({
       authNeededCallback: params.authNeededCallback,
