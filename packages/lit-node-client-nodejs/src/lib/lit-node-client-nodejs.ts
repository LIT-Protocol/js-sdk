import {
  canonicalAccessControlConditionFormatter,
  canonicalEVMContractConditionFormatter,
  canonicalResourceIdFormatter,
  canonicalSolRpcConditionFormatter,
  canonicalUnifiedAccessControlConditionFormatter,
  hashAccessControlConditions,
  hashEVMContractConditions,
  hashResourceId,
  hashSolRpcConditions,
  hashUnifiedAccessControlConditions,
} from '@lit-protocol/access-control-conditions';
import { wasmBlsSdkHelpers } from '@lit-protocol/bls-sdk';

import {
  defaultLitnodeClientConfig,
  LIT_ERROR,
  LIT_NETWORKS,
  LOCAL_STORAGE_KEYS,
  SIGTYPE,
  version,
  LIT_SESSION_KEY_URI,
  AUTH_METHOD_TYPE_IDS,
  LIT_ERROR_CODE,
  LitErrorKind,
} from '@lit-protocol/constants';

import {
  CustomNetwork,
  DecryptedData,
  ExecuteJsProps,
  ExecuteJsResponse,
  FormattedMultipleAccs,
  GetSessionSigsProps,
  GetSignSessionKeySharesProp,
  HandshakeWithSgx,
  AuthSig,
  JsonEncryptionRetrieveRequest,
  JsonExecutionRequest,
  JsonHandshakeResponse,
  JsonSaveEncryptionKeyRequest,
  JsonSignChainDataRequest,
  JsonSigningRetrieveRequest,
  JsonSigningStoreRequest,
  JsonStoreSigningRequest,
  KV,
  LitNodeClientConfig,
  NodeCommandResponse,
  NodeCommandServerKeysResponse,
  NodeLog,
  NodePromiseResponse,
  NodeResponse,
  NodeShare,
  RejectedNodePromises,
  SendNodeCommand,
  SessionKeyPair,
  SessionSigningTemplate,
  SignedChainDataToken,
  SignedData,
  SignSessionKeyProp,
  SigShare,
  SignConditionECDSA,
  SuccessNodePromises,
  SupportedJsonRequests,
  ValidateAndSignECDSA,
  AuthCallbackParams,
  WebAuthnAuthenticationVerificationParams,
  AuthMethod,
  SignSessionKeyResponse,
  NodeClientErrorV0,
  NodeClientErrorV1,
  GetWalletSigProps,
} from '@lit-protocol/types';
import {
  combineBlsDecryptionShares,
  combineBlsShares,
  combineEcdsaShares,
  generateSessionKeyPair,
} from '@lit-protocol/crypto';
import { safeParams } from '@lit-protocol/encryption';
import {
  convertLitActionsParams,
  isBrowser,
  isNodeErrorV1,
  log,
  mostCommonString,
  throwError,
  throwGenericError,
} from '@lit-protocol/misc';
import {
  uint8arrayFromString,
  uint8arrayToString,
} from '@lit-protocol/uint8arrays';

import { computeAddress } from '@ethersproject/transactions';
import { SiweMessage } from 'lit-siwe';
import { joinSignature, sha256 } from 'ethers/lib/utils';

import { IPFSBundledSDK } from '@lit-protocol/lit-third-party-libs';

import { nacl } from '@lit-protocol/nacl';
import { getStorageItem } from '@lit-protocol/misc-browser';
import { BigNumber } from 'ethers';
// import { checkAndSignAuthMessage } from '@lit-protocol/auth-browser';

/** ---------- Main Export Class ---------- */

export class LitNodeClientNodeJs {
  config: LitNodeClientConfig;
  connectedNodes: SetConstructor | Set<any> | any;
  serverKeys: KV | any;
  ready: boolean;
  subnetPubKey: string | null;
  networkPubKey: string | null;
  networkPubKeySet: string | null;
  defaultAuthCallback?: (authSigParams: AuthCallbackParams) => Promise<AuthSig>;

  // ========== Constructor ==========
  constructor(args: any[LitNodeClientConfig | CustomNetwork | any]) {
    let customConfig = args;

    // -- initialize default config
    this.config = defaultLitnodeClientConfig;

    // -- initialize default auth callback
    this.defaultAuthCallback = args?.defaultAuthCallback;

    // -- if config params are specified, replace it
    if (customConfig) {
      this.config = { ...this.config, ...customConfig };
      // this.config = override(this.config, customConfig);
    }

    // -- init default properties
    this.connectedNodes = new Set();
    this.serverKeys = {};
    this.ready = false;
    this.subnetPubKey = null;
    this.networkPubKey = null;
    this.networkPubKeySet = null;

    // -- set bootstrapUrls to match the network litNetwork unless it's set to custom
    this.setCustomBootstrapUrls();

    // -- set global variables
    globalThis.litConfig = this.config;
  }

  // ========== Scoped Class Helpers ==========

  /**
   *
   * Set bootstrapUrls to match the network litNetwork unless it's set to custom
   *
   * @returns { void }
   *
   */
  setCustomBootstrapUrls = (): void => {
    // -- validate
    if (this.config.litNetwork === 'custom') return;

    // -- execute
    const hasNetwork: boolean = this.config.litNetwork in LIT_NETWORKS;

    if (!hasNetwork) {
      // network not found, report error
      throwError({
        message:
          'the litNetwork specified in the LitNodeClient config not found in LIT_NETWORKS',
        errorKind: LIT_ERROR.LIT_NODE_CLIENT_BAD_CONFIG_ERROR.kind,
        errorCode: LIT_ERROR.LIT_NODE_CLIENT_BAD_CONFIG_ERROR.name,
      });
      return;
    }

    this.config.bootstrapUrls = LIT_NETWORKS[this.config.litNetwork];
  };

  /**
   *
   * Get either auth sig or session auth sig
   *
   */
  getAuthSigOrSessionAuthSig = ({
    authSig,
    sessionSigs,
    url,
  }: {
    authSig: AuthSig | any;
    sessionSigs: any;
    url: string;
  }) => {
    // -- if there's session
    let sigToPassToNode = authSig;

    if (sessionSigs) {
      sigToPassToNode = sessionSigs[url];

      if (!sigToPassToNode) {
        throwError({
          message: `You passed sessionSigs but we could not find session sig for node ${url}`,
          errorKind: LIT_ERROR.INVALID_ARGUMENT_EXCEPTION.kind,
          errorCode: LIT_ERROR.INVALID_ARGUMENT_EXCEPTION.name,
        });
      }
    }
    return sigToPassToNode;
  };

  /**
   *
   * Get the request body of the lit action
   *
   * @param { ExecuteJsProps } params
   *
   * @returns { JsonExecutionRequest }
   *
   */
  getLitActionRequestBody = (params: ExecuteJsProps): JsonExecutionRequest => {
    const reqBody: JsonExecutionRequest = {
      authSig: params.authSig,
      jsParams: convertLitActionsParams(params.jsParams),
      // singleNode: params.singleNode ?? false,
      targetNodeRange: params.targetNodeRange ?? 0,
    };

    if (params.code) {
      const _uint8Array = uint8arrayFromString(params.code, 'utf8');
      const encodedJs = uint8arrayToString(_uint8Array, 'base64');

      reqBody.code = encodedJs;
    }

    if (params.ipfsId) {
      reqBody.ipfsId = params.ipfsId;
    }

    if (params.authMethods && params.authMethods.length > 0) {
      reqBody.authMethods = params.authMethods;
    }

    return reqBody;
  };

  /**
   *
   * we need to send jwt params iat (issued at) and exp (expiration) because the nodes may have different wall clock times, the nodes will verify that these params are withing a grace period
   *
   */
  getJWTParams = () => {
    const now = Date.now();
    const iat = Math.floor(now / 1000);
    const exp = iat + 12 * 60 * 60; // 12 hours in seconds

    return { iat, exp };
  };

  /**
   *
   * Parse the response string to JSON
   *
   * @param { string } responseString
   *
   * @returns { any } JSON object
   *
   */
  parseResponses = (responseString: string): any => {
    let response: any;

    try {
      response = JSON.parse(responseString);
    } catch (e) {
      log(
        'Error parsing response as json.  Swallowing and returning as string.',
        responseString
      );
    }

    return response;
  };

  // ==================== SESSIONS ====================
  /**
   * Try to get the session key in the local storage,
   * if not, generates one.
   *
   * @param {string} [serializedSessionKeyPair] - Serialized session key pair
   * @return {SessionKeyPair} - Session key pair
   */
  getSessionKey = (serializedSessionKeyPair?: string): SessionKeyPair => {
    // If a session key pair is provided, parse it and return it
    if (serializedSessionKeyPair) {
      try {
        const keyPair = JSON.parse(serializedSessionKeyPair);
        if (this.isSessionKeyPair(keyPair)) {
          return keyPair;
        } else {
          return throwError({
            message: 'Invalid session key pair provided',
            error: LIT_ERROR.PARAMS_MISSING_ERROR,
          });
        }
      } catch (err) {
        log(
          `Error when parsing provided session keypair ${serializedSessionKeyPair}: ${err}`
        );
        throw err;
      }
    }

    // If no session key pair is provided, try to get it from the local storage
    const storageKey = LOCAL_STORAGE_KEYS.SESSION_KEY;
    const storedSessionKeyOrError = getStorageItem(storageKey);

    // Check for errors
    if (storedSessionKeyOrError.type === 'ERROR') {
      console.warn(
        `Storage key "${storageKey}" is missing. Not a problem. Continue...`
      );
    } else {
      // If no errors, get the stored session key
      const storedSessionKey = storedSessionKeyOrError.result;
      if (storedSessionKey) {
        try {
          const keyPair = JSON.parse(storedSessionKey);
          if (this.isSessionKeyPair(keyPair)) {
            return keyPair;
          } else {
            throw new Error('Invalid session key pair stored');
          }
        } catch (err) {
          log(
            `Error when parsing stored session keypair ${storedSessionKey}. Continuing to generate a new one...`
          );
        }
      }
    }

    // If no session key is stored, generate one
    let sessionKey: SessionKeyPair;
    try {
      sessionKey = generateSessionKeyPair();
    } catch (err) {
      log(`Error when generating session keypair: ${err}`);
      throw err;
    }

    // Store session key in local storage
    try {
      localStorage.setItem(storageKey, JSON.stringify(sessionKey));
    } catch (e) {
      console.warn(`Local storage not available. Not a problem. Continue...`);
    }

    return sessionKey;
  };

  /**
   * Check if a given object is of type SessionKeyPair.
   *
   * @param obj - The object to check.
   * @returns True if the object is of type SessionKeyPair.
   */
  isSessionKeyPair(obj: any): obj is SessionKeyPair {
    return (
      typeof obj === 'object' &&
      'publicKey' in obj &&
      'secretKey' in obj &&
      typeof obj.publicKey === 'string' &&
      typeof obj.secretKey === 'string'
    );
  }

  /**
   *
   * Get session capabilities from user, it not, generates one
   * @param { Array<any> } capabilities
   * @param { Array<any> } resources
   * @return { Array<any> }
   */
  getSessionCapabilities = (
    capabilities: Array<any>,
    resources: Array<any>
  ): Array<any> => {
    if (!capabilities || capabilities.length == 0) {
      capabilities = resources.map((resource: any) => {
        const { protocol, resourceId } = this.parseResource({ resource });

        return `${protocol}Capability://*`;
      });
    }

    return capabilities;
  };

  /**
   *
   * Get expiration for session
   *
   */
  getExpiration = () => {
    return new Date(Date.now() + 1000 * 60 * 60 * 24).toISOString();
  };

  /**
   *
   * Get the signature from local storage, if not, generates one
   *
   */
  getWalletSig = async ({
    authNeededCallback,
    chain,
    capabilities,
    switchChain,
    expiration,
    sessionKeyUri,
  }: GetWalletSigProps): Promise<AuthSig> => {
    let walletSig;

    const storageKey = LOCAL_STORAGE_KEYS.WALLET_SIGNATURE;
    const storedWalletSigOrError = getStorageItem(storageKey);

    // -- (TRY) to get it in the local storage
    if (storedWalletSigOrError.type === 'ERROR') {
      console.warn(
        `Storage key "${storageKey}" is missing. Not a problem. Contiune...`
      );
    } else {
      walletSig = storedWalletSigOrError.result;
    }

    // -- IF NOT: Generates one
    if (!storedWalletSigOrError.result || storedWalletSigOrError.result == '') {
      if (authNeededCallback) {
        walletSig = await authNeededCallback({
          chain,
          resources: capabilities,
          switchChain,
          expiration,
          uri: sessionKeyUri,
        });
      } else {
        if (!this.defaultAuthCallback) {
          return throwError({
            message: 'No default auth callback provided',
            errorKind: LIT_ERROR.PARAMS_MISSING_ERROR.kind,
            errorCode: LIT_ERROR.PARAMS_MISSING_ERROR.name,
          });
        }
        walletSig = await this.defaultAuthCallback({
          chain,
          resources: capabilities,
          switchChain,
          expiration,
          uri: sessionKeyUri,
        });
      }
    } else {
      try {
        walletSig = JSON.parse(storedWalletSigOrError.result);
      } catch (e) {
        console.warn('Error parsing walletSig', e);
      }
    }

    return walletSig;
  };

  /**
   *
   * Check if a session key needs to be resigned
   *
   */
  checkNeedToResignSessionKey = async ({
    siweMessage,
    walletSignature,
    sessionKeyUri,
    resources,
    sessionCapabilities,
  }: {
    siweMessage: SiweMessage;
    walletSignature: any;
    sessionKeyUri: any;
    resources: any;
    sessionCapabilities: Array<any>;
  }): Promise<boolean> => {
    let needToResign = false;

    try {
      // @ts-ignore
      await siweMessage.verify({ signature: walletSignature });
    } catch (e) {
      needToResign = true;
    }

    // make sure the sig is for the correct session key
    if (siweMessage.uri !== sessionKeyUri) {
      needToResign = true;
    }

    // make sure the sig has the session capabilities required to fulfill the resources requested
    for (let i = 0; i < resources.length; i++) {
      const resource = resources[i];
      const { protocol, resourceId } = this.parseResource({ resource });

      // check if we have blanket permissions or if we authed the specific resource for the protocol
      const permissionsFound = sessionCapabilities.some((capability: any) => {
        const capabilityParts = this.parseResource({ resource: capability });
        return (
          capabilityParts.protocol === protocol &&
          (capabilityParts.resourceId === '*' ||
            capabilityParts.resourceId === resourceId)
        );
      });
      if (!permissionsFound) {
        needToResign = true;
      }
    }

    return needToResign;
  };

  /**
   *
   * Get a random request ID
   *   *
   * @returns { string }
   *
   */
  getRequestId() {
    return Math.random().toString(16).slice(2);
  }

  // ==================== SENDING COMMAND ====================
  /**
   *
   * Send a command to nodes
   *
   * @param { SendNodeCommand }
   *
   * @returns { Promise<any> }
   *
   */
  sendCommandToNode = async ({
    url,
    data,
    requestId,
  }: SendNodeCommand): Promise<any> => {
    log(`sendCommandToNode with url ${url} and data`, data);

    const req: RequestInit = {
      method: 'POST',
      headers: {
        'Content-Type': 'application/json',
        'X-Lit-SDK-Version': version,
        'X-Lit-SDK-Type': 'Typescript',
        'X-Request-Id': 'lit_' + requestId,
      },
      body: JSON.stringify(data),
    };

    return fetch(url, req)
      .then(async (response) => {
        const isJson = response.headers
          .get('content-type')
          ?.includes('application/json');

        const data = isJson ? await response.json() : null;

        if (!response.ok) {
          // get error message from body or default to response status
          const error = data || response.status;
          return Promise.reject(error);
        }

        return data;
      })
      .catch((error) => {
        return Promise.reject(error);
      });
  };

  // ==================== API Calls to Nodes ====================
  /**
   *
   * Get JS Execution Shares from Nodes
   *
   * @param { JsonExecutionRequest } params
   *
   * @returns { Promise<any> }
   */
  getJsExecutionShares = async (
    url: string,
    params: JsonExecutionRequest,
    requestId: string
  ): Promise<NodeCommandResponse> => {
    const { code, ipfsId, authSig, jsParams, sessionSigs } = params;

    log('getJsExecutionShares');

    // -- execute
    const urlWithPath = `${url}/web/execute`;

    const data: JsonExecutionRequest = {
      code,
      ipfsId,
      authSig,
      jsParams,
    };

    return await this.sendCommandToNode({ url: urlWithPath, data, requestId });
  };

  /**
   *
   * Get Chain Data Signing Shares
   *
   * @param { string } url
   * @param { JsonSignChainDataRequest } params
   *
   * @returns { Promise<any> }
   *
   */
  getChainDataSigningShare = async (
    url: string,
    params: JsonSignChainDataRequest,
    requestId: string
  ): Promise<NodeCommandResponse> => {
    const { callRequests, chain, iat, exp } = params;

    log('getChainDataSigningShare');

    const urlWithPath = `${url}/web/signing/sign_chain_data`;

    const data: JsonSignChainDataRequest = {
      callRequests,
      chain,
      iat,
      exp,
    };

    return await this.sendCommandToNode({ url: urlWithPath, data, requestId });
  };

  /**
   *
   * Get Signing Shares from Nodes
   *
   * @param { string } url
   * @param { JsonSigningRetrieveRequest } params
   *
   * @returns { Promise<any>}
   *
   */
  getSigningShare = async (
    url: string,
    params: JsonSigningRetrieveRequest,
    requestId: string
  ): Promise<NodeCommandResponse> => {
    log('getSigningShare');
    const urlWithPath = `${url}/web/signing/retrieve`;

    return await this.sendCommandToNode({
      url: urlWithPath,
      data: params,
      requestId,
    });
  };

  /**
   *
   * Ger Decryption Shares from Nodes
   *
   * @param { string } url
   * @param { JsonEncryptionRetrieveRequest } params
   *
   * @returns { Promise<any> }
   *
   */
  getDecryptionShare = async (
    url: string,
    params: JsonEncryptionRetrieveRequest,
    requestId: string
  ): Promise<NodeCommandResponse> => {
    log('getDecryptionShare');
    const urlWithPath = `${url}/web/encryption/retrieve`;

    return await this.sendCommandToNode({
      url: urlWithPath,
      data: params,
      requestId,
    });
  };

  /**
   *
   * Store signing conditions to nodes
   *
   * @param { string } url
   * @param { JsonSigningStoreRequest } params
   *
   * @returns { Promise<NodeCommandResponse> }
   *
   */
  storeSigningConditionWithNode = async (
    url: string,
    params: JsonSigningStoreRequest,
    requestId: string
  ): Promise<NodeCommandResponse> => {
    log('storeSigningConditionWithNode');

    const urlWithPath = `${url}/web/signing/store`;

    return await this.sendCommandToNode({
      url: urlWithPath,
      data: {
        key: params.key,
        val: params.val,
        authSig: params.authSig,
        chain: params.chain,
        permanant: params.permanent,
      },
      requestId,
    });
  };

  /**
   *
   * Store encryption conditions to nodes
   *
   * @param { string } urk
   * @param { JsonEncryptionStoreRequest } params
   *
   * @returns { Promise<NodeCommandResponse> }
   *
   */
  storeEncryptionConditionWithNode = async (
    url: string,
    params: JsonSigningStoreRequest,
    requestId: string
  ): Promise<NodeCommandResponse> => {
    log('storeEncryptionConditionWithNode');
    const urlWithPath = `${url}/web/encryption/store`;
    const data = {
      key: params.key,
      val: params.val,
      authSig: params.authSig,
      chain: params.chain,
      permanant: params.permanent,
    };

    return await this.sendCommandToNode({ url: urlWithPath, data, requestId });
  };

  /**
   *
   * Sign Condition ECDSA
   *
   * @param { string } url
   * @param { SignConditionECDSA } params
   *
   * @returns { Promise<NodeCommandResponse> }
   *
   */
  signConditionEcdsa = async (
    url: string,
    params: SignConditionECDSA,
    requestId: string
  ): Promise<NodeCommandResponse> => {
    log('signConditionEcdsa');
    const urlWithPath = `${url}/web/signing/signConditionEcdsa`;

    const data = {
      access_control_conditions: params.accessControlConditions,
      evmContractConditions: params.evmContractConditions,
      solRpcConditions: params.solRpcConditions,
      auth_sig: params.auth_sig,
      chain: params.chain,
      iat: params.iat,
      exp: params.exp,
    };

    return await this.sendCommandToNode({
      url: urlWithPath,
      data,
      requestId,
    });
  };

  /**
   *
   * Handshake with SGX
   *
   * @param { HandshakeWithSgx } params
   *
   * @returns { Promise<NodeCommandServerKeysResponse> }
   *
   */
  handshakeWithSgx = async (
    params: HandshakeWithSgx,
    requestId: string
  ): Promise<NodeCommandServerKeysResponse> => {
    // -- get properties from params
    const { url } = params;

    // -- create url with path
    const urlWithPath = `${url}/web/handshake`;

    log(`handshakeWithSgx ${urlWithPath}`);

    const data = {
      clientPublicKey: 'test',
    };

    return this.sendCommandToNode({
      url: urlWithPath,
      data,
      requestId,
    });
  };

  /**
   *
   * Combine Shares from network public key set and signature shares
   *
   * @param { string } networkPubKeySet
   * @param { any } signatureShares
   *
   * @returns { string } final JWT (convert the sig to base64 and append to the jwt)
   *
   */
  combineSharesAndGetJWT = (
    networkPubKeySet: string,
    signatureShares: Array<NodeShare>
  ): string => {
    // ========== Shares Validations ==========
    // -- sanity check
    if (
      !signatureShares.every(
        (val: any, i: any, arr: any) => val.unsignedJwt === arr[0].unsignedJwt
      )
    ) {
      const msg =
        'Unsigned JWT is not the same from all the nodes.  This means the combined signature will be bad because the nodes signed the wrong things';
      log(msg);
    }

    // ========== Sorting ==========
    // -- sort the sig shares by share index.  this is important when combining the shares.
    signatureShares.sort((a: any, b: any) => a.shareIndex - b.shareIndex);

    // ========== Combine Shares ==========
    const pkSetAsBytes: Uint8Array = uint8arrayFromString(
      networkPubKeySet,
      'base16'
    );
    log('pkSetAsBytes', pkSetAsBytes);

    const sigShares = signatureShares.map((s: any) => ({
      shareHex: s.signatureShare,
      shareIndex: s.shareIndex,
    }));

    const signature = wasmBlsSdkHelpers.combine_signatures(
      pkSetAsBytes,
      sigShares
    );

    log('raw sig', signature);
    log('signature is ', uint8arrayToString(signature, 'base16'));

    const unsignedJwt = mostCommonString(
      signatureShares.map((s: any) => s.unsignedJwt)
    );

    // ========== Result ==========
    // convert the sig to base64 and append to the jwt
    const finalJwt: string = `${unsignedJwt}.${uint8arrayToString(
      signature,
      'base64url'
    )}`;

    return finalJwt;
  };

  /**
   *
   * Get different formats of access control conditions, eg. evm, sol, unified etc.
   *
   * @param { SupportedJsonRequests } params
   *
   * @returns { FormattedMultipleAccs }
   *
   */
  getFormattedAccessControlConditions = (
    params: SupportedJsonRequests
  ): FormattedMultipleAccs => {
    // -- prepare params
    const {
      accessControlConditions,
      evmContractConditions,
      solRpcConditions,
      unifiedAccessControlConditions,
    } = params;

    // -- execute
    let formattedAccessControlConditions;
    let formattedEVMContractConditions;
    let formattedSolRpcConditions;
    let formattedUnifiedAccessControlConditions;
    let error = false;

    if (accessControlConditions) {
      formattedAccessControlConditions = accessControlConditions.map((c: any) =>
        canonicalAccessControlConditionFormatter(c)
      );
      log(
        'formattedAccessControlConditions',
        JSON.stringify(formattedAccessControlConditions)
      );
    } else if (evmContractConditions) {
      formattedEVMContractConditions = evmContractConditions.map((c: any) =>
        canonicalEVMContractConditionFormatter(c)
      );
      log(
        'formattedEVMContractConditions',
        JSON.stringify(formattedEVMContractConditions)
      );
    } else if (solRpcConditions) {
      formattedSolRpcConditions = solRpcConditions.map((c: any) =>
        canonicalSolRpcConditionFormatter(c)
      );
      log(
        'formattedSolRpcConditions',
        JSON.stringify(formattedSolRpcConditions)
      );
    } else if (unifiedAccessControlConditions) {
      formattedUnifiedAccessControlConditions =
        unifiedAccessControlConditions.map((c: any) =>
          canonicalUnifiedAccessControlConditionFormatter(c)
        );
      log(
        'formattedUnifiedAccessControlConditions',
        JSON.stringify(formattedUnifiedAccessControlConditions)
      );
    } else {
      error = true;
    }

    return {
      error,
      formattedAccessControlConditions,
      formattedEVMContractConditions,
      formattedSolRpcConditions,
      formattedUnifiedAccessControlConditions,
    };
  };

  /**
   *
   * Get hash of access control conditions
   *
   * @param { JsonStoreSigningRequest } params
   *
   * @returns { Promise<ArrayBuffer | undefined> }
   *
   */
  getHashedAccessControlConditions = async (
    params: JsonStoreSigningRequest
  ): Promise<ArrayBuffer | undefined> => {
    let hashOfConditions: ArrayBuffer;

    // ========== Prepare Params ==========
    const {
      accessControlConditions,
      evmContractConditions,
      solRpcConditions,
      unifiedAccessControlConditions,
    } = params;

    // ========== Hash ==========
    if (accessControlConditions) {
      hashOfConditions = await hashAccessControlConditions(
        accessControlConditions
      );
    } else if (evmContractConditions) {
      hashOfConditions = await hashEVMContractConditions(evmContractConditions);
    } else if (solRpcConditions) {
      hashOfConditions = await hashSolRpcConditions(solRpcConditions);
    } else if (unifiedAccessControlConditions) {
      hashOfConditions = await hashUnifiedAccessControlConditions(
        unifiedAccessControlConditions
      );
    } else {
      return;
    }

    // ========== Result ==========
    return hashOfConditions;
  };

  // ========== Promise Handlers ==========

  /**
   *
   * Get and gather node promises
   *
   * @param { any } callback
   *
   * @returns { Array<Promise<any>> }
   *
   */
  getNodePromises = (callback: Function): Array<Promise<any>> => {
    const nodePromises = [];

    for (const url of this.connectedNodes) {
      nodePromises.push(callback(url));
    }

    return nodePromises;
  };

  /**
   * Handle node promises
   *
   * @param { Array<Promise<any>> } nodePromises
   *
   * @returns { Promise<SuccessNodePromises | RejectedNodePromises> }
   *
   */
  handleNodePromises = async (
    nodePromises: Array<Promise<any>>,
    minNodeCount?: number
  ): Promise<SuccessNodePromises | RejectedNodePromises> => {
    // -- prepare
    const responses = await Promise.allSettled(nodePromises);
    const minNodes = minNodeCount ?? this.config.minNodeCount;

    // -- get fulfilled responses
    const successes: Array<NodePromiseResponse> = responses.filter(
      (r: any) => r.status === 'fulfilled'
    );

    // -- case: success (when success responses are more than minNodeCount)
    if (successes.length >= minNodes) {
      const successPromises: SuccessNodePromises = {
        success: true,
        values: successes.map((r: any) => r.value),
      };

      return successPromises;
    }

    // -- case: if we're here, then we did not succeed.  time to handle and report errors.

    // -- get "rejected" responses
    const rejected = responses.filter((r: any) => r.status === 'rejected');

    const mostCommonError = JSON.parse(
      mostCommonString(
        rejected.map((r: NodePromiseResponse) => JSON.stringify(r.reason))
      )
    );

    log(`most common error: ${JSON.stringify(mostCommonError)}`);

    const rejectedPromises: RejectedNodePromises = {
      success: false,
      error: mostCommonError,
    };

    return rejectedPromises;
  };

  /**
   * Run lit action on a single deterministicly selected node. It's important that the nodes use the same deterministic selection algorithm.
   *
   * @param { ExecuteJsProps } params
   *
   * @returns { Promise<SuccessNodePromises | RejectedNodePromises> }
   *
   */
  runOnTargetedNodes = async (
    params: ExecuteJsProps
  ): Promise<SuccessNodePromises | RejectedNodePromises> => {
    const { code, authSig, jsParams, debug, sessionSigs, targetNodeRange } =
      params;

    log('running runOnTargetedNodes:', targetNodeRange);

    if (!targetNodeRange) {
      return throwError({
        message: 'targetNodeRange is required',
        errorKind: LIT_ERROR.INVALID_PARAM_TYPE.kind,
        errorCode: LIT_ERROR.INVALID_PARAM_TYPE.name,
      });
    }

    // determine which node to run on
    let ipfsId;

    if (params.code) {
      // hash the code to get IPFS id
      const blockstore = new IPFSBundledSDK.MemoryBlockstore();

      let content: string | Uint8Array = params.code;

      if (typeof content === 'string') {
        content = new TextEncoder().encode(content);
      } else {
        throwError({
          message:
            'Invalid code content type for single node execution.  Your code param must be a string',
          errorKind: LIT_ERROR.INVALID_PARAM_TYPE.kind,
          errorCode: LIT_ERROR.INVALID_PARAM_TYPE.name,
        });
      }

      let lastCid;
      for await (const { cid } of IPFSBundledSDK.importer(
        [{ content }],
        blockstore,
        {
          onlyHash: true,
        }
      )) {
        lastCid = cid;
      }

      ipfsId = lastCid;
    } else {
      ipfsId = params.ipfsId;
    }

    if(!ipfsId){
      return throwError({
        message: 'ipfsId is required',
        error: LIT_ERROR.INVALID_PARAM_TYPE,
      });
    }

    // select targetNodeRange number of random index of the bootstrapUrls.length
    const randomSelectedNodeIndexes: Array<number> = [];

    let nodeCounter = 0;

    while (randomSelectedNodeIndexes.length < targetNodeRange) {
      const str = `${nodeCounter}:${ipfsId.toString()}`;
      const cidBuffer = Buffer.from(str);
      const hash = sha256(cidBuffer);
      const hashAsNumber = BigNumber.from(hash);

      const nodeIndex = hashAsNumber
        .mod(this.config.bootstrapUrls.length)
        .toNumber();

      log('nodeIndex:', nodeIndex);

      // must be unique & less than bootstrapUrls.length
      if (
        !randomSelectedNodeIndexes.includes(nodeIndex) &&
        nodeIndex < this.config.bootstrapUrls.length
      ) {
        randomSelectedNodeIndexes.push(nodeIndex);
      }
      nodeCounter++;
    }

    log('Final Selected Indexes:', randomSelectedNodeIndexes);

    const requestId = this.getRequestId();
    const nodePromises = [];

    for (let i = 0; i < randomSelectedNodeIndexes.length; i++) {
      // should we mix in the jsParams?  to do this, we need a canonical way to serialize the jsParams object that will be identical in rust.
      // const jsParams = params.jsParams || {};
      // const jsParamsString = JSON.stringify(jsParams);

      const nodeIndex = randomSelectedNodeIndexes[i];

      // FIXME: we are using this.config.bootstrapUrls to pick the selected node, but we
      // should be using something like the list of nodes from the staking contract
      // because the staking nodes can change, and the rust code will use the same list
      const url = this.config.bootstrapUrls[nodeIndex];

      log(`running on node ${nodeIndex} at ${url}`);

      const reqBody: JsonExecutionRequest =
        this.getLitActionRequestBody(params);

      // -- choose the right signature
      let sigToPassToNode = this.getAuthSigOrSessionAuthSig({
        authSig,
        sessionSigs,
        url,
      });

      reqBody.authSig = sigToPassToNode;

      // this return { url: string, data: JsonRequest }
      let singleNodePromise = this.getJsExecutionShares(
        url,
        reqBody,
        requestId
      );

      nodePromises.push(singleNodePromise);
    }

    const handledPromise = await this.handleNodePromises(
      nodePromises,
      targetNodeRange
    );

    // -- handle response
    return handledPromise;
  };

  /**
   *
   * Throw node error
   *
   * @param { RejectedNodePromises } res
   *
   * @returns { void }
   *
   */
  _throwNodeError = (res: RejectedNodePromises): void => {
    if (res.error && res.error.errorCode) {
      if (
        (res.error.errorCode === LIT_ERROR_CODE.NODE_NOT_AUTHORIZED ||
          res.error.errorCode === 'not_authorized') &&
        this.config.alertWhenUnauthorized
      ) {
        log(
          '[Alert originally] You are not authorized to access to this content'
        );
      }

      throwError({
        ...res.error,
        message:
          res.error.message ||
          'You are not authorized to access to this content',
        errorCode: res.error.errorCode!,
      } as NodeClientErrorV0 | NodeClientErrorV1);
    } else {
      throwError({
        message: `There was an error getting the signing shares from the nodes`,
        error: LIT_ERROR.UNKNOWN_ERROR,
      });
    }
  };

  // ========== Shares Resolvers ==========

  /**
   *
   * Get signatures from signed data
   *
   * @param { Array<any> } signedData
   *
   * @returns { any }
   *
   */
  getSessionSignatures = (signedData: Array<any>): any => {
    // -- prepare
    let signatures: any = {};

    // TOOD: get keys of signedData
    const keys = Object.keys(signedData[0]);

    // -- execute
    keys.forEach((key: any) => {
      const shares = signedData.map((r: any) => r[key]);

      shares.sort((a: any, b: any) => a.shareIndex - b.shareIndex);

      const sigShares: Array<SigShare> = shares.map((s: any) => ({
        sigType: s.sigType,
        shareHex: s.signatureShare,
        shareIndex: s.shareIndex,
        localX: s.localX,
        localY: s.localY,
        publicKey: s.publicKey,
        dataSigned: s.dataSigned,
        siweMessage: s.siweMessage,
      }));

      log('sigShares', sigShares);

      const sigType = mostCommonString(sigShares.map((s: any) => s.sigType));

      // -- validate if this.networkPubKeySet is null
      if (this.networkPubKeySet === null) {
        throwError({
          message: 'networkPubKeySet cannot be null',
          errorKind: LIT_ERROR.PARAM_NULL_ERROR.kind,
          errorCode: LIT_ERROR.PARAM_NULL_ERROR.name,
        });
        return;
      }

      // -- validate if signature type is BLS or ECDSA
      if (sigType !== 'BLS' && sigType !== 'ECDSA') {
        throwError({
          message: 'signature type is not BLS or ECDSA',
          errorKind: LIT_ERROR.UNKNOWN_SIGNATURE_TYPE.kind,
          errorCode: LIT_ERROR.UNKNOWN_SIGNATURE_TYPE.name,
        });
        return;
      }

      let signature: any;

      if (sigType === SIGTYPE.BLS) {
        signature = combineBlsShares(sigShares, this.networkPubKeySet);
      } else if (sigType === SIGTYPE.ECDSA) {
        signature = combineEcdsaShares(sigShares);
      }

      const encodedSig = joinSignature({
        r: '0x' + signature.r,
        s: '0x' + signature.s,
        v: signature.recid,
      });

      signatures[key] = {
        ...signature,
        signature: encodedSig,
        publicKey: mostCommonString(sigShares.map((s: any) => s.publicKey)),
        dataSigned: mostCommonString(sigShares.map((s: any) => s.dataSigned)),
        siweMessage: mostCommonString(sigShares.map((s) => s.siweMessage)),
      };
    });

    return signatures;
  };
  /**
   *
   * Get signatures from signed data
   *
   * @param { Array<any> } signedData
   *
   * @returns { any }
   *
   */
  getSignatures = (signedData: Array<any>): any => {
    // -- prepare
    let signatures: any = {};

    // TOOD: get keys of signedData
    const keys = Object.keys(signedData[0]);

    // -- execute
    keys.forEach((key: any) => {
      const shares = signedData.map((r: any) => r[key]);

      shares.sort((a: any, b: any) => a.shareIndex - b.shareIndex);

      const sigShares: Array<SigShare> = shares.map((s: any) => ({
        sigType: s.sigType,
        shareHex: s.signatureShare,
        shareIndex: s.shareIndex,
        localX: s.localX,
        localY: s.localY,
        publicKey: s.publicKey,
        dataSigned: s.dataSigned,
      }));

      log('sigShares', sigShares);

      const sigType = mostCommonString(sigShares.map((s: any) => s.sigType));

      // -- validate if this.networkPubKeySet is null
      if (this.networkPubKeySet === null) {
        throwError({
          message: 'networkPubKeySet cannot be null',
          errorKind: LIT_ERROR.PARAM_NULL_ERROR.kind,
          errorCode: LIT_ERROR.PARAM_NULL_ERROR.name,
        });
        return;
      }

      // -- validate if signature type is BLS or ECDSA
      if (sigType !== 'BLS' && sigType !== 'ECDSA') {
        throwError({
          message: 'signature type is not BLS or ECDSA',
          errorKind: LIT_ERROR.UNKNOWN_SIGNATURE_TYPE.kind,
          errorCode: LIT_ERROR.UNKNOWN_SIGNATURE_TYPE.name,
        });
        return;
      }

      let signature: any;

      if (sigType === SIGTYPE.BLS) {
        signature = combineBlsShares(sigShares, this.networkPubKeySet);
      } else if (sigType === SIGTYPE.ECDSA) {
        signature = combineEcdsaShares(sigShares);
      }

      const encodedSig = joinSignature({
        r: '0x' + signature.r,
        s: '0x' + signature.s,
        v: signature.recid,
      });

      signatures[key] = {
        ...signature,
        signature: encodedSig,
        publicKey: mostCommonString(sigShares.map((s: any) => s.publicKey)),
        dataSigned: mostCommonString(sigShares.map((s: any) => s.dataSigned)),
      };
    });

    return signatures;
  };

  /**
   *
   * Get the decryptions from the decrypted data list
   *
   * @param { Array<any> } decryptedData
   *
   * @returns { Promise<Array<any>> }
   *
   */
  getDecryptions = async (decryptedData: Array<any>): Promise<Array<any>> => {
    // -- prepare params
    let decryptions: any;

    Object.keys(decryptedData[0]).forEach(async (key: any) => {
      // -- prepare
      const shares = decryptedData.map((r: any) => r[key]);

      const decShares = shares.map((s: any) => ({
        algorithmType: s.algorithmType,
        decryptionShare: s.decryptionShare,
        shareIndex: s.shareIndex,
        publicKey: s.publicKey,
        ciphertext: s.ciphertext,
      }));

      const algorithmType = mostCommonString(
        decShares.map((s: any) => s.algorithmType)
      );
      const ciphertext = mostCommonString(
        decShares.map((s: any) => s.ciphertext)
      );

      // -- validate if this.networkPubKeySet is null
      if (this.networkPubKeySet === null) {
        throwError({
          message: 'networkPubKeySet cannot be null',
          errorKind: LIT_ERROR.PARAM_NULL_ERROR.kind,
          errorCode: LIT_ERROR.PARAM_NULL_ERROR.name,
        });
        return;
      }

      let decrypted;
      if (algorithmType === 'BLS') {
        decrypted = await combineBlsDecryptionShares(
          decShares,
          this.networkPubKeySet,
          ciphertext
        );
      } else {
        throwError({
          message: 'Unknown decryption algorithm type',
          errorKind: LIT_ERROR.UNKNOWN_DECRYPTION_ALGORITHM_TYPE_ERROR.kind,
          errorCode: LIT_ERROR.UNKNOWN_DECRYPTION_ALGORITHM_TYPE_ERROR.name,
        });
      }

      decryptions[key] = {
        decrypted: uint8arrayToString(decrypted, 'base16'),
        publicKey: mostCommonString(decShares.map((s: any) => s.publicKey)),
        ciphertext: mostCommonString(decShares.map((s: any) => s.ciphertext)),
      };
    });

    return decryptions;
  };

  /**
   *
   * Get a single signature
   *
   * @param { Array<any> } shareData from all node promises
   *
   * @returns { string } signature
   *
   */
  getSignature = async (shareData: Array<any>): Promise<any> => {
    // R_x & R_y values can come from any node (they will be different per node), and will generate a valid signature
    const R_x = shareData[0].local_x;
    const R_y = shareData[0].local_y;

    // the public key can come from any node - it obviously will be identical from each node
    const public_key = shareData[0].public_key;
    const valid_shares = shareData.map((s: any) => s.signature_share);
    const shares = JSON.stringify(valid_shares);

    await wasmECDSA.initWasmEcdsaSdk(); // init WASM
    const signature = wasmECDSA.combine_signature(R_x, R_y, shares);
    log('raw ecdsa sig', signature);

    return signature;
  };

  // ========== Scoped Business Logics ==========

  /**
   *
   * Execute JS on the nodes and combine and return any resulting signatures
   *
   * @param { ExecuteJsRequest } params
   *
   * @returns { ExecuteJsResponse }
   *
   */
  executeJs = async (params: ExecuteJsProps): Promise<ExecuteJsResponse> => {
    // ========== Prepare Params ==========
    const {
      code,
      ipfsId,
      authSig,
      jsParams,
      debug,
      sessionSigs,
      targetNodeRange,
    } = params;

    // ========== Validate Params ==========
    // -- validate: If it's NOT ready
    if (!this.ready) {
      const message =
        '1 LitNodeClient is not ready.  Please call await litNodeClient.connect() first.';

      throwError({
        message,
        errorKind: LIT_ERROR.LIT_NODE_CLIENT_NOT_READY_ERROR.kind,
        errorCode: LIT_ERROR.LIT_NODE_CLIENT_NOT_READY_ERROR.name,
      });
    }

    const paramsIsSafe = safeParams({
      functionName: 'executeJs',
      params: params,
    });

    if (!paramsIsSafe) {
      return throwError({
        message: 'executeJs params are not valid',
        errorKind: LIT_ERROR.INVALID_PARAM_TYPE.kind,
        errorCode: LIT_ERROR.INVALID_PARAM_TYPE.name,
      });
    }

    let res;

    // -- only run on a single node
    if (targetNodeRange) {
      res = await this.runOnTargetedNodes(params);
    } else {
      // ========== Prepare Variables ==========
      // -- prepare request body
      const reqBody: JsonExecutionRequest =
        this.getLitActionRequestBody(params);

      // ========== Get Node Promises ==========
      // -- fetch shares from nodes
      const requestId = this.getRequestId();
      const nodePromises = this.getNodePromises((url: string) => {
        // -- choose the right signature
        let sigToPassToNode = this.getAuthSigOrSessionAuthSig({
          authSig,
          sessionSigs,
          url,
        });
        reqBody.authSig = sigToPassToNode;

        return this.getJsExecutionShares(url, reqBody, requestId);
      });
      // -- resolve promises
      res = await this.handleNodePromises(nodePromises);
    }

    // -- case: promises rejected
    if (res.success === false) {
<<<<<<< HEAD
      log('executeJs throwNodeError');
      this.throwNodeError(res as RejectedNodePromises);
=======
      this._throwNodeError(res as RejectedNodePromises);
>>>>>>> 1f7a4232
    }

    // -- case: promises success (TODO: check the keys of "values")
    const responseData = (res as SuccessNodePromises).values;
    log('responseData', JSON.stringify(responseData, null, 2));

    // ========== Extract shares from response data ==========
    // -- 1. combine signed data as a list, and get the signatures from it
    const signedDataList = responseData.map(
      (r: any) => (r as SignedData).signedData
    );
    const signatures = this.getSignatures(signedDataList);

    // -- 2. combine decrypted data a list, and get the decryptions from it
    const decryptedDataList: any[] = responseData.map(
      (r: DecryptedData) => r.decryptedData
    );
    const decryptions = await this.getDecryptions(decryptedDataList);

    // -- 3. combine responses as a string, and get parse it as JSON
    let response: string = mostCommonString(
      responseData.map((r: NodeResponse) => r.response)
    );

    response = this.parseResponses(response);

    // -- 4. combine logs
    const mostCommonLogs: string = mostCommonString(
      responseData.map((r: NodeLog) => r.logs)
    );

    // ========== Result ==========
    let returnVal: ExecuteJsResponse = {
      signatures,
      decryptions,
      response,
      logs: mostCommonLogs,
    };

    // -- case: debug mode
    if (debug) {
      const allNodeResponses = responseData.map(
        (r: NodeResponse) => r.response
      );
      const allNodeLogs = responseData.map((r: NodeLog) => r.logs);

      returnVal.debug = {
        allNodeResponses,
        allNodeLogs,
        rawNodeHTTPResponses: responseData,
      };
    }

    return returnVal;
  };

  /**
   *
   * Request a signed JWT of any solidity function call from the LIT network.  There are no prerequisites for this function.  You should use this function if you need to transmit information across chains, or from a blockchain to a centralized DB or server.  The signature of the returned JWT verifies that the response is genuine.
   *
   * @param { SignedChainDataToken } params
   *
   * @returns { Promise<string>}
   */
  getSignedChainDataToken = async (
    params: SignedChainDataToken
  ): Promise<string> => {
    // ========== Prepare Params ==========
    const { callRequests, chain } = params;

    // ========== Pre-Validations ==========
    // -- validate if it's ready
    if (!this.ready) {
      const message =
        '2 LitNodeClient is not ready.  Please call await litNodeClient.connect() first.';
      return throwError({
        message,
        errorKind: LIT_ERROR.LIT_NODE_CLIENT_NOT_READY_ERROR.kind,
        errorCode: LIT_ERROR.LIT_NODE_CLIENT_NOT_READY_ERROR.name,
      });
    }

    // -- validate if this.networkPubKeySet is null
    if (this.networkPubKeySet === null) {
      return throwError({
        message: 'networkPubKeySet cannot be null',
        errorKind: LIT_ERROR.PARAM_NULL_ERROR.kind,
        errorCode: LIT_ERROR.PARAM_NULL_ERROR.name,
      });
    }

    // ========== Prepare ==========
    // we need to send jwt params iat (issued at) and exp (expiration)
    // because the nodes may have different wall clock times
    // the nodes will verify that these params are withing a grace period
    const { iat, exp } = this.getJWTParams();

    // ========== Get Node Promises ==========
    // -- fetch shares from nodes
    const requestId = this.getRequestId();
    const nodePromises = this.getNodePromises((url: string) => {
      return this.getChainDataSigningShare(
        url,
        {
          callRequests,
          chain,
          iat,
          exp,
        },
        requestId
      );
    });

    // -- resolve promises
    const signatureShares = await Promise.all(nodePromises);
    log('signatureShares', signatureShares);

    // -- total of good shares
    const goodShares = signatureShares.filter(
      (d: any) => d.signatureShare !== ''
    );

    // ========== Shares Validations ==========
    // -- validate if we have enough good shares
    if (goodShares.length < this.config.minNodeCount) {
      log(
        `majority of shares are bad. goodShares is ${JSON.stringify(
          goodShares
        )}`
      );

      if (this.config.alertWhenUnauthorized) {
        alert(
          'You are not authorized to receive a signature to grant access to this content'
        );
      }

      throwError({
        message: `You are not authorized to recieve a signature on this item`,
        errorKind: LIT_ERROR.UNAUTHROZIED_EXCEPTION.kind,
        errorCode: LIT_ERROR.UNAUTHROZIED_EXCEPTION.name,
      });
    }

    // ========== Result ==========
    const finalJwt: string = this.combineSharesAndGetJWT(
      this.networkPubKeySet,
      signatureShares
    );

    return finalJwt;
  };

  /**
   *
   * Request a signed JWT from the LIT network. Before calling this function, you must either create or know of a resource id and access control conditions for the item you wish to gain authorization for. You can create an access control condition using the saveSigningCondition function.
   *
   * @param { JsonSigningRetrieveRequest } params
   *
   * @returns { Promise<string> } final JWT
   *
   */
  getSignedToken = async (
    params: JsonSigningRetrieveRequest
  ): Promise<string> => {
    // ========== Prepare Params ==========
    const {
      // accessControlConditions,
      // evmContractConditions,
      // solRpcConditions,
      // unifiedAccessControlConditions,
      chain,
      authSig,
      resourceId,
      sessionSigs,
    } = params;

    // ========== Pre-Validations ==========
    // -- validate if it's ready
    if (!this.ready) {
      const message =
        '3 LitNodeClient is not ready.  Please call await litNodeClient.connect() first.';
      throwError({
        message,
        errorKind: LIT_ERROR.LIT_NODE_CLIENT_NOT_READY_ERROR.kind,
        errorCode: LIT_ERROR.LIT_NODE_CLIENT_NOT_READY_ERROR.name,
      });
    }

    // -- validate if this.networkPubKeySet is null
    if (this.networkPubKeySet === null) {
      return throwError({
        message: 'networkPubKeySet cannot be null',
        errorKind: LIT_ERROR.PARAM_NULL_ERROR.kind,
        errorCode: LIT_ERROR.PARAM_NULL_ERROR.name,
      });
    }

    // ========== Prepare ==========
    // we need to send jwt params iat (issued at) and exp (expiration)
    // because the nodes may have different wall clock times
    // the nodes will verify that these params are withing a grace period
    const { iat, exp } = this.getJWTParams();

    // ========== Formatting Access Control Conditions =========
    const {
      error,
      formattedAccessControlConditions,
      formattedEVMContractConditions,
      formattedSolRpcConditions,
      formattedUnifiedAccessControlConditions,
    }: FormattedMultipleAccs = this.getFormattedAccessControlConditions(params);

    if (error) {
      return throwError({
        message: `You must provide either accessControlConditions or evmContractConditions or solRpcConditions or unifiedAccessControlConditions`,
        errorKind: LIT_ERROR.INVALID_ARGUMENT_EXCEPTION.kind,
        errorCode: LIT_ERROR.INVALID_ARGUMENT_EXCEPTION.name,
      });
    }

    if (!resourceId) {
      return throwError({
        message: `You must provide a resourceId`,
        errorKind: LIT_ERROR.INVALID_ARGUMENT_EXCEPTION.kind,
        errorCode: LIT_ERROR.INVALID_ARGUMENT_EXCEPTION.name,
      });
    }

    const formattedResourceId = canonicalResourceIdFormatter(resourceId);

    // ========== Get Node Promises ==========
    const requestId = this.getRequestId();
    const nodePromises = this.getNodePromises((url: string) => {
      // -- if session key is available, use it
      let authSigToSend = sessionSigs ? sessionSigs[url] : authSig;

      return this.getSigningShare(
        url,
        {
          accessControlConditions: formattedAccessControlConditions,
          evmContractConditions: formattedEVMContractConditions,
          solRpcConditions: formattedSolRpcConditions,
          unifiedAccessControlConditions:
            formattedUnifiedAccessControlConditions,
          chain,
          authSig: authSigToSend,
          resourceId: formattedResourceId,
          iat,
          exp,
        },
        requestId
      );
    });

    // -- resolve promises
    const res = await this.handleNodePromises(nodePromises);

    // -- case: promises rejected
    if (res.success === false) {
<<<<<<< HEAD
      log('getSignedToken throwNodeError');
      this.throwNodeError(res as RejectedNodePromises);
=======
      this._throwNodeError(res as RejectedNodePromises);
>>>>>>> 1f7a4232
    }

    const signatureShares: Array<NodeShare> = (res as SuccessNodePromises)
      .values;

    log('signatureShares', signatureShares);

    // ========== Result ==========
    const finalJwt: string = this.combineSharesAndGetJWT(
      this.networkPubKeySet,
      signatureShares
    );

    return finalJwt;
  };

  /**
   *
   * Associated access control conditions with a resource on the web.  After calling this function, users may use the getSignedToken function to request a signed JWT from the LIT network.  This JWT proves that the user meets the access control conditions, and is authorized to access the resource you specified in the resourceId parameter of the saveSigningCondition function.
   *
   * @param { JsonStoreSigningRequest } params
   *
   * @returns { Promise<boolean> }
   *
   */
  saveSigningCondition = async (
    params: JsonStoreSigningRequest
  ): Promise<boolean> => {
    // -- validate if it's ready
    if (!this.ready) {
      const message =
        '4 LitNodeClient is not ready.  Please call await litNodeClient.connect() first.';
      throwError({
        message,
        errorKind: LIT_ERROR.LIT_NODE_CLIENT_NOT_READY_ERROR.kind,
        errorCode: LIT_ERROR.LIT_NODE_CLIENT_NOT_READY_ERROR.name,
      });
    }

    // this is to fix my spelling mistake that we must now maintain forever lol
    if (typeof params.permanant !== 'undefined') {
      params.permanent = params.permanant;
    }

    // ========== Prepare Params ==========
    const {
      // accessControlConditions,
      // evmContractConditions,
      // solRpcConditions,
      // unifiedAccessControlConditions,
      chain,
      authSig,
      resourceId,
      // permanant,
      permanent,
      sessionSigs,
    } = params;

    // ----- validate params -----
    // validate if resourceId is null
    if (!resourceId) {
      return throwError({
        message: 'resourceId cannot be null',
        errorKind: LIT_ERROR.PARAM_NULL_ERROR.kind,
        errorCode: LIT_ERROR.PARAM_NULL_ERROR.name,
      });
    }

    // ========== Hashing Resource ID & Conditions ==========
    // hash the resource id
    const hashOfResourceId = await hashResourceId(resourceId);

    const hashOfResourceIdStr = uint8arrayToString(
      new Uint8Array(hashOfResourceId),
      'base16'
    );

    let hashOfConditions: ArrayBuffer | undefined =
      await this.getHashedAccessControlConditions(params);

    if (!hashOfConditions) {
      return throwError({
        message: `You must provide either accessControlConditions or evmContractConditions or solRpcConditions or unifiedAccessControlConditions`,
        errorKind: LIT_ERROR.INVALID_ARGUMENT_EXCEPTION.kind,
        errorCode: LIT_ERROR.INVALID_ARGUMENT_EXCEPTION.name,
      });
    }

    const hashOfConditionsStr = uint8arrayToString(
      new Uint8Array(hashOfConditions),
      'base16'
    );

    // ========== Get Node Promises ==========
    const requestId = this.getRequestId();
    const nodePromises = this.getNodePromises((url: string) => {
      // -- if session key is available, use it
      let authSigToSend = sessionSigs ? sessionSigs[url] : authSig;

      return this.storeSigningConditionWithNode(
        url,
        {
          key: hashOfResourceIdStr,
          val: hashOfConditionsStr,
          authSig: authSigToSend,
          chain,
          permanent: permanent ? 1 : 0,
        },
        requestId
      );
    });

    // -- resolve promises
    const res = await this.handleNodePromises(nodePromises);

    // -- case: promises rejected
    if (res.success === false) {
<<<<<<< HEAD
      log('saveSigningCondition throwNodeError');
      this.throwNodeError(res as RejectedNodePromises);
=======
      this._throwNodeError(res as RejectedNodePromises);
>>>>>>> 1f7a4232
    }

    return true;
  };

  /**
   *
   * Retrieve the symmetric encryption key from the LIT nodes.  Note that this will only work if the current user meets the access control conditions specified when the data was encrypted.  That access control condition is typically that the user is a holder of the NFT that corresponds to this encrypted data.  This NFT token address and ID was specified when this LIT was created.
   *
   */
  getEncryptionKey = async (
    params: JsonEncryptionRetrieveRequest
  ): Promise<Uint8Array> => {
    // -- validate if it's ready
    if (!this.ready) {
      const message =
        '5 LitNodeClient is not ready.  Please call await litNodeClient.connect() first.';
      throwError({
        message,
        errorKind: LIT_ERROR.LIT_NODE_CLIENT_NOT_READY_ERROR.kind,
        errorCode: LIT_ERROR.LIT_NODE_CLIENT_NOT_READY_ERROR.name,
      });
    }

    // -- validate if this.networkPubKeySet is null
    if (!this.networkPubKeySet) {
      const message = 'networkPubKeySet cannot be null';
      throwError({
        message,
        errorKind: LIT_ERROR.LIT_NODE_CLIENT_NOT_READY_ERROR.kind,
        errorCode: LIT_ERROR.LIT_NODE_CLIENT_NOT_READY_ERROR.name,
      });
    }

    // ========== Prepare Params ==========
    const { chain, authSig, resourceId, toDecrypt } = params;

    // ========== Validate Params ==========
    const paramsIsSafe = safeParams({
      functionName: 'getEncryptionKey',
      params: params,
    });

    if (!paramsIsSafe) {
      throwError({
        message: `You must provide either accessControlConditions or evmContractConditions or solRpcConditions or unifiedAccessControlConditions`,
        errorKind: LIT_ERROR.INVALID_ARGUMENT_EXCEPTION.kind,
        errorCode: LIT_ERROR.INVALID_ARGUMENT_EXCEPTION.name,
      });
    }

    // ========== Formatting Access Control Conditions =========
    const {
      error,
      formattedAccessControlConditions,
      formattedEVMContractConditions,
      formattedSolRpcConditions,
      formattedUnifiedAccessControlConditions,
    }: FormattedMultipleAccs = this.getFormattedAccessControlConditions(params);

    if (error) {
      throwError({
        message: `You must provide either accessControlConditions or evmContractConditions or solRpcConditions or unifiedAccessControlConditions`,
        errorKind: LIT_ERROR.INVALID_ARGUMENT_EXCEPTION.kind,
        errorCode: LIT_ERROR.INVALID_ARGUMENT_EXCEPTION.name,
      });
    }

    // ========== Node Promises ==========
    const requestId = this.getRequestId();
    const nodePromises = this.getNodePromises((url: string) => {
      // -- choose the right signature
      let sigToPassToNode = this.getAuthSigOrSessionAuthSig({
        authSig: params.authSig,
        sessionSigs: params.sessionSigs,
        url,
      });

      return this.getDecryptionShare(
        url,
        {
          accessControlConditions: formattedAccessControlConditions,
          evmContractConditions: formattedEVMContractConditions,
          solRpcConditions: formattedSolRpcConditions,
          unifiedAccessControlConditions:
            formattedUnifiedAccessControlConditions,
          toDecrypt,
          authSig: sigToPassToNode,
          chain,
        },
        requestId
      );
    });

    // -- resolve promises
    const res = await this.handleNodePromises(nodePromises);

    // -- case: promises rejected
    if (res.success === false) {
<<<<<<< HEAD
      log('getEncryptionKey throwNodeError');
      this.throwNodeError(res as RejectedNodePromises);
=======
      this._throwNodeError(res as RejectedNodePromises);
>>>>>>> 1f7a4232
    }

    const decryptionShares: Array<NodeShare> = (res as SuccessNodePromises)
      .values;

    log('decryptionShares', decryptionShares);

    if (!this.networkPubKeySet) {
      return throwError({
        message: 'networkPubKeySet cannot be null',
        errorKind: LIT_ERROR.LIT_NODE_CLIENT_NOT_READY_ERROR.kind,
        errorCode: LIT_ERROR.LIT_NODE_CLIENT_NOT_READY_ERROR.name,
      });
    }

    // ========== Combine Shares ==========
    const decrypted = combineBlsDecryptionShares(
      decryptionShares,
      this.networkPubKeySet,
      toDecrypt
    );

    return decrypted;
  };

  /**
   *
   * Securely save the association between access control conditions and something that you wish to decrypt
   *
   * @param { JsonSaveEncryptionKeyRequest } params
   *
   * @returns { Promise<Uint8Array> }
   *
   */
  saveEncryptionKey = async (
    params: JsonSaveEncryptionKeyRequest
  ): Promise<Uint8Array> => {
    // ========= Prepare Params ==========
    const { encryptedSymmetricKey, symmetricKey, authSig, chain, permanent } =
      params;

    // ========== Validate Params ==========
    // -- validate if it's ready
    if (!this.ready) {
      const message =
        '6 LitNodeClient is not ready.  Please call await litNodeClient.connect() first.';
      throwError({
        message,
        errorKind: LIT_ERROR.LIT_NODE_CLIENT_NOT_READY_ERROR.kind,
        errorCode: LIT_ERROR.LIT_NODE_CLIENT_NOT_READY_ERROR.name,
      });
    }

    // -- validate if this.subnetPubKey is null
    if (!this.subnetPubKey) {
      const message = 'subnetPubKey cannot be null';
      return throwError({
        message,
        errorKind: LIT_ERROR.LIT_NODE_CLIENT_NOT_READY_ERROR.kind,
        errorCode: LIT_ERROR.LIT_NODE_CLIENT_NOT_READY_ERROR.name,
      });
    }

    const paramsIsSafe = safeParams({
      functionName: 'saveEncryptionKey',
      params,
    });

    if (!paramsIsSafe) {
      return throwError({
        message: `You must provide either accessControlConditions or evmContractConditions or solRpcConditions or unifiedAccessControlConditions`,
        errorKind: LIT_ERROR.INVALID_ARGUMENT_EXCEPTION.kind,
        errorCode: LIT_ERROR.INVALID_ARGUMENT_EXCEPTION.name,
      });
    }

    // ========== Encryption ==========
    // -- encrypt with network pubkey
    let encryptedKey;

    if (encryptedSymmetricKey) {
      encryptedKey = encryptedSymmetricKey;
    } else {
      encryptedKey = wasmBlsSdkHelpers.encrypt(
        uint8arrayFromString(this.subnetPubKey, 'base16'),
        symmetricKey
      );
      log(
        'symmetric key encrypted with LIT network key: ',
        uint8arrayToString(encryptedKey, 'base16')
      );
    }

    // ========== Hashing ==========
    // -- hash the encrypted pubkey
    const hashOfKey = await crypto.subtle.digest('SHA-256', encryptedKey);
    const hashOfKeyStr = uint8arrayToString(
      new Uint8Array(hashOfKey),
      'base16'
    );

    // hash the access control conditions
    let hashOfConditions: ArrayBuffer | undefined =
      await this.getHashedAccessControlConditions(params);

    if (!hashOfConditions) {
      return throwError({
        message: `You must provide either accessControlConditions or evmContractConditions or solRpcConditions or unifiedAccessControlConditions`,
        errorKind: LIT_ERROR.INVALID_ARGUMENT_EXCEPTION.kind,
        errorCode: LIT_ERROR.INVALID_ARGUMENT_EXCEPTION.name,
      });
    }

    const hashOfConditionsStr = uint8arrayToString(
      new Uint8Array(hashOfConditions),
      'base16'
    );

    // ========== Node Promises ==========
    const requestId = this.getRequestId();
    const nodePromises = this.getNodePromises((url: string) => {
      // -- choose the right signature
      let sigToPassToNode = this.getAuthSigOrSessionAuthSig({
        authSig: params.authSig,
        sessionSigs: params.sessionSigs,
        url,
      });

      return this.storeEncryptionConditionWithNode(
        url,
        {
          key: hashOfKeyStr,
          val: hashOfConditionsStr,
          authSig: sigToPassToNode,
          chain,
          permanent: permanent ? 1 : 0,
        },
        requestId
      );
    });

    // -- resolve promises
    const res = await this.handleNodePromises(nodePromises);

    // -- case: promises rejected
    if (res.success === false) {
<<<<<<< HEAD
      log('saveEncryptionKey throwNodeError');
      this.throwNodeError(res as RejectedNodePromises);
=======
      this._throwNodeError(res as RejectedNodePromises);
>>>>>>> 1f7a4232
    }

    return encryptedKey;
  };

  /**
   *
   * Validates a condition, and then signs the condition if the validation returns true.
   * Before calling this function, you must know the on chain conditions that you wish to validate.
   *
   * @param { ValidateAndSignECDSA } params
   *
   * @returns { Promise<string> }
   */
  validateAndSignEcdsa = async (
    params: ValidateAndSignECDSA
  ): Promise<string> => {
    // ========== Validate Params ==========
    // -- validate if it's ready
    if (!this.ready) {
      const message =
        '7 LitNodeClient is not ready.  Please call await litNodeClient.connect() first.';
      throwError({
        message,
        errorKind: LIT_ERROR.LIT_NODE_CLIENT_NOT_READY_ERROR.kind,
        errorCode: LIT_ERROR.LIT_NODE_CLIENT_NOT_READY_ERROR.name,
      });
    }

    // ========== Prepare Params ==========
    const { accessControlConditions, chain, auth_sig } = params;

    // ========== Prepare JWT Params ==========
    // we need to send jwt params iat (issued at) and exp (expiration)
    // because the nodes may have different wall clock times
    // the nodes will verify that these params are withing a grace period
    const { iat, exp } = this.getJWTParams();

    // -- validate
    if (!accessControlConditions) {
      return throwError({
        message: `You must provide either accessControlConditions or evmContractConditions or solRpcConditions`,
        errorKind: LIT_ERROR.INVALID_ARGUMENT_EXCEPTION.kind,
        errorCode: LIT_ERROR.INVALID_ARGUMENT_EXCEPTION.name,
      });
    }

    // -- formatted access control conditions
    let formattedAccessControlConditions: any;

    formattedAccessControlConditions = accessControlConditions.map((c: any) =>
      canonicalAccessControlConditionFormatter(c)
    );
    log(
      'formattedAccessControlConditions',
      JSON.stringify(formattedAccessControlConditions)
    );

    // ========== Node Promises ==========
    const requestId = this.getRequestId();
    const nodePromises = this.getNodePromises((url: string) => {
      return this.signConditionEcdsa(
        url,
        {
          accessControlConditions: formattedAccessControlConditions,
          evmContractConditions: undefined,
          solRpcConditions: undefined,
          auth_sig,
          chain,
          iat,
          exp,
        },
        requestId
      );
    });

    // ----- Resolve Promises -----
    try {
      const shareData = await Promise.all(nodePromises);

      if (shareData[0].result == 'failure') return 'Condition Failed';

      const signature = this.getSignature(shareData);

      return signature;
    } catch (e) {
      log('Error - signed_ecdsa_messages - ', e);
      const signed_ecdsa_message = nodePromises[0];
      return signed_ecdsa_message;
    }
  };

  /**
   *
   * Connect to the LIT nodes
   *
   * @returns { Promise } A promise that resolves when the nodes are connected.
   *
   */
  connect = (): Promise<any> => {
    // -- handshake with each node
    const requestId = this.getRequestId();
    for (const url of this.config.bootstrapUrls) {
      this.handshakeWithSgx({ url }, requestId)
        .then((resp: any) => {
          this.connectedNodes.add(url);

          let keys: JsonHandshakeResponse = {
            serverPubKey: resp.serverPublicKey,
            subnetPubKey: resp.subnetPublicKey,
            networkPubKey: resp.networkPublicKey,
            networkPubKeySet: resp.networkPublicKeySet,
          };

          this.serverKeys[url] = keys;
        })
        .catch((e: any) => {
          log('Error connecting to node ', url, e);
        });
    }

    // -- get promise
    const promise = new Promise((resolve: any, reject: any) => {
      const startTime = Date.now();
      const interval = setInterval(() => {
        if (Object.keys(this.serverKeys).length >= this.config.minNodeCount) {
          clearInterval(interval);

          // pick the most common public keys for the subnet and network from the bunch, in case some evil node returned a bad key
          this.subnetPubKey = mostCommonString(
            Object.values(this.serverKeys).map(
              (keysFromSingleNode: any) => keysFromSingleNode.subnetPubKey
            )
          );
          this.networkPubKey = mostCommonString(
            Object.values(this.serverKeys).map(
              (keysFromSingleNode: any) => keysFromSingleNode.networkPubKey
            )
          );
          this.networkPubKeySet = mostCommonString(
            Object.values(this.serverKeys).map(
              (keysFromSingleNode: any) => keysFromSingleNode.networkPubKeySet
            )
          );
          this.ready = true;

          log(
            `🔥 lit is ready. "litNodeClient" variable is ready to use globally.`
          );

          // @ts-ignore
          globalThis.litNodeClient = this;

          // browser only
          if (isBrowser()) {
            document.dispatchEvent(new Event('lit-ready'));
          }

          // @ts-ignore: Expected 1 arguments, but got 0. Did you forget to include 'void' in your type argument to 'Promise'?ts(2794)
          resolve();
        } else {
          const now = Date.now();
          if (now - startTime > this.config.connectTimeout) {
            clearInterval(interval);
            const msg = `Error: Could not connect to enough nodes after timeout of ${
              this.config.connectTimeout
            }ms.  Could only connect to ${
              Object.keys(this.serverKeys).length
            } of ${
              this.config.minNodeCount
            } required nodes.  Please check your network connection and try again.  Note that you can control this timeout with the connectTimeout config option which takes milliseconds.`;
            log(msg);
            reject(msg);
          }
        }
      }, 500);
    });

    return promise;
  };

  /** ============================== SESSION ============================== */

  /**
   * Sign a session public key using a PKP, which generates an authSig.
   * @returns {Object} An object containing the resulting signature.
   */

  signSessionKey = async (
    params: SignSessionKeyProp
  ): Promise<SignSessionKeyResponse> => {
    // ========== Validate Params ==========
    // -- validate: If it's NOT ready
    if (!this.ready) {
      const message =
        '8 LitNodeClient is not ready.  Please call await litNodeClient.connect() first.';

      throwError({
        message,
        errorKind: LIT_ERROR.LIT_NODE_CLIENT_NOT_READY_ERROR.kind,
        errorCode: LIT_ERROR.LIT_NODE_CLIENT_NOT_READY_ERROR.name,
      });
    }

    // -- construct SIWE message that will be signed by node to generate an authSig.

    const _expiration =
      params.expiration ||
      new Date(Date.now() + 24 * 60 * 60 * 1000).toISOString();

    // Try to get it from local storage, if not generates one~
    let sessionKey = this.getSessionKey(params.sessionKey);
    let sessionKeyUri = LIT_SESSION_KEY_URI + sessionKey.publicKey;

    // Compute the address from the public key if it's provided. Otherwise, the node will compute it.
    const pkpEthAddress = (function () {
      if (params.pkpPublicKey) return computeAddress(params.pkpPublicKey);

      // This will be populated by the node, using dummy value for now.
      return '0xC02aaA39b223FE8D0A0e5C4F27eAD9083C756Cc2';
    })();

    let siweMessage: SiweMessage = new SiweMessage({
      domain: params?.domain || globalThis.location?.host || 'litprotocol.com',
      address: pkpEthAddress,
      statement: 'Lit Protocol PKP session signature',
      uri: sessionKeyUri,
      version: '1',
      chainId: params.chainId ?? 1,
      expirationTime: _expiration,
      resources: params.resources,
    });

    let siweMessageStr: string = siweMessage.prepareMessage();

    // ========== Get Node Promises ==========
    // -- fetch shares from nodes
    const requestId = this.getRequestId();
    const nodePromises = this.getNodePromises((url: string) => {
      return this.getSignSessionKeyShares(
        url,
        {
          body: {
            sessionKey: sessionKeyUri,
            authMethods: params.authMethods,
            pkpPublicKey: params.pkpPublicKey,
            authSig: params.authSig,
            siweMessage: siweMessageStr,
          },
        },
        requestId
      );
    });

    // -- resolve promises
    const res = await this.handleNodePromises(nodePromises);

    // -- case: promises rejected
    if (!this.#isSuccessNodePromises(res)) {
<<<<<<< HEAD
      log('signSessionKey throwNodeError');
      this.throwNodeError(res);
=======
      this._throwNodeError(res);
>>>>>>> 1f7a4232
      return {} as SignSessionKeyResponse;
    }

    const responseData = res.values;
    log('responseData', JSON.stringify(responseData, null, 2));

    // ========== Extract shares from response data ==========
    // -- 1. combine signed data as a list, and get the signatures from it
    const signedDataList = responseData.map(
      (r: any) => (r as SignedData).signedData
    );

    const signatures = this.getSessionSignatures(signedDataList);

    const { sessionSig } = signatures;

    return {
      authSig: {
        sig: sessionSig.signature,
        derivedVia: 'web3.eth.personal.sign via Lit PKP',
        signedMessage: sessionSig.siweMessage,
        address: computeAddress('0x' + sessionSig.publicKey),
      },
      pkpPublicKey: sessionSig.publicKey,
    };
  };

  #isSuccessNodePromises = (res: any): res is SuccessNodePromises => {
    return res.success === true;
  };

  getSignSessionKeyShares = async (
    url: string,
    params: GetSignSessionKeySharesProp,
    requestId: string
  ) => {
    log('getSignSessionKeyShares');
    const urlWithPath = `${url}/web/sign_session_key`;
    return await this.sendCommandToNode({
      url: urlWithPath,
      data: params.body,
      requestId,
    });
  };

  generateAuthMethodForWebAuthn = (
    params: WebAuthnAuthenticationVerificationParams
  ): AuthMethod => ({
    authMethodType: AUTH_METHOD_TYPE_IDS.WEBAUTHN,
    accessToken: JSON.stringify(params),
  });

  generateAuthMethodForDiscord = (access_token: string): AuthMethod => ({
    authMethodType: AUTH_METHOD_TYPE_IDS.DISCORD,
    accessToken: access_token,
  });

  generateAuthMethodForGoogle = (access_token: string): AuthMethod => ({
    authMethodType: AUTH_METHOD_TYPE_IDS.GOOGLE,
    accessToken: access_token,
  });

  generateAuthMethodForGoogleJWT = (access_token: string): AuthMethod => ({
    authMethodType: AUTH_METHOD_TYPE_IDS.GOOGLE_JWT,
    accessToken: access_token,
  });

  parseResource = ({
    resource,
  }: {
    resource: any;
  }): {
    protocol: any;
    resourceId: any;
  } => {
    const [protocol, resourceId] = resource.split('://');
    return { protocol, resourceId };
  };

  /**
   * Get session signatures for a set of resources
   *
   * High level, how this works:
   * 1. Generate or retrieve session key
   * 2. Generate or retrieve the wallet signature of the session key
   * 3. Sign the specific resources with the session key
   *
   * @param { GetSessionSigsProps } params
   */
  getSessionSigs = async (params: GetSessionSigsProps) => {
    // -- prepare
    // Try to get it from local storage, if not generates one~
    let sessionKey = this.getSessionKey(params.sessionKey);

    let sessionKeyUri = LIT_SESSION_KEY_URI + sessionKey.publicKey;
    let capabilities = this.getSessionCapabilities(
      params.sessionCapabilities,
      params.resources
    );
    let expiration = params.expiration || this.getExpiration();

    // -- (TRY) to get the wallet signature
    let walletSig = await this.getWalletSig({
      authNeededCallback: params.authNeededCallback,
      chain: params.chain,
      capabilities: capabilities,
      switchChain: params.switchChain,
      expiration: expiration,
      sessionKeyUri: sessionKeyUri,
    });

    let siweMessage = new SiweMessage(walletSig?.signedMessage);

    let needToResignSessionKey = await this.checkNeedToResignSessionKey({
      siweMessage,
      walletSignature: walletSig?.sig,
      sessionKeyUri,
      resources: params.resources,
      sessionCapabilities: capabilities,
    });

    // -- (CHECK) if we need to resign the session key
    if (needToResignSessionKey) {
      log('need to re-sign session key.  Signing...');
      if (params.authNeededCallback) {
        walletSig = await params.authNeededCallback({
          chain: params.chain,
          resources: capabilities,
          expiration,
          uri: sessionKeyUri,
        });
      } else {
        if (!this.defaultAuthCallback) {
          return throwError({
            message: 'No default auth callback provided',
            errorKind: LIT_ERROR.PARAMS_MISSING_ERROR.kind,
            errorCode: LIT_ERROR.PARAMS_MISSING_ERROR.name,
          });
        }
        walletSig = await this.defaultAuthCallback({
          chain: params.chain,
          resources: capabilities,
          switchChain: params.switchChain,
          expiration,
          uri: sessionKeyUri,
        });
      }
    }

    if (
      walletSig.address === '' ||
      walletSig.derivedVia === '' ||
      walletSig.sig === '' ||
      walletSig.signedMessage === ''
    ) {
      throwError({
        message: 'No wallet signature found',
        errorKind: LIT_ERROR.WALLET_SIGNATURE_NOT_FOUND_ERROR.kind,
        errorCode: LIT_ERROR.WALLET_SIGNATURE_NOT_FOUND_ERROR.name,
      });
      return;
    }

    // ===== AFTER we have Valid Signed Session Key =====
    // - Let's sign the resources with the session key
    // - 5 minutes is the default expiration for a session signature
    // - Because we can generate a new session sig every time the user wants to access a resource without prompting them to sign with their wallet
    let sessionExpiration = new Date(Date.now() + 1000 * 60 * 5);

    const signingTemplate: SessionSigningTemplate = {
      sessionKey: sessionKey.publicKey,
      resources: params.resources,
      capabilities: [walletSig],
      issuedAt: new Date().toISOString(),
      expiration: sessionExpiration.toISOString(),
    };

    const signatures: any = {};

    this.connectedNodes.forEach((nodeAddress: string) => {
      const toSign = {
        ...signingTemplate,
        nodeAddress,
      };

      let signedMessage = JSON.stringify(toSign);

      const uint8arrayKey = uint8arrayFromString(
        sessionKey.secretKey,
        'base16'
      );

      const uint8arrayMessage = uint8arrayFromString(signedMessage, 'utf8');
      let signature = nacl.sign.detached(uint8arrayMessage, uint8arrayKey);
      // log("signature", signature);
      signatures[nodeAddress] = {
        sig: uint8arrayToString(signature, 'base16'),
        derivedVia: 'litSessionSignViaNacl',
        signedMessage,
        address: sessionKey.publicKey,
        algo: 'ed25519',
      };
    });

    log('signatures:', signatures);

    return signatures;
  };
}<|MERGE_RESOLUTION|>--- conflicted
+++ resolved
@@ -1590,12 +1590,7 @@
 
     // -- case: promises rejected
     if (res.success === false) {
-<<<<<<< HEAD
-      log('executeJs throwNodeError');
-      this.throwNodeError(res as RejectedNodePromises);
-=======
       this._throwNodeError(res as RejectedNodePromises);
->>>>>>> 1f7a4232
     }
 
     // -- case: promises success (TODO: check the keys of "values")
@@ -1856,12 +1851,7 @@
 
     // -- case: promises rejected
     if (res.success === false) {
-<<<<<<< HEAD
-      log('getSignedToken throwNodeError');
-      this.throwNodeError(res as RejectedNodePromises);
-=======
       this._throwNodeError(res as RejectedNodePromises);
->>>>>>> 1f7a4232
     }
 
     const signatureShares: Array<NodeShare> = (res as SuccessNodePromises)
@@ -1979,12 +1969,7 @@
 
     // -- case: promises rejected
     if (res.success === false) {
-<<<<<<< HEAD
-      log('saveSigningCondition throwNodeError');
-      this.throwNodeError(res as RejectedNodePromises);
-=======
       this._throwNodeError(res as RejectedNodePromises);
->>>>>>> 1f7a4232
     }
 
     return true;
@@ -2084,12 +2069,7 @@
 
     // -- case: promises rejected
     if (res.success === false) {
-<<<<<<< HEAD
-      log('getEncryptionKey throwNodeError');
-      this.throwNodeError(res as RejectedNodePromises);
-=======
       this._throwNodeError(res as RejectedNodePromises);
->>>>>>> 1f7a4232
     }
 
     const decryptionShares: Array<NodeShare> = (res as SuccessNodePromises)
@@ -2236,12 +2216,7 @@
 
     // -- case: promises rejected
     if (res.success === false) {
-<<<<<<< HEAD
-      log('saveEncryptionKey throwNodeError');
-      this.throwNodeError(res as RejectedNodePromises);
-=======
       this._throwNodeError(res as RejectedNodePromises);
->>>>>>> 1f7a4232
     }
 
     return encryptedKey;
@@ -2501,12 +2476,7 @@
 
     // -- case: promises rejected
     if (!this.#isSuccessNodePromises(res)) {
-<<<<<<< HEAD
-      log('signSessionKey throwNodeError');
-      this.throwNodeError(res);
-=======
       this._throwNodeError(res);
->>>>>>> 1f7a4232
       return {} as SignSessionKeyResponse;
     }
 
