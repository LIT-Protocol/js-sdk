import { canonicalAccessControlConditionFormatter } from '@lit-protocol/access-control-conditions';

import {
  AUTH_METHOD_TYPE_IDS,
  AuthMethodType,
  EITHER_TYPE,
  LIT_ERROR,
  LIT_SESSION_KEY_URI,
  LOCAL_STORAGE_KEYS,
  SIGTYPE,
} from '@lit-protocol/constants';

import {
  combineEcdsaShares,
  combineSignatureShares,
  encrypt,
  generateSessionKeyPair,
  verifyAndDecryptWithSignatureShares,
} from '@lit-protocol/crypto';
import { safeParams } from '@lit-protocol/encryption';
import {
  convertLitActionsParams,
  defaultMintClaimCallback,
  log,
  mostCommonString,
  throwError,
} from '@lit-protocol/misc';
import {
  AuthCallback,
  AuthCallbackParams,
  AuthMethod,
  AuthSig,
  ClaimKeyResponse,
  ClaimProcessor,
  ClaimRequest,
  CustomNetwork,
  DecryptRequest,
  DecryptResponse,
  EncryptRequest,
  EncryptResponse,
  ExecuteJsProps,
  ExecuteJsResponse,
  FormattedMultipleAccs,
  GetSessionSigsProps,
  GetSignSessionKeySharesProp,
  GetSignedTokenRequest,
  GetSigningShareForDecryptionRequest,
  GetWalletSigProps,
  JsonExecutionRequest,
  JsonPkpSignRequest,
  LitNodeClientConfig,
  NodeBlsSigningShare,
  NodeCommandResponse,
  NodeLog,
  NodeResponse,
  NodeShare,
  PKPSignShare,
  RejectedNodePromises,
  RelayClaimProcessor,
  SessionKeyPair,
  SessionSigningTemplate,
  SessionSigsMap,
  SigShare,
  SignConditionECDSA,
  SignSessionKeyProp,
  SignSessionKeyResponse,
  Signature,
  SignedData,
  SigningAccessControlConditionRequest,
  SuccessNodePromises,
  ValidateAndSignECDSA,
  WebAuthnAuthenticationVerificationParams,
} from '@lit-protocol/types';
import {
  uint8arrayFromString,
  uint8arrayToString,
} from '@lit-protocol/uint8arrays';

import { computeAddress } from '@ethersproject/transactions';
import { joinSignature, sha256 } from 'ethers/lib/utils';
import { SiweMessage } from 'lit-siwe';

import { LitCore } from '@lit-protocol/core';
import { IPFSBundledSDK } from '@lit-protocol/lit-third-party-libs';

import {
  ILitResource,
  ISessionCapabilityObject,
  LitAccessControlConditionResource,
  LitResourceAbilityRequest,
  decode,
  newSessionCapabilityObject,
} from '@lit-protocol/auth-helpers';
import {
  getStorageItem,
  removeStorageItem,
  setStorageItem,
} from '@lit-protocol/misc-browser';
import { nacl } from '@lit-protocol/nacl';
import { BigNumber, ethers, utils } from 'ethers';

/** ---------- Main Export Class ---------- */

export class LitNodeClientNodeJs extends LitCore {
  defaultAuthCallback?: (authSigParams: AuthCallbackParams) => Promise<AuthSig>;

  // ========== Constructor ==========
  constructor(args: any[LitNodeClientConfig | CustomNetwork | any]) {
    super(args);

    // -- initialize default auth callback
    this.defaultAuthCallback = args?.defaultAuthCallback;
  }

  // ========== STATIC METHODS ==========
  static getClaims = (claims: any[]): Record<string, { signatures: Signature[], derivedKeyId: string }> => {
    let keys: string[] = Object.keys(claims[0]);
    let signatures: Record<string, Signature[]> = {};
    let claimRes: Record<string, { signatures: Signature[], derivedKeyId: string }> = {};
    for (let i = 0; i < keys.length; i++) {
      let claimSet: { signature: string, derivedKeyId: string }[] = claims.map(c => c[keys[i]]);
      signatures[keys[i]] = [];
      claimSet.map(c => {
        let sig = ethers.utils.splitSignature(`0x${c.signature}`);
        let convertedSig = {
          r: sig.r,
          s: sig.s,
          v: sig.v,
        };
        signatures[keys[i]].push(convertedSig);
      });

      claimRes[keys[i]] = {
        signatures: signatures[keys[i]],
        derivedKeyId: claimSet[0].derivedKeyId
      };
    }
    return claimRes;
  }

  // ========== Scoped Class Helpers ==========

  /**
   *
   * Get the request body of the lit action
   *
   * @param { ExecuteJsProps } params
   *
   * @returns { JsonExecutionRequest }
   *
   */
  getLitActionRequestBody = (params: ExecuteJsProps): JsonExecutionRequest => {
    const reqBody: JsonExecutionRequest = {
      ...(params.authSig && { authSig: params.authSig }),
      ...(params.sessionSigs && { sessionSigs: params.sessionSigs }),
      jsParams: convertLitActionsParams(params.jsParams),
      // singleNode: params.singleNode ?? false,
      targetNodeRange: params.targetNodeRange ?? 0,
    };

    if (params.code) {
      const _uint8Array = uint8arrayFromString(params.code, 'utf8');
      const encodedJs = uint8arrayToString(_uint8Array, 'base64');

      reqBody.code = encodedJs;
    }

    if (params.ipfsId) {
      reqBody.ipfsId = params.ipfsId;
    }

    if (params.authMethods && params.authMethods.length > 0) {
      reqBody.authMethods = params.authMethods;
    }

    return reqBody;
  };

  /**
   *
   * we need to send jwt params iat (issued at) and exp (expiration) because the nodes may have different wall clock times, the nodes will verify that these params are withing a grace period
   *
   */
  getJWTParams = () => {
    const now = Date.now();
    const iat = Math.floor(now / 1000);
    const exp = iat + 12 * 60 * 60; // 12 hours in seconds

    return { iat, exp };
  };

  /**
   *
   * Parse the response string to JSON
   *
   * @param { string } responseString
   *
   * @returns { any } JSON object
   *
   */
  parseResponses = (responseString: string): any => {
    let response: any;

    try {
      response = JSON.parse(responseString);
    } catch (e) {
      log(
        'Error parsing response as json.  Swallowing and returning as string.',
        responseString
      );
    }

    return response;
  };

  // ==================== SESSIONS ====================
  /**
   * Try to get the session key in the local storage,
   * if not, generates one.
   * @return { SessionKeyPair } session key pair
   */
  getSessionKey = (): SessionKeyPair => {
    const storageKey = LOCAL_STORAGE_KEYS.SESSION_KEY;
    const storedSessionKeyOrError = getStorageItem(storageKey);

    if (
      storedSessionKeyOrError.type === EITHER_TYPE.ERROR ||
      !storedSessionKeyOrError.result ||
      storedSessionKeyOrError.result === ''
    ) {
      console.warn(
        `Storage key "${storageKey}" is missing. Not a problem. Contiune...`
      );

      // Generate new one
      const newSessionKey = generateSessionKeyPair();

      // (TRY) to set to local storage
      try {
        localStorage.setItem(storageKey, JSON.stringify(newSessionKey));
      } catch (e) {
        console.warn(`Localstorage not available. Not a problem. Contiune...`);
      }

      return newSessionKey;
    } else {
      return JSON.parse(storedSessionKeyOrError.result as string);
    }
  };

  /**
   * Check if a given object is of type SessionKeyPair.
   *
   * @param obj - The object to check.
   * @returns True if the object is of type SessionKeyPair.
   */
  isSessionKeyPair(obj: any): obj is SessionKeyPair {
    return (
      typeof obj === 'object' &&
      'publicKey' in obj &&
      'secretKey' in obj &&
      typeof obj.publicKey === 'string' &&
      typeof obj.secretKey === 'string'
    );
  }

  /**
   * Generates wildcard capability for each of the LIT resources
   * specified.
   * @param litResources is an array of LIT resources
   */
  static generateSessionCapabilityObjectWithWildcards = (
    litResources: Array<ILitResource>
  ): ISessionCapabilityObject => {
    const sessionCapabilityObject = newSessionCapabilityObject();
    for (const litResource of litResources) {
      sessionCapabilityObject.addAllCapabilitiesForResource(litResource);
    }
    return sessionCapabilityObject;
  };

  // backward compatibility
  generateSessionCapabilityObjectWithWildcards = (
    litResources: Array<ILitResource>
  ): ISessionCapabilityObject => {
    return LitNodeClientNodeJs.generateSessionCapabilityObjectWithWildcards(litResources);
  };

  /**
   *
   * Get expiration for session
   *
   */
  static getExpiration = () => {
    return new Date(Date.now() + 1000 * 60 * 60 * 24).toISOString();
  };

  // backward compatibility
  getExpiration = () => {
    return LitNodeClientNodeJs.getExpiration();
  }

  /**
   *
   * Get the signature from local storage, if not, generates one
   *
   */
  getWalletSig = async ({
    authNeededCallback,
    chain,
    sessionCapabilityObject,
    switchChain,
    expiration,
    sessionKeyUri,
  }: GetWalletSigProps): Promise<AuthSig> => {
    let walletSig: AuthSig;

    const storageKey = LOCAL_STORAGE_KEYS.WALLET_SIGNATURE;
    const storedWalletSigOrError = getStorageItem(storageKey);

    // -- (TRY) to get it in the local storage
    // -- IF NOT: Generates one
    if (
      storedWalletSigOrError.type === EITHER_TYPE.ERROR ||
      !storedWalletSigOrError.result ||
      storedWalletSigOrError.result == ''
    ) {
      console.warn(
        `Storage key "${storageKey}" is missing. Not a problem. Continue...`
      );
      if (authNeededCallback) {
        walletSig = await authNeededCallback({
          chain,
          statement: sessionCapabilityObject?.statement,
          resources: sessionCapabilityObject
            ? [sessionCapabilityObject.encodeAsSiweResource()]
            : undefined,
          switchChain,
          expiration,
          uri: sessionKeyUri,
        });
      } else {
        if (!this.defaultAuthCallback) {
          return throwError({
            message: 'No default auth callback provided',
            errorKind: LIT_ERROR.PARAMS_MISSING_ERROR.kind,
            errorCode: LIT_ERROR.PARAMS_MISSING_ERROR.name,
          });
        }
        walletSig = await this.defaultAuthCallback({
          chain,
          statement: sessionCapabilityObject.statement,
          resources: sessionCapabilityObject
            ? [sessionCapabilityObject.encodeAsSiweResource()]
            : undefined,
          switchChain,
          expiration,
          uri: sessionKeyUri,
        });
      }

      // (TRY) to set walletSig to local storage
      const storeNewWalletSigOrError = setStorageItem(
        storageKey,
        JSON.stringify(walletSig)
      );
      if (storeNewWalletSigOrError.type === 'ERROR') {
        console.warn(
          `Unable to store walletSig in local storage. Not a problem. Continue...`
        );
      }
    } else {
      try {
        walletSig = JSON.parse(storedWalletSigOrError.result as string);
      } catch (e) {
        console.warn('Error parsing walletSig', e);
      }
    }

    return walletSig!;
  };

  #authCallbackAndUpdateStorageItem = async ({
    authCallbackParams,
    authCallback,
  }: {
    authCallbackParams: AuthCallbackParams;
    authCallback?: AuthCallback;
  }): Promise<AuthSig> => {
    let authSig: AuthSig;

    if (authCallback) {
      authSig = await authCallback(authCallbackParams);
    } else {
      if (!this.defaultAuthCallback) {
        return throwError({
          message: 'No default auth callback provided',
          errorKind: LIT_ERROR.PARAMS_MISSING_ERROR.kind,
          errorCode: LIT_ERROR.PARAMS_MISSING_ERROR.name,
        });
      }
      authSig = await this.defaultAuthCallback(authCallbackParams);
    }

    // (TRY) to set walletSig to local storage
    const storeNewWalletSigOrError = setStorageItem(
      LOCAL_STORAGE_KEYS.WALLET_SIGNATURE,
      JSON.stringify(authSig)
    );
    if (storeNewWalletSigOrError.type === EITHER_TYPE.SUCCESS) {
      return authSig;
    }

    // Setting local storage failed, try to remove the item key.
    console.warn(
      `Unable to store walletSig in local storage. Not a problem. Continuing to remove item key...`
    );
    const removeWalletSigOrError = removeStorageItem(
      LOCAL_STORAGE_KEYS.WALLET_SIGNATURE
    );
    if (removeWalletSigOrError.type === EITHER_TYPE.ERROR) {
      console.warn(
        `Unable to remove walletSig in local storage. Not a problem. Continuing...`
      );
    }

    return authSig;
  };

  /**
   *
   * Check if a session key needs to be resigned. These are the scenarios where a session key needs to be resigned:
   * 1. The authSig.sig does not verify successfully against the authSig.signedMessage
   * 2. The authSig.signedMessage.uri does not match the sessionKeyUri
   * 3. The authSig.signedMessage does not contain at least one session capability object
   *
   */
  checkNeedToResignSessionKey = async ({
    authSig,
    sessionKeyUri,
    resourceAbilityRequests,
  }: {
    authSig: AuthSig;
    sessionKeyUri: any;
    resourceAbilityRequests: Array<LitResourceAbilityRequest>;
  }): Promise<boolean> => {
    const authSigSiweMessage = new SiweMessage(authSig.signedMessage);

    try {
      await authSigSiweMessage.validate(authSig.sig);
    } catch (e) {
      console.debug('Need retry because verify failed', e);
      return true;
    }

    // make sure the sig is for the correct session key
    if (authSigSiweMessage.uri !== sessionKeyUri) {
      console.debug('Need retry because uri does not match');
      return true;
    }

    // make sure the authSig contains at least one resource.
    if (
      !authSigSiweMessage.resources ||
      authSigSiweMessage.resources.length === 0
    ) {
      console.debug('Need retry because empty resources');
      return true;
    }

    // make sure the authSig contains session capabilities that can be parsed.
    // TODO: we currently only support the first resource being a session capability object.
    const authSigSessionCapabilityObject = decode(
      authSigSiweMessage.resources[0]
    );

    // make sure the authSig session capability object describes capabilities that are equal or greater than
    // the abilities requested against the resources in the resource ability requests.
    for (const resourceAbilityRequest of resourceAbilityRequests) {
      if (
        !authSigSessionCapabilityObject.verifyCapabilitiesForResource(
          resourceAbilityRequest.resource,
          resourceAbilityRequest.ability
        )
      ) {
        console.debug('Need retry because capabilities do not match', {
          authSigSessionCapabilityObject,
          resourceAbilityRequest,
        });
        return true;
      }
    }

    return false;
  };

  // ==================== API Calls to Nodes ====================
  /**
   *
   * Get JS Execution Shares from Nodes
   *
   * @param { JsonExecutionRequest } params
   *
   * @returns { Promise<any> }
   */
  getJsExecutionShares = async (
    url: string,
    params: JsonExecutionRequest,
    requestId: string
  ): Promise<NodeCommandResponse> => {
    const { code, ipfsId, authSig, jsParams, sessionSigs, authMethods } =
      params;

    log('getJsExecutionShares');

    // -- execute
    const urlWithPath = `${url}/web/execute`;

    if (!authSig) {
      throw new Error('authSig is required');
    }

    const data: JsonExecutionRequest = {
      code,
      ipfsId,
      authSig,
      jsParams,
      authMethods,
    };

    return await this.sendCommandToNode({ url: urlWithPath, data, requestId });
  };

  getPkpSignExecutionShares = async (
    url: string,
    params: any,
    requestId: string
  ) => {
    log('getPkpSigningShares');
    const urlWithPath = `${url}/web/pkp/sign`;
    if (!params.authSig) {
      throw new Error('authSig is required');
    }

    return await this.sendCommandToNode({
      url: urlWithPath,
      data: params,
      requestId,
    });
  };

  getClaimKeyExecutionShares = async (
    url: string,
    params: any,
    requestId: string
  ) => {
    log('getPkpSigningShares');
    const urlWithPath = `${url}/web/pkp/claim`;
    if (!params.authMethod) {
      throw new Error('authMethod is required');
    }

    return await this.sendCommandToNode({
      url: urlWithPath,
      data: params,
      requestId,
    });
  };

  /**
   * Get Signing Shares for Token containing Access Control Condition
   *
   * @param { string } url
   * @param { SigningAccessControlConditionRequest } params
   *
   * @returns { Promise<NodeCommandResponse> }
   *
   */
  getSigningShareForToken = async (
    url: string,
    params: SigningAccessControlConditionRequest,
    requestId: string
  ): Promise<NodeCommandResponse> => {
    log('getSigningShareForToken');
    const urlWithPath = `${url}/web/signing/access_control_condition`;

    return this.sendCommandToNode({
      url: urlWithPath,
      data: params,
      requestId,
    });
  };

  /**
   *
   * Get signature shares for decryption.
   *
   * @param url
   * @param params
   * @param requestId
   * @returns
   */
  getSigningShareForDecryption = async (
    url: string,
    params: GetSigningShareForDecryptionRequest,
    requestId: string
  ): Promise<NodeCommandResponse> => {
    log('getSigningShareForDecryption');
    const urlWithPath = `${url}/web/encryption/sign`;

    return await this.sendCommandToNode({
      url: urlWithPath,
      data: params,
      requestId,
    });
  };

  /**
   *
   * Sign Condition ECDSA
   *
   * @param { string } url
   * @param { SignConditionECDSA } params
   *
   * @returns { Promise<NodeCommandResponse> }
   *
   */
  signConditionEcdsa = async (
    url: string,
    params: SignConditionECDSA,
    requestId: string
  ): Promise<NodeCommandResponse> => {
    log('signConditionEcdsa');
    const urlWithPath = `${url}/web/signing/signConditionEcdsa`;

    const data = {
      access_control_conditions: params.accessControlConditions,
      evmContractConditions: params.evmContractConditions,
      solRpcConditions: params.solRpcConditions,
      auth_sig: params.auth_sig,
      chain: params.chain,
      iat: params.iat,
      exp: params.exp,
    };

    return await this.sendCommandToNode({
      url: urlWithPath,
      data,
      requestId,
    });
  };

  /**
   *
   * Combine Shares from network public key set and signature shares
   *
   * @param { NodeBlsSigningShare } signatureShares
   *
   * @returns { string } final JWT (convert the sig to base64 and append to the jwt)
   *
   */
  combineSharesAndGetJWT = (
    signatureShares: Array<NodeBlsSigningShare>
  ): string => {
    // ========== Shares Validations ==========
    // -- sanity check
    if (
      !signatureShares.every(
        (val: any, i: any, arr: any) => val.unsignedJwt === arr[0].unsignedJwt
      )
    ) {
      const msg =
        'Unsigned JWT is not the same from all the nodes.  This means the combined signature will be bad because the nodes signed the wrong things';
      log(msg);
    }

    // ========== Sorting ==========
    // -- sort the sig shares by share index.  this is important when combining the shares.
    signatureShares.sort((a: any, b: any) => a.shareIndex - b.shareIndex);

    // ========== Combine Shares ==========
    const signature = combineSignatureShares(
      signatureShares.map((s) => s.signatureShare)
    );

    log('signature is', signature);

    const unsignedJwt = mostCommonString(
      signatureShares.map((s: any) => s.unsignedJwt)
    );

    // ========== Result ==========
    // convert the sig to base64 and append to the jwt
    const finalJwt: string = `${unsignedJwt}.${uint8arrayToString(
      uint8arrayFromString(signature, 'base16'),
      'base64urlpad'
    )}`;

    return finalJwt;
  };

  #decryptWithSignatureShares = (
    networkPubKey: string,
    identityParam: Uint8Array,
    ciphertext: string,
    signatureShares: Array<NodeBlsSigningShare>
  ): Uint8Array => {
    const sigShares = signatureShares.map((s: any) => s.signatureShare);

    return verifyAndDecryptWithSignatureShares(
      networkPubKey,
      identityParam,
      ciphertext,
      sigShares
    );
  };

  // ========== Promise Handlers ==========

  /**
   * Run lit action on a single deterministicly selected node. It's important that the nodes use the same deterministic selection algorithm.
   *
   * @param { ExecuteJsProps } params
   *
   * @returns { Promise<SuccessNodePromises<T> | RejectedNodePromises> }
   *
   */
  runOnTargetedNodes = async (
    params: ExecuteJsProps
  ): Promise<
    SuccessNodePromises<NodeCommandResponse> | RejectedNodePromises
  > => {
    const { code, authSig, jsParams, debug, sessionSigs, targetNodeRange } =
      params;

    log('running runOnTargetedNodes:', targetNodeRange);

    if (!targetNodeRange) {
      return throwError({
        message: 'targetNodeRange is required',
        errorKind: LIT_ERROR.INVALID_PARAM_TYPE.kind,
        errorCode: LIT_ERROR.INVALID_PARAM_TYPE.name,
      });
    }

    // determine which node to run on
    let ipfsId;

    if (params.code) {
      // hash the code to get IPFS id
      const blockstore = new IPFSBundledSDK.MemoryBlockstore();

      let content: string | Uint8Array = params.code;

      if (typeof content === 'string') {
        content = new TextEncoder().encode(content);
      } else {
        throwError({
          message:
            'Invalid code content type for single node execution.  Your code param must be a string',
          errorKind: LIT_ERROR.INVALID_PARAM_TYPE.kind,
          errorCode: LIT_ERROR.INVALID_PARAM_TYPE.name,
        });
      }

      let lastCid;
      for await (const { cid } of IPFSBundledSDK.importer(
        [{ content }],
        blockstore,
        {
          onlyHash: true,
        }
      )) {
        lastCid = cid;
      }

      ipfsId = lastCid;
    } else {
      ipfsId = params.ipfsId;
    }

    if (!ipfsId) {
      return throwError({
        message: 'ipfsId is required',
        error: LIT_ERROR.INVALID_PARAM_TYPE,
      });
    }

    // select targetNodeRange number of random index of the bootstrapUrls.length
    const randomSelectedNodeIndexes: Array<number> = [];

    let nodeCounter = 0;

    while (randomSelectedNodeIndexes.length < targetNodeRange) {
      const str = `${nodeCounter}:${ipfsId.toString()}`;
      const cidBuffer = Buffer.from(str);
      const hash = sha256(cidBuffer);
      const hashAsNumber = BigNumber.from(hash);

      const nodeIndex = hashAsNumber
        .mod(this.config.bootstrapUrls.length)
        .toNumber();

      log('nodeIndex:', nodeIndex);

      // must be unique & less than bootstrapUrls.length
      if (
        !randomSelectedNodeIndexes.includes(nodeIndex) &&
        nodeIndex < this.config.bootstrapUrls.length
      ) {
        randomSelectedNodeIndexes.push(nodeIndex);
      }
      nodeCounter++;
    }

    log('Final Selected Indexes:', randomSelectedNodeIndexes);

    const requestId = this.getRequestId();
    const nodePromises = [];

    for (let i = 0; i < randomSelectedNodeIndexes.length; i++) {
      // should we mix in the jsParams?  to do this, we need a canonical way to serialize the jsParams object that will be identical in rust.
      // const jsParams = params.jsParams || {};
      // const jsParamsString = JSON.stringify(jsParams);

      const nodeIndex = randomSelectedNodeIndexes[i];

      // FIXME: we are using this.config.bootstrapUrls to pick the selected node, but we
      // should be using something like the list of nodes from the staking contract
      // because the staking nodes can change, and the rust code will use the same list
      const url = this.config.bootstrapUrls[nodeIndex];

      log(`running on node ${nodeIndex} at ${url}`);

      const reqBody: JsonExecutionRequest =
        this.getLitActionRequestBody(params);

      // -- choose the right signature
      const sigToPassToNode = this.getAuthSigOrSessionAuthSig({
        authSig,
        sessionSigs,
        url,
      });

      reqBody.authSig = sigToPassToNode;

      // this return { url: string, data: JsonRequest }
      const singleNodePromise = this.getJsExecutionShares(
        url,
        reqBody,
        requestId
      );

      nodePromises.push(singleNodePromise);
    }

    const handledPromise = (await this.handleNodePromises(
      nodePromises,
      targetNodeRange
    )) as SuccessNodePromises<NodeCommandResponse> | RejectedNodePromises;

    // -- handle response
    return handledPromise;
  };

  // ========== Shares Resolvers ==========
  _getFlattenShare = (share: any): SigShare => {
    // flatten the signature object so that the properties of the signature are top level
    const flattenObj = Object.entries(share).map(([key, item]) => {
      if (item === null || item === undefined) {
        return null;
      }

      const typedItem = item as SigShare;

      const requiredShareProps = [
        'sigType',
        'dataSigned',
        'signatureShare',
        'shareIndex',
        'bigR',
        'publicKey',
      ];

      const requiredSessionSigsShareProps = [
        ...requiredShareProps,
        'siweMessage',
      ] as const;

      const requiredSignatureShareProps = [
        ...requiredShareProps,
        'sigName',
      ] as const;

      const hasProps = (props: any) => {
        return [...props].every(
          (prop) =>
            typedItem[prop as keyof SigShare] !== undefined &&
            typedItem[prop as keyof SigShare] !== null
        );
      };

      if (
        hasProps(requiredSessionSigsShareProps) ||
        hasProps(requiredSignatureShareProps)
      ) {
        typedItem.signatureShare = typedItem.signatureShare.replaceAll('"', '');
        typedItem.bigR = typedItem.bigR.replaceAll('"', '');
        typedItem.publicKey = typedItem.publicKey.replaceAll('"', '');
        typedItem.dataSigned = typedItem.dataSigned.replaceAll('"', '');

        return typedItem;
      }

      return null;
    });

    // removed all null values and should only have one item
    const flattenShare = flattenObj.filter(
      (item) => item !== null
    )[0] as SigShare;

    if (flattenShare === null || flattenShare === undefined) {
      return share;
    }
    return flattenShare;
  };

  /**
   *
   * Get signatures from signed data
   *
   * @param { Array<any> } signedData
   *
   * @returns { any }
   *
   */
  getSessionSignatures = (signedData: Array<any>): any => {
    // -- prepare
    let signatures: any = {};

    // TOOD: get keys of signedData
    const keys = Object.keys(signedData[0]);

    // -- execute
    keys.forEach((key: any) => {
      const shares = signedData.map((r: any) => r[key]);

      shares.sort((a: any, b: any) => a.shareIndex - b.shareIndex);

      const sigShares: Array<SigShare> = shares.map((s: any) => {
        const share = this._getFlattenShare(s);
        console.log('XX share', share);

        return {
          sigType: share.sigType,
          signatureShare: share.signatureShare,
          shareIndex: share.shareIndex,
          bigR: share.bigR,
          publicKey: share.publicKey,
          dataSigned: share.dataSigned,
          siweMessage: share.siweMessage,
        };
      });

      log('getSessionSignatures - sigShares', sigShares);

      const sigType = mostCommonString(sigShares.map((s: any) => s.sigType));

      // -- validate if this.networkPubKeySet is null
      if (this.networkPubKeySet === null) {
        throwError({
          message: 'networkPubKeySet cannot be null',
          errorKind: LIT_ERROR.PARAM_NULL_ERROR.kind,
          errorCode: LIT_ERROR.PARAM_NULL_ERROR.name,
        });
        return;
      }

      // -- validate if signature type is ECDSA
      if (
        sigType !== SIGTYPE.EcdsaCaitSith &&
        sigType !== SIGTYPE.EcdsaCAITSITHP256
      ) {
        throwError({
          message: `signature type is ${sigType} which is not ECDSA_CAIT_SITH`,
          errorKind: LIT_ERROR.UNKNOWN_SIGNATURE_TYPE.kind,
          errorCode: LIT_ERROR.UNKNOWN_SIGNATURE_TYPE.name,
        });
        return;
      }

      const signature: any = combineEcdsaShares(sigShares);
      if (!signature.r) {
        throwError({
          message: 'siganture could not be combined',
          errorKind: LIT_ERROR.UNKNOWN_SIGNATURE_ERROR.kind,
          errorCode: LIT_ERROR.UNKNOWN_SIGNATURE_ERROR.name,
        });
      }

      const encodedSig = joinSignature({
        r: '0x' + signature.r,
        s: '0x' + signature.s,
        v: signature.recid,
      });

      signatures[key] = {
        ...signature,
        signature: encodedSig,
        publicKey: mostCommonString(sigShares.map((s: any) => s.publicKey)),
        dataSigned: mostCommonString(sigShares.map((s: any) => s.dataSigned)),
        siweMessage: mostCommonString(sigShares.map((s) => s.siweMessage)),
      };
    });

    return signatures;
  };

  /**
   *
   * Get signatures from signed data
   *
   * @param { Array<any> } signedData
   *
   * @returns { any }
   *
   */
  getSignatures = (signedData: Array<any>): any => {
    log(`getSignatures(): ${JSON.stringify(signedData, null, 2)}`);
    // -- prepare
    const signatures: any = {};

    // TOOD: get keys of signedData
    const keys = Object.keys(signedData[0]);

    // -- execute
    keys.forEach((key: any) => {
      const shares = signedData.map((r: any) => r[key]);

      shares.sort((a: any, b: any) => a.shareIndex - b.shareIndex);

      const sigShares: Array<SigShare> = shares.map((s: any) => {
        const share = this._getFlattenShare(s);

        return {
          sigType: share.sigType,
          signatureShare: share.signatureShare,
          shareIndex: share.shareIndex,
          bigR: share.bigR,
          publicKey: share.publicKey,
          dataSigned: share.dataSigned,
          sigName: share.sigName ? share.sigName : 'sig',
        };
      });

      log('getSignatures - sigShares', sigShares);

      const sigType = mostCommonString(sigShares.map((s: any) => s.sigType));

      // -- validate if this.networkPubKeySet is null
      if (this.networkPubKeySet === null) {
        throwError({
          message: 'networkPubKeySet cannot be null',
          errorKind: LIT_ERROR.PARAM_NULL_ERROR.kind,
          errorCode: LIT_ERROR.PARAM_NULL_ERROR.name,
        });
        return;
      }

      // -- validate if signature type is ECDSA
      if (
        sigType !== SIGTYPE.EcdsaCaitSith &&
        sigType !== SIGTYPE.EcdsaCAITSITHP256
      ) {
        throwError({
          message: `signature type is ${sigType} which is not ECDSA_CAIT_SITH`,
          errorKind: LIT_ERROR.UNKNOWN_SIGNATURE_TYPE.kind,
          errorCode: LIT_ERROR.UNKNOWN_SIGNATURE_TYPE.name,
        });
        return;
      }

      const signature: any = combineEcdsaShares(sigShares);
      if (!signature.r) {
        throwError({
          message: 'siganture could not be combined',
          errorKind: LIT_ERROR.UNKNOWN_SIGNATURE_ERROR.kind,
          errorCode: LIT_ERROR.UNKNOWN_SIGNATURE_ERROR.name,
        });
      }

      const encodedSig = joinSignature({
        r: '0x' + signature.r,
        s: '0x' + signature.s,
        v: signature.recid,
      });

      signatures[key] = {
        ...signature,
        signature: encodedSig,
        publicKey: mostCommonString(sigShares.map((s: any) => s.publicKey)),
        dataSigned: mostCommonString(sigShares.map((s: any) => s.dataSigned)),
      };
    });

    return signatures;
  };

<<<<<<< HEAD
  getClaims = (claims: any[]): Record<string, {signatures: Signature[], derivedKeyId: string}> => {
      let keys: string[] = Object.keys(claims[0]);
      let signatures: Record<string, Signature[]> = {};
      let claimRes: Record<string, {signatures: Signature[], derivedKeyId: string}>  = {};
      for (let i = 0; i < keys.length; i++) {
        let claimSet: {signature: string, derivedKeyId: string}[] = claims.map(c => c[keys[i]]);
        signatures[keys[i]] = [];
        claimSet.map(c => {
          let sig = ethers.utils.splitSignature(`0x${c.signature}`);
          let convertedSig = {
            r: sig.r,
            s: sig.s,
            v: sig.v,
          };
          signatures[keys[i]].push(convertedSig); 
        });
        
        claimRes[keys[i]] = {
          signatures: signatures[keys[i]],
          derivedKeyId: claimSet[0].derivedKeyId
        };
      }

      return claimRes;
  }

=======
>>>>>>> c95dbd89
  /**
   *
   * Get a single signature
   *
   * @param { Array<any> } shareData from all node promises
   *
   * @returns { string } signature
   *
   */
  getSignature = async (shareData: Array<any>): Promise<any> => {
    // R_x & R_y values can come from any node (they will be different per node), and will generate a valid signature
    const R_x = shareData[0].local_x;
    const R_y = shareData[0].local_y;

    // the public key can come from any node - it obviously will be identical from each node
    const public_key = shareData[0].public_key;
    const valid_shares = shareData.map((s: any) => s.signature_share);
    const shares = JSON.stringify(valid_shares);

    await wasmECDSA.initWasmEcdsaSdk(); // init WASM
    const signature = wasmECDSA.combine_signature(R_x, R_y, shares);
    log('raw ecdsa sig', signature);

    return signature;
  };

  // ========== Scoped Business Logics ==========

  /**
   *
   * Execute JS on the nodes and combine and return any resulting signatures
   *
   * @param { ExecuteJsRequest } params
   *
   * @returns { ExecuteJsResponse }
   *
   */
  executeJs = async (params: ExecuteJsProps): Promise<ExecuteJsResponse> => {
    // ========== Prepare Params ==========
    const {
      code,
      ipfsId,
      authSig,
      jsParams,
      debug,
      sessionSigs,
      targetNodeRange,
    } = params;

    // ========== Validate Params ==========
    // -- validate: If it's NOT ready
    if (!this.ready) {
      const message =
        '1 LitNodeClient is not ready.  Please call await litNodeClient.connect() first.';

      throwError({
        message,
        errorKind: LIT_ERROR.LIT_NODE_CLIENT_NOT_READY_ERROR.kind,
        errorCode: LIT_ERROR.LIT_NODE_CLIENT_NOT_READY_ERROR.name,
      });
    }

    const paramsIsSafe = safeParams({
      functionName: 'executeJs',
      params: params,
    });

    if (!paramsIsSafe) {
      return throwError({
        message: 'executeJs params are not valid',
        errorKind: LIT_ERROR.INVALID_PARAM_TYPE.kind,
        errorCode: LIT_ERROR.INVALID_PARAM_TYPE.name,
      });
    }

    let res;

    // -- only run on a single node
    if (targetNodeRange) {
      res = await this.runOnTargetedNodes(params);
    } else {
      // ========== Prepare Variables ==========
      // -- prepare request body
      const reqBody: JsonExecutionRequest =
        this.getLitActionRequestBody(params);

      // ========== Get Node Promises ==========
      // -- fetch shares from nodes
      const requestId = this.getRequestId();
      const nodePromises = this.getNodePromises((url: string) => {
        // -- choose the right signature
        let sigToPassToNode = this.getAuthSigOrSessionAuthSig({
          authSig,
          sessionSigs,
          url,
        });
        reqBody.authSig = sigToPassToNode;

        return this.getJsExecutionShares(url, reqBody, requestId);
      });
      // -- resolve promises
      res = await this.handleNodePromises(nodePromises);
    }

    // -- case: promises rejected
    if (res.success === false) {
      this._throwNodeError(res as RejectedNodePromises);
    }

    // -- case: promises success (TODO: check the keys of "values")
    const responseData = (res as SuccessNodePromises<NodeShare>).values;
<<<<<<< HEAD
    log('responseData', JSON.stringify(responseData, null, 2));
=======
    log('executeJs responseData', JSON.stringify(responseData, null, 2));


    // -- in the case where we are not signing anything on Lit action and using it as purely serverless function
    if (responseData[0].success && Object.keys(responseData[0].signedData).length <= 0) {
      return responseData[0] as any as ExecuteJsResponse;
    }
>>>>>>> c95dbd89

    // -- in the case where we are not signing anything on Lit action and using it as purely serverless function
    if (
      Object.keys(responseData[0].signedData).length <= 0 &&
      Object.keys(responseData[0].claimData).length <= 0
    ) {
      return {
        claims: {},
        signatures: null,
        decryptions: [],
        response: responseData[0].response,
        logs: responseData[0].logs,
      };
    }

    // ========== Extract shares from response data ==========
    // -- 1. combine signed data as a list, and get the signatures from it
    const signedDataList = responseData.map((r) => {
      const { signedData } = r;
      for (const key of Object.keys(signedData)) {
        for (const subkey of Object.keys(signedData[key])) {
          //@ts-ignore
          if (typeof signedData[key][subkey] === 'string') {
            //@ts-ignore
            signedData[key][subkey] = signedData[key][subkey].replaceAll(
              '"',
              ''
            );
          }
        }
      }
      return signedData;
    });

    const signatures = this.getSignatures(signedDataList);

    // -- 2. combine responses as a string, and get parse it as JSON
    let response: string = mostCommonString(
      responseData.map((r: NodeResponse) => r.response)
    );

    response = this.parseResponses(response);

    // -- 3. combine logs
    const mostCommonLogs: string = mostCommonString(
      responseData.map((r: NodeLog) => r.logs)
    );

    // -- 4. combine claims
    const claimsList = responseData.map((r) => {
      const { claimData } = r;
<<<<<<< HEAD
      for (const key of Object.keys(claimData)) {
        for (const subkey of Object.keys(claimData[key])) {
          if (typeof claimData[key][subkey] == 'string') {
            claimData[key][subkey] = claimData[key][subkey].replaceAll('"', '');
          }   
        }
      }
      return claimData;
    });
    const claims = this.getClaims(claimsList);
=======
      if (claimData) {
        for (const key of Object.keys(claimData)) {
          for (const subkey of Object.keys(claimData[key])) {
            if (typeof claimData[key][subkey] == 'string') {
              claimData[key][subkey] = claimData[key][subkey].replaceAll('"', '');
            }
          }
        }
        return claimData;
      }
      return null;
    }).filter(item => item !== null);

    let claims = undefined;

    if (claimsList.length > 0) {
      claims = LitNodeClientNodeJs.getClaims(claimsList);
    }

>>>>>>> c95dbd89
    // ========== Result ==========
    let returnVal: ExecuteJsResponse = {
      claims,
      signatures,
      decryptions: [], // FIXME: Fix if and when we enable decryptions from within a Lit Action.
      response,
      logs: mostCommonLogs,
    };

    // -- case: debug mode
    if (debug) {
      const allNodeResponses = responseData.map(
        (r: NodeResponse) => r.response
      );
      const allNodeLogs = responseData.map((r: NodeLog) => r.logs);

      returnVal.debug = {
        allNodeResponses,
        allNodeLogs,
        rawNodeHTTPResponses: responseData,
      };
    }

    return returnVal;
  };

  pkpSign = async (params: JsonPkpSignRequest) => {
    let { authSig, sessionSigs, toSign, pubKey, authMethods } = params;

    // the nodes will only accept a normal array type as a paramater due to serizalization issues with Uint8Array type.
    // this loop below is to normalize the message to a basic array.
    let arr = [];
    for (let i = 0; i < toSign.length; i++) {
      arr.push((toSign as Buffer)[i]);
    }
    toSign = arr;

    const requestId = this.getRequestId();
    const nodePromises = this.getNodePromises((url: string) => {
      // -- choose the right signature
      let sigToPassToNode = this.getAuthSigOrSessionAuthSig({
        authSig,
        sessionSigs,
        url,
      });

      let reqBody = {
        toSign,
        pubkey: pubKey,
        authSig: sigToPassToNode,
        authMethods,
      };

      return this.getPkpSignExecutionShares(url, reqBody, requestId);
    });

    const res = await this.handleNodePromises(nodePromises);

    // -- case: promises rejected
    if (res.success === false) {
      this._throwNodeError(res as RejectedNodePromises);
    }

    // -- case: promises success (TODO: check the keys of "values")
    const responseData = (res as SuccessNodePromises<PKPSignShare>).values;
    log('responseData', JSON.stringify(responseData, null, 2));

    // ========== Extract shares from response data ==========
    // -- 1. combine signed data as a list, and get the signatures from it
    const signedDataList = responseData.map((r) => {
      // add the signed data to the signature share
      delete r.signatureShare.result;

      // nodes do not camel case the response from /web/pkp/sign.
      const snakeToCamel = (s: string) =>
        s.replace(/(_\w)/g, (k) => k[1].toUpperCase());
      //@ts-ignore
      const convertShare: any = (share: any) => {
        const keys = Object.keys(share);
        let convertedShare = {};
        for (const key of keys) {
          convertedShare = Object.defineProperty(
            convertedShare,
            snakeToCamel(key),
            Object.getOwnPropertyDescriptor(share, key) as PropertyDecorator
          );
        }

        return convertedShare;
      };
      const convertedShare: SigShare = convertShare(r.signatureShare);
      const keys = Object.keys(convertedShare);
      for (const key of keys) {
        //@ts-ignore
        if (typeof convertedShare[key] === 'string') {
          //@ts-ignore
          convertedShare[key] = convertedShare[key]
            .replace('"', '')
            .replace('"', '');
        }
      }
      //@ts-ignore
      convertedShare.dataSigned = convertedShare.digest;
      return {
        signature: convertedShare,
      };
    });

    const signatures = this.getSignatures(signedDataList);
    log(`signature combination`, signatures);

    return signatures.signature; // only a single signature is ever present, so we just return it.
  };

  /**
   *
   * Request a signed JWT from the LIT network. Before calling this function, you must know the access control conditions for the item you wish to gain authorization for.
   *
   * @param { GetSignedTokenRequest } params
   *
   * @returns { Promise<string> } final JWT
   *
   */
  getSignedToken = async (params: GetSignedTokenRequest): Promise<string> => {
    // ========== Prepare Params ==========
    const { chain, authSig, sessionSigs } = params;

    // ========== Validation ==========
    // -- validate if it's ready
    if (!this.ready) {
      const message =
        '3 LitNodeClient is not ready.  Please call await litNodeClient.connect() first.';
      throwError({
        message,
        errorKind: LIT_ERROR.LIT_NODE_CLIENT_NOT_READY_ERROR.kind,
        errorCode: LIT_ERROR.LIT_NODE_CLIENT_NOT_READY_ERROR.name,
      });
    }

    // -- validate if this.networkPubKeySet is null
    if (this.networkPubKeySet === null) {
      return throwError({
        message: 'networkPubKeySet cannot be null',
        errorKind: LIT_ERROR.PARAM_NULL_ERROR.kind,
        errorCode: LIT_ERROR.PARAM_NULL_ERROR.name,
      });
    }

    const paramsIsSafe = safeParams({
      functionName: 'getSignedToken',
      params,
    });

    if (!paramsIsSafe) {
      return throwError({
        message: `Parameter validation failed.`,
        errorKind: LIT_ERROR.INVALID_ARGUMENT_EXCEPTION.kind,
        errorCode: LIT_ERROR.INVALID_ARGUMENT_EXCEPTION.name,
      });
    }

    // ========== Prepare ==========
    // we need to send jwt params iat (issued at) and exp (expiration)
    // because the nodes may have different wall clock times
    // the nodes will verify that these params are withing a grace period
    const { iat, exp } = this.getJWTParams();

    // ========== Formatting Access Control Conditions =========
    const {
      error,
      formattedAccessControlConditions,
      formattedEVMContractConditions,
      formattedSolRpcConditions,
      formattedUnifiedAccessControlConditions,
    }: FormattedMultipleAccs = this.getFormattedAccessControlConditions(params);

    if (error) {
      return throwError({
        message: `You must provide either accessControlConditions or evmContractConditions or solRpcConditions or unifiedAccessControlConditions`,
        errorKind: LIT_ERROR.INVALID_ARGUMENT_EXCEPTION.kind,
        errorCode: LIT_ERROR.INVALID_ARGUMENT_EXCEPTION.name,
      });
    }

    // ========== Get Node Promises ==========
    const requestId = this.getRequestId();
    const nodePromises = this.getNodePromises((url: string) => {
      // -- if session key is available, use it
      let authSigToSend = sessionSigs ? sessionSigs[url] : authSig;

      return this.getSigningShareForToken(
        url,
        {
          accessControlConditions: formattedAccessControlConditions,
          evmContractConditions: formattedEVMContractConditions,
          solRpcConditions: formattedSolRpcConditions,
          unifiedAccessControlConditions:
            formattedUnifiedAccessControlConditions,
          chain,
          authSig: authSigToSend,
          iat,
          exp,
        },
        requestId
      );
    });

    // -- resolve promises
    const res = await this.handleNodePromises(nodePromises);

    // -- case: promises rejected
    if (res.success === false) {
      this._throwNodeError(res as RejectedNodePromises);
    }

    const signatureShares: Array<NodeBlsSigningShare> = (
      res as SuccessNodePromises<NodeBlsSigningShare>
    ).values;

    log('signatureShares', signatureShares);

    // ========== Result ==========
    const finalJwt: string = this.combineSharesAndGetJWT(signatureShares);

    return finalJwt;
  };

  /**
   *
   * Encrypt data using the LIT network public key.
   *
   */
  encrypt = async (params: EncryptRequest): Promise<EncryptResponse> => {
    // ========== Validate Params ==========
    // -- validate if it's ready
    if (!this.ready) {
      const message =
        '6 LitNodeClient is not ready.  Please call await litNodeClient.connect() first.';
      throwError({
        message,
        errorKind: LIT_ERROR.LIT_NODE_CLIENT_NOT_READY_ERROR.kind,
        errorCode: LIT_ERROR.LIT_NODE_CLIENT_NOT_READY_ERROR.name,
      });
    }

    // -- validate if this.subnetPubKey is null
    if (!this.subnetPubKey) {
      const message = 'subnetPubKey cannot be null';
      return throwError({
        message,
        errorKind: LIT_ERROR.LIT_NODE_CLIENT_NOT_READY_ERROR.kind,
        errorCode: LIT_ERROR.LIT_NODE_CLIENT_NOT_READY_ERROR.name,
      });
    }

    const paramsIsSafe = safeParams({
      functionName: 'encrypt',
      params,
    });

    if (!paramsIsSafe) {
      return throwError({
        message: `You must provide either accessControlConditions or evmContractConditions or solRpcConditions or unifiedAccessControlConditions`,
        errorKind: LIT_ERROR.INVALID_ARGUMENT_EXCEPTION.kind,
        errorCode: LIT_ERROR.INVALID_ARGUMENT_EXCEPTION.name,
      });
    }

    // ========== Hashing Access Control Conditions =========
    // hash the access control conditions
    let hashOfConditions: ArrayBuffer | undefined =
      await this.getHashedAccessControlConditions(params);
<<<<<<< HEAD

    if (!hashOfConditions) {
      return throwError({
        message: `You must provide either accessControlConditions or evmContractConditions or solRpcConditions or unifiedAccessControlConditions`,
        errorKind: LIT_ERROR.INVALID_ARGUMENT_EXCEPTION.kind,
        errorCode: LIT_ERROR.INVALID_ARGUMENT_EXCEPTION.name,
      });
    }

    const hashOfConditionsStr = uint8arrayToString(
      new Uint8Array(hashOfConditions),
      'base16'
    );

    // ========== Hashing Private Data ==========
    // hash the private data
    const hashOfPrivateData = await crypto.subtle.digest(
      'SHA-256',
      params.dataToEncrypt
    );
    const hashOfPrivateDataStr = uint8arrayToString(
      new Uint8Array(hashOfPrivateData),
      'base16'
    );

=======

    if (!hashOfConditions) {
      return throwError({
        message: `You must provide either accessControlConditions or evmContractConditions or solRpcConditions or unifiedAccessControlConditions`,
        errorKind: LIT_ERROR.INVALID_ARGUMENT_EXCEPTION.kind,
        errorCode: LIT_ERROR.INVALID_ARGUMENT_EXCEPTION.name,
      });
    }

    const hashOfConditionsStr = uint8arrayToString(
      new Uint8Array(hashOfConditions),
      'base16'
    );

    // ========== Hashing Private Data ==========
    // hash the private data
    const hashOfPrivateData = await crypto.subtle.digest(
      'SHA-256',
      params.dataToEncrypt
    );
    const hashOfPrivateDataStr = uint8arrayToString(
      new Uint8Array(hashOfPrivateData),
      'base16'
    );

>>>>>>> c95dbd89
    // ========== Assemble identity parameter ==========
    const identityParam = this.#getIdentityParamForEncryption(
      hashOfConditionsStr,
      hashOfPrivateDataStr
    );

    // ========== Encrypt ==========
    const ciphertext = encrypt(
      this.subnetPubKey,
      params.dataToEncrypt,
      uint8arrayFromString(identityParam, 'utf8')
    );

    return { ciphertext, dataToEncryptHash: hashOfPrivateDataStr };
  };

  /**
   *
   * Decrypt ciphertext with the LIT network.
   *
   */
  decrypt = async (params: DecryptRequest): Promise<DecryptResponse> => {
    const { authSig, sessionSigs, chain, ciphertext, dataToEncryptHash } =
      params;

    // ========== Validate Params ==========
    // -- validate if it's ready
    if (!this.ready) {
      const message =
        '6 LitNodeClient is not ready.  Please call await litNodeClient.connect() first.';
      throwError({
        message,
        errorKind: LIT_ERROR.LIT_NODE_CLIENT_NOT_READY_ERROR.kind,
        errorCode: LIT_ERROR.LIT_NODE_CLIENT_NOT_READY_ERROR.name,
      });
    }

    // -- validate if this.subnetPubKey is null
    if (!this.subnetPubKey) {
      const message = 'subnetPubKey cannot be null';
      return throwError({
        message,
        errorKind: LIT_ERROR.LIT_NODE_CLIENT_NOT_READY_ERROR.kind,
        errorCode: LIT_ERROR.LIT_NODE_CLIENT_NOT_READY_ERROR.name,
      });
    }

    const paramsIsSafe = safeParams({
      functionName: 'decrypt',
      params,
    });

    if (!paramsIsSafe) {
      return throwError({
        message: `Parameter validation failed.`,
        errorKind: LIT_ERROR.INVALID_ARGUMENT_EXCEPTION.kind,
        errorCode: LIT_ERROR.INVALID_ARGUMENT_EXCEPTION.name,
      });
    }

    // ========== Hashing Access Control Conditions =========
    // hash the access control conditions
    let hashOfConditions: ArrayBuffer | undefined =
      await this.getHashedAccessControlConditions(params);

    if (!hashOfConditions) {
      return throwError({
        message: `You must provide either accessControlConditions or evmContractConditions or solRpcConditions or unifiedAccessControlConditions`,
        errorKind: LIT_ERROR.INVALID_ARGUMENT_EXCEPTION.kind,
        errorCode: LIT_ERROR.INVALID_ARGUMENT_EXCEPTION.name,
      });
    }

    const hashOfConditionsStr = uint8arrayToString(
      new Uint8Array(hashOfConditions),
      'base16'
    );

    // ========== Formatting Access Control Conditions =========
    const {
      error,
      formattedAccessControlConditions,
      formattedEVMContractConditions,
      formattedSolRpcConditions,
      formattedUnifiedAccessControlConditions,
    }: FormattedMultipleAccs = this.getFormattedAccessControlConditions(params);

    if (error) {
      throwError({
        message: `You must provide either accessControlConditions or evmContractConditions or solRpcConditions or unifiedAccessControlConditions`,
        errorKind: LIT_ERROR.INVALID_ARGUMENT_EXCEPTION.kind,
        errorCode: LIT_ERROR.INVALID_ARGUMENT_EXCEPTION.name,
      });
    }

    // ========== Assemble identity parameter ==========
    const identityParam = this.#getIdentityParamForEncryption(
      hashOfConditionsStr,
      dataToEncryptHash
    );
    log('identityParam', identityParam);

    // ========== Get Network Signature ==========
    const requestId = this.getRequestId();
    const nodePromises = this.getNodePromises((url: string) => {
      // -- if session key is available, use it
      let authSigToSend = sessionSigs ? sessionSigs[url] : authSig;

      return this.getSigningShareForDecryption(
        url,
        {
          accessControlConditions: formattedAccessControlConditions,
          evmContractConditions: formattedEVMContractConditions,
          solRpcConditions: formattedSolRpcConditions,
          unifiedAccessControlConditions:
            formattedUnifiedAccessControlConditions,
          dataToEncryptHash,
          chain,
          authSig: authSigToSend,
        },
        requestId
      );
    });

    // -- resolve promises
    const res = await this.handleNodePromises(nodePromises);

    // -- case: promises rejected
    if (res.success === false) {
      this._throwNodeError(res as RejectedNodePromises);
    }

    const signatureShares: Array<NodeBlsSigningShare> = (
      res as SuccessNodePromises<NodeBlsSigningShare>
    ).values;

    log('signatureShares', signatureShares);

    // ========== Result ==========
    const decryptedData = this.#decryptWithSignatureShares(
      this.subnetPubKey,
      uint8arrayFromString(identityParam, 'utf8'),
      ciphertext,
      signatureShares
    );

    return { decryptedData };
  };

  getLitResourceForEncryption = async (
    params: EncryptRequest
  ): Promise<LitAccessControlConditionResource> => {
    // ========== Hashing Access Control Conditions =========
    // hash the access control conditions
    let hashOfConditions: ArrayBuffer | undefined =
      await this.getHashedAccessControlConditions(params);

    if (!hashOfConditions) {
      return throwError({
        message: `You must provide either accessControlConditions or evmContractConditions or solRpcConditions or unifiedAccessControlConditions`,
        errorKind: LIT_ERROR.INVALID_ARGUMENT_EXCEPTION.kind,
        errorCode: LIT_ERROR.INVALID_ARGUMENT_EXCEPTION.name,
      });
    }

    const hashOfConditionsStr = uint8arrayToString(
      new Uint8Array(hashOfConditions),
      'base16'
    );

    // ========== Hashing Private Data ==========
    // hash the private data
    const hashOfPrivateData = await crypto.subtle.digest(
      'SHA-256',
      params.dataToEncrypt
    );
    const hashOfPrivateDataStr = uint8arrayToString(
      new Uint8Array(hashOfPrivateData),
      'base16'
    );

    return new LitAccessControlConditionResource(
      `${hashOfConditionsStr}/${hashOfPrivateDataStr}`
    );
  };

  #getIdentityParamForEncryption = (
    hashOfConditionsStr: string,
    hashOfPrivateDataStr: string
  ): string => {
    return new LitAccessControlConditionResource(
      `${hashOfConditionsStr}/${hashOfPrivateDataStr}`
    ).getResourceKey();
  };

  /**
   *
   * Validates a condition, and then signs the condition if the validation returns true.
   * Before calling this function, you must know the on chain conditions that you wish to validate.
   *
   * @param { ValidateAndSignECDSA } params
   *
   * @returns { Promise<string> }
   */
  validateAndSignEcdsa = async (
    params: ValidateAndSignECDSA
  ): Promise<string> => {
    // ========== Validate Params ==========
    // -- validate if it's ready
    if (!this.ready) {
      const message =
        '7 LitNodeClient is not ready.  Please call await litNodeClient.connect() first.';
      throwError({
        message,
        errorKind: LIT_ERROR.LIT_NODE_CLIENT_NOT_READY_ERROR.kind,
        errorCode: LIT_ERROR.LIT_NODE_CLIENT_NOT_READY_ERROR.name,
      });
    }

    // ========== Prepare Params ==========
    const { accessControlConditions, chain, auth_sig } = params;

    // ========== Prepare JWT Params ==========
    // we need to send jwt params iat (issued at) and exp (expiration)
    // because the nodes may have different wall clock times
    // the nodes will verify that these params are withing a grace period
    const { iat, exp } = this.getJWTParams();

    // -- validate
    if (!accessControlConditions) {
      return throwError({
        message: `You must provide either accessControlConditions or evmContractConditions or solRpcConditions`,
        errorKind: LIT_ERROR.INVALID_ARGUMENT_EXCEPTION.kind,
        errorCode: LIT_ERROR.INVALID_ARGUMENT_EXCEPTION.name,
      });
    }

    // -- formatted access control conditions
    let formattedAccessControlConditions: any;

    formattedAccessControlConditions = accessControlConditions.map((c: any) =>
      canonicalAccessControlConditionFormatter(c)
    );
    log(
      'formattedAccessControlConditions',
      JSON.stringify(formattedAccessControlConditions)
    );

    // ========== Node Promises ==========
    const requestId = this.getRequestId();
    const nodePromises = this.getNodePromises((url: string) => {
      return this.signConditionEcdsa(
        url,
        {
          accessControlConditions: formattedAccessControlConditions,
          evmContractConditions: undefined,
          solRpcConditions: undefined,
          auth_sig,
          chain,
          iat,
          exp,
        },
        requestId
      );
    });

    // ----- Resolve Promises -----
    try {
      const shareData = await Promise.all(nodePromises);

      if (shareData[0].result == 'failure') return 'Condition Failed';

      const signature = this.getSignature(shareData);

      return signature;
    } catch (e) {
      log('Error - signed_ecdsa_messages - ', e);
      const signed_ecdsa_message = nodePromises[0];
      return signed_ecdsa_message;
    }
  };

  /** ============================== SESSION ============================== */

  /**
   * Sign a session public key using a PKP, which generates an authSig.
   * @returns {Object} An object containing the resulting signature.
   */

  signSessionKey = async (
    params: SignSessionKeyProp
  ): Promise<SignSessionKeyResponse> => {
    // ========== Validate Params ==========
    // -- validate: If it's NOT ready
    if (!this.ready) {
      const message =
        '8 LitNodeClient is not ready.  Please call await litNodeClient.connect() first.';

      throwError({
        message,
        errorKind: LIT_ERROR.LIT_NODE_CLIENT_NOT_READY_ERROR.kind,
        errorCode: LIT_ERROR.LIT_NODE_CLIENT_NOT_READY_ERROR.name,
      });
    }

    // -- construct SIWE message that will be signed by node to generate an authSig.

    const _expiration =
      params.expiration ||
      new Date(Date.now() + 24 * 60 * 60 * 1000).toISOString();

    // Try to get it from local storage, if not generates one~
    let sessionKey = params.sessionKey ?? this.getSessionKey();
    let sessionKeyUri = LIT_SESSION_KEY_URI + sessionKey.publicKey;

    // Compute the address from the public key if it's provided. Otherwise, the node will compute it.
    const pkpEthAddress = (function () {
      if (params.pkpPublicKey) return computeAddress(params.pkpPublicKey);

      // This will be populated by the node, using dummy value for now.
      return '0xC02aaA39b223FE8D0A0e5C4F27eAD9083C756Cc2';
    })();

    let siwe_statement = 'Lit Protocol PKP session signature';
    if (!!params.statement) {
      siwe_statement += ' ' + params.statement;
    }

    let siweMessage: SiweMessage = new SiweMessage({
      domain: params?.domain || globalThis.location?.host || 'litprotocol.com',
      address: pkpEthAddress,
      statement: siwe_statement,
      uri: sessionKeyUri,
      version: '1',
      chainId: params.chainId ?? 1,
      expirationTime: _expiration,
      resources: params.resources,
    });

    let siweMessageStr: string = siweMessage.prepareMessage();

    // ========== Get Node Promises ==========
    // -- fetch shares from nodes
    const requestId = this.getRequestId();
    const nodePromises = this.getNodePromises((url: string) => {
      return this.getSignSessionKeyShares(
        url,
        {
          body: {
            sessionKey: sessionKeyUri,
            authMethods: params.authMethods,
            pkpPublicKey: params.pkpPublicKey,
            authSig: params.authSig,
            siweMessage: siweMessageStr,
          },
        },
        requestId
      );
    });

    // -- resolve promises
    const res = await this.handleNodePromises(nodePromises);

    // -- case: promises rejected
    if (!this.#isSuccessNodePromises(res)) {
      this._throwNodeError(res as RejectedNodePromises);
      return {} as SignSessionKeyResponse;
    }

    const responseData = res.values;
    log('responseData', JSON.stringify(responseData, null, 2));

    // ========== Extract shares from response data ==========
    // -- 1. combine signed data as a list, and get the signatures from it
    const signedDataList = responseData.map(
      (r: any) => (r as SignedData).signedData
    );

    const signatures = this.getSessionSignatures(signedDataList);

    const { sessionSig } = signatures;

    return {
      authSig: {
        sig: sessionSig.signature,
        derivedVia: 'web3.eth.personal.sign via Lit PKP',
        signedMessage: sessionSig.siweMessage,
        address: computeAddress('0x' + sessionSig.publicKey),
      },
      pkpPublicKey: sessionSig.publicKey,
    };
  };

  #isSuccessNodePromises = <T>(res: any): res is SuccessNodePromises<T> => {
    return res.success === true;
  };

  getSignSessionKeyShares = async (
    url: string,
    params: GetSignSessionKeySharesProp,
    requestId: string
  ) => {
    log('getSignSessionKeyShares');
    const urlWithPath = `${url}/web/sign_session_key`;
    return await this.sendCommandToNode({
      url: urlWithPath,
      data: params.body,
      requestId,
    });
  };

  generateAuthMethodForWebAuthn = (
    params: WebAuthnAuthenticationVerificationParams
  ): AuthMethod => ({
    authMethodType: AUTH_METHOD_TYPE_IDS.WEBAUTHN,
    accessToken: JSON.stringify(params),
  });

  generateAuthMethodForDiscord = (access_token: string): AuthMethod => ({
    authMethodType: AUTH_METHOD_TYPE_IDS.DISCORD,
    accessToken: access_token,
  });

  generateAuthMethodForGoogle = (access_token: string): AuthMethod => ({
    authMethodType: AUTH_METHOD_TYPE_IDS.GOOGLE,
    accessToken: access_token,
  });

  generateAuthMethodForGoogleJWT = (access_token: string): AuthMethod => ({
    authMethodType: AUTH_METHOD_TYPE_IDS.GOOGLE_JWT,
    accessToken: access_token,
  });

  /**
   * Get session signatures for a set of resources
   *
   * High level, how this works:
   * 1. Generate or retrieve session key
   * 2. Generate or retrieve the wallet signature of the session key
   * 3. Sign the specific resources with the session key
   *
   * Note: When generating session signatures for different PKPs or auth methods,
   * be sure to call disconnectWeb3 to clear auth signatures stored in local storage
   *
   * @param { GetSessionSigsProps } params
   */
  getSessionSigs = async (
    params: GetSessionSigsProps
  ): Promise<SessionSigsMap> => {
    // -- prepare
    // Try to get it from local storage, if not generates one~
    let sessionKey = params.sessionKey ?? this.getSessionKey();

    let sessionKeyUri = this.getSessionKeyUri(sessionKey.publicKey);

    // First get or generate the session capability object for the specified resources.
    const sessionCapabilityObject = params.sessionCapabilityObject
      ? params.sessionCapabilityObject
      : this.generateSessionCapabilityObjectWithWildcards(
        params.resourceAbilityRequests.map((r) => r.resource)
      );
    let expiration = params.expiration || LitNodeClientNodeJs.getExpiration();

    // -- (TRY) to get the wallet signature
    let authSig = await this.getWalletSig({
      authNeededCallback: params.authNeededCallback,
      chain: params.chain,
      sessionCapabilityObject,
      switchChain: params.switchChain,
      expiration: expiration,
      sessionKeyUri: sessionKeyUri,
    });

    let needToResignSessionKey = await this.checkNeedToResignSessionKey({
      authSig,
      sessionKeyUri,
      resourceAbilityRequests: params.resourceAbilityRequests,
    });

    // -- (CHECK) if we need to resign the session key
    if (needToResignSessionKey) {
      log('need to re-sign session key.  Signing...');
      authSig = await this.#authCallbackAndUpdateStorageItem({
        authCallback: params.authNeededCallback,
        authCallbackParams: {
          chain: params.chain,
          statement: sessionCapabilityObject.statement,
          resources: [sessionCapabilityObject.encodeAsSiweResource()],
          switchChain: params.switchChain,
          expiration,
          uri: sessionKeyUri,
        },
      });
    }

    if (
      authSig.address === '' ||
      authSig.derivedVia === '' ||
      authSig.sig === '' ||
      authSig.signedMessage === ''
    ) {
      throwError({
        message: 'No wallet signature found',
        errorKind: LIT_ERROR.WALLET_SIGNATURE_NOT_FOUND_ERROR.kind,
        errorCode: LIT_ERROR.WALLET_SIGNATURE_NOT_FOUND_ERROR.name,
      });
      // @ts-ignore - we throw an error above, so below should never be reached
      return;
    }

    // ===== AFTER we have Valid Signed Session Key =====
    // - Let's sign the resources with the session key
    // - 5 minutes is the default expiration for a session signature
    // - Because we can generate a new session sig every time the user wants to access a resource without prompting them to sign with their wallet
    let sessionExpiration = new Date(Date.now() + 1000 * 60 * 5);

    const signingTemplate = {
      sessionKey: sessionKey.publicKey,
      resourceAbilityRequests: params.resourceAbilityRequests,
      capabilities: [authSig],
      issuedAt: new Date().toISOString(),
      expiration: sessionExpiration.toISOString(),
    };

    const signatures: SessionSigsMap = {};

    this.connectedNodes.forEach((nodeAddress: string) => {
      const toSign: SessionSigningTemplate = {
        ...signingTemplate,
        nodeAddress,
      };

      let signedMessage = JSON.stringify(toSign);

      const uint8arrayKey = uint8arrayFromString(
        sessionKey.secretKey,
        'base16'
      );

      const uint8arrayMessage = uint8arrayFromString(signedMessage, 'utf8');
      let signature = nacl.sign.detached(uint8arrayMessage, uint8arrayKey);
      // log("signature", signature);
      signatures[nodeAddress] = {
        sig: uint8arrayToString(signature, 'base16'),
        derivedVia: 'litSessionSignViaNacl',
        signedMessage,
        address: sessionKey.publicKey,
        algo: 'ed25519',
      };
    });

    log('signatures:', signatures);

    return signatures;
  };

  /**
   *
   * Get Session Key URI eg. lit:session:0x1234
   *
   * @param publicKey is the public key of the session key
   * @returns { string } the session key uri
   */
  getSessionKeyUri = (publicKey: string): string => {
    return LIT_SESSION_KEY_URI + publicKey;
  };

  /**
   * Authenticates an Auth Method for claiming a Programmable Key Pair (PKP).
   * A {@link MintCallback} can be defined for custom on chain interactions
   * by default the callback will forward to a relay server for minting on chain.
   * @param {ClaimKeyRequest} params an Auth Method and {@link MintCallback}
   * @returns {Promise<ClaimKeyResponse>}
   */
  async claimKeyId(
    params: ClaimRequest<ClaimProcessor>
  ): Promise<ClaimKeyResponse> {
    if (!this.ready) {
      const message =
        'LitNodeClient is not ready.  Please call await litNodeClient.connect() first.';
      throwError({
        message,
        errorKind: LIT_ERROR.LIT_NODE_CLIENT_NOT_READY_ERROR.kind,
        errorCode: LIT_ERROR.LIT_NODE_CLIENT_NOT_READY_ERROR.name,
      });
    }

    if (params.authMethod.authMethodType == AuthMethodType.WebAuthn) {
      throwError({
        message:
          'Unsupported auth method type. Webauthn, and Lit Actions are not supported for claiming',
        errorKind: LIT_ERROR.LIT_NODE_CLIENT_NOT_READY_ERROR.kind,
        errorCode: LIT_ERROR.LIT_NODE_CLIENT_NOT_READY_ERROR.name,
      });
    }
    const requestId = this.getRequestId();
    const nodePromises = await this.getNodePromises((url: string) => {
      const nodeRequestParams = {
        authMethod: params.authMethod,
      };
      return this.getClaimKeyExecutionShares(url, nodeRequestParams, requestId);
    });

    const responseData = await this.handleNodePromises(
      nodePromises,
      this.connectedNodes.size // require from all connected nodes
    );

    if (responseData.success === true) {
      const nodeSignatures: Signature[] = (
        responseData as SuccessNodePromises<any>
      ).values.map((r: any) => {
        const sig = ethers.utils.splitSignature(`0x${r.signature}`);
        return {
          r: sig.r,
          s: sig.s,
          v: sig.v,
        };
      });

      log(`responseData: ${JSON.stringify(responseData, null, 2)}`);

      const derivedKeyId = (responseData as SuccessNodePromises<any>).values[0]
        .derivedKeyId;

      const pubkey: string = this.computeHDPubKey(derivedKeyId);
      log(`pubkey ${pubkey} derived from key id ${derivedKeyId}`);

      const relayParams: ClaimRequest<'relay'> =
        params as ClaimRequest<'relay'>;

      let mintTx = '';
      if (params.mintCallback && 'signer' in params) {
        mintTx = await params.mintCallback({
          derivedKeyId,
          authMethodType: params.authMethod.authMethodType,
          signatures: nodeSignatures,
          pubkey,
          signer: (params as ClaimRequest<'client'>).signer,
          ...relayParams,
        });
      } else {
        mintTx = await defaultMintClaimCallback({
          derivedKeyId,
          authMethodType: params.authMethod.authMethodType,
          signatures: nodeSignatures,
          pubkey,
          ...relayParams,
        });
      }

      return {
        signatures: nodeSignatures,
        claimedKeyId: derivedKeyId,
        pubkey,
        mintTx,
      };
    } else {
      return throwError({
        message: `Claim request has failed. Request trace id: lit_${requestId} `,
        errorKind: LIT_ERROR.UNKNOWN_ERROR.kind,
        errorCode: LIT_ERROR.UNKNOWN_ERROR.code,
      });
    }
  }
}<|MERGE_RESOLUTION|>--- conflicted
+++ resolved
@@ -1107,35 +1107,6 @@
     return signatures;
   };
 
-<<<<<<< HEAD
-  getClaims = (claims: any[]): Record<string, {signatures: Signature[], derivedKeyId: string}> => {
-      let keys: string[] = Object.keys(claims[0]);
-      let signatures: Record<string, Signature[]> = {};
-      let claimRes: Record<string, {signatures: Signature[], derivedKeyId: string}>  = {};
-      for (let i = 0; i < keys.length; i++) {
-        let claimSet: {signature: string, derivedKeyId: string}[] = claims.map(c => c[keys[i]]);
-        signatures[keys[i]] = [];
-        claimSet.map(c => {
-          let sig = ethers.utils.splitSignature(`0x${c.signature}`);
-          let convertedSig = {
-            r: sig.r,
-            s: sig.s,
-            v: sig.v,
-          };
-          signatures[keys[i]].push(convertedSig); 
-        });
-        
-        claimRes[keys[i]] = {
-          signatures: signatures[keys[i]],
-          derivedKeyId: claimSet[0].derivedKeyId
-        };
-      }
-
-      return claimRes;
-  }
-
-=======
->>>>>>> c95dbd89
   /**
    *
    * Get a single signature
@@ -1247,9 +1218,6 @@
 
     // -- case: promises success (TODO: check the keys of "values")
     const responseData = (res as SuccessNodePromises<NodeShare>).values;
-<<<<<<< HEAD
-    log('responseData', JSON.stringify(responseData, null, 2));
-=======
     log('executeJs responseData', JSON.stringify(responseData, null, 2));
 
 
@@ -1257,7 +1225,6 @@
     if (responseData[0].success && Object.keys(responseData[0].signedData).length <= 0) {
       return responseData[0] as any as ExecuteJsResponse;
     }
->>>>>>> c95dbd89
 
     // -- in the case where we are not signing anything on Lit action and using it as purely serverless function
     if (
@@ -1309,18 +1276,6 @@
     // -- 4. combine claims
     const claimsList = responseData.map((r) => {
       const { claimData } = r;
-<<<<<<< HEAD
-      for (const key of Object.keys(claimData)) {
-        for (const subkey of Object.keys(claimData[key])) {
-          if (typeof claimData[key][subkey] == 'string') {
-            claimData[key][subkey] = claimData[key][subkey].replaceAll('"', '');
-          }   
-        }
-      }
-      return claimData;
-    });
-    const claims = this.getClaims(claimsList);
-=======
       if (claimData) {
         for (const key of Object.keys(claimData)) {
           for (const subkey of Object.keys(claimData[key])) {
@@ -1340,7 +1295,6 @@
       claims = LitNodeClientNodeJs.getClaims(claimsList);
     }
 
->>>>>>> c95dbd89
     // ========== Result ==========
     let returnVal: ExecuteJsResponse = {
       claims,
@@ -1613,7 +1567,6 @@
     // hash the access control conditions
     let hashOfConditions: ArrayBuffer | undefined =
       await this.getHashedAccessControlConditions(params);
-<<<<<<< HEAD
 
     if (!hashOfConditions) {
       return throwError({
@@ -1639,33 +1592,6 @@
       'base16'
     );
 
-=======
-
-    if (!hashOfConditions) {
-      return throwError({
-        message: `You must provide either accessControlConditions or evmContractConditions or solRpcConditions or unifiedAccessControlConditions`,
-        errorKind: LIT_ERROR.INVALID_ARGUMENT_EXCEPTION.kind,
-        errorCode: LIT_ERROR.INVALID_ARGUMENT_EXCEPTION.name,
-      });
-    }
-
-    const hashOfConditionsStr = uint8arrayToString(
-      new Uint8Array(hashOfConditions),
-      'base16'
-    );
-
-    // ========== Hashing Private Data ==========
-    // hash the private data
-    const hashOfPrivateData = await crypto.subtle.digest(
-      'SHA-256',
-      params.dataToEncrypt
-    );
-    const hashOfPrivateDataStr = uint8arrayToString(
-      new Uint8Array(hashOfPrivateData),
-      'base16'
-    );
-
->>>>>>> c95dbd89
     // ========== Assemble identity parameter ==========
     const identityParam = this.#getIdentityParamForEncryption(
       hashOfConditionsStr,
