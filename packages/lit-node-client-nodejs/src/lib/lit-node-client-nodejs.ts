import {
  canonicalAccessControlConditionFormatter,
  // generateUnifiedAccsForRLIDelegation,
} from '@lit-protocol/access-control-conditions';

import {
  AUTH_METHOD_TYPE_IDS,
  AuthMethodType,
  EITHER_TYPE,
  LIT_ERROR,
  LIT_SESSION_KEY_URI,
  LOCAL_STORAGE_KEYS,
  LitNetwork,
  SIGTYPE,
  SIWE_DELEGATION_URI,
} from '@lit-protocol/constants';

import {
  combineEcdsaShares,
  combineSignatureShares,
  encrypt,
  generateSessionKeyPair,
  verifyAndDecryptWithSignatureShares,
} from '@lit-protocol/crypto';
import { safeParams } from '@lit-protocol/encryption';
import {
  convertLitActionsParams,
  defaultMintClaimCallback,
  executeWithRetry,
  hexPrefixed,
  log,
  logError,
  logErrorWithRequestId,
  logWithRequestId,
  mostCommonString,
  throwError,
} from '@lit-protocol/misc';
import {
  AuthCallback,
  AuthCallbackParams,
  AuthMethod,
  AuthSig,
  ClaimKeyResponse,
  ClaimProcessor,
  ClaimRequest,
  CombinedECDSASignature,
  CustomNetwork,
  DecryptRequest,
  DecryptResponse,
  EncryptRequest,
  EncryptResponse,
  ExecuteJsProps,
  ExecuteJsResponse,
  FormattedMultipleAccs,
  GetSessionSigsProps,
  GetSignSessionKeySharesProp,
  GetSignedTokenRequest,
  GetSigningShareForDecryptionRequest,
  GetWalletSigProps,
  JsonExecutionRequest,
  JsonPkpSignRequest,
  LitClientSessionManager,
  LitNodeClientConfig,
  NodeBlsSigningShare,
  NodeCommandResponse,
  NodeLog,
  NodeResponse,
  NodeShare,
  PKPSignShare,
  RejectedNodePromises,
  RelayClaimProcessor,
  SessionKeyPair,
  SessionSigningTemplate,
  SessionSigsMap,
  SigShare,
  SignConditionECDSA,
  SignSessionKeyProp,
  SignSessionKeyResponse,
  Signature,
  SignedData,
  SigningAccessControlConditionRequest,
  SuccessNodePromises,
  ValidateAndSignECDSA,
  WebAuthnAuthenticationVerificationParams,
} from '@lit-protocol/types';
import {
  uint8arrayFromString,
  uint8arrayToString,
} from '@lit-protocol/uint8arrays';

import { computeAddress } from '@ethersproject/transactions';
import { joinSignature, sha256 } from 'ethers/lib/utils';

import { LitCore } from '@lit-protocol/core';
import { IPFSBundledSDK } from '@lit-protocol/lit-third-party-libs';

import {
  ILitResource,
  ISessionCapabilityObject,
  LitAccessControlConditionResource,
  LitResourceAbilityRequest,
  decode,
  // newSessionCapabilityObject,
  RecapSessionCapabilityObject,
  LitRLIResource,
  LitAbility,
} from '@lit-protocol/auth-helpers';
import {
  getStorageItem,
  removeStorageItem,
  setStorageItem,
} from '@lit-protocol/misc-browser';
import { nacl } from '@lit-protocol/nacl';
import { BigNumber, ethers, utils } from 'ethers';
import siwe from 'siwe';

// TODO: move this to auth-helper for next patch
interface CapacityCreditsReq {
  dAppOwnerWallet: ethers.Wallet;
  capacityTokenId: string;
  delegateeAddresses: string[];
  uses?: string;
  domain?: string;
  expiration?: string;
  statement?: string;
}

// TODO: move this to auth-helper for next patch
interface CapacityCreditsRes {
  litResource: LitRLIResource;
  capacityDelegationAuthSig: AuthSig;
}

/** ---------- Main Export Class ---------- */

export class LitNodeClientNodeJs
  extends LitCore
  implements LitClientSessionManager
{
  defaultAuthCallback?: (authSigParams: AuthCallbackParams) => Promise<AuthSig>;

  // ========== Constructor ==========
  constructor(args: any[LitNodeClientConfig | CustomNetwork | any]) {
    super(args);

    // -- initialize default auth callback
    this.defaultAuthCallback = args?.defaultAuthCallback;
  }

  // ========== STATIC METHODS ==========
  static getClaims = (
    claims: any[]
  ): Record<string, { signatures: Signature[]; derivedKeyId: string }> => {
    const keys: string[] = Object.keys(claims[0]);
    const signatures: Record<string, Signature[]> = {};
    const claimRes: Record<
      string,
      { signatures: Signature[]; derivedKeyId: string }
    > = {};
    for (let i = 0; i < keys.length; i++) {
      const claimSet: { signature: string; derivedKeyId: string }[] =
        claims.map((c) => c[keys[i]]);
      signatures[keys[i]] = [];
      claimSet.map((c) => {
        let sig = ethers.utils.splitSignature(`0x${c.signature}`);
        let convertedSig = {
          r: sig.r,
          s: sig.s,
          v: sig.v,
        };
        signatures[keys[i]].push(convertedSig);
      });

      claimRes[keys[i]] = {
        signatures: signatures[keys[i]],
        derivedKeyId: claimSet[0].derivedKeyId,
      };
    }
    return claimRes;
  };

  // ========== Rate Limit NFT ==========

  // TODO: Add support for browser feature/lit-2321-js-sdk-add-browser-support-for-createCapacityDelegationAuthSig
  createCapacityDelegationAuthSig = async (
    params: CapacityCreditsReq
  ): Promise<CapacityCreditsRes> => {
    let {
      dAppOwnerWallet,
      capacityTokenId,
      delegateeAddresses,
      uses,
      domain,
      expiration,
      statement,
    } = params;

    // -- This is the owner address who holds the Capacity Credits NFT token and wants to delegate its
    // usage to a list of delegatee addresses
    const dAppOwnerWalletAddress = ethers.utils.getAddress(
      await dAppOwnerWallet.getAddress()
    );

    // -- default configuration for siwe message unless there are arguments
    const _domain = domain ?? 'example.com';
    const _expiration =
      expiration ?? new Date(Date.now() + 1000 * 60 * 7).toISOString();
    const _statement = '' ?? statement;

    // -- default configuration for recap object capability
    const _uses = uses ?? '1';

    // -- if it's not ready yet, then connect
    if (!this.ready) {
      await this.connect();
    }

    // -- validate if capacityTokenId is empty
    if (!capacityTokenId) {
      throw new Error('capacityTokenId must exist');
    }

    // -- validate
    if (!dAppOwnerWallet || !delegateeAddresses) {
      throw new Error('Both parameters must exist');
    }

    // -- validate dAppOwnerWallet is an ethers wallet
    // if (!(dAppOwnerWallet instanceof ethers.Wallet || ethers.Signer)) {
    //   throw new Error('dAppOwnerWallet must be an ethers wallet');
    // }

    // -- validate delegateeAddresses has to be an array and has to have at least one address
    if (!Array.isArray(delegateeAddresses) || delegateeAddresses.length === 0) {
      throw new Error(
        'delegateeAddresses must be an array and has to have at least one'
      );
    }

    // -- create LitRLIResource
    // Note: we have other resources such as LitAccessControlConditionResource, LitPKPResource and LitActionResource)
    // lit-ratelimitincrease://{tokenId}
    const litResource = new LitRLIResource(capacityTokenId);

    // Strip the 0x prefix from each element in the addresses array
    delegateeAddresses = delegateeAddresses.map((address) =>
      address.startsWith('0x') ? address.slice(2) : address
    );

    const recapObject = await this.generateSessionCapabilityObjectWithWildcards(
      [litResource]
    );

    recapObject.addCapabilityForResource(
      litResource,
      LitAbility.RateLimitIncreaseAuth,
      {
        nft_id: [capacityTokenId],
        delegate_to: delegateeAddresses,
        uses: _uses.toString(),
      }
    );

    // make sure that the resource is added to the recapObject
    const verified = recapObject.verifyCapabilitiesForResource(
      litResource,
      LitAbility.RateLimitIncreaseAuth
    );

    // -- validate
    if (!verified) {
      throw new Error('Failed to verify capabilities for resource');
    }

    let nonce = this.getLatestBlockhash();

    // -- get auth sig
    let siweMessage = new siwe.SiweMessage({
      domain: _domain,
      address: dAppOwnerWalletAddress,
      statement: _statement,
      uri: SIWE_DELEGATION_URI,
      version: '1',
      chainId: 1,
      nonce: nonce?.toString(),
      expirationTime: _expiration,
    });

    siweMessage = recapObject.addToSiweMessage(siweMessage);

    let messageToSign = siweMessage.prepareMessage();

    let signature = await dAppOwnerWallet.signMessage(messageToSign);
    // replacing 0x to match the tested working authSig from node
    signature = signature.replace('0x', '');

    const authSig = {
      sig: signature,
      derivedVia: 'web3.eth.personal.sign',
      signedMessage: messageToSign,
      address: dAppOwnerWalletAddress.replace('0x', '').toLowerCase(),
      algo: null, // This is added to match the tested working authSig from node
    };

    return { litResource, capacityDelegationAuthSig: authSig };
  };

  // ========== Scoped Class Helpers ==========

  /**
   *
   * Get the request body of the lit action
   *
   * @param { ExecuteJsProps } params
   *
   * @returns { JsonExecutionRequest }
   *
   */
  getLitActionRequestBody = (params: ExecuteJsProps): JsonExecutionRequest => {
    const reqBody: JsonExecutionRequest = {
      ...(params.authSig && { authSig: params.authSig }),
      ...(params.sessionSigs && { sessionSigs: params.sessionSigs }),
      ...(params.authMethods && { authMethods: params.authMethods }),
      jsParams: convertLitActionsParams(params.jsParams),
      // singleNode: params.singleNode ?? false,
      targetNodeRange: params.targetNodeRange ?? 0,
    };

    if (params.code) {
      const _uint8Array = uint8arrayFromString(params.code, 'utf8');
      const encodedJs = uint8arrayToString(_uint8Array, 'base64');

      reqBody.code = encodedJs;
    }

    if (params.ipfsId) {
      reqBody.ipfsId = params.ipfsId;
    }

    if (params.authMethods && params.authMethods.length > 0) {
      reqBody.authMethods = params.authMethods;
    }

    return reqBody;
  };

  /**
   *
   * we need to send jwt params iat (issued at) and exp (expiration) because the nodes may have different wall clock times, the nodes will verify that these params are withing a grace period
   *
   */
  getJWTParams = () => {
    const now = Date.now();
    const iat = Math.floor(now / 1000);
    const exp = iat + 12 * 60 * 60; // 12 hours in seconds

    return { iat, exp };
  };

  /**
   *
   * Parse the response string to JSON
   *
   * @param { string } responseString
   *
   * @returns { any } JSON object
   *
   */
  parseResponses = (responseString: string): any => {
    let response: any;

    try {
      response = JSON.parse(responseString);
    } catch (e) {
      log(
        'Error parsing response as json.  Swallowing and returning as string.',
        responseString
      );
    }

    return response;
  };

  // ==================== SESSIONS ====================
  /**
   * Try to get the session key in the local storage,
   * if not, generates one.
   * @return { SessionKeyPair } session key pair
   */
  getSessionKey = (): SessionKeyPair => {
    const storageKey = LOCAL_STORAGE_KEYS.SESSION_KEY;
    const storedSessionKeyOrError = getStorageItem(storageKey);

    if (
      storedSessionKeyOrError.type === EITHER_TYPE.ERROR ||
      !storedSessionKeyOrError.result ||
      storedSessionKeyOrError.result === ''
    ) {
      console.warn(
        `Storage key "${storageKey}" is missing. Not a problem. Contiune...`
      );

      // Generate new one
      const newSessionKey = generateSessionKeyPair();

      // (TRY) to set to local storage
      try {
        localStorage.setItem(storageKey, JSON.stringify(newSessionKey));
      } catch (e) {
        console.warn(`Localstorage not available. Not a problem. Contiune...`);
      }

      return newSessionKey;
    } else {
      return JSON.parse(storedSessionKeyOrError.result as string);
    }
  };

  /**
   * Check if a given object is of type SessionKeyPair.
   *
   * @param obj - The object to check.
   * @returns True if the object is of type SessionKeyPair.
   */
  isSessionKeyPair(obj: any): obj is SessionKeyPair {
    return (
      typeof obj === 'object' &&
      'publicKey' in obj &&
      'secretKey' in obj &&
      typeof obj.publicKey === 'string' &&
      typeof obj.secretKey === 'string'
    );
  }

  /**
   * Generates wildcard capability for each of the LIT resources
   * specified.
   * @param litResources is an array of LIT resources
   * @param addAllCapabilities is a boolean that specifies whether to add all capabilities for each resource
   */
  static async generateSessionCapabilityObjectWithWildcards(
    litResources: Array<ILitResource>,
    addAllCapabilities?: boolean,
    rateLimitAuthSig?: AuthSig
  ): Promise<ISessionCapabilityObject> {
    const sessionCapabilityObject = new RecapSessionCapabilityObject({}, []);

    // disable for now
    const _addAllCapabilities = addAllCapabilities ?? false;

    if (_addAllCapabilities) {
      for (const litResource of litResources) {
        sessionCapabilityObject.addAllCapabilitiesForResource(litResource);
      }
    }

    if (rateLimitAuthSig) {
      throw new Error('Not implemented yet.');
      // await sessionCapabilityObject.addRateLimitAuthSig(rateLimitAuthSig);
    }

    return sessionCapabilityObject;
  }

  // backward compatibility
  async generateSessionCapabilityObjectWithWildcards(
    litResources: Array<ILitResource>
    // rateLimitAuthSig?: AuthSig
  ): Promise<ISessionCapabilityObject> {
    // if (rateLimitAuthSig) {
    //   return await LitNodeClientNodeJs.generateSessionCapabilityObjectWithWildcards(
    //     litResources,
    //     rateLimitAuthSig
    //   );
    // }

    return await LitNodeClientNodeJs.generateSessionCapabilityObjectWithWildcards(
      litResources
    );
  }

  /**
   *
   * Get expiration for session
   *
   */
  static getExpiration = () => {
    return new Date(Date.now() + 1000 * 60 * 60 * 24).toISOString();
  };

  // backward compatibility
  getExpiration = () => {
    return LitNodeClientNodeJs.getExpiration();
  };

  /**
   * returns the latest block hash.
   * will call refresh if the block hash is expired
   * @returns {Promise<string>} latest block hash from `handhsake` with the lit network.
   */
  getLatestBlockhash = (): string => {
    if (!this.ready) {
      logError('Client not connected, remember to call connect');
      throwError({
        message: 'Client not connected',
        errorKind: LIT_ERROR.LIT_NODE_CLIENT_NOT_READY_ERROR.kind,
        errorCode: LIT_ERROR.LIT_NODE_CLIENT_NOT_READY_ERROR.code,
      });
    }

    // we are confident in this value being non null so we return
    return this.latestBlockhash!;
  };

  /**
   *
   * Get the signature from local storage, if not, generates one
   *
   */
  getWalletSig = async ({
    authNeededCallback,
    chain,
    sessionCapabilityObject,
    switchChain,
    expiration,
    sessionKeyUri,
    nonce,
  }: GetWalletSigProps): Promise<AuthSig> => {
    let walletSig: AuthSig;

    const storageKey = LOCAL_STORAGE_KEYS.WALLET_SIGNATURE;
    const storedWalletSigOrError = getStorageItem(storageKey);

    // browser: 2 > 2.1 > 3
    // nodejs: 1. > 1.1

    // -- (TRY) to get it in the local storage
    // -- IF NOT: Generates one
    log(`getWalletSig - flow starts
        storageKey: ${storageKey}
        storedWalletSigOrError: ${JSON.stringify(storedWalletSigOrError)}
    `);

    if (
      storedWalletSigOrError.type === EITHER_TYPE.ERROR ||
      !storedWalletSigOrError.result ||
      storedWalletSigOrError.result == ''
    ) {
      log('getWalletSig - flow 1');
      console.warn(
        `Storage key "${storageKey}" is missing. Not a problem. Continue...`
      );
      if (authNeededCallback) {
        log('getWalletSig - flow 1.1');
        const body = {
          chain,
          statement: sessionCapabilityObject?.statement,
          resources: sessionCapabilityObject
            ? [sessionCapabilityObject.encodeAsSiweResource()]
            : undefined,
          ...(switchChain && { switchChain }),
          expiration,
          uri: sessionKeyUri,
          nonce,
        };

        log('callback body:', body);

        walletSig = await authNeededCallback(body);
      } else {
        log('getWalletSig - flow 1.2');
        if (!this.defaultAuthCallback) {
          log('getWalletSig - flow 1.2.1');
          return throwError({
            message: 'No default auth callback provided',
            errorKind: LIT_ERROR.PARAMS_MISSING_ERROR.kind,
            errorCode: LIT_ERROR.PARAMS_MISSING_ERROR.name,
          });
        }

        log('getWalletSig - flow 1.2.2');
        walletSig = await this.defaultAuthCallback({
          chain,
          statement: sessionCapabilityObject.statement,
          resources: sessionCapabilityObject
            ? [sessionCapabilityObject.encodeAsSiweResource()]
            : undefined,
          switchChain,
          expiration,
          uri: sessionKeyUri,
          nonce,
        });
      }

      log('getWalletSig - flow 1.3');

      // (TRY) to set walletSig to local storage
      const storeNewWalletSigOrError = setStorageItem(
        storageKey,
        JSON.stringify(walletSig)
      );
      if (storeNewWalletSigOrError.type === 'ERROR') {
        log('getWalletSig - flow 1.4');
        console.warn(
          `Unable to store walletSig in local storage. Not a problem. Continue...`
        );
      }
    } else {
      log('getWalletSig - flow 2');
      try {
        walletSig = JSON.parse(storedWalletSigOrError.result as string);
        log('getWalletSig - flow 2.1');
      } catch (e) {
        console.warn('Error parsing walletSig', e);
        log('getWalletSig - flow 2.2');
      }
    }

    log('getWalletSig - flow 3');
    return walletSig!;
  };

  #authCallbackAndUpdateStorageItem = async ({
    authCallbackParams,
    authCallback,
  }: {
    authCallbackParams: AuthCallbackParams;
    authCallback?: AuthCallback;
  }): Promise<AuthSig> => {
    let authSig: AuthSig;

    if (authCallback) {
      authSig = await authCallback(authCallbackParams);
    } else {
      if (!this.defaultAuthCallback) {
        return throwError({
          message: 'No default auth callback provided',
          errorKind: LIT_ERROR.PARAMS_MISSING_ERROR.kind,
          errorCode: LIT_ERROR.PARAMS_MISSING_ERROR.name,
        });
      }
      authSig = await this.defaultAuthCallback(authCallbackParams);
    }

    // (TRY) to set walletSig to local storage
    const storeNewWalletSigOrError = setStorageItem(
      LOCAL_STORAGE_KEYS.WALLET_SIGNATURE,
      JSON.stringify(authSig)
    );
    if (storeNewWalletSigOrError.type === EITHER_TYPE.SUCCESS) {
      return authSig;
    }

    // Setting local storage failed, try to remove the item key.
    console.warn(
      `Unable to store walletSig in local storage. Not a problem. Continuing to remove item key...`
    );
    const removeWalletSigOrError = removeStorageItem(
      LOCAL_STORAGE_KEYS.WALLET_SIGNATURE
    );
    if (removeWalletSigOrError.type === EITHER_TYPE.ERROR) {
      console.warn(
        `Unable to remove walletSig in local storage. Not a problem. Continuing...`
      );
    }

    return authSig;
  };

  /**
   *
   * Check if a session key needs to be resigned. These are the scenarios where a session key needs to be resigned:
   * 1. The authSig.sig does not verify successfully against the authSig.signedMessage
   * 2. The authSig.signedMessage.uri does not match the sessionKeyUri
   * 3. The authSig.signedMessage does not contain at least one session capability object
   *
   */
  checkNeedToResignSessionKey = async ({
    authSig,
    sessionKeyUri,
    resourceAbilityRequests,
  }: {
    authSig: AuthSig;
    sessionKeyUri: any;
    resourceAbilityRequests: Array<LitResourceAbilityRequest>;
  }): Promise<boolean> => {
    const authSigSiweMessage = new siwe.SiweMessage(authSig.signedMessage);

    try {
      await authSigSiweMessage.validate(authSig.sig);
    } catch (e) {
      console.debug('Need retry because verify failed', e);
      return true;
    }

    // make sure the sig is for the correct session key
    if (authSigSiweMessage.uri !== sessionKeyUri) {
      console.debug('Need retry because uri does not match');
      return true;
    }

    // make sure the authSig contains at least one resource.
    if (
      !authSigSiweMessage.resources ||
      authSigSiweMessage.resources.length === 0
    ) {
      console.debug('Need retry because empty resources');
      return true;
    }

    // make sure the authSig contains session capabilities that can be parsed.
    // TODO: we currently only support the first resource being a session capability object.
    const authSigSessionCapabilityObject = decode(
      authSigSiweMessage.resources[0]
    );

    // make sure the authSig session capability object describes capabilities that are equal or greater than
    // the abilities requested against the resources in the resource ability requests.
    for (const resourceAbilityRequest of resourceAbilityRequests) {
      if (
        !authSigSessionCapabilityObject.verifyCapabilitiesForResource(
          resourceAbilityRequest.resource,
          resourceAbilityRequest.ability
        )
      ) {
        console.debug('Need retry because capabilities do not match', {
          authSigSessionCapabilityObject,
          resourceAbilityRequest,
        });
        return true;
      }
    }

    return false;
  };

  // ==================== API Calls to Nodes ====================
  /**
   *
   * Get JS Execution Shares from Nodes
   *
   * @param { JsonExecutionRequest } params
   *
   * @returns { Promise<any> }
   */
  getJsExecutionShares = async (
    url: string,
    params: JsonExecutionRequest,
    requestId: string
  ): Promise<NodeCommandResponse> => {
    const { code, ipfsId, authSig, jsParams, authMethods } = params;

    logWithRequestId(requestId, 'getJsExecutionShares');

    // -- execute
    const urlWithPath = `${url}/web/execute`;

    if (!authSig) {
      throw new Error('authSig or sessionSig is required');
    }
    let data: JsonExecutionRequest = {
      authSig,
      code,
      ipfsId,
      jsParams,
      authMethods,
    };

    let res = await this.sendCommandToNode({
      url: urlWithPath,
      data,
      requestId,
    });
    logWithRequestId(
      requestId,
      `response node with url: ${url} from endpoint ${urlWithPath}`,
      res
    );
    return res;
  };

  getPkpSignExecutionShares = async (
    url: string,
    params: any,
    requestId: string
  ) => {
    logWithRequestId(requestId, 'getPkpSigningShares');
    const urlWithPath = `${url}/web/pkp/sign`;
    if (!params.authSig) {
      throw new Error('authSig is required');
    }

    return await this.sendCommandToNode({
      url: urlWithPath,
      data: params,
      requestId,
    });
  };

  getClaimKeyExecutionShares = async (
    url: string,
    params: any,
    requestId: string
  ) => {
    logWithRequestId(requestId, 'getPkpSigningShares');
    const urlWithPath = `${url}/web/pkp/claim`;
    if (!params.authMethod) {
      throw new Error('authMethod is required');
    }

    return await this.sendCommandToNode({
      url: urlWithPath,
      data: params,
      requestId,
    });
  };

  /**
   * Get Signing Shares for Token containing Access Control Condition
   *
   * @param { string } url
   * @param { SigningAccessControlConditionRequest } params
   *
   * @returns { Promise<NodeCommandResponse> }
   *
   */
  getSigningShareForToken = async (
    url: string,
    params: SigningAccessControlConditionRequest,
    requestId: string
  ): Promise<NodeCommandResponse> => {
    logWithRequestId(requestId, 'getSigningShareForToken');
    const urlWithPath = `${url}/web/signing/access_control_condition`;

    return this.sendCommandToNode({
      url: urlWithPath,
      data: params,
      requestId,
    });
  };

  /**
   *
   * Get signature shares for decryption.
   *
   * @param url
   * @param params
   * @param requestId
   * @returns
   */
  getSigningShareForDecryption = async (
    url: string,
    params: GetSigningShareForDecryptionRequest,
    requestId: string
  ): Promise<NodeCommandResponse> => {
    log('getSigningShareForDecryption');
    const urlWithPath = `${url}/web/encryption/sign`;

    return await this.sendCommandToNode({
      url: urlWithPath,
      data: params,
      requestId,
    });
  };

  /**
   *
   * Sign Condition ECDSA
   *
   * @param { string } url
   * @param { SignConditionECDSA } params
   *
   * @returns { Promise<NodeCommandResponse> }
   *
   */
  signConditionEcdsa = async (
    url: string,
    params: SignConditionECDSA,
    requestId: string
  ): Promise<NodeCommandResponse> => {
    const wrapper = async (
      id: string
    ): Promise<SuccessNodePromises<any> | RejectedNodePromises> => {
      log('signConditionEcdsa');
      const urlWithPath = `${url}/web/signing/signConditionEcdsa`;

      const data = {
        access_control_conditions: params.accessControlConditions,
        evmContractConditions: params.evmContractConditions,
        solRpcConditions: params.solRpcConditions,
        auth_sig: params.auth_sig,
        chain: params.chain,
        iat: params.iat,
        exp: params.exp,
      };

      return await this.sendCommandToNode({
        url: urlWithPath,
        data,
        requestId: id,
      });
    };

    let res = await executeWithRetry<any>(
      wrapper,
      (_error: any, _requestid: string, isFinal: boolean) => {
        if (!isFinal) {
          logError('An error occured. attempting to retry: ');
        }
      },
      this.config.retryTolerance
    );

    return res as unknown as NodeCommandResponse;
  };

  /**
   *
   * Combine Shares from network public key set and signature shares
   *
   * @param { NodeBlsSigningShare } signatureShares
   *
   * @returns { string } final JWT (convert the sig to base64 and append to the jwt)
   *
   */
  combineSharesAndGetJWT = (
    signatureShares: Array<NodeBlsSigningShare>,
    requestId: string = ''
  ): string => {
    // ========== Shares Validations ==========
    // -- sanity check
    if (
      !signatureShares.every(
        (val: any, i: any, arr: any) => val.unsignedJwt === arr[0].unsignedJwt
      )
    ) {
      const msg =
        'Unsigned JWT is not the same from all the nodes.  This means the combined signature will be bad because the nodes signed the wrong things';
      logErrorWithRequestId(requestId, msg);
    }

    // ========== Sorting ==========
    // -- sort the sig shares by share index.  this is important when combining the shares.
    signatureShares.sort((a: any, b: any) => a.shareIndex - b.shareIndex);

    // ========== Combine Shares ==========
    const signature = combineSignatureShares(
      signatureShares.map((s) => s.signatureShare)
    );

    logWithRequestId(requestId, 'signature is', signature);

    const unsignedJwt = mostCommonString(
      signatureShares.map((s: any) => s.unsignedJwt)
    );

    // ========== Result ==========
    // convert the sig to base64 and append to the jwt
    const finalJwt: string = `${unsignedJwt}.${uint8arrayToString(
      uint8arrayFromString(signature, 'base16'),
      'base64urlpad'
    )}`;

    return finalJwt;
  };

  #decryptWithSignatureShares = (
    networkPubKey: string,
    identityParam: Uint8Array,
    ciphertext: string,
    signatureShares: Array<NodeBlsSigningShare>
  ): Uint8Array => {
    const sigShares = signatureShares.map((s: any) => s.signatureShare);

    return verifyAndDecryptWithSignatureShares(
      networkPubKey,
      identityParam,
      ciphertext,
      sigShares
    );
  };

  // ========== Promise Handlers ==========

  /**
   * Run lit action on a single deterministicly selected node. It's important that the nodes use the same deterministic selection algorithm.
   *
   * @param { ExecuteJsProps } params
   *
   * @returns { Promise<SuccessNodePromises<T> | RejectedNodePromises> }
   *
   */
  runOnTargetedNodes = async (
    params: ExecuteJsProps
  ): Promise<
    SuccessNodePromises<NodeCommandResponse> | RejectedNodePromises
  > => {
    const {
      code,
      authMethods,
      authSig,
      jsParams,
      debug,
      sessionSigs,
      targetNodeRange,
    } = params;

    log('running runOnTargetedNodes:', targetNodeRange);

    if (!targetNodeRange) {
      return throwError({
        message: 'targetNodeRange is required',
        errorKind: LIT_ERROR.INVALID_PARAM_TYPE.kind,
        errorCode: LIT_ERROR.INVALID_PARAM_TYPE.name,
      });
    }

    // determine which node to run on
    let ipfsId;

    if (params.code) {
      // hash the code to get IPFS id
      const blockstore = new IPFSBundledSDK.MemoryBlockstore();

      let content: string | Uint8Array = params.code;

      if (typeof content === 'string') {
        content = new TextEncoder().encode(content);
      } else {
        throwError({
          message:
            'Invalid code content type for single node execution.  Your code param must be a string',
          errorKind: LIT_ERROR.INVALID_PARAM_TYPE.kind,
          errorCode: LIT_ERROR.INVALID_PARAM_TYPE.name,
        });
      }

      let lastCid;
      for await (const { cid } of IPFSBundledSDK.importer(
        [{ content }],
        blockstore,
        {
          onlyHash: true,
        }
      )) {
        lastCid = cid;
      }

      ipfsId = lastCid;
    } else {
      ipfsId = params.ipfsId;
    }

    if (!ipfsId) {
      return throwError({
        message: 'ipfsId is required',
        error: LIT_ERROR.INVALID_PARAM_TYPE,
      });
    }

    // select targetNodeRange number of random index of the bootstrapUrls.length
    const randomSelectedNodeIndexes: Array<number> = [];

    let nodeCounter = 0;

    while (randomSelectedNodeIndexes.length < targetNodeRange) {
      const str = `${nodeCounter}:${ipfsId.toString()}`;
      const cidBuffer = Buffer.from(str);
      const hash = sha256(cidBuffer);
      const hashAsNumber = BigNumber.from(hash);

      const nodeIndex = hashAsNumber
        .mod(this.config.bootstrapUrls.length)
        .toNumber();

      log('nodeIndex:', nodeIndex);

      // must be unique & less than bootstrapUrls.length
      if (
        !randomSelectedNodeIndexes.includes(nodeIndex) &&
        nodeIndex < this.config.bootstrapUrls.length
      ) {
        randomSelectedNodeIndexes.push(nodeIndex);
      }
      nodeCounter++;
    }

    log('Final Selected Indexes:', randomSelectedNodeIndexes);

    const wrapper = async (
      id: string
    ): Promise<SuccessNodePromises<any> | RejectedNodePromises> => {
      const nodePromises = [];

      for (let i = 0; i < randomSelectedNodeIndexes.length; i++) {
        // should we mix in the jsParams?  to do this, we need a canonical way to serialize the jsParams object that will be identical in rust.
        // const jsParams = params.jsParams || {};
        // const jsParamsString = JSON.stringify(jsParams);

        const nodeIndex = randomSelectedNodeIndexes[i];

        // FIXME: we are using this.config.bootstrapUrls to pick the selected node, but we
        // should be using something like the list of nodes from the staking contract
        // because the staking nodes can change, and the rust code will use the same list
        const url = this.config.bootstrapUrls[nodeIndex];

        log(`running on node ${nodeIndex} at ${url}`);

        const reqBody: JsonExecutionRequest =
          this.getLitActionRequestBody(params);

        // -- choose the right signature
        const sigToPassToNode = this.getSessionOrAuthSig({
          authSig,
          sessionSigs,
          url,
        });

        reqBody.authSig = sigToPassToNode;

        // this return { url: string, data: JsonRequest }
        const singleNodePromise = this.getJsExecutionShares(url, reqBody, id);

        nodePromises.push(singleNodePromise);
      }

      const handledPromise = (await this.handleNodePromises(
        nodePromises,
        id,
        targetNodeRange
      )) as SuccessNodePromises<NodeCommandResponse> | RejectedNodePromises;

      // -- handle response
      return handledPromise;
    };

    return executeWithRetry<RejectedNodePromises | SuccessNodePromises<any>>(
      wrapper,
      (_error: any, _requestId: string, isFinal: boolean) => {
        if (!isFinal) {
          logError('error has occured, attempting to retry');
        }
      },
      this.config.retryTolerance
    );
  };

  // ========== Shares Resolvers ==========
  _getFlattenShare = (share: any): SigShare => {
    // flatten the signature object so that the properties of the signature are top level
    const flattenObj = Object.entries(share).map(([key, item]) => {
      if (item === null || item === undefined) {
        return null;
      }

      const typedItem = item as SigShare;

      const requiredShareProps = [
        'sigType',
        'dataSigned',
        'signatureShare',
        'shareIndex',
        'bigR',
        'publicKey',
      ];

      const requiredSessionSigsShareProps = [
        ...requiredShareProps,
        'siweMessage',
      ] as const;

      const requiredSignatureShareProps = [
        ...requiredShareProps,
        'sigName',
      ] as const;

      const hasProps = (props: any) => {
        return [...props].every(
          (prop) =>
            typedItem[prop as keyof SigShare] !== undefined &&
            typedItem[prop as keyof SigShare] !== null
        );
      };

      if (
        hasProps(requiredSessionSigsShareProps) ||
        hasProps(requiredSignatureShareProps)
      ) {
        const bigR = typedItem.bigR ?? typedItem.bigr;

        typedItem.signatureShare = typedItem.signatureShare.replaceAll('"', '');
        typedItem.bigR = bigR?.replaceAll('"', '');
        typedItem.publicKey = typedItem.publicKey.replaceAll('"', '');
        typedItem.dataSigned = typedItem.dataSigned.replaceAll('"', '');

        return typedItem;
      }

      return null;
    });

    // removed all null values and should only have one item
    const flattenShare = flattenObj.filter(
      (item) => item !== null
    )[0] as SigShare;

    if (flattenShare === null || flattenShare === undefined) {
      return share;
    }
    return flattenShare;
  };

  /**
   *
   * Get signatures from signed data
   *
   * @param { Array<any> } signedData
   *
   * @returns { any }
   *
   */
  getSessionSignatures = (signedData: Array<any>): any => {
    // -- prepare
    let signatures: any = {};

    // TOOD: get keys of signedData
    const keys = Object.keys(signedData[0]);

    // removeExtraBackslashesAndQuotes
    const sanitise = (str: string) => {
      // Check if str is a string and remove extra backslashes
      if (typeof str === 'string') {
        // Remove backslashes
        let newStr = str.replace(/\\+/g, '');
        // Remove leading and trailing double quotes
        newStr = newStr.replace(/^"|"$/g, '');
        return newStr;
      }
      return str;
    };

    // -- execute
    keys.forEach((key: any) => {
      log('key:', key);

      const shares = signedData.map((r: any) => r[key]);

      log('shares:', shares);

      shares.sort((a: any, b: any) => a.shareIndex - b.shareIndex);

      const sigShares: Array<SigShare> = shares.map((s: any, index: number) => {
        log('Original Share Struct:', s);

        const share = this._getFlattenShare(s);

        log('share:', share);

        if (!share) {
          throw new Error('share is null or undefined');
        }

        if (!share.bigr) {
          throw new Error(
            `bigR is missing in share ${index}. share ${JSON.stringify(share)}`
          );
        }

        const sanitisedBigR = sanitise(share.bigr);
        const sanitisedSigShare = sanitise(share.publicKey);

        log('sanitisedBigR:', sanitisedBigR);
        log('sanitisedSigShare:', sanitisedSigShare);

        return {
          sigType: share.sigType,
          signatureShare: sanitise(share.signatureShare),
          shareIndex: share.shareIndex,
          bigR: sanitise(share.bigr),
          publicKey: share.publicKey,
          dataSigned: share.dataSigned,
          siweMessage: share.siweMessage,
        };
      });

      log('getSessionSignatures - sigShares', sigShares);

      const sigType = mostCommonString(sigShares.map((s: any) => s.sigType));

      // -- validate if this.networkPubKeySet is null
      if (this.networkPubKeySet === null) {
        throwError({
          message: 'networkPubKeySet cannot be null',
          errorKind: LIT_ERROR.PARAM_NULL_ERROR.kind,
          errorCode: LIT_ERROR.PARAM_NULL_ERROR.name,
        });
        return;
      }

      // -- validate if signature type is ECDSA
      if (
        sigType !== SIGTYPE.EcdsaCaitSith &&
        sigType !== SIGTYPE.EcdsaK256 &&
        sigType !== SIGTYPE.EcdsaCAITSITHP256
      ) {
        throwError({
          message: `signature type is ${sigType} which is invalid`,
          errorKind: LIT_ERROR.UNKNOWN_SIGNATURE_TYPE.kind,
          errorCode: LIT_ERROR.UNKNOWN_SIGNATURE_TYPE.name,
        });
        return;
      }

      const signature: any = combineEcdsaShares(sigShares);
      if (!signature.r) {
        throwError({
          message: 'siganture could not be combined',
          errorKind: LIT_ERROR.UNKNOWN_SIGNATURE_ERROR.kind,
          errorCode: LIT_ERROR.UNKNOWN_SIGNATURE_ERROR.name,
        });
      }

      const encodedSig = joinSignature({
        r: '0x' + signature.r,
        s: '0x' + signature.s,
        v: signature.recid,
      });

      signatures[key] = {
        ...signature,
        signature: encodedSig,
        publicKey: mostCommonString(sigShares.map((s: any) => s.publicKey)),
        dataSigned: mostCommonString(sigShares.map((s: any) => s.dataSigned)),
        siweMessage: mostCommonString(sigShares.map((s) => s.siweMessage)),
      };
    });

    return signatures;
  };

  /**
   *
   * Get signatures from signed data
   *
   * @param { Array<any> } signedData
   *
   * @returns { any }
   *
   */
  getSignatures = (signedData: Array<any>, requestId: string = ''): any => {
    const initialKeys = [...new Set(signedData.flatMap((i) => Object.keys(i)))];

    // processing signature shares for failed or invalid contents.
    for (const signatureResponse of signedData) {
      for (const sigName of Object.keys(signatureResponse)) {
        const requiredFields = ['signatureShare'];

        for (const field of requiredFields) {
          if (!signatureResponse[sigName][field]) {
            logWithRequestId(
              requestId,
              `invalid field ${field} in signature share: ${sigName}, continuing with share processing`
            );
            // destructive operation on the object to remove invalid shares inline, without a new collection.
            delete signatureResponse[sigName];
          } else {
            let share = this._getFlattenShare(signatureResponse[sigName]);

            share = {
              sigType: share.sigType,
              signatureShare: share.signatureShare,
              shareIndex: share.shareIndex,
              bigR: share.bigR,
              publicKey: share.publicKey,
              dataSigned: share.dataSigned,
              sigName: share.sigName ? share.sigName : 'sig',
            };
            signatureResponse[sigName] = share;
          }
        }
      }
    }

    const validatedSignedData = signedData;

    // -- prepare
    const signatures: any = {};

    // get all signature shares names from all node responses.
    // use a set to filter duplicates and copy into an array
    const allKeys = [
      ...new Set(validatedSignedData.flatMap((i) => Object.keys(i))),
    ];

    if (allKeys.length !== initialKeys.length) {
      throwError({
        message: 'total number of valid signatures does not match requested',
        errorKind: LIT_ERROR.NO_VALID_SHARES.kind,
        errorCode: LIT_ERROR.NO_VALID_SHARES.code,
      });
    }

    // -- combine
    for (var i = 0; i < allKeys.length; i++) {
      // here we use a map filter implementation to find common shares in each node response.
      // we then filter out undefined object from the key access.
      // currently we are unable to know the total signature count requested by the user.
      // but this allows for incomplete sets of signature shares to be aggregated
      // and then checked against threshold
      const shares = validatedSignedData
        .map((r: any) => r[allKeys[i]])
        .filter((r: any) => r !== undefined);

      shares.sort((a: any, b: any) => a.shareIndex - b.shareIndex);

      let sigName = shares[0].sigName;
      logWithRequestId(
        requestId,
        `starting signature combine for sig name: ${sigName}`,
        shares
      );
      logWithRequestId(
        requestId,
        `number of shares for ${sigName}:`,
        signedData.length
      );
      logWithRequestId(
        requestId,
        `validated length for signature: ${sigName}`,
        shares.length
      );
      logWithRequestId(
        requestId,
        'minimum required shares for threshold:',
        this.config.minNodeCount
      );

      if (shares.length < this.config.minNodeCount) {
        logErrorWithRequestId(
          requestId,
          `not enough nodes to get the signatures.  Expected ${this.config.minNodeCount}, got ${shares.length}`
        );

        throwError({
          message:
            'total number of valid signatures shares does not match threshold',
          errorKind: LIT_ERROR.NO_VALID_SHARES.kind,
          errorCode: LIT_ERROR.NO_VALID_SHARES.code,
        });
      }

      const sigType = mostCommonString(shares.map((s: any) => s.sigType));

      // -- validate if this.networkPubKeySet is null
      if (this.networkPubKeySet === null) {
        throwError({
          message: 'networkPubKeySet cannot be null',
          errorKind: LIT_ERROR.PARAM_NULL_ERROR.kind,
          errorCode: LIT_ERROR.PARAM_NULL_ERROR.name,
        });
        return;
      }

      // -- validate if signature type is ECDSA
      if (
        sigType !== SIGTYPE.EcdsaCaitSith &&
        sigType !== SIGTYPE.EcdsaK256 &&
        sigType !== SIGTYPE.EcdsaCAITSITHP256
      ) {
        throwError({
          message: `signature type is ${sigType} which is invalid`,
          errorKind: LIT_ERROR.UNKNOWN_SIGNATURE_TYPE.kind,
          errorCode: LIT_ERROR.UNKNOWN_SIGNATURE_TYPE.name,
        });
        return;
      }

      const signature = combineEcdsaShares(shares);
      if (!signature.r) {
        throwError({
          message: 'siganture could not be combined',
          errorKind: LIT_ERROR.UNKNOWN_SIGNATURE_ERROR.kind,
          errorCode: LIT_ERROR.UNKNOWN_SIGNATURE_ERROR.name,
        });
      }

      const encodedSig = joinSignature({
        r: '0x' + signature.r,
        s: '0x' + signature.s,
        v: signature.recid,
      });

      signatures[allKeys[i]] = {
        ...signature,
        signature: encodedSig,
        publicKey: mostCommonString(shares.map((s: any) => s.publicKey)),
        dataSigned: mostCommonString(shares.map((s: any) => s.dataSigned)),
      };
    }

    return signatures;
  };

  /**
   *
   * Get a single signature
   *
   * @param { Array<any> } shareData from all node promises
   *
   * @returns { string } signature
   *
   */
  getSignature = async (
    shareData: Array<any>,
    requestId: string
  ): Promise<any> => {
    // R_x & R_y values can come from any node (they will be different per node), and will generate a valid signature
    const R_x = shareData[0].local_x;
    const R_y = shareData[0].local_y;

    const valid_shares = shareData.map((s: any) => s.signature_share);
    const shares = JSON.stringify(valid_shares);

    await wasmECDSA.initWasmEcdsaSdk(); // init WASM
    const signature = wasmECDSA.combine_signature(R_x, R_y, shares);
    logWithRequestId(requestId, 'raw ecdsa sig', signature);

    return signature;
  };

  // ========== Scoped Business Logics ==========

  // Normalize the data to a basic array
  public static normalizeParams(params: ExecuteJsProps): ExecuteJsProps {
    if (!params.jsParams) {
      params.jsParams = {};
      return params;
    }

    for (const key of Object.keys(params.jsParams)) {
      if (
        Array.isArray(params.jsParams[key]) ||
        ArrayBuffer.isView(params.jsParams[key])
      ) {
        const arr = [];
        for (let i = 0; i < params.jsParams[key].length; i++) {
          arr.push((params.jsParams[key] as Buffer)[i]);
        }
        params.jsParams[key] = arr;
      }
    }
    return params;
  }

  /**
   *
   * Execute JS on the nodes and combine and return any resulting signatures
   *
   * @param { ExecuteJsRequest } params
   *
   * @returns { ExecuteJsResponse }
   *
   */
  executeJs = async (params: ExecuteJsProps): Promise<ExecuteJsResponse> => {
    // ========== Prepare Params ==========
    const {
      authMethods,
      code,
      ipfsId,
      authSig,
      jsParams,
      debug,
      sessionSigs,
      targetNodeRange,
    } = params;

    // ========== Validate Params ==========
    // -- validate: If it's NOT ready
    if (!this.ready) {
      const message =
        '1 LitNodeClient is not ready.  Please call await litNodeClient.connect() first.';

      throwError({
        message,
        errorKind: LIT_ERROR.LIT_NODE_CLIENT_NOT_READY_ERROR.kind,
        errorCode: LIT_ERROR.LIT_NODE_CLIENT_NOT_READY_ERROR.name,
      });
    }

    const paramsIsSafe = safeParams({
      functionName: 'executeJs',
      params: params,
    });

    if (!paramsIsSafe) {
      return throwError({
        message: 'executeJs params are not valid',
        errorKind: LIT_ERROR.INVALID_PARAM_TYPE.kind,
        errorCode: LIT_ERROR.INVALID_PARAM_TYPE.name,
      });
    }

    // Call the normalizeParams function to normalize the parameters
    params = LitNodeClientNodeJs.normalizeParams(params);

    let res;
    let requestId = this.getRequestId();
    // -- only run on a single node
    if (targetNodeRange) {
      res = await this.runOnTargetedNodes(params);
    } else {
      // ========== Prepare Variables ==========
      // -- prepare request body
      const reqBody: JsonExecutionRequest =
        this.getLitActionRequestBody(params);

      // ========== Get Node Promises ==========

      // -- fetch shares from nodes
      let wrapper = async (
        requestId: string
      ): Promise<SuccessNodePromises<any> | RejectedNodePromises> => {
        const nodePromises = this.getNodePromises((url: string) => {
          // -- choose the right signature
          const sigToPassToNode = this.getSessionOrAuthSig({
            authSig,
            sessionSigs,
            url,
          });

          reqBody.authSig = sigToPassToNode;

          const shares = this.getJsExecutionShares(url, reqBody, requestId);
          return shares;
        });
        // -- resolve promises
        res = await this.handleNodePromises(
          nodePromises,
          requestId,
          this.config.minNodeCount
        );
        return res;
      };
      res = await executeWithRetry<
        RejectedNodePromises | SuccessNodePromises<any>
      >(
        wrapper,
        (error: any, requestId: string, isFinal: boolean) => {
          logError('an error occured, attempting to retry operation');
        },
        this.config.retryTolerance
      );

      requestId = res.requestId;
    }
    // -- case: promises rejected
    if (res.success === false) {
      this._throwNodeError(res as RejectedNodePromises);
    }

    // -- case: promises success (TODO: check the keys of "values")
    const responseData = (res as SuccessNodePromises<NodeShare>).values;

    logWithRequestId(
      requestId,
      'executeJs responseData from node : ',
      JSON.stringify(responseData, null, 2)
    );

    // -- in the case where we are not signing anything on Lit action and using it as purely serverless function
    // we must also check for claim responses as a user may have submitted for a claim and signatures must be aggregated before returning
    if (
      responseData[0].success &&
      Object.keys(responseData[0].signedData).length <= 0 &&
      Object.keys(responseData[0].claimData).length <= 0
    ) {
      return responseData[0] as any as ExecuteJsResponse;
    }

    // -- in the case where we are not signing anything on Lit action and using it as purely serverless function
    if (
      Object.keys(responseData[0].signedData).length <= 0 &&
      Object.keys(responseData[0].claimData).length <= 0
    ) {
      return {
        claims: {},
        signatures: null,
        decryptions: [],
        response: responseData[0].response,
        logs: responseData[0].logs,
      };
    }

    // ========== Extract shares from response data ==========
    // -- 1. combine signed data as a list, and get the signatures from it
    const signedDataList = responseData.map((r) => {
      const { signedData } = r;
      for (const key of Object.keys(signedData)) {
        for (const subkey of Object.keys(signedData[key])) {
          //@ts-ignore
          if (typeof signedData[key][subkey] === 'string') {
            //@ts-ignore
            signedData[key][subkey] = signedData[key][subkey].replaceAll(
              '"',
              ''
            );
          }
        }
      }
      return signedData;
    });

    logWithRequestId(
      requestId,
      'signatures shares to combine: ',
      signedDataList
    );
    const signatures = this.getSignatures(signedDataList, requestId);

    // -- 2. combine responses as a string, and get parse it as JSON
    let response: string = mostCommonString(
      responseData.map((r: NodeResponse) => r.response)
    );

    response = this.parseResponses(response);

    // -- 3. combine logs
    const mostCommonLogs: string = mostCommonString(
      responseData.map((r: NodeLog) => r.logs)
    );

    // -- 4. combine claims
    const claimsList = responseData
      .map((r) => {
        const { claimData } = r;
        if (claimData) {
          for (const key of Object.keys(claimData)) {
            for (const subkey of Object.keys(claimData[key])) {
              if (typeof claimData[key][subkey] == 'string') {
                claimData[key][subkey] = claimData[key][subkey].replaceAll(
                  '"',
                  ''
                );
              }
            }
          }
          return claimData;
        }
        return null;
      })
      .filter((item) => item !== null);

    // logWithRequestId(requestId, 'claimList:', claimsList);

    let claims = undefined;

    if (claimsList.length > 0) {
      claims = LitNodeClientNodeJs.getClaims(claimsList);
    }

    // ========== Result ==========
    const returnVal: ExecuteJsResponse = {
      claims,
      signatures,
      decryptions: [], // FIXME: Fix if and when we enable decryptions from within a Lit Action.
      response,
      logs: mostCommonLogs,
    };

    log('returnVal:', returnVal);

    // -- case: debug mode
    if (debug) {
      const allNodeResponses = responseData.map(
        (r: NodeResponse) => r.response
      );
      const allNodeLogs = responseData.map((r: NodeLog) => r.logs);

      returnVal.debug = {
        allNodeResponses,
        allNodeLogs,
        rawNodeHTTPResponses: responseData,
      };
    }

    return returnVal;
  };

  pkpSign = async (params: JsonPkpSignRequest) => {
    let { authSig, sessionSigs, toSign, pubKey, authMethods } = params;

    pubKey = hexPrefixed(pubKey);

    // -- validate required params
    (['toSign', 'pubKey'] as Array<keyof JsonPkpSignRequest>).forEach((key) => {
      if (!params[key]) {
        throwError({
          message: `"${key}" cannot be undefined, empty, or null. Please provide a valid value.`,
          errorKind: LIT_ERROR.PARAM_NULL_ERROR.kind,
          errorCode: LIT_ERROR.PARAM_NULL_ERROR.name,
        });
      }
    });

    // -- validate present of accepted auth methods
    if (!authSig && !sessionSigs && (!authMethods || authMethods.length <= 0)) {
      throwError({
        message: `Either authSig, sessionSigs, or authMethods (length > 0) must be present.`,
        errorKind: LIT_ERROR.PARAM_NULL_ERROR.kind,
        errorCode: LIT_ERROR.PARAM_NULL_ERROR.name,
      });
    }

    // the nodes will only accept a normal array type as a paramater due to serizalization issues with Uint8Array type.
    // this loop below is to normalize the message to a basic array.
    const arr = [];
    for (let i = 0; i < toSign.length; i++) {
      arr.push((toSign as Buffer)[i]);
    }
    toSign = arr;

    const wrapper = async (
      id: string
    ): Promise<SuccessNodePromises<any> | RejectedNodePromises> => {
      const nodePromises = this.getNodePromises((url: string) => {
        // -- choose the right signature
        const sigToPassToNode = this.getSessionOrAuthSig({
          authSig,
          sessionSigs,
          url,
          mustHave: false,
        });

        logWithRequestId(id, 'sigToPassToNode:', sigToPassToNode);

        const reqBody = {
          toSign,
          pubkey: pubKey,
          ...(sigToPassToNode &&
            sigToPassToNode !== undefined && { authSig: sigToPassToNode }),
          authMethods,
        };

        logWithRequestId(id, 'reqBody:', reqBody);

        return this.getPkpSignExecutionShares(url, reqBody, id);
      });

      const res = await this.handleNodePromises(
        nodePromises,
        id,
        this.config.minNodeCount
      );
      return res;
    };
    const res = await executeWithRetry<
      RejectedNodePromises | SuccessNodePromises<any>
    >(
      wrapper,
      (error: any, requestId: string, isFinal: boolean) => {
        if (!isFinal) {
          logError('errror occured, retrying operation');
        }
      },
      this.config.retryTolerance
    );
    const requestId = res.requestId;

    // -- case: promises rejected
    if (!res.success) {
      this._throwNodeError(res as RejectedNodePromises);
    }

    // -- case: promises success (TODO: check the keys of "values")
    const responseData = (res as SuccessNodePromises<PKPSignShare>).values;
    logWithRequestId(
      requestId,
      'responseData',
      JSON.stringify(responseData, null, 2)
    );

    // ========== Extract shares from response data ==========
    // -- 1. combine signed data as a list, and get the signatures from it
    const signedDataList = responseData.map((r) => {
      // add the signed data to the signature share
      delete r.signatureShare.result;

      // nodes do not camel case the response from /web/pkp/sign.
      const snakeToCamel = (s: string) =>
        s.replace(/(_\w)/g, (k) => k[1].toUpperCase());
      //@ts-ignore
      const convertShare: any = (share: any) => {
        const keys = Object.keys(share);
        let convertedShare = {};
        for (const key of keys) {
          convertedShare = Object.defineProperty(
            convertedShare,
            snakeToCamel(key),
            Object.getOwnPropertyDescriptor(share, key) as PropertyDecorator
          );
        }

        return convertedShare;
      };
      const convertedShare: SigShare = convertShare(r.signatureShare);
      const keys = Object.keys(convertedShare);
      for (const key of keys) {
        //@ts-ignore
        if (typeof convertedShare[key] === 'string') {
          //@ts-ignore
          convertedShare[key] = convertedShare[key]
            .replace('"', '')
            .replace('"', '');
        }
      }
      //@ts-ignore
      convertedShare.dataSigned = convertedShare.digest;
      return {
        signature: convertedShare,
      };
    });

    const signatures = this.getSignatures(signedDataList, requestId);
    logWithRequestId(requestId, `signature combination`, signatures);

    return signatures.signature; // only a single signature is ever present, so we just return it.
  };

  /**
   *
   * Request a signed JWT from the LIT network. Before calling this function, you must know the access control conditions for the item you wish to gain authorization for.
   *
   * @param { GetSignedTokenRequest } params
   *
   * @returns { Promise<string> } final JWT
   *
   */
  getSignedToken = async (params: GetSignedTokenRequest): Promise<string> => {
    // ========== Prepare Params ==========
    const { chain, authSig, sessionSigs } = params;

    // ========== Validation ==========
    // -- validate if it's ready
    if (!this.ready) {
      const message =
        '3 LitNodeClient is not ready.  Please call await litNodeClient.connect() first.';
      throwError({
        message,
        errorKind: LIT_ERROR.LIT_NODE_CLIENT_NOT_READY_ERROR.kind,
        errorCode: LIT_ERROR.LIT_NODE_CLIENT_NOT_READY_ERROR.name,
      });
    }

    // -- validate if this.networkPubKeySet is null
    if (this.networkPubKeySet === null) {
      return throwError({
        message: 'networkPubKeySet cannot be null',
        errorKind: LIT_ERROR.PARAM_NULL_ERROR.kind,
        errorCode: LIT_ERROR.PARAM_NULL_ERROR.name,
      });
    }

    const paramsIsSafe = safeParams({
      functionName: 'getSignedToken',
      params,
    });

    if (!paramsIsSafe) {
      return throwError({
        message: `Parameter validation failed.`,
        errorKind: LIT_ERROR.INVALID_ARGUMENT_EXCEPTION.kind,
        errorCode: LIT_ERROR.INVALID_ARGUMENT_EXCEPTION.name,
      });
    }

    // ========== Prepare ==========
    // we need to send jwt params iat (issued at) and exp (expiration)
    // because the nodes may have different wall clock times
    // the nodes will verify that these params are withing a grace period
    const { iat, exp } = this.getJWTParams();

    // ========== Formatting Access Control Conditions =========
    const {
      error,
      formattedAccessControlConditions,
      formattedEVMContractConditions,
      formattedSolRpcConditions,
      formattedUnifiedAccessControlConditions,
    }: FormattedMultipleAccs = this.getFormattedAccessControlConditions(params);

    if (error) {
      return throwError({
        message: `You must provide either accessControlConditions or evmContractConditions or solRpcConditions or unifiedAccessControlConditions`,
        errorKind: LIT_ERROR.INVALID_ARGUMENT_EXCEPTION.kind,
        errorCode: LIT_ERROR.INVALID_ARGUMENT_EXCEPTION.name,
      });
    }

    // ========== Get Node Promises ==========
    let requestId;
    const wrapper = async (
      id: string
    ): Promise<SuccessNodePromises<any> | RejectedNodePromises> => {
      const nodePromises = this.getNodePromises((url: string) => {
        // -- if session key is available, use it
        const authSigToSend = sessionSigs ? sessionSigs[url] : authSig;

        return this.getSigningShareForToken(
          url,
          {
            accessControlConditions: formattedAccessControlConditions,
            evmContractConditions: formattedEVMContractConditions,
            solRpcConditions: formattedSolRpcConditions,
            unifiedAccessControlConditions:
              formattedUnifiedAccessControlConditions,
            chain,
            authSig: authSigToSend,
            iat,
            exp,
          },
          id
        );
      });

      // -- resolve promises
      const res = await this.handleNodePromises(
        nodePromises,
        id,
        this.config.minNodeCount
      );
      return res;
    };

    const res = await executeWithRetry<
      RejectedNodePromises | SuccessNodePromises<any>
    >(
      wrapper,
      (error: any, requestId: string, isFinal: boolean) => {
        if (!isFinal) {
          logError('an error occured, attempting to retry ');
        }
      },
      this.config.retryTolerance
    );

    // -- case: promises rejected
    if (res.success === false) {
      this._throwNodeError(res as RejectedNodePromises);
    }

    const signatureShares: Array<NodeBlsSigningShare> = (
      res as SuccessNodePromises<NodeBlsSigningShare>
    ).values;

    log('signatureShares', signatureShares);

    // ========== Result ==========
    const finalJwt: string = this.combineSharesAndGetJWT(
      signatureShares,
      requestId
    );

    return finalJwt;
  };

  /**
   *
   * Encrypt data using the LIT network public key.
   *
   */
  encrypt = async (params: EncryptRequest): Promise<EncryptResponse> => {
    // ========== Validate Params ==========
    // -- validate if it's ready
    if (!this.ready) {
      const message =
        '6 LitNodeClient is not ready.  Please call await litNodeClient.connect() first.';
      throwError({
        message,
        errorKind: LIT_ERROR.LIT_NODE_CLIENT_NOT_READY_ERROR.kind,
        errorCode: LIT_ERROR.LIT_NODE_CLIENT_NOT_READY_ERROR.name,
      });
    }

    // -- validate if this.subnetPubKey is null
    if (!this.subnetPubKey) {
      const message = 'subnetPubKey cannot be null';
      return throwError({
        message,
        errorKind: LIT_ERROR.LIT_NODE_CLIENT_NOT_READY_ERROR.kind,
        errorCode: LIT_ERROR.LIT_NODE_CLIENT_NOT_READY_ERROR.name,
      });
    }

    const paramsIsSafe = safeParams({
      functionName: 'encrypt',
      params,
    });

    if (!paramsIsSafe) {
      return throwError({
        message: `You must provide either accessControlConditions or evmContractConditions or solRpcConditions or unifiedAccessControlConditions`,
        errorKind: LIT_ERROR.INVALID_ARGUMENT_EXCEPTION.kind,
        errorCode: LIT_ERROR.INVALID_ARGUMENT_EXCEPTION.name,
      });
    }

    // ========== Validate Access Control Conditions Schema ==========
    await this.validateAccessControlConditionsSchema(params);

    // ========== Hashing Access Control Conditions =========
    // hash the access control conditions
    const hashOfConditions: ArrayBuffer | undefined =
      await this.getHashedAccessControlConditions(params);

    if (!hashOfConditions) {
      return throwError({
        message: `You must provide either accessControlConditions or evmContractConditions or solRpcConditions or unifiedAccessControlConditions`,
        errorKind: LIT_ERROR.INVALID_ARGUMENT_EXCEPTION.kind,
        errorCode: LIT_ERROR.INVALID_ARGUMENT_EXCEPTION.name,
      });
    }

    const hashOfConditionsStr = uint8arrayToString(
      new Uint8Array(hashOfConditions),
      'base16'
    );

    // ========== Hashing Private Data ==========
    // hash the private data
    const hashOfPrivateData = await crypto.subtle.digest(
      'SHA-256',
      params.dataToEncrypt
    );
    const hashOfPrivateDataStr = uint8arrayToString(
      new Uint8Array(hashOfPrivateData),
      'base16'
    );

    // ========== Assemble identity parameter ==========
    const identityParam = this.#getIdentityParamForEncryption(
      hashOfConditionsStr,
      hashOfPrivateDataStr
    );

    // ========== Encrypt ==========
    const ciphertext = encrypt(
      this.subnetPubKey,
      params.dataToEncrypt,
      uint8arrayFromString(identityParam, 'utf8')
    );

    return { ciphertext, dataToEncryptHash: hashOfPrivateDataStr };
  };

  /**
   *
   * Decrypt ciphertext with the LIT network.
   *
   */
  decrypt = async (params: DecryptRequest): Promise<DecryptResponse> => {
    const { authSig, sessionSigs, chain, ciphertext, dataToEncryptHash } =
      params;

    // ========== Validate Params ==========
    // -- validate if it's ready
    if (!this.ready) {
      const message =
        '6 LitNodeClient is not ready.  Please call await litNodeClient.connect() first.';
      throwError({
        message,
        errorKind: LIT_ERROR.LIT_NODE_CLIENT_NOT_READY_ERROR.kind,
        errorCode: LIT_ERROR.LIT_NODE_CLIENT_NOT_READY_ERROR.name,
      });
    }

    // -- validate if this.subnetPubKey is null
    if (!this.subnetPubKey) {
      const message = 'subnetPubKey cannot be null';
      return throwError({
        message,
        errorKind: LIT_ERROR.LIT_NODE_CLIENT_NOT_READY_ERROR.kind,
        errorCode: LIT_ERROR.LIT_NODE_CLIENT_NOT_READY_ERROR.name,
      });
    }

    const paramsIsSafe = safeParams({
      functionName: 'decrypt',
      params,
    });

    if (!paramsIsSafe) {
      return throwError({
        message: `Parameter validation failed.`,
        errorKind: LIT_ERROR.INVALID_ARGUMENT_EXCEPTION.kind,
        errorCode: LIT_ERROR.INVALID_ARGUMENT_EXCEPTION.name,
      });
    }

    // ========== Hashing Access Control Conditions =========
    // hash the access control conditions
    let hashOfConditions: ArrayBuffer | undefined =
      await this.getHashedAccessControlConditions(params);

    if (!hashOfConditions) {
      return throwError({
        message: `You must provide either accessControlConditions or evmContractConditions or solRpcConditions or unifiedAccessControlConditions`,
        errorKind: LIT_ERROR.INVALID_ARGUMENT_EXCEPTION.kind,
        errorCode: LIT_ERROR.INVALID_ARGUMENT_EXCEPTION.name,
      });
    }

    const hashOfConditionsStr = uint8arrayToString(
      new Uint8Array(hashOfConditions),
      'base16'
    );

    // ========== Formatting Access Control Conditions =========
    const {
      error,
      formattedAccessControlConditions,
      formattedEVMContractConditions,
      formattedSolRpcConditions,
      formattedUnifiedAccessControlConditions,
    }: FormattedMultipleAccs = this.getFormattedAccessControlConditions(params);

    if (error) {
      throwError({
        message: `You must provide either accessControlConditions or evmContractConditions or solRpcConditions or unifiedAccessControlConditions`,
        errorKind: LIT_ERROR.INVALID_ARGUMENT_EXCEPTION.kind,
        errorCode: LIT_ERROR.INVALID_ARGUMENT_EXCEPTION.name,
      });
    }

    // ========== Assemble identity parameter ==========
    const identityParam = this.#getIdentityParamForEncryption(
      hashOfConditionsStr,
      dataToEncryptHash
    );

    log('identityParam', identityParam);

    let requestId;
    // ========== Get Network Signature ==========
    const wrapper = async (
      id: string
    ): Promise<SuccessNodePromises<any> | RejectedNodePromises> => {
      const nodePromises = this.getNodePromises((url: string) => {
        // -- if session key is available, use it
        let authSigToSend = sessionSigs ? sessionSigs[url] : authSig;

        return this.getSigningShareForDecryption(
          url,
          {
            accessControlConditions: formattedAccessControlConditions,
            evmContractConditions: formattedEVMContractConditions,
            solRpcConditions: formattedSolRpcConditions,
            unifiedAccessControlConditions:
              formattedUnifiedAccessControlConditions,
            dataToEncryptHash,
            chain,
            authSig: authSigToSend,
          },
          id
        );
      });

      // -- resolve promises
      const res = await this.handleNodePromises(
        nodePromises,
        id,
        this.config.minNodeCount
      );
      return res;
    };

    const res = await executeWithRetry<
      RejectedNodePromises | SuccessNodePromises<any>
    >(
      wrapper,
      (_error: string, _requestId: string, _isFinal: boolean) => {
        logError('an error occured attempting to retry');
      },
      this.config.retryTolerance
    );

    requestId = res.requestId;

    // -- case: promises rejected
    if (res.success === false) {
      this._throwNodeError(res as RejectedNodePromises);
    }

    const signatureShares: Array<NodeBlsSigningShare> = (
      res as SuccessNodePromises<NodeBlsSigningShare>
    ).values;

    logWithRequestId(requestId, 'signatureShares', signatureShares);

    // ========== Result ==========
    const decryptedData = this.#decryptWithSignatureShares(
      this.subnetPubKey,
      uint8arrayFromString(identityParam, 'utf8'),
      ciphertext,
      signatureShares
    );

    return { decryptedData };
  };

  getLitResourceForEncryption = async (
    params: EncryptRequest
  ): Promise<LitAccessControlConditionResource> => {
    // ========== Hashing Access Control Conditions =========
    // hash the access control conditions
    let hashOfConditions: ArrayBuffer | undefined =
      await this.getHashedAccessControlConditions(params);

    if (!hashOfConditions) {
      return throwError({
        message: `You must provide either accessControlConditions or evmContractConditions or solRpcConditions or unifiedAccessControlConditions`,
        errorKind: LIT_ERROR.INVALID_ARGUMENT_EXCEPTION.kind,
        errorCode: LIT_ERROR.INVALID_ARGUMENT_EXCEPTION.name,
      });
    }

    const hashOfConditionsStr = uint8arrayToString(
      new Uint8Array(hashOfConditions),
      'base16'
    );

    // ========== Hashing Private Data ==========
    // hash the private data
    const hashOfPrivateData = await crypto.subtle.digest(
      'SHA-256',
      params.dataToEncrypt
    );
    const hashOfPrivateDataStr = uint8arrayToString(
      new Uint8Array(hashOfPrivateData),
      'base16'
    );

    return new LitAccessControlConditionResource(
      `${hashOfConditionsStr}/${hashOfPrivateDataStr}`
    );
  };

  #getIdentityParamForEncryption = (
    hashOfConditionsStr: string,
    hashOfPrivateDataStr: string
  ): string => {
    return new LitAccessControlConditionResource(
      `${hashOfConditionsStr}/${hashOfPrivateDataStr}`
    ).getResourceKey();
  };

  /**
   *
   * Validates a condition, and then signs the condition if the validation returns true.
   * Before calling this function, you must know the on chain conditions that you wish to validate.
   *
   * @param { ValidateAndSignECDSA } params
   *
   * @returns { Promise<string> }
   */
  validateAndSignEcdsa = async (
    params: ValidateAndSignECDSA
  ): Promise<string> => {
    // ========== Validate Params ==========
    // -- validate if it's ready
    if (!this.ready) {
      const message =
        '7 LitNodeClient is not ready.  Please call await litNodeClient.connect() first.';
      throwError({
        message,
        errorKind: LIT_ERROR.LIT_NODE_CLIENT_NOT_READY_ERROR.kind,
        errorCode: LIT_ERROR.LIT_NODE_CLIENT_NOT_READY_ERROR.name,
      });
    }

    // ========== Prepare Params ==========
    const { accessControlConditions, chain, auth_sig } = params;

    // ========== Prepare JWT Params ==========
    // we need to send jwt params iat (issued at) and exp (expiration)
    // because the nodes may have different wall clock times
    // the nodes will verify that these params are withing a grace period
    const { iat, exp } = this.getJWTParams();

    // -- validate
    if (!accessControlConditions) {
      return throwError({
        message: `You must provide either accessControlConditions or evmContractConditions or solRpcConditions`,
        errorKind: LIT_ERROR.INVALID_ARGUMENT_EXCEPTION.kind,
        errorCode: LIT_ERROR.INVALID_ARGUMENT_EXCEPTION.name,
      });
    }

    // -- formatted access control conditions
    let formattedAccessControlConditions: any;

    formattedAccessControlConditions = accessControlConditions.map((c: any) =>
      canonicalAccessControlConditionFormatter(c)
    );
    log(
      'formattedAccessControlConditions',
      JSON.stringify(formattedAccessControlConditions)
    );

    // ========== Node Promises ==========
    const wrapper = async (
      id: string
    ): Promise<RejectedNodePromises | SuccessNodePromises<any>> => {
      const nodePromises = this.getNodePromises((url: string) => {
        return this.signConditionEcdsa(
          url,
          {
            accessControlConditions: formattedAccessControlConditions,
            evmContractConditions: undefined,
            solRpcConditions: undefined,
            auth_sig,
            chain,
            iat,
            exp,
          },
          id
        );
      });

      // ----- Resolve Promises -----
      const responses = await this.handleNodePromises(
        nodePromises,
        id,
        this.config.minNodeCount
      );

      return responses;
    };

    let res = await executeWithRetry<
      RejectedNodePromises | SuccessNodePromises<any>
    >(
      wrapper,
      (_error: any, _requestId: string, isFinal: boolean) => {
        if (!isFinal) {
          logError('an error has occured, attempting to retry ');
        }
      },
      this.config.retryTolerance
    );

    const requestId = res.requestId;
    // return the first value as this will be the signature data
    try {
      if (res.success === false) {
        return 'Condition Failed';
      }
      const shareData = (res as SuccessNodePromises<any>).values;
      const signature = this.getSignature(shareData, requestId);
      return signature;
    } catch (e) {
      logErrorWithRequestId(requestId, 'Error - signed_ecdsa_messages - ', e);
      const signed_ecdsa_message = res as RejectedNodePromises;
      // have to cast to any to keep with above `string` return value
      // this will be returned as `RejectedNodePromise`
      return signed_ecdsa_message as any;
    }
  };

  /** ============================== SESSION ============================== */

  /**
   * Sign a session public key using a PKP, which generates an authSig.
   * @returns {Object} An object containing the resulting signature.
   */

  signSessionKey = async (
    params: SignSessionKeyProp
  ): Promise<SignSessionKeyResponse> => {
    // ========== Validate Params ==========
    // -- validate: If it's NOT ready
    if (!this.ready) {
      const message =
        '8 LitNodeClient is not ready.  Please call await litNodeClient.connect() first.';

      throwError({
        message,
        errorKind: LIT_ERROR.LIT_NODE_CLIENT_NOT_READY_ERROR.kind,
        errorCode: LIT_ERROR.LIT_NODE_CLIENT_NOT_READY_ERROR.name,
      });
    }

    // -- construct SIWE message that will be signed by node to generate an authSig.
    const _expiration =
      params.expiration ||
      new Date(Date.now() + 24 * 60 * 60 * 1000).toISOString();

    // Try to get it from local storage, if not generates one~
    const sessionKey = params.sessionKey ?? this.getSessionKey();
    const sessionKeyUri = LIT_SESSION_KEY_URI + sessionKey.publicKey;

    // Compute the address from the public key if it's provided. Otherwise, the node will compute it.
    const pkpEthAddress = (function () {
      if (params.pkpPublicKey) return computeAddress(params.pkpPublicKey);

      // This will be populated by the node, using dummy value for now.
      return '0xC02aaA39b223FE8D0A0e5C4F27eAD9083C756Cc2';
    })();

    let siwe_statement = 'Lit Protocol PKP session signature';
    if (!!params.statement) {
      siwe_statement += ' ' + params.statement;
    }

    let siweMessage;

    if (params?.resourceAbilityRequests) {
      const resources = params.resourceAbilityRequests.map((r) => r.resource);

      const recapObject =
        await this.generateSessionCapabilityObjectWithWildcards(resources);

      params.resourceAbilityRequests.forEach((r) => {
        recapObject.addCapabilityForResource(r.resource, r.ability);

        const verified = recapObject.verifyCapabilitiesForResource(
          r.resource,
          r.ability
        );

        if (!verified) {
          throw new Error('Failed to verify capabilities for resource');
        }
      });

      // regular siwe
      siweMessage = new siwe.SiweMessage({
        domain:
          params?.domain || globalThis.location?.host || 'litprotocol.com',
        address: pkpEthAddress,
        statement: siwe_statement,
        uri: sessionKeyUri,
        version: '1',
        chainId: params.chainId ?? 1,
        expirationTime: _expiration,
        resources: params.resources,
        nonce: this.latestBlockhash!,
      });

      siweMessage = recapObject.addToSiweMessage(siweMessage);
    } else {
      // lit-siwe (NOT regular siwe)
      siweMessage = new siwe.SiweMessage({
        domain:
          params?.domain || globalThis.location?.host || 'litprotocol.com',
        address: pkpEthAddress,
        statement: siwe_statement,
        uri: sessionKeyUri,
        version: '1',
        chainId: params.chainId ?? 1,
        expirationTime: _expiration,
        resources: params.resources,
        nonce: this.latestBlockhash!,
      });
    }

<<<<<<< HEAD
    const siweMessageStr: string = (
      siweMessage as SiweMessage
    ).prepareMessage();
=======
    let siweMessageStr: string = (siweMessage as siwe.SiweMessage).prepareMessage();
>>>>>>> 31790b06

    // ========== Get Node Promises ==========
    // -- fetch shares from nodes
    const body = {
      sessionKey: sessionKeyUri,
      authMethods: params.authMethods,
      pkpPublicKey: params.pkpPublicKey,
      ...(params?.authSig && { authSig: params.authSig }),
      // authSig: params.authSig,
      siweMessage: siweMessageStr,
    };

    const wrapper = async (
      id: string
    ): Promise<SuccessNodePromises<any> | RejectedNodePromises> => {
      logWithRequestId(id, 'signSessionKey body', body);
      const nodePromises = this.getNodePromises((url: string) => {
        return this.getSignSessionKeyShares(
          url,
          {
            body,
          },
          id
        );
      });

      // -- resolve promises
      let res;
      try {
        res = await this.handleNodePromises(
          nodePromises,
          id,
          this.config.minNodeCount
        );
        log('signSessionKey node promises:', res);
      } catch (e) {
        throw new Error(`Error when handling node promises: ${e}`);
      }
      return res;
    };

    const res = await executeWithRetry<
      RejectedNodePromises | SuccessNodePromises<any>
    >(
      wrapper,
      (_error: any, _requestId: string, isFinal: boolean) => {
        if (!isFinal) {
          logError('an error occured, attempting to retry ');
        }
      },
      this.config.retryTolerance
    );

    const requestId = res.requestId;
    logWithRequestId(requestId, 'handleNodePromises res:', res);

    // -- case: promises rejected
    if (!this.#isSuccessNodePromises(res)) {
      this._throwNodeError(res as RejectedNodePromises);
      return {} as SignSessionKeyResponse;
    }

    const responseData = res.values;
    logWithRequestId(
      requestId,
      'responseData',
      JSON.stringify(responseData, null, 2)
    );

    // ========== Extract shares from response data ==========
    // -- 1. combine signed data as a list, and get the signatures from it
    const signedDataList = responseData.map(
      (r: any) => (r as SignedData).signedData
    );

    logWithRequestId(requestId, 'signedDataList', signedDataList);

    // -- checking if we have enough shares
    const validatedSignedDataList = signedDataList
      .map((signedData: any) => {
        const sessionSig = signedData['sessionSig'];

        // each of this field cannot be empty
        const requiredFields = [
          'sigType',
          'dataSigned',
          'signatureShare',
          'bigr',
          'publicKey',
          'sigName',
          'siweMessage',
        ];

        // check if all required fields are present
        for (const field of requiredFields) {
          if (!sessionSig[field] || sessionSig[field] === '') {
            log(
              `Invalid signed data. ${field} is missing. Not a problem, we only need ${this.config.minNodeCount} nodes to sign the session key.`
            );
            return null;
          }
        }

        return signedData;
      })
      .filter((item) => item !== null);

    logWithRequestId(requestId, 'requested length:', signedDataList.length);
    logWithRequestId(
      requestId,
      'validated length:',
      validatedSignedDataList.length
    );
    logWithRequestId(
      requestId,
      'minimum required length:',
      this.config.minNodeCount
    );
    if (validatedSignedDataList.length < this.config.minNodeCount) {
      throw new Error(
        `not enough nodes signed the session key.  Expected ${this.config.minNodeCount}, got ${validatedSignedDataList.length}`
      );
    }

    const signatures = this.getSessionSignatures(validatedSignedDataList);

    const { sessionSig } = signatures;

    return {
      authSig: {
        sig: sessionSig.signature,
        derivedVia: 'web3.eth.personal.sign via Lit PKP',
        signedMessage: sessionSig.siweMessage,
        address: computeAddress('0x' + sessionSig.publicKey),
      },
      pkpPublicKey: sessionSig.publicKey,
    };
  };

  #isSuccessNodePromises = <T>(res: any): res is SuccessNodePromises<T> => {
    return res.success === true;
  };

  getSignSessionKeyShares = async (
    url: string,
    params: GetSignSessionKeySharesProp,
    requestId: string
  ) => {
    log('getSignSessionKeyShares');
    const urlWithPath = `${url}/web/sign_session_key`;
    return await this.sendCommandToNode({
      url: urlWithPath,
      data: params.body,
      requestId,
    });
  };

  generateAuthMethodForWebAuthn = (
    params: WebAuthnAuthenticationVerificationParams
  ): AuthMethod => ({
    authMethodType: AUTH_METHOD_TYPE_IDS.WEBAUTHN,
    accessToken: JSON.stringify(params),
  });

  generateAuthMethodForDiscord = (access_token: string): AuthMethod => ({
    authMethodType: AUTH_METHOD_TYPE_IDS.DISCORD,
    accessToken: access_token,
  });

  generateAuthMethodForGoogle = (access_token: string): AuthMethod => ({
    authMethodType: AUTH_METHOD_TYPE_IDS.GOOGLE,
    accessToken: access_token,
  });

  generateAuthMethodForGoogleJWT = (access_token: string): AuthMethod => ({
    authMethodType: AUTH_METHOD_TYPE_IDS.GOOGLE_JWT,
    accessToken: access_token,
  });

  /**
   * Get session signatures for a set of resources
   *
   * High level, how this works:
   * 1. Generate or retrieve session key
   * 2. Generate or retrieve the wallet signature of the session key
   * 3. Sign the specific resources with the session key
   *
   * Note: When generating session signatures for different PKPs or auth methods,
   * be sure to call disconnectWeb3 to clear auth signatures stored in local storage
   *
   * @param { GetSessionSigsProps } params
   */
  getSessionSigs = async (
    params: GetSessionSigsProps
  ): Promise<SessionSigsMap> => {
    // -- prepare
    // Try to get it from local storage, if not generates one~
    const sessionKey = params.sessionKey ?? this.getSessionKey();

    const sessionKeyUri = this.getSessionKeyUri(sessionKey.publicKey);

    // First get or generate the session capability object for the specified resources.
    const sessionCapabilityObject = params.sessionCapabilityObject
      ? params.sessionCapabilityObject
      : await this.generateSessionCapabilityObjectWithWildcards(
<<<<<<< HEAD
          params.resourceAbilityRequests.map((r) => r.resource)
        );
    const expiration = params.expiration || LitNodeClientNodeJs.getExpiration();
=======
        params.resourceAbilityRequests.map((r) => r.resource)
      );
    let expiration = params.expiration || LitNodeClientNodeJs.getExpiration();
>>>>>>> 31790b06

    if (!this.latestBlockhash) {
      throwError({
        message: 'Eth Blockhash is undefined.',
        errorKind: LIT_ERROR.INVALID_ETH_BLOCKHASH.kind,
        errorCode: LIT_ERROR.INVALID_ETH_BLOCKHASH.name,
      });
    }
    const nonce = this.latestBlockhash!;

    // -- (TRY) to get the wallet signature
    let authSig = await this.getWalletSig({
      authNeededCallback: params.authNeededCallback,
      chain: params.chain,
      sessionCapabilityObject,
      switchChain: params.switchChain,
      expiration: expiration,
      sessionKeyUri: sessionKeyUri,
      nonce,
    });

    const needToResignSessionKey = await this.checkNeedToResignSessionKey({
      authSig,
      sessionKeyUri,
      resourceAbilityRequests: params.resourceAbilityRequests,
    });

    // console.log('XXX needToResignSessionKey:', needToResignSessionKey);

    // -- (CHECK) if we need to resign the session key
    if (needToResignSessionKey) {
      log('need to re-sign session key.  Signing...');
      authSig = await this.#authCallbackAndUpdateStorageItem({
        authCallback: params.authNeededCallback,
        authCallbackParams: {
          chain: params.chain,
          statement: sessionCapabilityObject.statement,
          resources: [sessionCapabilityObject.encodeAsSiweResource()],
          switchChain: params.switchChain,
          expiration,
          uri: sessionKeyUri,
          nonce,
          resourceAbilityRequests: params.resourceAbilityRequests,
        },
      });
    }

    if (
      authSig.address === '' ||
      authSig.derivedVia === '' ||
      authSig.sig === '' ||
      authSig.signedMessage === ''
    ) {
      throwError({
        message: 'No wallet signature found',
        errorKind: LIT_ERROR.WALLET_SIGNATURE_NOT_FOUND_ERROR.kind,
        errorCode: LIT_ERROR.WALLET_SIGNATURE_NOT_FOUND_ERROR.name,
      });
      // @ts-ignore - we throw an error above, so below should never be reached
      return;
    }

    // ===== AFTER we have Valid Signed Session Key =====
    // - Let's sign the resources with the session key
    // - 5 minutes is the default expiration for a session signature
    // - Because we can generate a new session sig every time the user wants to access a resource without prompting them to sign with their wallet
    const sessionExpiration = new Date(Date.now() + 1000 * 60 * 5);

    const capabilities = params.capacityDelegationAuthSig
      ? [params.capacityDelegationAuthSig, authSig]
      : [authSig];
    // const capabilities = params.capacityDelegationAuthSig ? [authSig, params.capacityDelegationAuthSig] : [authSig];

    // console.log('capabilities:', capabilities);

    const signingTemplate = {
      sessionKey: sessionKey.publicKey,
      resourceAbilityRequests: params.resourceAbilityRequests,
      capabilities,
      issuedAt: new Date().toISOString(),
      expiration: sessionExpiration.toISOString(),
    };

    const signatures: SessionSigsMap = {};

    this.connectedNodes.forEach((nodeAddress: string) => {
      const toSign: SessionSigningTemplate = {
        ...signingTemplate,
        nodeAddress,
      };

      const signedMessage = JSON.stringify(toSign);

      // sanitise signedMessage, replace //n with /n
      // signedMessage = signedMessage.replaceAll(/\/\/n/g, '/n');

      // console.log('XX signedMessage:', signedMessage);

      const uint8arrayKey = uint8arrayFromString(
        sessionKey.secretKey,
        'base16'
      );

      const uint8arrayMessage = uint8arrayFromString(signedMessage, 'utf8');
      const signature = nacl.sign.detached(uint8arrayMessage, uint8arrayKey);

      // log("signature", signature);
      signatures[nodeAddress] = {
        sig: uint8arrayToString(signature, 'base16'),
        derivedVia: 'litSessionSignViaNacl',
        signedMessage: signedMessage,
        address: sessionKey.publicKey,
        algo: 'ed25519',
      };
    });

    log('signatures:', signatures);

    return signatures;
  };

  /**
   *
   * Get Session Key URI eg. lit:session:0x1234
   *
   * @param publicKey is the public key of the session key
   * @returns { string } the session key uri
   */
  getSessionKeyUri = (publicKey: string): string => {
    return LIT_SESSION_KEY_URI + publicKey;
  };

  /**
   * Authenticates an Auth Method for claiming a Programmable Key Pair (PKP).
   * A {@link MintCallback} can be defined for custom on chain interactions
   * by default the callback will forward to a relay server for minting on chain.
   * @param {ClaimKeyRequest} params an Auth Method and {@link MintCallback}
   * @returns {Promise<ClaimKeyResponse>}
   */
  async claimKeyId(
    params: ClaimRequest<ClaimProcessor>
  ): Promise<ClaimKeyResponse> {
    if (!this.ready) {
      const message =
        'LitNodeClient is not ready.  Please call await litNodeClient.connect() first.';
      throwError({
        message,
        errorKind: LIT_ERROR.LIT_NODE_CLIENT_NOT_READY_ERROR.kind,
        errorCode: LIT_ERROR.LIT_NODE_CLIENT_NOT_READY_ERROR.name,
      });
    }

    if (params.authMethod.authMethodType == AuthMethodType.WebAuthn) {
      throwError({
        message:
          'Unsupported auth method type. Webauthn, and Lit Actions are not supported for claiming',
        errorKind: LIT_ERROR.LIT_NODE_CLIENT_NOT_READY_ERROR.kind,
        errorCode: LIT_ERROR.LIT_NODE_CLIENT_NOT_READY_ERROR.name,
      });
    }
    let requestId;
    const wrapper = async (
      id: string
    ): Promise<SuccessNodePromises<any> | RejectedNodePromises> => {
      const nodePromises = await this.getNodePromises((url: string) => {
        const nodeRequestParams = {
          authMethod: params.authMethod,
        };
        return this.getClaimKeyExecutionShares(url, nodeRequestParams, id);
      });

      const responseData = await this.handleNodePromises(
        nodePromises,
        id,
        this.config.minNodeCount
      );

      return responseData;
    };

    let responseData = await executeWithRetry<
      RejectedNodePromises | SuccessNodePromises<any>
    >(
      wrapper,
      (_error: any, _requestId: string, isFinal: boolean) => {
        if (!isFinal) {
          logError('an error occured, attempting to retry');
        }
      },
      this.config.retryTolerance
    );
    requestId = responseData.requestId;

    if (responseData.success === true) {
      const nodeSignatures: Signature[] = (
        responseData as SuccessNodePromises<any>
      ).values.map((r: any) => {
        const sig = ethers.utils.splitSignature(`0x${r.signature}`);
        return {
          r: sig.r,
          s: sig.s,
          v: sig.v,
        };
      });

      logWithRequestId(
        requestId,
        `responseData: ${JSON.stringify(responseData, null, 2)}`
      );

      const derivedKeyId = (responseData as SuccessNodePromises<any>).values[0]
        .derivedKeyId;

      const pubkey: string = this.computeHDPubKey(derivedKeyId);
      logWithRequestId(
        requestId,
        `pubkey ${pubkey} derived from key id ${derivedKeyId}`
      );

      const relayParams: ClaimRequest<'relay'> =
        params as ClaimRequest<'relay'>;

      let mintTx = '';
      if (params.mintCallback && 'signer' in params) {
        mintTx = await params.mintCallback(
          {
            derivedKeyId,
            authMethodType: params.authMethod.authMethodType,
            signatures: nodeSignatures,
            pubkey,
            signer: (params as ClaimRequest<'client'>).signer,
            ...relayParams,
          },
          this.config.litNetwork as LitNetwork
        );
      } else {
        mintTx = await defaultMintClaimCallback(
          {
            derivedKeyId,
            authMethodType: params.authMethod.authMethodType,
            signatures: nodeSignatures,
            pubkey,
            ...relayParams,
          },
          this.config.litNetwork as LitNetwork
        );
      }

      return {
        signatures: nodeSignatures,
        claimedKeyId: derivedKeyId,
        pubkey,
        mintTx,
      };
    } else {
      return throwError({
        message: `Claim request has failed. Request trace id: lit_${requestId} `,
        errorKind: LIT_ERROR.UNKNOWN_ERROR.kind,
        errorCode: LIT_ERROR.UNKNOWN_ERROR.code,
      });
    }
  }
}<|MERGE_RESOLUTION|>--- conflicted
+++ resolved
@@ -2563,13 +2563,7 @@
       });
     }
 
-<<<<<<< HEAD
-    const siweMessageStr: string = (
-      siweMessage as SiweMessage
-    ).prepareMessage();
-=======
-    let siweMessageStr: string = (siweMessage as siwe.SiweMessage).prepareMessage();
->>>>>>> 31790b06
+    const siweMessageStr: string = (siweMessage as siwe.SiweMessage).prepareMessage();
 
     // ========== Get Node Promises ==========
     // -- fetch shares from nodes
@@ -2775,15 +2769,9 @@
     const sessionCapabilityObject = params.sessionCapabilityObject
       ? params.sessionCapabilityObject
       : await this.generateSessionCapabilityObjectWithWildcards(
-<<<<<<< HEAD
-          params.resourceAbilityRequests.map((r) => r.resource)
-        );
-    const expiration = params.expiration || LitNodeClientNodeJs.getExpiration();
-=======
         params.resourceAbilityRequests.map((r) => r.resource)
       );
-    let expiration = params.expiration || LitNodeClientNodeJs.getExpiration();
->>>>>>> 31790b06
+    const expiration = params.expiration || LitNodeClientNodeJs.getExpiration();
 
     if (!this.latestBlockhash) {
       throwError({
