--- conflicted
+++ resolved
@@ -11,7 +11,7 @@
   LitResourceAbilityRequest,
   decode,
   RecapSessionCapabilityObject,
-  craftAuthSig,
+  generateAuthSig,
   createSiweMessageWithCapacityDelegation,
   createSiweMessageWithRecaps,
   createSiweMessage,
@@ -112,15 +112,12 @@
   WebAuthnAuthenticationVerificationParams,
   ILitNodeClient,
   GetPkpSessionSigs,
-<<<<<<< HEAD
-  SessionKeyCache,
-=======
   CapacityCreditsReq,
   CapacityCreditsRes,
   JsExecutionRequestBody,
   JsonSignSessionKeyRequestV1,
   BlsResponseData,
->>>>>>> 63a3ffc1
+  SessionKeyCache,
 } from '@lit-protocol/types';
 import * as blsSdk from '@lit-protocol/bls-sdk';
 
@@ -227,7 +224,7 @@
       capacityTokenId: params.capacityTokenId,
     });
 
-    const authSig = await craftAuthSig({
+    const authSig = await generateAuthSig({
       signer: params.dAppOwnerWallet,
       toSign: siweMessage,
     });
@@ -3000,17 +2997,6 @@
   };
 
   /**
-<<<<<<< HEAD
-   * Retrieves the PKP session signatures.
-   *
-   * @param params - The parameters for retrieving the PKP session signatures.
-   * @returns A promise that resolves to the PKP session signatures.
-   * @throws An error if any required parameter is missing or if both `litActionCode` and `ipfsId` are provided.
-   */
-  getPkpSessionSigs = async (
-    params: GetPkpSessionSigs
-  ): Promise<SessionSigsMap> => {
-=======
    * Retrieves the PKP sessionSigs.
    *
    * @param params - The parameters for retrieving the PKP sessionSigs.
@@ -3018,7 +3004,6 @@
    * @throws An error if any of the required parameters are missing or if `litActionCode` and `ipfsId` exist at the same time.
    */
   getPkpSessionSigs = async (params: GetPkpSessionSigs) => {
->>>>>>> 63a3ffc1
     const chain = params?.chain || 'ethereum';
 
     const pkpSessionSigs = this.getSessionSigs({
