import { computeAddress } from '@ethersproject/transactions';
import { BigNumber, ethers } from 'ethers';
import { joinSignature, sha256 } from 'ethers/lib/utils';
import { SiweMessage } from 'siwe';

import { canonicalAccessControlConditionFormatter } from '@lit-protocol/access-control-conditions';
import {
  createSiweMessage,
  createSiweMessageWithCapacityDelegation,
  createSiweMessageWithRecaps,
  decode,
  generateAuthSig,
  ILitResource,
  ISessionCapabilityObject,
  LitAccessControlConditionResource,
  LitResourceAbilityRequest,
  RecapSessionCapabilityObject,
} from '@lit-protocol/auth-helpers';
import * as blsSdk from '@lit-protocol/bls-sdk';
import {
  AuthMethodType,
  EITHER_TYPE,
  LIT_ACTION_IPFS_HASH,
  LIT_CURVE,
  LIT_ENDPOINT,
  LIT_ERROR,
  LIT_SESSION_KEY_URI,
  LitNetwork,
  LOCAL_STORAGE_KEYS,
} from '@lit-protocol/constants';
import { composeLitUrl, LitCore } from '@lit-protocol/core';
import {
  combineEcdsaShares,
  combineSignatureShares,
  encrypt,
  generateSessionKeyPair,
  verifyAndDecryptWithSignatureShares,
} from '@lit-protocol/crypto';
import { safeParams } from '@lit-protocol/encryption';
import {
  defaultMintClaimCallback,
  findMostCommonResponse,
<<<<<<< HEAD
  generateReqeustId,
=======
  generateRequestId,
>>>>>>> f1688488
  hexPrefixed,
  log,
  logError,
  logErrorWithRequestId,
  logWithRequestId,
  mostCommonString,
  normalizeAndStringify,
  removeHexPrefix,
  throwError,
} from '@lit-protocol/misc';
import {
  getStorageItem,
  removeStorageItem,
  setStorageItem,
} from '@lit-protocol/misc-browser';
import { nacl } from '@lit-protocol/nacl';
import {
  uint8arrayFromString,
  uint8arrayToString,
} from '@lit-protocol/uint8arrays';

import { encodeCode } from './helpers/encode-code';
import { getBlsSignatures } from './helpers/get-bls-signatures';
import { getClaims } from './helpers/get-claims';
import { getClaimsList } from './helpers/get-claims-list';
import { getFlattenShare, getSignatures } from './helpers/get-signatures';
import { normalizeArray } from './helpers/normalize-array';
import { normalizeJsParams } from './helpers/normalize-params';
import { parseAsJsonOrString } from './helpers/parse-as-json-or-string';
import { parsePkpSignResponse } from './helpers/parse-pkp-sign-response';
import { processLitActionResponseStrategy } from './helpers/process-lit-action-response-strategy';
import { removeDoubleQuotes } from './helpers/remove-double-quotes';

import type {
  AuthCallback,
  AuthCallbackParams,
  AuthSig,
  BlsResponseData,
  CapacityCreditsReq,
  CapacityCreditsRes,
  ClaimKeyResponse,
  ClaimProcessor,
  ClaimRequest,
  CustomNetwork,
  DecryptRequest,
  DecryptResponse,
  EncryptRequest,
  EncryptResponse,
  EncryptSdkParams,
  ExecuteJsNoSigningResponse,
  ExecuteJsResponse,
  FormattedMultipleAccs,
  GetLitActionSessionSigs,
  GetPkpSessionSigs,
  GetSessionSigsProps,
  GetSignedTokenRequest,
  GetSigningShareForDecryptionRequest,
  GetSignSessionKeySharesProp,
  GetWalletSigProps,
  ILitNodeClient,
  JsonExecutionRequest,
  JsonExecutionRequestTargetNode,
  JsonExecutionSdkParams,
  JsonExecutionSdkParamsTargetNode,
  JsonPkpSignRequest,
  JsonPkpSignSdkParams,
  JsonSignSessionKeyRequestV1,
  LitClientSessionManager,
  LitNodeClientConfig,
  NodeBlsSigningShare,
  NodeCommandResponse,
  NodeLog,
  NodeShare,
  PKPSignShare,
  RejectedNodePromises,
  SessionKeyPair,
  SessionSigningTemplate,
  SessionSigsMap,
  Signature,
  SignConditionECDSA,
  SigningAccessControlConditionRequest,
  SignSessionKeyProp,
  SignSessionKeyResponse,
  SigResponse,
  SigShare,
  SuccessNodePromises,
  ValidateAndSignECDSA,
} from '@lit-protocol/types';

export class LitNodeClientNodeJs
  extends LitCore
  implements LitClientSessionManager, ILitNodeClient
{
  defaultAuthCallback?: (authSigParams: AuthCallbackParams) => Promise<AuthSig>;

  // ========== Constructor ==========
  constructor(args: LitNodeClientConfig | CustomNetwork) {
    if (!args) {
      throwError({
        message: 'must provide LitNodeClient parameters',
        errorKind: LIT_ERROR.PARAMS_MISSING_ERROR.kind,
        errorCode: LIT_ERROR.PARAMS_MISSING_ERROR.name,
      });
    }

    super(args);

    if (args !== undefined && args !== null && 'defaultAuthCallback' in args) {
      this.defaultAuthCallback = args.defaultAuthCallback;
    }
  }

  // ========== Rate Limit NFT ==========

  // TODO: Add support for browser feature/lit-2321-js-sdk-add-browser-support-for-createCapacityDelegationAuthSig
  createCapacityDelegationAuthSig = async (
    params: CapacityCreditsReq
  ): Promise<CapacityCreditsRes> => {
    // -- validate
    if (!params.dAppOwnerWallet) {
      throw new Error('dAppOwnerWallet must exist');
    }

    // Useful log for debugging
    if (!params.delegateeAddresses || params.delegateeAddresses.length === 0) {
      log(
        `[createCapacityDelegationAuthSig] 'delegateeAddresses' is an empty array. It means that no body can use it. However, if the 'delegateeAddresses' field is omitted, It means that the capability will not restrict access based on delegatee list, but it may still enforce other restrictions such as usage limits (uses) and specific NFT IDs (nft_id).`
      );
    }

    // -- This is the owner address who holds the Capacity Credits NFT token and wants to delegate its
    // usage to a list of delegatee addresses
    const dAppOwnerWalletAddress = ethers.utils.getAddress(
      await params.dAppOwnerWallet.getAddress()
    );

    // -- if it's not ready yet, then connect
    if (!this.ready) {
      await this.connect();
    }

    const nonce = await this.getLatestBlockhash();
    const siweMessage = await createSiweMessageWithCapacityDelegation({
      uri: 'lit:capability:delegation',
      litNodeClient: this,
      walletAddress: dAppOwnerWalletAddress,
      nonce: nonce,
      expiration: params.expiration,
      domain: params.domain,
      statement: params.statement,

      // -- capacity delegation specific configuration
      uses: params.uses,
      delegateeAddresses: params.delegateeAddresses,
      capacityTokenId: params.capacityTokenId,
    });

    const authSig = await generateAuthSig({
      signer: params.dAppOwnerWallet,
      toSign: siweMessage,
    });

    return { capacityDelegationAuthSig: authSig };
  };

  // ========== Scoped Class Helpers ==========

  /**
   *
   * we need to send jwt params iat (issued at) and exp (expiration) because the nodes may have different wall clock times, the nodes will verify that these params are withing a grace period
   *
   */
  getJWTParams = () => {
    const now = Date.now();
    const iat = Math.floor(now / 1000);
    const exp = iat + 12 * 60 * 60; // 12 hours in seconds

    return { iat, exp };
  };

  // ==================== SESSIONS ====================
  /**
   * Try to get the session key in the local storage,
   * if not, generates one.
   * @return { SessionKeyPair } session key pair
   */
  getSessionKey = (): SessionKeyPair => {
    const storageKey = LOCAL_STORAGE_KEYS.SESSION_KEY;
    const storedSessionKeyOrError = getStorageItem(storageKey);

    if (
      storedSessionKeyOrError.type === EITHER_TYPE.ERROR ||
      !storedSessionKeyOrError.result ||
      storedSessionKeyOrError.result === ''
    ) {
      console.warn(
        `Storage key "${storageKey}" is missing. Not a problem. Contiune...`
      );

      // Generate new one
      const newSessionKey = generateSessionKeyPair();

      // (TRY) to set to local storage
      try {
        localStorage.setItem(storageKey, JSON.stringify(newSessionKey));
      } catch (e) {
        log(
          `[getSessionKey] Localstorage not available.Not a problem.Contiune...`
        );
      }

      return newSessionKey;
    } else {
      return JSON.parse(storedSessionKeyOrError.result as string);
    }
  };

  /**
   * Check if a given object is of type SessionKeyPair.
   *
   * @param obj - The object to check.
   * @returns True if the object is of type SessionKeyPair.
   */
  isSessionKeyPair(obj: any): obj is SessionKeyPair {
    return (
      typeof obj === 'object' &&
      'publicKey' in obj &&
      'secretKey' in obj &&
      typeof obj.publicKey === 'string' &&
      typeof obj.secretKey === 'string'
    );
  }

  /**
   * Generates wildcard capability for each of the LIT resources
   * specified.
   * @param litResources is an array of LIT resources
   * @param addAllCapabilities is a boolean that specifies whether to add all capabilities for each resource
   */
  static async generateSessionCapabilityObjectWithWildcards(
    litResources: ILitResource[],
    addAllCapabilities?: boolean,
    rateLimitAuthSig?: AuthSig
  ): Promise<ISessionCapabilityObject> {
    const sessionCapabilityObject = new RecapSessionCapabilityObject({}, []);

    // disable for now
    const _addAllCapabilities = addAllCapabilities ?? false;

    if (_addAllCapabilities) {
      for (const litResource of litResources) {
        sessionCapabilityObject.addAllCapabilitiesForResource(litResource);
      }
    }

    if (rateLimitAuthSig) {
      throw new Error('Not implemented yet.');
      // await sessionCapabilityObject.addRateLimitAuthSig(rateLimitAuthSig);
    }

    return sessionCapabilityObject;
  }

  // backward compatibility
  async generateSessionCapabilityObjectWithWildcards(
    litResources: ILitResource[]
  ): Promise<ISessionCapabilityObject> {
    return await LitNodeClientNodeJs.generateSessionCapabilityObjectWithWildcards(
      litResources
    );
  }

  /**
   *
   * Get expiration for session default time is 1 day / 24 hours
   *
   */
  static getExpiration = () => {
    return new Date(Date.now() + 1000 * 60 * 60 * 24).toISOString();
  };

  // backward compatibility
  getExpiration = () => {
    return LitNodeClientNodeJs.getExpiration();
  };

  /**
   *
   * Get the signature from local storage, if not, generates one
   *
   */
  getWalletSig = async ({
    authNeededCallback,
    chain,
    sessionCapabilityObject,
    switchChain,
    expiration,
    sessionKeyUri,
    nonce,
    resourceAbilityRequests,
    litActionCode,
    litActionIpfsId,
    jsParams,
    sessionKey,
  }: GetWalletSigProps): Promise<AuthSig> => {
    let walletSig: AuthSig;

    const storageKey = LOCAL_STORAGE_KEYS.WALLET_SIGNATURE;
    const storedWalletSigOrError = getStorageItem(storageKey);

    // browser: 2 > 2.1 > 3
    // nodejs: 1. > 1.1

    // -- (TRY) to get it in the local storage
    // -- IF NOT: Generates one
    log(`getWalletSig - flow starts
        storageKey: ${storageKey}
        storedWalletSigOrError: ${JSON.stringify(storedWalletSigOrError)}
    `);

    if (
      storedWalletSigOrError.type === EITHER_TYPE.ERROR ||
      !storedWalletSigOrError.result ||
      storedWalletSigOrError.result == ''
    ) {
      log('getWalletSig - flow 1');
      console.warn(
        `Storage key "${storageKey}" is missing. Not a problem. Continue...`
      );
      if (authNeededCallback) {
        log('getWalletSig - flow 1.1');

        const body = {
          chain,
          statement: sessionCapabilityObject?.statement,
          resources: sessionCapabilityObject
            ? [sessionCapabilityObject.encodeAsSiweResource()]
            : undefined,
          ...(switchChain && { switchChain }),
          expiration,
          uri: sessionKeyUri,
          sessionKey: sessionKey,
          nonce,

          // for recap
          ...(resourceAbilityRequests && { resourceAbilityRequests }),

          // for lit action custom auth
          ...(litActionCode && { litActionCode }),
          ...(litActionIpfsId && { litActionIpfsId }),
          ...(jsParams && { jsParams }),
        };

        log('callback body:', body);

        walletSig = await authNeededCallback(body);
      } else {
        log('getWalletSig - flow 1.2');
        if (!this.defaultAuthCallback) {
          log('getWalletSig - flow 1.2.1');
          return throwError({
            message: 'No default auth callback provided',
            errorKind: LIT_ERROR.PARAMS_MISSING_ERROR.kind,
            errorCode: LIT_ERROR.PARAMS_MISSING_ERROR.name,
          });
        }

        log('getWalletSig - flow 1.2.2');
        walletSig = await this.defaultAuthCallback({
          chain,
          statement: sessionCapabilityObject.statement,
          resources: sessionCapabilityObject
            ? [sessionCapabilityObject.encodeAsSiweResource()]
            : undefined,
          switchChain,
          expiration,
          uri: sessionKeyUri,
          nonce,
        });
      }

      log('getWalletSig - flow 1.3');

      // (TRY) to set walletSig to local storage
      const storeNewWalletSigOrError = setStorageItem(
        storageKey,
        JSON.stringify(walletSig)
      );
      if (storeNewWalletSigOrError.type === 'ERROR') {
        log('getWalletSig - flow 1.4');
        console.warn(
          `Unable to store walletSig in local storage. Not a problem. Continue...`
        );
      }
    } else {
      log('getWalletSig - flow 2');
      try {
        walletSig = JSON.parse(storedWalletSigOrError.result as string);
        log('getWalletSig - flow 2.1');
      } catch (e) {
        console.warn('Error parsing walletSig', e);
        log('getWalletSig - flow 2.2');
      }
    }

    log('getWalletSig - flow 3');
    return walletSig!;
  };

  #authCallbackAndUpdateStorageItem = async ({
    authCallbackParams,
    authCallback,
  }: {
    authCallbackParams: AuthCallbackParams;
    authCallback?: AuthCallback;
  }): Promise<AuthSig> => {
    let authSig: AuthSig;

    if (authCallback) {
      authSig = await authCallback(authCallbackParams);
    } else {
      if (!this.defaultAuthCallback) {
        return throwError({
          message: 'No default auth callback provided',
          errorKind: LIT_ERROR.PARAMS_MISSING_ERROR.kind,
          errorCode: LIT_ERROR.PARAMS_MISSING_ERROR.name,
        });
      }
      authSig = await this.defaultAuthCallback(authCallbackParams);
    }

    // (TRY) to set walletSig to local storage
    const storeNewWalletSigOrError = setStorageItem(
      LOCAL_STORAGE_KEYS.WALLET_SIGNATURE,
      JSON.stringify(authSig)
    );
    if (storeNewWalletSigOrError.type === EITHER_TYPE.SUCCESS) {
      return authSig;
    }

    // Setting local storage failed, try to remove the item key.
    console.warn(
      `Unable to store walletSig in local storage. Not a problem. Continuing to remove item key...`
    );
    const removeWalletSigOrError = removeStorageItem(
      LOCAL_STORAGE_KEYS.WALLET_SIGNATURE
    );
    if (removeWalletSigOrError.type === EITHER_TYPE.ERROR) {
      console.warn(
        `Unable to remove walletSig in local storage. Not a problem. Continuing...`
      );
    }

    return authSig;
  };

  /**
   *
   * Check if a session key needs to be resigned. These are the scenarios where a session key needs to be resigned:
   * 1. The authSig.sig does not verify successfully against the authSig.signedMessage
   * 2. The authSig.signedMessage.uri does not match the sessionKeyUri
   * 3. The authSig.signedMessage does not contain at least one session capability object
   *
   */
  checkNeedToResignSessionKey = async ({
    authSig,
    sessionKeyUri,
    resourceAbilityRequests,
  }: {
    authSig: AuthSig;
    sessionKeyUri: any;
    resourceAbilityRequests: LitResourceAbilityRequest[];
  }): Promise<boolean> => {
    const authSigSiweMessage = new SiweMessage(authSig.signedMessage);

    try {
      await authSigSiweMessage.validate(authSig.sig);
    } catch (e) {
      console.debug('Need retry because verify failed', e);
      return true;
    }

    // make sure the sig is for the correct session key
    if (authSigSiweMessage.uri !== sessionKeyUri) {
      console.debug('Need retry because uri does not match');
      return true;
    }

    // make sure the authSig contains at least one resource.
    if (
      !authSigSiweMessage.resources ||
      authSigSiweMessage.resources.length === 0
    ) {
      console.debug('Need retry because empty resources');
      return true;
    }

    // make sure the authSig contains session capabilities that can be parsed.
    // TODO: we currently only support the first resource being a session capability object.
    const authSigSessionCapabilityObject = decode(
      authSigSiweMessage.resources[0]
    );

    // make sure the authSig session capability object describes capabilities that are equal or greater than
    // the abilities requested against the resources in the resource ability requests.
    for (const resourceAbilityRequest of resourceAbilityRequests) {
      if (
        !authSigSessionCapabilityObject.verifyCapabilitiesForResource(
          resourceAbilityRequest.resource,
          resourceAbilityRequest.ability
        )
      ) {
        console.debug('Need retry because capabilities do not match', {
          authSigSessionCapabilityObject,
          resourceAbilityRequest,
        });
        return true;
      }
    }

    return false;
  };

  // ==================== API Calls to Nodes ====================
  getClaimKeyExecutionShares = async (
    url: string,
    params: any,
    requestId: string
  ) => {
    logWithRequestId(requestId, 'getPkpSigningShares');
    const urlWithPath = composeLitUrl({
      url,
      endpoint: LIT_ENDPOINT.PKP_CLAIM,
    });
    if (!params.authMethod) {
      throw new Error('authMethod is required');
    }

    return this.sendCommandToNode({
      url: urlWithPath,
      data: params,
      requestId,
    });
  };

  /**
   * Get Signing Shares for Token containing Access Control Condition
   *
   * @param { string } url
   * @param { SigningAccessControlConditionRequest } params
   *
   * @returns { Promise<NodeCommandResponse> }
   *
   */
  getSigningShareForToken = async (
    url: string,
    params: SigningAccessControlConditionRequest,
    requestId: string
  ): Promise<NodeCommandResponse> => {
    logWithRequestId(requestId, 'getSigningShareForToken');

    const urlWithPath = composeLitUrl({
      url,
      endpoint: LIT_ENDPOINT.SIGN_ACCS,
    });

    return this.sendCommandToNode({
      url: urlWithPath,
      data: params,
      requestId,
    });
  };

  /**
   *
   * Get signature shares for decryption.
   *
   * @param url
   * @param params
   * @param requestId
   * @returns
   */
  getSigningShareForDecryption = async (
    url: string,
    params: GetSigningShareForDecryptionRequest,
    requestId: string
  ): Promise<NodeCommandResponse> => {
    log('getSigningShareForDecryption');

    const urlWithPath = composeLitUrl({
      url,
      endpoint: LIT_ENDPOINT.ENCRYPTION_SIGN,
    });

    return this.sendCommandToNode({
      url: urlWithPath,
      data: params,
      requestId,
    });
  };

  /**
   *
   * Sign Condition ECDSA
   *
   * @param { string } url
   * @param { SignConditionECDSA } params
   *
   * @returns { Promise<NodeCommandResponse> }
   *
   */
  signConditionEcdsa = async (
    url: string,
    params: SignConditionECDSA,
    requestId: string
  ): Promise<NodeCommandResponse> => {
    log('signConditionEcdsa');

    const urlWithPath = composeLitUrl({
      url,
      endpoint: LIT_ENDPOINT.SIGN_ECDSA,
    });

    const data = {
      access_control_conditions: params.accessControlConditions,
      evmContractConditions: params.evmContractConditions,
      solRpcConditions: params.solRpcConditions,
      auth_sig: params.auth_sig,
      chain: params.chain,
      iat: params.iat,
      exp: params.exp,
    };

    const res = await this.sendCommandToNode({
      url: urlWithPath,
      data,
      requestId: requestId,
    });

    return res as unknown as NodeCommandResponse;
  };

  /**
   *
   * Combine Shares from network public key set and signature shares
   *
   * @param { NodeBlsSigningShare } signatureShares
   *
   * @returns { string } final JWT (convert the sig to base64 and append to the jwt)
   *
   */
  combineSharesAndGetJWT = (
    signatureShares: NodeBlsSigningShare[],
    requestId: string = ''
  ): string => {
    // ========== Shares Validations ==========
    // -- sanity check
    if (
      !signatureShares.every(
        (val: any, i: any, arr: any) => val.unsignedJwt === arr[0].unsignedJwt
      )
    ) {
      const msg =
        'Unsigned JWT is not the same from all the nodes.  This means the combined signature will be bad because the nodes signed the wrong things';
      logErrorWithRequestId(requestId, msg);
    }

    // ========== Sorting ==========
    // -- sort the sig shares by share index.  this is important when combining the shares.
    signatureShares.sort((a: any, b: any) => a.shareIndex - b.shareIndex);

    // ========== Combine Shares ==========
    const signature = combineSignatureShares(
      signatureShares.map((s) => s.signatureShare)
    );

    logWithRequestId(requestId, 'signature is', signature);

    const unsignedJwt = mostCommonString(
      signatureShares.map((s: any) => s.unsignedJwt)
    );

    // ========== Result ==========
    // convert the sig to base64 and append to the jwt
    const finalJwt: string = `${unsignedJwt}.${uint8arrayToString(
      uint8arrayFromString(signature, 'base16'),
      'base64urlpad'
    )}`;

    return finalJwt;
  };

  #decryptWithSignatureShares = (
    networkPubKey: string,
    identityParam: Uint8Array,
    ciphertext: string,
    signatureShares: NodeBlsSigningShare[]
  ): Uint8Array => {
    const sigShares = signatureShares.map((s: any) => s.signatureShare);

    return verifyAndDecryptWithSignatureShares(
      networkPubKey,
      identityParam,
      ciphertext,
      sigShares
    );
  };

  // ========== Promise Handlers ==========
  getIpfsId = async ({
    dataToHash,
    sessionSigs,
  }: {
    dataToHash: string;
    sessionSigs: SessionSigsMap;
    debug?: boolean;
  }) => {
    const res = await this.executeJs({
      ipfsId: LIT_ACTION_IPFS_HASH,
      sessionSigs,
      jsParams: {
        dataToHash,
      },
    }).catch((e) => {
      logError('Error getting IPFS ID', e);
      throw e;
    });

    let data;

    if (typeof res.response === 'string') {
      try {
        data = JSON.parse(res.response).res;
      } catch (e) {
        data = res.response;
      }
    }

    if (!data.success) {
      logError('Error getting IPFS ID', data.data);
    }

    return data.data;
  };

  /**
   * Run lit action on a single deterministicly selected node. It's important that the nodes use the same deterministic selection algorithm.
   *
   * Lit Action: dataToHash -> IPFS CID
   * QmUjX8MW6StQ7NKNdaS6g4RMkvN5hcgtKmEi8Mca6oX4t3
   *
   * @param { ExecuteJsProps } params
   *
   * @returns { Promise<SuccessNodePromises<T> | RejectedNodePromises> }
   *
   */
  runOnTargetedNodes = async (
    params: JsonExecutionSdkParamsTargetNode
  ): Promise<
    SuccessNodePromises<NodeCommandResponse> | RejectedNodePromises
  > => {
    log('running runOnTargetedNodes:', params.targetNodeRange);

    if (!params.targetNodeRange) {
      return throwError({
        message: 'targetNodeRange is required',
        errorKind: LIT_ERROR.INVALID_PARAM_TYPE.kind,
        errorCode: LIT_ERROR.INVALID_PARAM_TYPE.name,
      });
    }

    // determine which node to run on
    const ipfsId = await this.getIpfsId({
      dataToHash: params.code!,
      sessionSigs: params.sessionSigs,
    });

    // select targetNodeRange number of random index of the bootstrapUrls.length
    const randomSelectedNodeIndexes: number[] = [];

    let nodeCounter = 0;

    while (randomSelectedNodeIndexes.length < params.targetNodeRange) {
      const str = `${nodeCounter}:${ipfsId.toString()}`;
      const cidBuffer = Buffer.from(str);
      const hash = sha256(cidBuffer);
      const hashAsNumber = BigNumber.from(hash);

      const nodeIndex = hashAsNumber
        .mod(this.config.bootstrapUrls.length)
        .toNumber();

      log('nodeIndex:', nodeIndex);

      // must be unique & less than bootstrapUrls.length
      if (
        !randomSelectedNodeIndexes.includes(nodeIndex) &&
        nodeIndex < this.config.bootstrapUrls.length
      ) {
        randomSelectedNodeIndexes.push(nodeIndex);
      }
      nodeCounter++;
    }

    log('Final Selected Indexes:', randomSelectedNodeIndexes);

    const nodePromises = [];
<<<<<<< HEAD
    const requestId = generateReqeustId();
=======
    const requestId = generateRequestId();
>>>>>>> f1688488
    for (let i = 0; i < randomSelectedNodeIndexes.length; i++) {
      // should we mix in the jsParams?  to do this, we need a canonical way to serialize the jsParams object that will be identical in rust.
      // const jsParams = params.jsParams || {};
      // const jsParamsString = JSON.stringify(jsParams);
<<<<<<< HEAD

      const nodeIndex = randomSelectedNodeIndexes[i];

      // FIXME: we are using this.config.bootstrapUrls to pick the selected node, but we
      // should be using something like the list of nodes from the staking contract
      // because the staking nodes can change, and the rust code will use the same list
      const url = this.config.bootstrapUrls[nodeIndex];

=======

      const nodeIndex = randomSelectedNodeIndexes[i];

      // FIXME: we are using this.config.bootstrapUrls to pick the selected node, but we
      // should be using something like the list of nodes from the staking contract
      // because the staking nodes can change, and the rust code will use the same list
      const url = this.config.bootstrapUrls[nodeIndex];

>>>>>>> f1688488
      log(`running on node ${nodeIndex} at ${url}`);

      // -- choose the right signature
      const sessionSig = this.getSessionSigByUrl({
        sessionSigs: params.sessionSigs,
        url,
      });

      const reqBody: JsonExecutionRequestTargetNode = {
        ...params,
        targetNodeRange: params.targetNodeRange,
        authSig: sessionSig,
      };

      // this return { url: string, data: JsonRequest }
      // const singleNodePromise = this.getJsExecutionShares(url, reqBody, id);
      const singleNodePromise = this.sendCommandToNode({
        url: url,
        data: params,
        requestId: requestId,
      });

      nodePromises.push(singleNodePromise);
    }

    const handledPromise = await this.handleNodePromises(
      nodePromises,
      requestId,
      params.targetNodeRange
    );

    // -- handle response
    return handledPromise;
  };

  /**
   *
   * Get signatures from signed data
   *
   * @param { Array<any> } signedData
   *
   * @returns { any }
   *
   */
  getSessionSignatures = (signedData: any[]): any => {
    // -- prepare
    const signatures: any = {};

    // TOOD: get keys of signedData
    const keys = Object.keys(signedData[0]);

    // removeExtraBackslashesAndQuotes
    const sanitise = (str: string) => {
      // Check if str is a string and remove extra backslashes
      if (typeof str === 'string') {
        // Remove backslashes
        let newStr = str.replace(/\\+/g, '');
        // Remove leading and trailing double quotes
        newStr = newStr.replace(/^"|"$/g, '');
        return newStr;
      }
      return str;
    };

    // -- execute
    keys.forEach((key: any) => {
      log('key:', key);

      const shares = signedData.map((r: any) => r[key]);

      log('shares:', shares);

      shares.sort((a: any, b: any) => a.shareIndex - b.shareIndex);

      const sigShares: SigShare[] = shares.map((s: any, index: number) => {
        log('Original Share Struct:', s);

        const share = getFlattenShare(s);

        log('share:', share);

        if (!share) {
          throw new Error('share is null or undefined');
        }

        if (!share.bigr) {
          throw new Error(
            `bigR is missing in share ${index}. share ${JSON.stringify(share)}`
          );
        }

        const sanitisedBigR = sanitise(share.bigr);
        const sanitisedSigShare = sanitise(share.publicKey);

        log('sanitisedBigR:', sanitisedBigR);
        log('sanitisedSigShare:', sanitisedSigShare);

        return {
          sigType: share.sigType,
          signatureShare: sanitise(share.signatureShare),
          shareIndex: share.shareIndex,
          bigR: sanitise(share.bigr),
          publicKey: share.publicKey,
          dataSigned: share.dataSigned,
          siweMessage: share.siweMessage,
        };
      });

      log('getSessionSignatures - sigShares', sigShares);

      const sigType = mostCommonString(sigShares.map((s: any) => s.sigType));

      // -- validate if this.networkPubKeySet is null
      if (this.networkPubKeySet === null) {
        throwError({
          message: 'networkPubKeySet cannot be null',
          errorKind: LIT_ERROR.PARAM_NULL_ERROR.kind,
          errorCode: LIT_ERROR.PARAM_NULL_ERROR.name,
        });
        return;
      }

      // -- validate if signature type is ECDSA
      if (
        sigType !== LIT_CURVE.EcdsaCaitSith &&
        sigType !== LIT_CURVE.EcdsaK256 &&
        sigType !== LIT_CURVE.EcdsaCAITSITHP256
      ) {
        throwError({
          message: `signature type is ${sigType} which is invalid`,
          errorKind: LIT_ERROR.UNKNOWN_SIGNATURE_TYPE.kind,
          errorCode: LIT_ERROR.UNKNOWN_SIGNATURE_TYPE.name,
        });
        return;
      }

      const signature: any = combineEcdsaShares(sigShares);
      if (!signature.r) {
        throwError({
          message: 'siganture could not be combined',
          errorKind: LIT_ERROR.UNKNOWN_SIGNATURE_ERROR.kind,
          errorCode: LIT_ERROR.UNKNOWN_SIGNATURE_ERROR.name,
        });
      }

      const encodedSig = joinSignature({
        r: '0x' + signature.r,
        s: '0x' + signature.s,
        v: signature.recid,
      });

      signatures[key] = {
        ...signature,
        signature: encodedSig,
        publicKey: mostCommonString(sigShares.map((s: any) => s.publicKey)),
        dataSigned: mostCommonString(sigShares.map((s: any) => s.dataSigned)),
        siweMessage: mostCommonString(sigShares.map((s) => s.siweMessage)),
      };
    });

    return signatures;
  };

  /**
   *
   * Get a single signature
   *
   * @param { Array<any> } shareData from all node promises
   *
   * @returns { string } signature
   *
   */
  getSignature = async (shareData: any[], requestId: string): Promise<any> => {
    // R_x & R_y values can come from any node (they will be different per node), and will generate a valid signature
    const R_x = shareData[0].local_x;
    const R_y = shareData[0].local_y;

    const valid_shares = shareData.map((s: any) => s.signature_share);
    const shares = JSON.stringify(valid_shares);

    await wasmECDSA.initWasmEcdsaSdk(); // init WASM
    const signature = wasmECDSA.combine_signature(R_x, R_y, shares);
    logWithRequestId(requestId, 'raw ecdsa sig', signature);

    return signature;
  };

  // ========== Scoped Business Logics ==========

  // Normalize the data to a basic array

  // TODO: executeJsWithTargettedNodes
  // if (formattedParams.targetNodeRange) {
  //   // FIXME: we should make this a separate function
  //   res = await this.runOnTargetedNodes(formattedParams);
  // }

  /**
   *
   * Execute JS on the nodes and combine and return any resulting signatures
   *
   * @param { JsonExecutionSdkParams } params
   *
   * @returns { ExecuteJsResponse }
   *
   */
  executeJs = async (
    params: JsonExecutionSdkParams
  ): Promise<ExecuteJsResponse> => {
    // ========== Validate Params ==========
    if (!this.ready) {
      const message =
        '[executeJs] LitNodeClient is not ready.  Please call await litNodeClient.connect() first.';

      throwError({
        message,
        errorKind: LIT_ERROR.LIT_NODE_CLIENT_NOT_READY_ERROR.kind,
        errorCode: LIT_ERROR.LIT_NODE_CLIENT_NOT_READY_ERROR.name,
      });
    }

    const paramsIsSafe = safeParams({
      functionName: 'executeJs',
      params: params,
    });

    if (!paramsIsSafe) {
      return throwError({
        message: 'executeJs params are not valid',
        errorKind: LIT_ERROR.INVALID_PARAM_TYPE.kind,
        errorCode: LIT_ERROR.INVALID_PARAM_TYPE.name,
      });
    }

    // Format the params
    const formattedParams: JsonExecutionSdkParams = {
      ...params,
      ...(params.jsParams && { jsParams: normalizeJsParams(params.jsParams) }),
      ...(params.code && { code: encodeCode(params.code) }),
    };

    // ========== Get Node Promises ==========
    // Handle promises for commands sent to Lit nodes
<<<<<<< HEAD
    const requestId = generateReqeustId();
=======
    const requestId = generateRequestId();
>>>>>>> f1688488
    const nodePromises = this.getNodePromises(async (url: string) => {
      // -- choose the right signature
      const sessionSig = this.getSessionSigByUrl({
        sessionSigs: formattedParams.sessionSigs,
        url,
      });

      const reqBody: JsonExecutionRequest = {
        ...formattedParams,
        authSig: sessionSig,
      };

      const urlWithPath = composeLitUrl({
        url,
        endpoint: LIT_ENDPOINT.EXECUTE_JS,
      });

<<<<<<< HEAD
      return this.generatePromise(urlWithPath, reqBody, requestId);
=======
      return this.sendCommandToNode({
        url: urlWithPath,
        data: reqBody,
        requestId,
      });
>>>>>>> f1688488
    });

    // -- resolve promises
    const res = await this.handleNodePromises(
      nodePromises,
      requestId,
      this.connectedNodes.size
    );

    // -- case: promises rejected
    if (!res.success) {
      this._throwNodeError(res as RejectedNodePromises, requestId);
    }

    // -- case: promises success (TODO: check the keys of "values")
    const responseData = (res as SuccessNodePromises<NodeShare>).values;

    logWithRequestId(
      requestId,
      'executeJs responseData from node : ',
      JSON.stringify(responseData, null, 2)
    );

    // -- find the responseData that has the most common response
    const mostCommonResponse = findMostCommonResponse(
      responseData
    ) as NodeShare;

    const responseFromStrategy: any = processLitActionResponseStrategy(
      responseData,
      params.responseStrategy ?? { strategy: 'leastCommon' }
    );
    mostCommonResponse.response = responseFromStrategy;

    const isSuccess = mostCommonResponse.success;
    const hasSignedData = Object.keys(mostCommonResponse.signedData).length > 0;
    const hasClaimData = Object.keys(mostCommonResponse.claimData).length > 0;

    // -- we must also check for claim responses as a user may have submitted for a claim and signatures must be aggregated before returning
    if (isSuccess && !hasSignedData && !hasClaimData) {
      return mostCommonResponse as unknown as ExecuteJsResponse;
    }

    // -- in the case where we are not signing anything on Lit action and using it as purely serverless function
    if (!hasSignedData && !hasClaimData) {
      return {
        claims: {},
        signatures: null,
        decryptions: [],
        response: mostCommonResponse.response,
        logs: mostCommonResponse.logs,
      } as ExecuteJsNoSigningResponse;
    }

    // ========== Extract shares from response data ==========

    // -- 1. combine signed data as a list, and get the signatures from it
    const signedDataList = responseData.map((r) => {
      return removeDoubleQuotes(r.signedData);
    });

    logWithRequestId(
      requestId,
      'signatures shares to combine: ',
      signedDataList
    );

    const signatures = getSignatures({
      requestId,
      networkPubKeySet: this.networkPubKeySet,
      minNodeCount: this.config.minNodeCount,
      signedData: signedDataList,
    });

    // -- 2. combine responses as a string, and parse it as JSON if possible
    const parsedResponse = parseAsJsonOrString(mostCommonResponse.response);

    // -- 3. combine logs
    const mostCommonLogs: string = mostCommonString(
      responseData.map((r: NodeLog) => r.logs)
    );

    // -- 4. combine claims
    const claimsList = getClaimsList(responseData);
    const claims = claimsList.length > 0 ? getClaims(claimsList) : undefined;

    // ========== Result ==========
    const returnVal: ExecuteJsResponse = {
      claims,
      signatures,
      // decryptions: [],
      response: parsedResponse,
      logs: mostCommonLogs,
    };

    log('returnVal:', returnVal);

    return returnVal;
  };

  /**
   * Use PKP to sign
   *
   * @param { JsonPkpSignSdkParams } params
   * @param params.toSign - The data to sign
   * @param params.pubKey - The public key to sign with
   * @param params.sessionSigs - The session signatures to use
   * @param params.authMethods - (optional) The auth methods to use
   */
  pkpSign = async (params: JsonPkpSignSdkParams): Promise<SigResponse> => {
    // -- validate required params
    const requiredParamKeys = ['toSign', 'pubKey'];

    (requiredParamKeys as (keyof JsonPkpSignSdkParams)[]).forEach((key) => {
      if (!params[key]) {
        throwError({
          message: `"${key}" cannot be undefined, empty, or null. Please provide a valid value.`,
          errorKind: LIT_ERROR.PARAM_NULL_ERROR.kind,
          errorCode: LIT_ERROR.PARAM_NULL_ERROR.name,
        });
      }
    });

    // -- validate present of accepted auth methods
    if (
      !params.sessionSigs &&
      (!params.authMethods || params.authMethods.length <= 0)
    ) {
      throwError({
        message: `Either sessionSigs or authMethods (length > 0) must be present.`,
        errorKind: LIT_ERROR.PARAM_NULL_ERROR.kind,
        errorCode: LIT_ERROR.PARAM_NULL_ERROR.name,
      });
    }
<<<<<<< HEAD
    const requestId = generateReqeustId();
=======
    const requestId = generateRequestId();
>>>>>>> f1688488
    // ========== Get Node Promises ==========
    const nodePromises = this.getNodePromises((url: string) => {
      // -- get the session sig from the url key
      const sessionSig = this.getSessionSigByUrl({
        sessionSigs: params.sessionSigs,
        url,
      });
<<<<<<< HEAD

      const reqBody: JsonPkpSignRequest = {
        toSign: normalizeArray(params.toSign),
        pubkey: hexPrefixed(params.pubKey),
        authSig: sessionSig,

        // -- optional params
        ...(params.authMethods &&
          params.authMethods.length > 0 && {
            authMethods: params.authMethods,
          }),
      };

      logWithRequestId(requestId, 'reqBody:', reqBody);

      const urlWithPath = composeLitUrl({
        url,
        endpoint: LIT_ENDPOINT.PKP_SIGN,
=======

      const reqBody: JsonPkpSignRequest = {
        toSign: normalizeArray(params.toSign),
        pubkey: hexPrefixed(params.pubKey),
        authSig: sessionSig,

        // -- optional params
        ...(params.authMethods &&
          params.authMethods.length > 0 && {
            authMethods: params.authMethods,
          }),
      };

      logWithRequestId(requestId, 'reqBody:', reqBody);

      return this.sendCommandToNode({
        url: composeLitUrl({
          url,
          endpoint: LIT_ENDPOINT.PKP_SIGN,
        }),
        data: reqBody,
        requestId,
>>>>>>> f1688488
      });
    });

<<<<<<< HEAD
      return this.generatePromise(urlWithPath, reqBody, requestId);
    });

=======
>>>>>>> f1688488
    const res = await this.handleNodePromises(
      nodePromises,
      requestId,
      this.connectedNodes.size // ECDSA requires responses from all nodes, but only shares from minNodeCount.
    );

    // ========== Handle Response ==========

    // -- case: promises rejected
    if (!res.success) {
      this._throwNodeError(res as RejectedNodePromises, requestId);
    }

    // -- case: promises success (TODO: check the keys of "values")
    const responseData = (res as SuccessNodePromises<PKPSignShare>).values;

    logWithRequestId(
      requestId,
      'responseData',
      JSON.stringify(responseData, null, 2)
    );

    // ========== Extract shares from response data ==========
    // -- 1. combine signed data as a list, and get the signatures from it
    const signedDataList = parsePkpSignResponse(responseData);

    const signatures = getSignatures<{ signature: SigResponse }>({
      requestId,
      networkPubKeySet: this.networkPubKeySet,
      minNodeCount: this.config.minNodeCount,
      signedData: signedDataList,
    });

    logWithRequestId(requestId, `signature combination`, signatures);

    return signatures.signature; // only a single signature is ever present, so we just return it.
  };

  /**
   *
   * Request a signed JWT from the LIT network. Before calling this function, you must know the access control conditions for the item you wish to gain authorization for.
   *
   * @param { GetSignedTokenRequest } params
   *
   * @returns { Promise<string> } final JWT
   *
   */
  getSignedToken = async (params: GetSignedTokenRequest): Promise<string> => {
    // ========== Prepare Params ==========
    const { chain, authSig, sessionSigs } = params;

    // ========== Validation ==========
    // -- validate if it's ready
    if (!this.ready) {
      const message =
        '3 LitNodeClient is not ready.  Please call await litNodeClient.connect() first.';
      throwError({
        message,
        errorKind: LIT_ERROR.LIT_NODE_CLIENT_NOT_READY_ERROR.kind,
        errorCode: LIT_ERROR.LIT_NODE_CLIENT_NOT_READY_ERROR.name,
      });
    }

    // -- validate if this.networkPubKeySet is null
    if (this.networkPubKeySet === null) {
      return throwError({
        message: 'networkPubKeySet cannot be null',
        errorKind: LIT_ERROR.PARAM_NULL_ERROR.kind,
        errorCode: LIT_ERROR.PARAM_NULL_ERROR.name,
      });
    }

    const paramsIsSafe = safeParams({
      functionName: 'getSignedToken',
      params,
    });

    if (!paramsIsSafe) {
      return throwError({
        message: `Parameter validation failed.`,
        errorKind: LIT_ERROR.INVALID_ARGUMENT_EXCEPTION.kind,
        errorCode: LIT_ERROR.INVALID_ARGUMENT_EXCEPTION.name,
      });
    }

    // ========== Prepare ==========
    // we need to send jwt params iat (issued at) and exp (expiration)
    // because the nodes may have different wall clock times
    // the nodes will verify that these params are withing a grace period
    const { iat, exp } = this.getJWTParams();

    // ========== Formatting Access Control Conditions =========
    const {
      error,
      formattedAccessControlConditions,
      formattedEVMContractConditions,
      formattedSolRpcConditions,
      formattedUnifiedAccessControlConditions,
    }: FormattedMultipleAccs = this.getFormattedAccessControlConditions(params);

    if (error) {
      return throwError({
        message: `You must provide either accessControlConditions or evmContractConditions or solRpcConditions or unifiedAccessControlConditions`,
        errorKind: LIT_ERROR.INVALID_ARGUMENT_EXCEPTION.kind,
        errorCode: LIT_ERROR.INVALID_ARGUMENT_EXCEPTION.name,
      });
    }
<<<<<<< HEAD
    const requestId = generateReqeustId();
=======
    const requestId = generateRequestId();
>>>>>>> f1688488

    // ========== Get Node Promises ==========
    const nodePromises = this.getNodePromises((url: string) => {
      // -- if session key is available, use it
      const authSigToSend = sessionSigs ? sessionSigs[url] : authSig;

      return this.getSigningShareForToken(
        url,
        {
          accessControlConditions: formattedAccessControlConditions,
          evmContractConditions: formattedEVMContractConditions,
          solRpcConditions: formattedSolRpcConditions,
          unifiedAccessControlConditions:
            formattedUnifiedAccessControlConditions,
          chain,
          authSig: authSigToSend,
          iat,
          exp,
        },
        requestId
      );
    });

    // -- resolve promises
    const res = await this.handleNodePromises(
      nodePromises,
      requestId,
      this.config.minNodeCount
    );

    // -- case: promises rejected
    if (res.success === false) {
      this._throwNodeError(res as RejectedNodePromises, requestId);
    }

    const signatureShares: NodeBlsSigningShare[] = (
      res as SuccessNodePromises<NodeBlsSigningShare>
    ).values;

    log('signatureShares', signatureShares);

    // ========== Result ==========
    const finalJwt: string = this.combineSharesAndGetJWT(
      signatureShares,
      requestId
    );

    return finalJwt;
  };

  /**
   *
   * Encrypt data using the LIT network public key.
   *
   * @param { EncryptSdkParams } params
   * @param params.dataToEncrypt - The data to encrypt
   * @param params.accessControlConditions - (optional) The access control conditions for the data
   * @param params.evmContractConditions - (optional) The EVM contract conditions for the data
   * @param params.solRpcConditions - (optional) The Solidity RPC conditions for the data
   * @param params.unifiedAccessControlConditions - (optional) The unified access control conditions for the data
   *
   * @return { Promise<EncryptResponse> } The encrypted ciphertext and the hash of the data
   *
   * @throws { Error } if the LIT node client is not ready
   * @throws { Error } if the subnetPubKey is null
   */
  encrypt = async (params: EncryptSdkParams): Promise<EncryptResponse> => {
    // ========== Validate Params ==========
    // -- validate if it's ready
    if (!this.ready) {
      const message =
        '6 LitNodeClient is not ready.  Please call await litNodeClient.connect() first.';
      throwError({
        message,
        errorKind: LIT_ERROR.LIT_NODE_CLIENT_NOT_READY_ERROR.kind,
        errorCode: LIT_ERROR.LIT_NODE_CLIENT_NOT_READY_ERROR.name,
      });
    }

    // -- validate if this.subnetPubKey is null
    if (!this.subnetPubKey) {
      const message = 'subnetPubKey cannot be null';
      return throwError({
        message,
        errorKind: LIT_ERROR.LIT_NODE_CLIENT_NOT_READY_ERROR.kind,
        errorCode: LIT_ERROR.LIT_NODE_CLIENT_NOT_READY_ERROR.name,
      });
    }

    const paramsIsSafe = safeParams({
      functionName: 'encrypt',
      params,
    });

    if (!paramsIsSafe) {
      return throwError({
        message: `You must provide either accessControlConditions or evmContractConditions or solRpcConditions or unifiedAccessControlConditions`,
        errorKind: LIT_ERROR.INVALID_ARGUMENT_EXCEPTION.kind,
        errorCode: LIT_ERROR.INVALID_ARGUMENT_EXCEPTION.name,
      });
    }

    // ========== Validate Access Control Conditions Schema ==========
    await this.validateAccessControlConditionsSchema(params);

    // ========== Hashing Access Control Conditions =========
    // hash the access control conditions
    const hashOfConditions: ArrayBuffer | undefined =
      await this.getHashedAccessControlConditions(params);

    if (!hashOfConditions) {
      return throwError({
        message: `You must provide either accessControlConditions or evmContractConditions or solRpcConditions or unifiedAccessControlConditions`,
        errorKind: LIT_ERROR.INVALID_ARGUMENT_EXCEPTION.kind,
        errorCode: LIT_ERROR.INVALID_ARGUMENT_EXCEPTION.name,
      });
    }

    const hashOfConditionsStr = uint8arrayToString(
      new Uint8Array(hashOfConditions),
      'base16'
    );

    // ========== Hashing Private Data ==========
    // hash the private data
    const hashOfPrivateData = await crypto.subtle.digest(
      'SHA-256',
      params.dataToEncrypt
    );
    const hashOfPrivateDataStr = uint8arrayToString(
      new Uint8Array(hashOfPrivateData),
      'base16'
    );

    // ========== Assemble identity parameter ==========
    const identityParam = this.#getIdentityParamForEncryption(
      hashOfConditionsStr,
      hashOfPrivateDataStr
    );

    // ========== Encrypt ==========
    const ciphertext = encrypt(
      this.subnetPubKey,
      params.dataToEncrypt,
      uint8arrayFromString(identityParam, 'utf8')
    );

    return { ciphertext, dataToEncryptHash: hashOfPrivateDataStr };
  };

  /**
   *
   * Decrypt ciphertext with the LIT network.
   *
   */
  decrypt = async (params: DecryptRequest): Promise<DecryptResponse> => {
    const { sessionSigs, chain, ciphertext, dataToEncryptHash } = params;

    // ========== Validate Params ==========
    // -- validate if it's ready
    if (!this.ready) {
      const message =
        '6 LitNodeClient is not ready.  Please call await litNodeClient.connect() first.';
      throwError({
        message,
        errorKind: LIT_ERROR.LIT_NODE_CLIENT_NOT_READY_ERROR.kind,
        errorCode: LIT_ERROR.LIT_NODE_CLIENT_NOT_READY_ERROR.name,
      });
    }

    // -- validate if this.subnetPubKey is null
    if (!this.subnetPubKey) {
      const message = 'subnetPubKey cannot be null';
      return throwError({
        message,
        errorKind: LIT_ERROR.LIT_NODE_CLIENT_NOT_READY_ERROR.kind,
        errorCode: LIT_ERROR.LIT_NODE_CLIENT_NOT_READY_ERROR.name,
      });
    }

    const paramsIsSafe = safeParams({
      functionName: 'decrypt',
      params,
    });

    if (!paramsIsSafe) {
      return throwError({
        message: `Parameter validation failed.`,
        errorKind: LIT_ERROR.INVALID_ARGUMENT_EXCEPTION.kind,
        errorCode: LIT_ERROR.INVALID_ARGUMENT_EXCEPTION.name,
      });
    }

    // ========== Hashing Access Control Conditions =========
    // hash the access control conditions
    const hashOfConditions: ArrayBuffer | undefined =
      await this.getHashedAccessControlConditions(params);

    if (!hashOfConditions) {
      return throwError({
        message: `You must provide either accessControlConditions or evmContractConditions or solRpcConditions or unifiedAccessControlConditions`,
        errorKind: LIT_ERROR.INVALID_ARGUMENT_EXCEPTION.kind,
        errorCode: LIT_ERROR.INVALID_ARGUMENT_EXCEPTION.name,
      });
    }

    const hashOfConditionsStr = uint8arrayToString(
      new Uint8Array(hashOfConditions),
      'base16'
    );

    // ========== Formatting Access Control Conditions =========
    const {
      error,
      formattedAccessControlConditions,
      formattedEVMContractConditions,
      formattedSolRpcConditions,
      formattedUnifiedAccessControlConditions,
    }: FormattedMultipleAccs = this.getFormattedAccessControlConditions(params);

    if (error) {
      throwError({
        message: `You must provide either accessControlConditions or evmContractConditions or solRpcConditions or unifiedAccessControlConditions`,
        errorKind: LIT_ERROR.INVALID_ARGUMENT_EXCEPTION.kind,
        errorCode: LIT_ERROR.INVALID_ARGUMENT_EXCEPTION.name,
      });
    }

    // ========== Assemble identity parameter ==========
    const identityParam = this.#getIdentityParamForEncryption(
      hashOfConditionsStr,
      dataToEncryptHash
    );

    log('identityParam', identityParam);

<<<<<<< HEAD
    const requestId = generateReqeustId();
=======
    const requestId = generateRequestId();
>>>>>>> f1688488
    // ========== Get Network Signature ==========
    const nodePromises = this.getNodePromises((url: string) => {
      // -- if session key is available, use it
      const authSigToSend = sessionSigs ? sessionSigs[url] : params.authSig;

      return this.getSigningShareForDecryption(
        url,
        {
          accessControlConditions: formattedAccessControlConditions,
          evmContractConditions: formattedEVMContractConditions,
          solRpcConditions: formattedSolRpcConditions,
          unifiedAccessControlConditions:
            formattedUnifiedAccessControlConditions,
          dataToEncryptHash,
          chain,
          authSig: authSigToSend,
        },
        requestId
      );
    });

    // -- resolve promises
    const res = await this.handleNodePromises(
      nodePromises,
      requestId,
      this.config.minNodeCount
    );

    // -- case: promises rejected
    if (res.success === false) {
      this._throwNodeError(res as RejectedNodePromises, requestId);
    }

    const signatureShares: NodeBlsSigningShare[] = (
      res as SuccessNodePromises<NodeBlsSigningShare>
    ).values;

    logWithRequestId(requestId, 'signatureShares', signatureShares);

    // ========== Result ==========
    const decryptedData = this.#decryptWithSignatureShares(
      this.subnetPubKey,
      uint8arrayFromString(identityParam, 'utf8'),
      ciphertext,
      signatureShares
    );

    return { decryptedData };
  };

  getLitResourceForEncryption = async (
    params: EncryptRequest
  ): Promise<LitAccessControlConditionResource> => {
    // ========== Hashing Access Control Conditions =========
    // hash the access control conditions
    const hashOfConditions: ArrayBuffer | undefined =
      await this.getHashedAccessControlConditions(params);

    if (!hashOfConditions) {
      return throwError({
        message: `You must provide either accessControlConditions or evmContractConditions or solRpcConditions or unifiedAccessControlConditions`,
        errorKind: LIT_ERROR.INVALID_ARGUMENT_EXCEPTION.kind,
        errorCode: LIT_ERROR.INVALID_ARGUMENT_EXCEPTION.name,
      });
    }

    const hashOfConditionsStr = uint8arrayToString(
      new Uint8Array(hashOfConditions),
      'base16'
    );

    // ========== Hashing Private Data ==========
    // hash the private data
    const hashOfPrivateData = await crypto.subtle.digest(
      'SHA-256',
      params.dataToEncrypt
    );
    const hashOfPrivateDataStr = uint8arrayToString(
      new Uint8Array(hashOfPrivateData),
      'base16'
    );

    return new LitAccessControlConditionResource(
      `${hashOfConditionsStr}/${hashOfPrivateDataStr}`
    );
  };

  #getIdentityParamForEncryption = (
    hashOfConditionsStr: string,
    hashOfPrivateDataStr: string
  ): string => {
    return new LitAccessControlConditionResource(
      `${hashOfConditionsStr}/${hashOfPrivateDataStr}`
    ).getResourceKey();
  };

  /**
   *
   * Validates a condition, and then signs the condition if the validation returns true.
   * Before calling this function, you must know the on chain conditions that you wish to validate.
   *
   * @param { ValidateAndSignECDSA } params
   *
   * @returns { Promise<string> }
   */
  validateAndSignEcdsa = async (
    params: ValidateAndSignECDSA
  ): Promise<string> => {
    // ========== Validate Params ==========
    // -- validate if it's ready
    if (!this.ready) {
      const message =
        '7 LitNodeClient is not ready.  Please call await litNodeClient.connect() first.';
      throwError({
        message,
        errorKind: LIT_ERROR.LIT_NODE_CLIENT_NOT_READY_ERROR.kind,
        errorCode: LIT_ERROR.LIT_NODE_CLIENT_NOT_READY_ERROR.name,
      });
    }

    // ========== Prepare Params ==========
    const { accessControlConditions, chain, auth_sig } = params;

    // ========== Prepare JWT Params ==========
    // we need to send jwt params iat (issued at) and exp (expiration)
    // because the nodes may have different wall clock times
    // the nodes will verify that these params are withing a grace period
    const { iat, exp } = this.getJWTParams();

    // -- validate
    if (!accessControlConditions) {
      return throwError({
        message: `You must provide either accessControlConditions or evmContractConditions or solRpcConditions`,
        errorKind: LIT_ERROR.INVALID_ARGUMENT_EXCEPTION.kind,
        errorCode: LIT_ERROR.INVALID_ARGUMENT_EXCEPTION.name,
      });
    }

    // -- formatted access control conditions
    let formattedAccessControlConditions: any;

    formattedAccessControlConditions = accessControlConditions.map((c: any) =>
      canonicalAccessControlConditionFormatter(c)
    );
    log(
      'formattedAccessControlConditions',
      JSON.stringify(formattedAccessControlConditions)
    );

<<<<<<< HEAD
    const requestId = generateReqeustId();
=======
    const requestId = generateRequestId();
>>>>>>> f1688488
    // ========== Node Promises ==========
    const nodePromises = this.getNodePromises((url: string) => {
      return this.signConditionEcdsa(
        url,
        {
          accessControlConditions: formattedAccessControlConditions,
          evmContractConditions: undefined,
          solRpcConditions: undefined,
          auth_sig,
          chain,
          iat,
          exp,
        },
        requestId
      );
    });

    // ----- Resolve Promises -----
    const res = await this.handleNodePromises(
      nodePromises,
      requestId,
      this.connectedNodes.size
    );

    // return the first value as this will be the signature data
    try {
      if (res.success === false) {
        return 'Condition Failed';
      }
      const shareData = (res as SuccessNodePromises<any>).values;
      const signature = this.getSignature(shareData, requestId);
      return signature;
    } catch (e) {
      logErrorWithRequestId(requestId, 'Error - signed_ecdsa_messages - ', e);
      const signed_ecdsa_message = res as RejectedNodePromises;
      // have to cast to any to keep with above `string` return value
      // this will be returned as `RejectedNodePromise`
      return signed_ecdsa_message as any;
    }
  };

  /** ============================== SESSION ============================== */

  /**
   * Sign a session public key using a PKP, which generates an authSig.
   * @returns {Object} An object containing the resulting signature.
   */

  signSessionKey = async (
    params: SignSessionKeyProp
  ): Promise<SignSessionKeyResponse> => {
    log(`[signSessionKey] params:`, params);

    // ========== Validate Params ==========
    // -- validate: If it's NOT ready
    if (!this.ready) {
      const message =
        '[signSessionKey] ]LitNodeClient is not ready.  Please call await litNodeClient.connect() first.';

      throwError({
        message,
        errorKind: LIT_ERROR.LIT_NODE_CLIENT_NOT_READY_ERROR.kind,
        errorCode: LIT_ERROR.LIT_NODE_CLIENT_NOT_READY_ERROR.name,
      });
    }

    // -- construct SIWE message that will be signed by node to generate an authSig.
    const _expiration =
      params.expiration ||
      new Date(Date.now() + 24 * 60 * 60 * 1000).toISOString();

    // Try to get it from local storage, if not generates one~
    const sessionKey: SessionKeyPair =
      params.sessionKey ?? this.getSessionKey();
    const sessionKeyUri = LIT_SESSION_KEY_URI + sessionKey.publicKey;

    log(
      `[signSessionKey] sessionKeyUri is not found in params, generating a new one`,
      sessionKeyUri
    );

    if (!sessionKeyUri) {
      throw new Error(
        '[signSessionKey] sessionKeyUri is not defined. Please provide a sessionKeyUri or a sessionKey.'
      );
    }

    // Compute the address from the public key if it's provided. Otherwise, the node will compute it.
    const pkpEthAddress = (function () {
      // prefix '0x' if it's not already prefixed
      params.pkpPublicKey = hexPrefixed(params.pkpPublicKey!);

      if (params.pkpPublicKey) return computeAddress(params.pkpPublicKey);

      // This will be populated by the node, using dummy value for now.
      return '0xC02aaA39b223FE8D0A0e5C4F27eAD9083C756Cc2';
    })();

    let siwe_statement = 'Lit Protocol PKP session signature';
    if (params.statement) {
      siwe_statement += ' ' + params.statement;
      log(`[signSessionKey] statement found in params: "${params.statement}"`);
    }

    let siweMessage;

    const siweParams = {
      domain: params?.domain || globalThis.location?.host || 'litprotocol.com',
      walletAddress: pkpEthAddress,
      statement: siwe_statement,
      uri: sessionKeyUri,
      version: '1',
      chainId: params.chainId ?? 1,
      expiration: _expiration,
      nonce: this.latestBlockhash!,
    };

    if (params.resourceAbilityRequests) {
      siweMessage = await createSiweMessageWithRecaps({
        ...siweParams,
        resources: params.resourceAbilityRequests,
        litNodeClient: this,
      });
    } else {
      siweMessage = await createSiweMessage(siweParams);
    }

    // ========== Get Node Promises ==========
    // -- fetch shares from nodes
    const body: JsonSignSessionKeyRequestV1 = {
      sessionKey: sessionKeyUri,
      authMethods: params.authMethods,
      ...(params?.pkpPublicKey && { pkpPublicKey: params.pkpPublicKey }),
      siweMessage: siweMessage,
      curveType: LIT_CURVE.BLS,

      // -- custom auths
      ...(params?.litActionIpfsId && {
        litActionIpfsId: params.litActionIpfsId,
      }),
      ...(params?.litActionCode && { code: params.litActionCode }),
      ...(params?.jsParams && { jsParams: params.jsParams }),
      ...(this.currentEpochNumber && { epoch: this.currentEpochNumber }),
    };

<<<<<<< HEAD
    const requestId = generateReqeustId();
=======
    const requestId = generateRequestId();
>>>>>>> f1688488
    logWithRequestId(requestId, 'signSessionKey body', body);
    const nodePromises = this.getNodePromises((url: string) => {
      return this.getSignSessionKeyShares(
        url,
        {
          body,
        },
        requestId
      );
    });

    // -- resolve promises
    let res;
    try {
      res = await this.handleNodePromises<BlsResponseData>(
        nodePromises,
        requestId,
        this.connectedNodes.size
      );
      log('signSessionKey node promises:', res);
    } catch (e) {
      throw new Error(`Error when handling node promises: ${e}`);
    }

    logWithRequestId(requestId, 'handleNodePromises res:', res);

    // -- case: promises rejected
    if (!this.#isSuccessNodePromises(res)) {
      this._throwNodeError(res as RejectedNodePromises, requestId);
      return {} as SignSessionKeyResponse;
    }

    const responseData: BlsResponseData[] = res.values;
    logWithRequestId(
      requestId,
      '[signSessionKey] responseData',
      JSON.stringify(responseData, null, 2)
    );

    // ========== Extract shares from response data ==========
    // -- 1. combine signed data as a list, and get the signatures from it
    let curveType = responseData[0]?.curveType;

    if (!curveType) {
      log(`[signSessionKey] curveType not found. Defaulting to ECDSA.`);
      curveType = 'ECDSA';
    }

    log(`[signSessionKey] curveType is "${curveType}"`);

    const signedDataList = responseData.map((s) => s.dataSigned);

    if (signedDataList.length <= 0) {
      const err = `[signSessionKey] signedDataList is empty.`;
      log(err);
      throw new Error(err);
    }

    logWithRequestId(
      requestId,
      '[signSessionKey] signedDataList',
      signedDataList
    );

    // -- checking if we have enough shares
    const validatedSignedDataList = responseData
      .map((data: BlsResponseData) => {
        // each of this field cannot be empty
        const requiredFields = [
          'signatureShare',
          'curveType',
          'shareIndex',
          'siweMessage',
          'dataSigned',
          'blsRootPubkey',
          'result',
        ];

        // check if all required fields are present
        for (const field of requiredFields) {
          const key: keyof BlsResponseData = field as keyof BlsResponseData;

          if (!data[key] || data[key] === '') {
            log(
              `[signSessionKey] Invalid signed data. "${field}" is missing. Not a problem, we only need ${this.config.minNodeCount} nodes to sign the session key.`
            );
            return null;
          }
        }

        if (!data.signatureShare.ProofOfPossession) {
          const err = `[signSessionKey] Invalid signed data. "ProofOfPossession" is missing.`;
          log(err);
          throw new Error(err);
        }

        return data;
      })
      .filter((item) => item !== null);

    logWithRequestId(
      requestId,
      '[signSessionKey] requested length:',
      signedDataList.length
    );
    logWithRequestId(
      requestId,
      '[signSessionKey] validated length:',
      validatedSignedDataList.length
    );
    logWithRequestId(
      requestId,
      '[signSessionKey] minimum required length:',
      this.config.minNodeCount
    );
    if (validatedSignedDataList.length < this.config.minNodeCount) {
      throw new Error(
        `[signSessionKey] not enough nodes signed the session key.  Expected ${this.config.minNodeCount}, got ${validatedSignedDataList.length}`
      );
    }

    const blsSignedData: BlsResponseData[] =
      validatedSignedDataList as BlsResponseData[];

    const sigType = mostCommonString(blsSignedData.map((s) => s.curveType));
    log(`[signSessionKey] sigType:`, sigType);

    const signatureShares = getBlsSignatures(blsSignedData);

    log(`[signSessionKey] signatureShares:`, signatureShares);

    const blsCombinedSignature = blsSdk.combine_signature_shares(
      signatureShares.map((s) => JSON.stringify(s))
    );

    log(`[signSessionKey] blsCombinedSignature:`, blsCombinedSignature);

    const publicKey = removeHexPrefix(params.pkpPublicKey);
    log(`[signSessionKey] publicKey:`, publicKey);

    const dataSigned = mostCommonString(
      blsSignedData.map((s: any) => s.dataSigned)
    );
    log(`[signSessionKey] dataSigned:`, dataSigned);

    const mostCommonSiweMessage = mostCommonString(
      blsSignedData.map((s: any) => s.siweMessage)
    );

    log(`[signSessionKey] mostCommonSiweMessage:`, mostCommonSiweMessage);

    const signedMessage = normalizeAndStringify(mostCommonSiweMessage);

    log(`[signSessionKey] signedMessage:`, signedMessage);

    const signSessionKeyRes: SignSessionKeyResponse = {
      authSig: {
        sig: JSON.stringify({
          ProofOfPossession: blsCombinedSignature,
        }),
        algo: 'LIT_BLS',
        derivedVia: 'lit.bls',
        signedMessage,
        address: computeAddress(hexPrefixed(publicKey)),
      },
      pkpPublicKey: publicKey,
    };

    return signSessionKeyRes;
  };

  #isSuccessNodePromises = <T>(res: any): res is SuccessNodePromises<T> => {
    return res.success === true;
  };

  getSignSessionKeyShares = async (
    url: string,
    params: GetSignSessionKeySharesProp,
    requestId: string
  ) => {
    log('getSignSessionKeyShares');
    return this.sendCommandToNode({
      url: composeLitUrl({
        url,
        endpoint: LIT_ENDPOINT.SIGN_SESSION_KEY,
      }),
      data: params.body,
      requestId,
    });
  };

  /**
   * Get session signatures for a set of resources
   *
   * High level, how this works:
   * 1. Generate or retrieve session key
   * 2. Generate or retrieve the wallet signature of the session key
   * 3. Sign the specific resources with the session key
   *
   * Note: When generating session signatures for different PKPs or auth methods,
   * be sure to call disconnectWeb3 to clear auth signatures stored in local storage
   *
   * @param { GetSessionSigsProps } params
   *
   * @example
   *
   * ```ts
   * import { LitPKPResource, LitActionResource } from "@lit-protocol/auth-helpers";
import { LitAbility } from "@lit-protocol/types";
<<<<<<< HEAD
import { logWithRequestId, generateReqeustId } from '../../../misc/src/lib/misc';
=======
import { logWithRequestId, generateRequestId } from '../../../misc/src/lib/misc';
>>>>>>> f1688488

const resourceAbilityRequests = [
    {
      resource: new LitPKPResource("*"),
      ability: LitAbility.PKPSigning,
    },
    {
      resource: new LitActionResource("*"),
      ability: LitAbility.LitActionExecution,
    },
  ];
   * ```
   */
  getSessionSigs = async (
    params: GetSessionSigsProps
  ): Promise<SessionSigsMap> => {
    // -- prepare
    // Try to get it from local storage, if not generates one~
    const sessionKey = params.sessionKey ?? this.getSessionKey();

    const sessionKeyUri = this.getSessionKeyUri(sessionKey.publicKey);

    // First get or generate the session capability object for the specified resources.
    const sessionCapabilityObject = params.sessionCapabilityObject
      ? params.sessionCapabilityObject
      : await this.generateSessionCapabilityObjectWithWildcards(
          params.resourceAbilityRequests.map((r) => r.resource)
        );
    const expiration = params.expiration || LitNodeClientNodeJs.getExpiration();

    if (!this.latestBlockhash) {
      throwError({
        message: 'Eth Blockhash is undefined.',
        errorKind: LIT_ERROR.INVALID_ETH_BLOCKHASH.kind,
        errorCode: LIT_ERROR.INVALID_ETH_BLOCKHASH.name,
      });
    }
    const nonce = this.latestBlockhash!;

    // -- (TRY) to get the wallet signature
    let authSig = await this.getWalletSig({
      authNeededCallback: params.authNeededCallback,
      chain: params.chain || 'ethereum',
      sessionCapabilityObject,
      switchChain: params.switchChain,
      expiration: expiration,
      sessionKey: sessionKey,
      sessionKeyUri: sessionKeyUri,
      nonce,

      // -- for recap
      resourceAbilityRequests: params.resourceAbilityRequests,

      // -- optional fields
      ...(params.litActionCode && { litActionCode: params.litActionCode }),
      ...(params.litActionIpfsId && {
        litActionIpfsId: params.litActionIpfsId,
      }),
      ...(params.jsParams && { jsParams: params.jsParams }),
    });

    const needToResignSessionKey = await this.checkNeedToResignSessionKey({
      authSig,
      sessionKeyUri,
      resourceAbilityRequests: params.resourceAbilityRequests,
    });

    // console.log('XXX needToResignSessionKey:', needToResignSessionKey);

    // -- (CHECK) if we need to resign the session key
    if (needToResignSessionKey) {
      log('need to re-sign session key.  Signing...');
      authSig = await this.#authCallbackAndUpdateStorageItem({
        authCallback: params.authNeededCallback,
        authCallbackParams: {
          chain: params.chain || 'ethereum',
          statement: sessionCapabilityObject.statement,
          resources: [sessionCapabilityObject.encodeAsSiweResource()],
          switchChain: params.switchChain,
          expiration,
          sessionKey: sessionKey,
          uri: sessionKeyUri,
          nonce,
          resourceAbilityRequests: params.resourceAbilityRequests,

          // -- optional fields
          ...(params.litActionCode && { litActionCode: params.litActionCode }),
          ...(params.litActionIpfsId && {
            litActionIpfsId: params.litActionIpfsId,
          }),
          ...(params.jsParams && { jsParams: params.jsParams }),
        },
      });
    }

    if (
      authSig.address === '' ||
      authSig.derivedVia === '' ||
      authSig.sig === '' ||
      authSig.signedMessage === ''
    ) {
      throwError({
        message: 'No wallet signature found',
        errorKind: LIT_ERROR.WALLET_SIGNATURE_NOT_FOUND_ERROR.kind,
        errorCode: LIT_ERROR.WALLET_SIGNATURE_NOT_FOUND_ERROR.name,
      });
      // @ts-ignore - we throw an error above, so below should never be reached
      return;
    }

    // ===== AFTER we have Valid Signed Session Key =====
    // - Let's sign the resources with the session key
    // - 5 minutes is the default expiration for a session signature
    // - Because we can generate a new session sig every time the user wants to access a resource without prompting them to sign with their wallet
    const sessionExpiration =
      expiration ?? new Date(Date.now() + 1000 * 60 * 5).toISOString();

    const capabilities = params.capacityDelegationAuthSig
      ? [
          ...(params.capabilityAuthSigs ?? []),
          params.capacityDelegationAuthSig,
          authSig,
        ]
      : [...(params.capabilityAuthSigs ?? []), authSig];

    const signingTemplate = {
      sessionKey: sessionKey.publicKey,
      resourceAbilityRequests: params.resourceAbilityRequests,
      capabilities,
      issuedAt: new Date().toISOString(),
      expiration: sessionExpiration,
    };

    const signatures: SessionSigsMap = {};

    this.connectedNodes.forEach((nodeAddress: string) => {
      const toSign: SessionSigningTemplate = {
        ...signingTemplate,
        nodeAddress,
      };

      const signedMessage = JSON.stringify(toSign);

      const uint8arrayKey = uint8arrayFromString(
        sessionKey.secretKey,
        'base16'
      );

      const uint8arrayMessage = uint8arrayFromString(signedMessage, 'utf8');
      const signature = nacl.sign.detached(uint8arrayMessage, uint8arrayKey);

      signatures[nodeAddress] = {
        sig: uint8arrayToString(signature, 'base16'),
        derivedVia: 'litSessionSignViaNacl',
        signedMessage: signedMessage,
        address: sessionKey.publicKey,
        algo: 'ed25519',
      };
    });

    log('signatures:', signatures);

    return signatures;
  };

  /**
   * Retrieves the PKP sessionSigs.
   *
   * @param params - The parameters for retrieving the PKP sessionSigs.
   * @returns A promise that resolves to the PKP sessionSigs.
   * @throws An error if any of the required parameters are missing or if `litActionCode` and `ipfsId` exist at the same time.
   */
  getPkpSessionSigs = async (params: GetPkpSessionSigs) => {
    const chain = params?.chain || 'ethereum';

    const pkpSessionSigs = this.getSessionSigs({
      chain,
      ...params,
      authNeededCallback: async (props: AuthCallbackParams) => {
        // -- validate
        if (!props.expiration) {
          throw new Error(
            '[getPkpSessionSigs/callback] expiration is required'
          );
        }

        if (!props.resources) {
          throw new Error('[getPkpSessionSigs/callback]resources is required');
        }

        if (!props.resourceAbilityRequests) {
          throw new Error(
            '[getPkpSessionSigs/callback]resourceAbilityRequests is required'
          );
        }

        // lit action code and ipfs id cannot exist at the same time
        if (props.litActionCode && props.litActionIpfsId) {
          throw new Error(
            '[getPkpSessionSigs/callback]litActionCode and litActionIpfsId cannot exist at the same time'
          );
        }

        /**
         * We must provide an empty array for authMethods even if we are not using any auth methods.
         * So that the nodes can serialize the request correctly.
         */
        const authMethods = params.authMethods || [];

        const response = await this.signSessionKey({
          sessionKey: props.sessionKey,
          statement: props.statement || 'Some custom statement.',
          authMethods: [...authMethods],
          pkpPublicKey: params.pkpPublicKey,
          expiration: props.expiration,
          resources: props.resources,
          chainId: 1,

          // -- required fields
          resourceAbilityRequests: props.resourceAbilityRequests,

          // -- optional fields
          ...(props.litActionCode && { litActionCode: props.litActionCode }),
          ...(props.litActionIpfsId && {
            litActionIpfsId: props.litActionIpfsId,
          }),
          ...(props.jsParams && { jsParams: props.jsParams }),
        });

        return response.authSig;
      },
    });

    return pkpSessionSigs;
  };

  /**
   * Retrieves session signatures specifically for Lit Actions.
   * Unlike `getPkpSessionSigs`, this function requires either `litActionCode` or `litActionIpfsId`, and `jsParams` must be provided.
   *
   * @param params - The parameters required for retrieving the session signatures.
   * @returns A promise that resolves with the session signatures.
   */
  getLitActionSessionSigs = async (params: GetLitActionSessionSigs) => {
    // Check if either litActionCode or litActionIpfsId is provided
    if (!params.litActionCode && !params.litActionIpfsId) {
      throw new Error(
        "Either 'litActionCode' or 'litActionIpfsId' must be provided."
      );
    }

    // Check if jsParams is provided
    if (!params.jsParams) {
      throw new Error("'jsParams' is required.");
    }

    return this.getPkpSessionSigs(params);
  };

  /**
   *
   * Get Session Key URI eg. lit:session:0x1234
   *
   * @param publicKey is the public key of the session key
   * @returns { string } the session key uri
   */
  getSessionKeyUri = (publicKey: string): string => {
    return LIT_SESSION_KEY_URI + publicKey;
  };

  /**
   * Authenticates an Auth Method for claiming a Programmable Key Pair (PKP).
   * A {@link MintCallback} can be defined for custom on chain interactions
   * by default the callback will forward to a relay server for minting on chain.
   * @param {ClaimKeyRequest} params an Auth Method and {@link MintCallback}
   * @returns {Promise<ClaimKeyResponse>}
   */
  async claimKeyId(
    params: ClaimRequest<ClaimProcessor>
  ): Promise<ClaimKeyResponse> {
    if (!this.ready) {
      const message =
        'LitNodeClient is not ready.  Please call await litNodeClient.connect() first.';
      throwError({
        message,
        errorKind: LIT_ERROR.LIT_NODE_CLIENT_NOT_READY_ERROR.kind,
        errorCode: LIT_ERROR.LIT_NODE_CLIENT_NOT_READY_ERROR.name,
      });
    }

    if (params.authMethod.authMethodType == AuthMethodType.WebAuthn) {
      throwError({
        message:
          'Unsupported auth method type. Webauthn, and Lit Actions are not supported for claiming',
        errorKind: LIT_ERROR.LIT_NODE_CLIENT_NOT_READY_ERROR.kind,
        errorCode: LIT_ERROR.LIT_NODE_CLIENT_NOT_READY_ERROR.name,
      });
    }
<<<<<<< HEAD
    let requestId = generateReqeustId();

    const nodePromises = await this.getNodePromises((url: string) => {
=======
    const requestId = generateRequestId();

    const nodePromises = this.getNodePromises((url: string) => {
>>>>>>> f1688488
      const nodeRequestParams = {
        authMethod: params.authMethod,
      };
      return this.getClaimKeyExecutionShares(url, nodeRequestParams, requestId);
    });

    const responseData = await this.handleNodePromises(
      nodePromises,
      requestId,
      this.connectedNodes.size
    );

    if (responseData.success === true) {
      const nodeSignatures: Signature[] = (
        responseData as SuccessNodePromises<any>
      ).values.map((r: any) => {
        const sig = ethers.utils.splitSignature(`0x${r.signature}`);
        return {
          r: sig.r,
          s: sig.s,
          v: sig.v,
        };
      });

      logWithRequestId(
        requestId,
        `responseData: ${JSON.stringify(responseData, null, 2)}`
      );

      const derivedKeyId = (responseData as SuccessNodePromises<any>).values[0]
        .derivedKeyId;

      const pubkey: string = this.computeHDPubKey(derivedKeyId);
      logWithRequestId(
        requestId,
        `pubkey ${pubkey} derived from key id ${derivedKeyId}`
      );

      const relayParams: ClaimRequest<'relay'> =
        params as ClaimRequest<'relay'>;

      let mintTx = '';
      if (params.mintCallback && 'signer' in params) {
        mintTx = await params.mintCallback(
          {
            derivedKeyId,
            authMethodType: params.authMethod.authMethodType,
            signatures: nodeSignatures,
            pubkey,
            signer: (params as ClaimRequest<'client'>).signer,
            ...relayParams,
          },
          this.config.litNetwork as LitNetwork
        );
      } else {
        mintTx = await defaultMintClaimCallback(
          {
            derivedKeyId,
            authMethodType: params.authMethod.authMethodType,
            signatures: nodeSignatures,
            pubkey,
            ...relayParams,
          },
          this.config.litNetwork as LitNetwork
        );
      }

      return {
        signatures: nodeSignatures,
        claimedKeyId: derivedKeyId,
        pubkey,
        mintTx,
      };
    } else {
      return throwError({
        message: `Claim request has failed. Request trace id: lit_${requestId} `,
        errorKind: LIT_ERROR.UNKNOWN_ERROR.kind,
        errorCode: LIT_ERROR.UNKNOWN_ERROR.code,
      });
    }
  }
}<|MERGE_RESOLUTION|>--- conflicted
+++ resolved
@@ -40,11 +40,7 @@
 import {
   defaultMintClaimCallback,
   findMostCommonResponse,
-<<<<<<< HEAD
-  generateReqeustId,
-=======
   generateRequestId,
->>>>>>> f1688488
   hexPrefixed,
   log,
   logError,
@@ -852,16 +848,11 @@
     log('Final Selected Indexes:', randomSelectedNodeIndexes);
 
     const nodePromises = [];
-<<<<<<< HEAD
-    const requestId = generateReqeustId();
-=======
     const requestId = generateRequestId();
->>>>>>> f1688488
     for (let i = 0; i < randomSelectedNodeIndexes.length; i++) {
       // should we mix in the jsParams?  to do this, we need a canonical way to serialize the jsParams object that will be identical in rust.
       // const jsParams = params.jsParams || {};
       // const jsParamsString = JSON.stringify(jsParams);
-<<<<<<< HEAD
 
       const nodeIndex = randomSelectedNodeIndexes[i];
 
@@ -870,16 +861,6 @@
       // because the staking nodes can change, and the rust code will use the same list
       const url = this.config.bootstrapUrls[nodeIndex];
 
-=======
-
-      const nodeIndex = randomSelectedNodeIndexes[i];
-
-      // FIXME: we are using this.config.bootstrapUrls to pick the selected node, but we
-      // should be using something like the list of nodes from the staking contract
-      // because the staking nodes can change, and the rust code will use the same list
-      const url = this.config.bootstrapUrls[nodeIndex];
-
->>>>>>> f1688488
       log(`running on node ${nodeIndex} at ${url}`);
 
       // -- choose the right signature
@@ -1123,11 +1104,7 @@
 
     // ========== Get Node Promises ==========
     // Handle promises for commands sent to Lit nodes
-<<<<<<< HEAD
-    const requestId = generateReqeustId();
-=======
     const requestId = generateRequestId();
->>>>>>> f1688488
     const nodePromises = this.getNodePromises(async (url: string) => {
       // -- choose the right signature
       const sessionSig = this.getSessionSigByUrl({
@@ -1140,20 +1117,14 @@
         authSig: sessionSig,
       };
 
-      const urlWithPath = composeLitUrl({
-        url,
-        endpoint: LIT_ENDPOINT.EXECUTE_JS,
-      });
-
-<<<<<<< HEAD
-      return this.generatePromise(urlWithPath, reqBody, requestId);
-=======
       return this.sendCommandToNode({
-        url: urlWithPath,
+        url: composeLitUrl({
+          url,
+          endpoint: LIT_ENDPOINT.EXECUTE_JS,
+        }),
         data: reqBody,
         requestId,
       });
->>>>>>> f1688488
     });
 
     // -- resolve promises
@@ -1288,11 +1259,7 @@
         errorCode: LIT_ERROR.PARAM_NULL_ERROR.name,
       });
     }
-<<<<<<< HEAD
-    const requestId = generateReqeustId();
-=======
     const requestId = generateRequestId();
->>>>>>> f1688488
     // ========== Get Node Promises ==========
     const nodePromises = this.getNodePromises((url: string) => {
       // -- get the session sig from the url key
@@ -1300,26 +1267,6 @@
         sessionSigs: params.sessionSigs,
         url,
       });
-<<<<<<< HEAD
-
-      const reqBody: JsonPkpSignRequest = {
-        toSign: normalizeArray(params.toSign),
-        pubkey: hexPrefixed(params.pubKey),
-        authSig: sessionSig,
-
-        // -- optional params
-        ...(params.authMethods &&
-          params.authMethods.length > 0 && {
-            authMethods: params.authMethods,
-          }),
-      };
-
-      logWithRequestId(requestId, 'reqBody:', reqBody);
-
-      const urlWithPath = composeLitUrl({
-        url,
-        endpoint: LIT_ENDPOINT.PKP_SIGN,
-=======
 
       const reqBody: JsonPkpSignRequest = {
         toSign: normalizeArray(params.toSign),
@@ -1342,16 +1289,9 @@
         }),
         data: reqBody,
         requestId,
->>>>>>> f1688488
-      });
-    });
-
-<<<<<<< HEAD
-      return this.generatePromise(urlWithPath, reqBody, requestId);
-    });
-
-=======
->>>>>>> f1688488
+      });
+    });
+
     const res = await this.handleNodePromises(
       nodePromises,
       requestId,
@@ -1459,11 +1399,7 @@
         errorCode: LIT_ERROR.INVALID_ARGUMENT_EXCEPTION.name,
       });
     }
-<<<<<<< HEAD
-    const requestId = generateReqeustId();
-=======
     const requestId = generateRequestId();
->>>>>>> f1688488
 
     // ========== Get Node Promises ==========
     const nodePromises = this.getNodePromises((url: string) => {
@@ -1700,11 +1636,7 @@
 
     log('identityParam', identityParam);
 
-<<<<<<< HEAD
-    const requestId = generateReqeustId();
-=======
     const requestId = generateRequestId();
->>>>>>> f1688488
     // ========== Get Network Signature ==========
     const nodePromises = this.getNodePromises((url: string) => {
       // -- if session key is available, use it
@@ -1854,11 +1786,7 @@
       JSON.stringify(formattedAccessControlConditions)
     );
 
-<<<<<<< HEAD
-    const requestId = generateReqeustId();
-=======
     const requestId = generateRequestId();
->>>>>>> f1688488
     // ========== Node Promises ==========
     const nodePromises = this.getNodePromises((url: string) => {
       return this.signConditionEcdsa(
@@ -2004,11 +1932,7 @@
       ...(this.currentEpochNumber && { epoch: this.currentEpochNumber }),
     };
 
-<<<<<<< HEAD
-    const requestId = generateReqeustId();
-=======
     const requestId = generateRequestId();
->>>>>>> f1688488
     logWithRequestId(requestId, 'signSessionKey body', body);
     const nodePromises = this.getNodePromises((url: string) => {
       return this.getSignSessionKeyShares(
@@ -2218,11 +2142,7 @@
    * ```ts
    * import { LitPKPResource, LitActionResource } from "@lit-protocol/auth-helpers";
 import { LitAbility } from "@lit-protocol/types";
-<<<<<<< HEAD
-import { logWithRequestId, generateReqeustId } from '../../../misc/src/lib/misc';
-=======
 import { logWithRequestId, generateRequestId } from '../../../misc/src/lib/misc';
->>>>>>> f1688488
 
 const resourceAbilityRequests = [
     {
@@ -2521,15 +2441,9 @@
         errorCode: LIT_ERROR.LIT_NODE_CLIENT_NOT_READY_ERROR.name,
       });
     }
-<<<<<<< HEAD
-    let requestId = generateReqeustId();
-
-    const nodePromises = await this.getNodePromises((url: string) => {
-=======
     const requestId = generateRequestId();
 
     const nodePromises = this.getNodePromises((url: string) => {
->>>>>>> f1688488
       const nodeRequestParams = {
         authMethod: params.authMethod,
       };
