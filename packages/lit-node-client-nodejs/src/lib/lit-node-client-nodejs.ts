--- conflicted
+++ resolved
@@ -644,13 +644,8 @@
     identityParam: Uint8Array,
     ciphertext: string,
     signatureShares: NodeBlsSigningShare[]
-<<<<<<< HEAD
   ): Promise<Uint8Array> => {
     const sigShares = signatureShares.map((s: any) => s.signatureShare);
-=======
-  ): Uint8Array => {
-    const sigShares = signatureShares.map((s) => s.signatureShare);
->>>>>>> f67160c7
 
     return verifyAndDecryptWithSignatureShares(
       networkPubKey,
@@ -1618,11 +1613,7 @@
     logWithRequestId(requestId, 'signatureShares', signatureShares);
 
     // ========== Result ==========
-<<<<<<< HEAD
-    const decryptedData = await this.#decryptWithSignatureShares(
-=======
-    const decryptedData = this._decryptWithSignatureShares(
->>>>>>> f67160c7
+    const decryptedData = await this._decryptWithSignatureShares(
       this.subnetPubKey,
       uint8arrayFromString(identityParam, 'utf8'),
       ciphertext,
