import { canonicalAccessControlConditionFormatter, generateUnifiedAccsForRLIDelegation } from '@lit-protocol/access-control-conditions';

import {
  AUTH_METHOD_TYPE_IDS,
  AuthMethodType,
  EITHER_TYPE,
  LIT_ERROR,
  LIT_SESSION_KEY_URI,
  LOCAL_STORAGE_KEYS,
  SIGTYPE,
} from '@lit-protocol/constants';

import {
  combineEcdsaShares,
  combineSignatureShares,
  encrypt,
  generateSessionKeyPair,
  verifyAndDecryptWithSignatureShares,
} from '@lit-protocol/crypto';
import { safeParams } from '@lit-protocol/encryption';
import {
  convertLitActionsParams,
  defaultMintClaimCallback,
  hexPrefixed,
  log,
  logError,
  logErrorWithRequestId,
  logWithRequestId,
  mostCommonString,
  throwError,
} from '@lit-protocol/misc';
import {
  AuthCallback,
  AuthCallbackParams,
  AuthMethod,
  AuthSig,
  ClaimKeyResponse,
  ClaimProcessor,
  ClaimRequest,
  CustomNetwork,
  DecryptRequest,
  DecryptResponse,
  EncryptRequest,
  EncryptResponse,
  ExecuteJsProps,
  ExecuteJsResponse,
  FormattedMultipleAccs,
  GetSessionSigsProps,
  GetSignSessionKeySharesProp,
  GetSignedTokenRequest,
  GetSigningShareForDecryptionRequest,
  GetWalletSigProps,
  JsonExecutionRequest,
  JsonPkpSignRequest,
  LitNodeClientConfig,
  NodeBlsSigningShare,
  NodeCommandResponse,
  NodeLog,
  NodeResponse,
  NodeShare,
  PKPSignShare,
  RejectedNodePromises,
  RelayClaimProcessor,
  SessionKeyPair,
  SessionSigningTemplate,
  SessionSigsMap,
  SigShare,
  SignConditionECDSA,
  SignSessionKeyProp,
  SignSessionKeyResponse,
  Signature,
  SignedData,
  SigningAccessControlConditionRequest,
  SuccessNodePromises,
  ValidateAndSignECDSA,
  WebAuthnAuthenticationVerificationParams,
} from '@lit-protocol/types';
import {
  uint8arrayFromString,
  uint8arrayToString,
} from '@lit-protocol/uint8arrays';

import { computeAddress } from '@ethersproject/transactions';
import { joinSignature, sha256 } from 'ethers/lib/utils';
import { generateNonce, SiweMessage } from 'lit-siwe';

import { LitCore } from '@lit-protocol/core';
import { IPFSBundledSDK } from '@lit-protocol/lit-third-party-libs';

import {
  ILitResource,
  ISessionCapabilityObject,
  LitAccessControlConditionResource,
  LitResourceAbilityRequest,
  decode,
  newSessionCapabilityObject,
  RecapSessionCapabilityObject,
  LitRLIResource,
  LitAbility
} from '@lit-protocol/auth-helpers';
import {
  getStorageItem,
  removeStorageItem,
  setStorageItem,
} from '@lit-protocol/misc-browser';
import { nacl } from '@lit-protocol/nacl';
import { BigNumber, ethers, utils } from 'ethers';
import * as siwe from 'siwe';

/** ---------- Main Export Class ---------- */

export class LitNodeClientNodeJs extends LitCore {
  defaultAuthCallback?: (authSigParams: AuthCallbackParams) => Promise<AuthSig>;

  // ========== Constructor ==========
  constructor(args: any[LitNodeClientConfig | CustomNetwork | any]) {
    super(args);

    // -- initialize default auth callback
    this.defaultAuthCallback = args?.defaultAuthCallback;
  }

  // ========== STATIC METHODS ==========
  static getClaims = (
    claims: any[]
  ): Record<string, { signatures: Signature[]; derivedKeyId: string }> => {
    let keys: string[] = Object.keys(claims[0]);
    let signatures: Record<string, Signature[]> = {};
    let claimRes: Record<
      string,
      { signatures: Signature[]; derivedKeyId: string }
    > = {};
    for (let i = 0; i < keys.length; i++) {
      let claimSet: { signature: string; derivedKeyId: string }[] = claims.map(
        (c) => c[keys[i]]
      );
      signatures[keys[i]] = [];
      claimSet.map((c) => {
        let sig = ethers.utils.splitSignature(`0x${c.signature}`);
        let convertedSig = {
          r: sig.r,
          s: sig.s,
          v: sig.v,
        };
        signatures[keys[i]].push(convertedSig);
      });

      claimRes[keys[i]] = {
        signatures: signatures[keys[i]],
        derivedKeyId: claimSet[0].derivedKeyId,
      };
    }
    return claimRes;
  };

  // ========== Rate Limit NFT ==========
  createRliDelegationAuthSig = async ({
    dAppOwnerWallet,
    rliTokenId,
    addresses,
  }: {
    dAppOwnerWallet: ethers.Wallet;
    rliTokenId: string;
    addresses: string[];
  }): Promise<{
    litResource: LitRLIResource;
    rliDelegationAuthSig: AuthSig;
  }> => {

    const dAppOwnerWalletAddress = ethers.utils.getAddress(await dAppOwnerWallet.getAddress());

    // -- siwe settings
    const ORIGIN = 'lit:capability:delegation';

    // -- to be changed(?)
    const domain = 'example.com';
    const statement =
      'This is a test statement. You can put anything you want here.';

    // -- if it's not ready yet, then connect
    if (!this.ready) {
      await this.connect();
    }

    // -- validate if rliTokenId is empty
    if (!rliTokenId) {
      throw new Error('rliTokenId must exist');
    }

    // -- validate
    if (!dAppOwnerWallet || !addresses) {
      throw new Error('Both parameters must exist');
    }

    // -- validate dAppOwnerWallet is an ethers wallet
    if (!(dAppOwnerWallet instanceof ethers.Wallet)) {
      throw new Error('dAppOwnerWallet must be an ethers wallet');
    }

    // -- validate addresses has to be an array and has to have at least one address
    if (!Array.isArray(addresses) || addresses.length === 0) {
      throw new Error(
        'Addresses must be an array and has to have at least one'
      );
    }

    // -- create LitRLIResource (note: we have other resources such as LitAccessControlConditionResource, LitPKPResource and LitActionResource)
    const litResource = new LitRLIResource(rliTokenId);
    console.log('litResource:', litResource);

    const recapObject =
      await this.generateSessionCapabilityObjectWithWildcards([
        litResource,
      ]);

    recapObject.addCapabilityForResource(
      litResource,
      LitAbility.RateLimitIncreaseAuth,
      { nft_id: rliTokenId, delegate_to: addresses }
    );

    console.log('recapObject:', recapObject);
    console.log('attenuations:', JSON.stringify(recapObject.attenuations));

    // make sure that the resource is added to the recapObject
    const verified = recapObject.verifyCapabilitiesForResource(
      litResource,
      LitAbility.RateLimitIncreaseAuth
    );

    // -- validate
    if (!verified) {
      throw new Error('Failed to verify capabilities for resource');
    }

    console.log('verified:', verified);

    // -- get auth sig
    const siweMessage = new siwe.SiweMessage({
      domain,
      address: dAppOwnerWalletAddress,
      statement,
      uri: ORIGIN,
      version: '1',
      chainId: 1,
      expirationTime: new Date(Date.now() + 1000 * 60 * 7).toISOString(),
    });

    const messageToSign = siweMessage.prepareMessage();
    console.log('messageToSign:', messageToSign);

    const signature = await dAppOwnerWallet.signMessage(messageToSign);

    const authSig = {
      sig: signature,
      derivedVia: 'web3.eth.personal.sign',
      signedMessage: messageToSign,
      address: dAppOwnerWalletAddress,
    };

    return { litResource, rliDelegationAuthSig: authSig };
  }

  // ========== Scoped Class Helpers ==========

  /**
   *
   * Get the request body of the lit action
   *
   * @param { ExecuteJsProps } params
   *
   * @returns { JsonExecutionRequest }
   *
   */
  getLitActionRequestBody = (params: ExecuteJsProps): JsonExecutionRequest => {
    const reqBody: JsonExecutionRequest = {
      ...(params.authSig && { authSig: params.authSig }),
      ...(params.sessionSigs && { sessionSigs: params.sessionSigs }),
      ...(params.authMethods && { authMethods: params.authMethods }),
      jsParams: convertLitActionsParams(params.jsParams),
      // singleNode: params.singleNode ?? false,
      targetNodeRange: params.targetNodeRange ?? 0,
    };

    if (params.code) {
      const _uint8Array = uint8arrayFromString(params.code, 'utf8');
      const encodedJs = uint8arrayToString(_uint8Array, 'base64');

      reqBody.code = encodedJs;
    }

    if (params.ipfsId) {
      reqBody.ipfsId = params.ipfsId;
    }

    if (params.authMethods && params.authMethods.length > 0) {
      reqBody.authMethods = params.authMethods;
    }

    return reqBody;
  };

  /**
   *
   * we need to send jwt params iat (issued at) and exp (expiration) because the nodes may have different wall clock times, the nodes will verify that these params are withing a grace period
   *
   */
  getJWTParams = () => {
    const now = Date.now();
    const iat = Math.floor(now / 1000);
    const exp = iat + 12 * 60 * 60; // 12 hours in seconds

    return { iat, exp };
  };

  /**
   *
   * Parse the response string to JSON
   *
   * @param { string } responseString
   *
   * @returns { any } JSON object
   *
   */
  parseResponses = (responseString: string): any => {
    let response: any;

    try {
      response = JSON.parse(responseString);
    } catch (e) {
      log(
        'Error parsing response as json.  Swallowing and returning as string.',
        responseString
      );
    }

    return response;
  };

  // ==================== SESSIONS ====================
  /**
   * Try to get the session key in the local storage,
   * if not, generates one.
   * @return { SessionKeyPair } session key pair
   */
  getSessionKey = (): SessionKeyPair => {
    const storageKey = LOCAL_STORAGE_KEYS.SESSION_KEY;
    const storedSessionKeyOrError = getStorageItem(storageKey);

    if (
      storedSessionKeyOrError.type === EITHER_TYPE.ERROR ||
      !storedSessionKeyOrError.result ||
      storedSessionKeyOrError.result === ''
    ) {
      console.warn(
        `Storage key "${storageKey}" is missing. Not a problem. Contiune...`
      );

      // Generate new one
      const newSessionKey = generateSessionKeyPair();

      // (TRY) to set to local storage
      try {
        localStorage.setItem(storageKey, JSON.stringify(newSessionKey));
      } catch (e) {
        console.warn(`Localstorage not available. Not a problem. Contiune...`);
      }

      return newSessionKey;
    } else {
      return JSON.parse(storedSessionKeyOrError.result as string);
    }
  };

  /**
   * Check if a given object is of type SessionKeyPair.
   *
   * @param obj - The object to check.
   * @returns True if the object is of type SessionKeyPair.
   */
  isSessionKeyPair(obj: any): obj is SessionKeyPair {
    return (
      typeof obj === 'object' &&
      'publicKey' in obj &&
      'secretKey' in obj &&
      typeof obj.publicKey === 'string' &&
      typeof obj.secretKey === 'string'
    );
  }

  /**
   * Generates wildcard capability for each of the LIT resources
   * specified.
   * @param litResources is an array of LIT resources
   */
  static async generateSessionCapabilityObjectWithWildcards(
    litResources: Array<ILitResource>,
    rateLimitAuthSig?: AuthSig
  ): Promise<ISessionCapabilityObject> {

<<<<<<< HEAD
    const sessionCapabilityObject = newSessionCapabilityObject();

    if (rateLimitAuthSig) {
      await sessionCapabilityObject.addRateLimitAuthSig(rateLimitAuthSig);
    }
=======
    const sessionCapabilityObject = new RecapSessionCapabilityObject(
      {},
      []
    );
>>>>>>> fef96c9c

    for (const litResource of litResources) {
      sessionCapabilityObject.addAllCapabilitiesForResource(litResource);
    }

    if (rateLimitAuthSig) {
      await sessionCapabilityObject.addRateLimitAuthSig(rateLimitAuthSig);
    }

    return sessionCapabilityObject;
  };

  // backward compatibility
  async generateSessionCapabilityObjectWithWildcards(
    litResources: Array<ILitResource>,
<<<<<<< HEAD
    rateLimitAuthSig: AuthSig
  ): Promise<ISessionCapabilityObject> {
    return await LitNodeClientNodeJs.generateSessionCapabilityObjectWithWildcards(
      litResources,
      rateLimitAuthSig,
=======
    rateLimitAuthSig?: AuthSig
  ): Promise<ISessionCapabilityObject> {

    if (rateLimitAuthSig) {
      return await LitNodeClientNodeJs.generateSessionCapabilityObjectWithWildcards(
        litResources,
        rateLimitAuthSig,
      );
    }

    return await LitNodeClientNodeJs.generateSessionCapabilityObjectWithWildcards(
      litResources
>>>>>>> fef96c9c
    );
  };

  /**
   *
   * Get expiration for session
   *
   */
  static getExpiration = () => {
    return new Date(Date.now() + 1000 * 60 * 60 * 24).toISOString();
  };

  // backward compatibility
  getExpiration = () => {
    return LitNodeClientNodeJs.getExpiration();
  };

  getLatestBlockhash = () => {
    return this.latestBlockhash;
  };

  /**
   *
   * Get the signature from local storage, if not, generates one
   *
   */
  getWalletSig = async ({
    authNeededCallback,
    chain,
    sessionCapabilityObject,
    switchChain,
    expiration,
    sessionKeyUri,
    nonce,
  }: GetWalletSigProps): Promise<AuthSig> => {
    let walletSig: AuthSig;

    const storageKey = LOCAL_STORAGE_KEYS.WALLET_SIGNATURE;
    const storedWalletSigOrError = getStorageItem(storageKey);

    // browser: 2 > 2.1 > 3
    // nodejs: 1. > 1.1

    // -- (TRY) to get it in the local storage
    // -- IF NOT: Generates one
    log(`getWalletSig - flow starts
        storageKey: ${storageKey}
        storedWalletSigOrError: ${JSON.stringify(storedWalletSigOrError)}
    `);

    if (
      storedWalletSigOrError.type === EITHER_TYPE.ERROR ||
      !storedWalletSigOrError.result ||
      storedWalletSigOrError.result == ''
    ) {
      log('getWalletSig - flow 1');
      console.warn(
        `Storage key "${storageKey}" is missing. Not a problem. Continue...`
      );
      if (authNeededCallback) {
        log('getWalletSig - flow 1.1');
        const body = {
          chain,
          statement: sessionCapabilityObject?.statement,
          resources: sessionCapabilityObject
            ? [sessionCapabilityObject.encodeAsSiweResource()]
            : undefined,
          ...(switchChain && { switchChain }),
          expiration,
          uri: sessionKeyUri,
          nonce,
        };

        log('callback body:', body);

        walletSig = await authNeededCallback(body);
      } else {
        log('getWalletSig - flow 1.2');
        if (!this.defaultAuthCallback) {
          log('getWalletSig - flow 1.2.1');
          return throwError({
            message: 'No default auth callback provided',
            errorKind: LIT_ERROR.PARAMS_MISSING_ERROR.kind,
            errorCode: LIT_ERROR.PARAMS_MISSING_ERROR.name,
          });
        }

        log('getWalletSig - flow 1.2.2');
        walletSig = await this.defaultAuthCallback({
          chain,
          statement: sessionCapabilityObject.statement,
          resources: sessionCapabilityObject
            ? [sessionCapabilityObject.encodeAsSiweResource()]
            : undefined,
          switchChain,
          expiration,
          uri: sessionKeyUri,
          nonce,
        });
      }

      log('getWalletSig - flow 1.3');

      // (TRY) to set walletSig to local storage
      const storeNewWalletSigOrError = setStorageItem(
        storageKey,
        JSON.stringify(walletSig)
      );
      if (storeNewWalletSigOrError.type === 'ERROR') {
        log('getWalletSig - flow 1.4');
        console.warn(
          `Unable to store walletSig in local storage. Not a problem. Continue...`
        );
      }
    } else {
      log('getWalletSig - flow 2');
      try {
        walletSig = JSON.parse(storedWalletSigOrError.result as string);
        log('getWalletSig - flow 2.1');
      } catch (e) {
        console.warn('Error parsing walletSig', e);
        log('getWalletSig - flow 2.2');
      }
    }

    log('getWalletSig - flow 3');
    return walletSig!;
  };

  #authCallbackAndUpdateStorageItem = async ({
    authCallbackParams,
    authCallback,
  }: {
    authCallbackParams: AuthCallbackParams;
    authCallback?: AuthCallback;
  }): Promise<AuthSig> => {
    let authSig: AuthSig;

    if (authCallback) {
      authSig = await authCallback(authCallbackParams);
    } else {
      if (!this.defaultAuthCallback) {
        return throwError({
          message: 'No default auth callback provided',
          errorKind: LIT_ERROR.PARAMS_MISSING_ERROR.kind,
          errorCode: LIT_ERROR.PARAMS_MISSING_ERROR.name,
        });
      }
      authSig = await this.defaultAuthCallback(authCallbackParams);
    }

    // (TRY) to set walletSig to local storage
    const storeNewWalletSigOrError = setStorageItem(
      LOCAL_STORAGE_KEYS.WALLET_SIGNATURE,
      JSON.stringify(authSig)
    );
    if (storeNewWalletSigOrError.type === EITHER_TYPE.SUCCESS) {
      return authSig;
    }

    // Setting local storage failed, try to remove the item key.
    console.warn(
      `Unable to store walletSig in local storage. Not a problem. Continuing to remove item key...`
    );
    const removeWalletSigOrError = removeStorageItem(
      LOCAL_STORAGE_KEYS.WALLET_SIGNATURE
    );
    if (removeWalletSigOrError.type === EITHER_TYPE.ERROR) {
      console.warn(
        `Unable to remove walletSig in local storage. Not a problem. Continuing...`
      );
    }

    return authSig;
  };

  /**
   *
   * Check if a session key needs to be resigned. These are the scenarios where a session key needs to be resigned:
   * 1. The authSig.sig does not verify successfully against the authSig.signedMessage
   * 2. The authSig.signedMessage.uri does not match the sessionKeyUri
   * 3. The authSig.signedMessage does not contain at least one session capability object
   *
   */
  checkNeedToResignSessionKey = async ({
    authSig,
    sessionKeyUri,
    resourceAbilityRequests,
  }: {
    authSig: AuthSig;
    sessionKeyUri: any;
    resourceAbilityRequests: Array<LitResourceAbilityRequest>;
  }): Promise<boolean> => {
    const authSigSiweMessage = new SiweMessage(authSig.signedMessage);

    try {
      await authSigSiweMessage.validate(authSig.sig);
    } catch (e) {
      console.debug('Need retry because verify failed', e);
      return true;
    }

    // make sure the sig is for the correct session key
    if (authSigSiweMessage.uri !== sessionKeyUri) {
      console.debug('Need retry because uri does not match');
      return true;
    }

    // make sure the authSig contains at least one resource.
    if (
      !authSigSiweMessage.resources ||
      authSigSiweMessage.resources.length === 0
    ) {
      console.debug('Need retry because empty resources');
      return true;
    }

    // make sure the authSig contains session capabilities that can be parsed.
    // TODO: we currently only support the first resource being a session capability object.
    const authSigSessionCapabilityObject = decode(
      authSigSiweMessage.resources[0]
    );

    // make sure the authSig session capability object describes capabilities that are equal or greater than
    // the abilities requested against the resources in the resource ability requests.
    for (const resourceAbilityRequest of resourceAbilityRequests) {
      if (
        !authSigSessionCapabilityObject.verifyCapabilitiesForResource(
          resourceAbilityRequest.resource,
          resourceAbilityRequest.ability
        )
      ) {
        console.debug('Need retry because capabilities do not match', {
          authSigSessionCapabilityObject,
          resourceAbilityRequest,
        });
        return true;
      }
    }

    return false;
  };

  // ==================== API Calls to Nodes ====================
  /**
   *
   * Get JS Execution Shares from Nodes
   *
   * @param { JsonExecutionRequest } params
   *
   * @returns { Promise<any> }
   */
  getJsExecutionShares = async (
    url: string,
    params: JsonExecutionRequest,
    requestId: string
  ): Promise<NodeCommandResponse> => {
    const { code, ipfsId, authSig, jsParams, authMethods } = params;

    logWithRequestId(requestId, 'getJsExecutionShares');

    // -- execute
    const urlWithPath = `${url}/web/execute`;

    if (!authSig) {
      throw new Error('authSig or sessionSig is required');
    }
    let data: JsonExecutionRequest = {
      authSig,
      code,
      ipfsId,
      jsParams,
      authMethods,
    };

    return await this.sendCommandToNode({ url: urlWithPath, data, requestId });
  };

  getPkpSignExecutionShares = async (
    url: string,
    params: any,
    requestId: string
  ) => {
    logWithRequestId(requestId, 'getPkpSigningShares');
    const urlWithPath = `${url}/web/pkp/sign`;
    if (!params.authSig) {
      throw new Error('authSig is required');
    }

    return await this.sendCommandToNode({
      url: urlWithPath,
      data: params,
      requestId,
    });
  };

  getClaimKeyExecutionShares = async (
    url: string,
    params: any,
    requestId: string
  ) => {
    logWithRequestId(requestId, 'getPkpSigningShares');
    const urlWithPath = `${url}/web/pkp/claim`;
    if (!params.authMethod) {
      throw new Error('authMethod is required');
    }

    return await this.sendCommandToNode({
      url: urlWithPath,
      data: params,
      requestId,
    });
  };

  /**
   * Get Signing Shares for Token containing Access Control Condition
   *
   * @param { string } url
   * @param { SigningAccessControlConditionRequest } params
   *
   * @returns { Promise<NodeCommandResponse> }
   *
   */
  getSigningShareForToken = async (
    url: string,
    params: SigningAccessControlConditionRequest,
    requestId: string
  ): Promise<NodeCommandResponse> => {
    logWithRequestId(requestId, 'getSigningShareForToken');
    const urlWithPath = `${url}/web/signing/access_control_condition`;

    return this.sendCommandToNode({
      url: urlWithPath,
      data: params,
      requestId,
    });
  };

  /**
   *
   * Get signature shares for decryption.
   *
   * @param url
   * @param params
   * @param requestId
   * @returns
   */
  getSigningShareForDecryption = async (
    url: string,
    params: GetSigningShareForDecryptionRequest,
    requestId: string
  ): Promise<NodeCommandResponse> => {
    log('getSigningShareForDecryption');
    const urlWithPath = `${url}/web/encryption/sign`;

    return await this.sendCommandToNode({
      url: urlWithPath,
      data: params,
      requestId,
    });
  };

  /**
   *
   * Sign Condition ECDSA
   *
   * @param { string } url
   * @param { SignConditionECDSA } params
   *
   * @returns { Promise<NodeCommandResponse> }
   *
   */
  signConditionEcdsa = async (
    url: string,
    params: SignConditionECDSA,
    requestId: string
  ): Promise<NodeCommandResponse> => {
    log('signConditionEcdsa');
    const urlWithPath = `${url}/web/signing/signConditionEcdsa`;

    const data = {
      access_control_conditions: params.accessControlConditions,
      evmContractConditions: params.evmContractConditions,
      solRpcConditions: params.solRpcConditions,
      auth_sig: params.auth_sig,
      chain: params.chain,
      iat: params.iat,
      exp: params.exp,
    };

    return await this.sendCommandToNode({
      url: urlWithPath,
      data,
      requestId,
    });
  };

  /**
   *
   * Combine Shares from network public key set and signature shares
   *
   * @param { NodeBlsSigningShare } signatureShares
   *
   * @returns { string } final JWT (convert the sig to base64 and append to the jwt)
   *
   */
  combineSharesAndGetJWT = (
    signatureShares: Array<NodeBlsSigningShare>,
    requestId: string = ''
  ): string => {
    // ========== Shares Validations ==========
    // -- sanity check
    if (
      !signatureShares.every(
        (val: any, i: any, arr: any) => val.unsignedJwt === arr[0].unsignedJwt
      )
    ) {
      const msg =
        'Unsigned JWT is not the same from all the nodes.  This means the combined signature will be bad because the nodes signed the wrong things';
      logErrorWithRequestId(requestId, msg);
    }

    // ========== Sorting ==========
    // -- sort the sig shares by share index.  this is important when combining the shares.
    signatureShares.sort((a: any, b: any) => a.shareIndex - b.shareIndex);

    // ========== Combine Shares ==========
    const signature = combineSignatureShares(
      signatureShares.map((s) => s.signatureShare)
    );

    logWithRequestId(requestId, 'signature is', signature);

    const unsignedJwt = mostCommonString(
      signatureShares.map((s: any) => s.unsignedJwt)
    );

    // ========== Result ==========
    // convert the sig to base64 and append to the jwt
    const finalJwt: string = `${unsignedJwt}.${uint8arrayToString(
      uint8arrayFromString(signature, 'base16'),
      'base64urlpad'
    )}`;

    return finalJwt;
  };

  #decryptWithSignatureShares = (
    networkPubKey: string,
    identityParam: Uint8Array,
    ciphertext: string,
    signatureShares: Array<NodeBlsSigningShare>
  ): Uint8Array => {
    const sigShares = signatureShares.map((s: any) => s.signatureShare);

    return verifyAndDecryptWithSignatureShares(
      networkPubKey,
      identityParam,
      ciphertext,
      sigShares
    );
  };

  // ========== Promise Handlers ==========

  /**
   * Run lit action on a single deterministicly selected node. It's important that the nodes use the same deterministic selection algorithm.
   *
   * @param { ExecuteJsProps } params
   *
   * @returns { Promise<SuccessNodePromises<T> | RejectedNodePromises> }
   *
   */
  runOnTargetedNodes = async (
    params: ExecuteJsProps
  ): Promise<
    SuccessNodePromises<NodeCommandResponse> | RejectedNodePromises
  > => {
    const {
      code,
      authMethods,
      authSig,
      jsParams,
      debug,
      sessionSigs,
      targetNodeRange,
    } = params;

    log('running runOnTargetedNodes:', targetNodeRange);

    if (!targetNodeRange) {
      return throwError({
        message: 'targetNodeRange is required',
        errorKind: LIT_ERROR.INVALID_PARAM_TYPE.kind,
        errorCode: LIT_ERROR.INVALID_PARAM_TYPE.name,
      });
    }

    // determine which node to run on
    let ipfsId;

    if (params.code) {
      // hash the code to get IPFS id
      const blockstore = new IPFSBundledSDK.MemoryBlockstore();

      let content: string | Uint8Array = params.code;

      if (typeof content === 'string') {
        content = new TextEncoder().encode(content);
      } else {
        throwError({
          message:
            'Invalid code content type for single node execution.  Your code param must be a string',
          errorKind: LIT_ERROR.INVALID_PARAM_TYPE.kind,
          errorCode: LIT_ERROR.INVALID_PARAM_TYPE.name,
        });
      }

      let lastCid;
      for await (const { cid } of IPFSBundledSDK.importer(
        [{ content }],
        blockstore,
        {
          onlyHash: true,
        }
      )) {
        lastCid = cid;
      }

      ipfsId = lastCid;
    } else {
      ipfsId = params.ipfsId;
    }

    if (!ipfsId) {
      return throwError({
        message: 'ipfsId is required',
        error: LIT_ERROR.INVALID_PARAM_TYPE,
      });
    }

    // select targetNodeRange number of random index of the bootstrapUrls.length
    const randomSelectedNodeIndexes: Array<number> = [];

    let nodeCounter = 0;

    while (randomSelectedNodeIndexes.length < targetNodeRange) {
      const str = `${nodeCounter}:${ipfsId.toString()}`;
      const cidBuffer = Buffer.from(str);
      const hash = sha256(cidBuffer);
      const hashAsNumber = BigNumber.from(hash);

      const nodeIndex = hashAsNumber
        .mod(this.config.bootstrapUrls.length)
        .toNumber();

      log('nodeIndex:', nodeIndex);

      // must be unique & less than bootstrapUrls.length
      if (
        !randomSelectedNodeIndexes.includes(nodeIndex) &&
        nodeIndex < this.config.bootstrapUrls.length
      ) {
        randomSelectedNodeIndexes.push(nodeIndex);
      }
      nodeCounter++;
    }

    log('Final Selected Indexes:', randomSelectedNodeIndexes);

    const requestId = this.getRequestId();
    const nodePromises = [];

    for (let i = 0; i < randomSelectedNodeIndexes.length; i++) {
      // should we mix in the jsParams?  to do this, we need a canonical way to serialize the jsParams object that will be identical in rust.
      // const jsParams = params.jsParams || {};
      // const jsParamsString = JSON.stringify(jsParams);

      const nodeIndex = randomSelectedNodeIndexes[i];

      // FIXME: we are using this.config.bootstrapUrls to pick the selected node, but we
      // should be using something like the list of nodes from the staking contract
      // because the staking nodes can change, and the rust code will use the same list
      const url = this.config.bootstrapUrls[nodeIndex];

      log(`running on node ${nodeIndex} at ${url}`);

      const reqBody: JsonExecutionRequest =
        this.getLitActionRequestBody(params);

      // -- choose the right signature
      const sigToPassToNode = this.getSessionOrAuthSig({
        authSig,
        sessionSigs,
        url,
      });

      reqBody.authSig = sigToPassToNode;

      // this return { url: string, data: JsonRequest }
      const singleNodePromise = this.getJsExecutionShares(
        url,
        reqBody,
        requestId
      );

      nodePromises.push(singleNodePromise);
    }

    const handledPromise = (await this.handleNodePromises(
      nodePromises,
      requestId,
      targetNodeRange
    )) as SuccessNodePromises<NodeCommandResponse> | RejectedNodePromises;

    // -- handle response
    return handledPromise;
  };

  // ========== Shares Resolvers ==========
  _getFlattenShare = (share: any): SigShare => {
    // flatten the signature object so that the properties of the signature are top level
    const flattenObj = Object.entries(share).map(([key, item]) => {
      if (item === null || item === undefined) {
        return null;
      }

      const typedItem = item as SigShare;

      const requiredShareProps = [
        'sigType',
        'dataSigned',
        'signatureShare',
        'shareIndex',
        'bigR',
        'publicKey',
      ];

      const requiredSessionSigsShareProps = [
        ...requiredShareProps,
        'siweMessage',
      ] as const;

      const requiredSignatureShareProps = [
        ...requiredShareProps,
        'sigName',
      ] as const;

      const hasProps = (props: any) => {
        return [...props].every(
          (prop) =>
            typedItem[prop as keyof SigShare] !== undefined &&
            typedItem[prop as keyof SigShare] !== null
        );
      };

      if (
        hasProps(requiredSessionSigsShareProps) ||
        hasProps(requiredSignatureShareProps)
      ) {
        const bigR = typedItem.bigR ?? typedItem.bigr;

        typedItem.signatureShare = typedItem.signatureShare.replaceAll('"', '');
        typedItem.bigR = bigR?.replaceAll('"', '');
        typedItem.publicKey = typedItem.publicKey.replaceAll('"', '');
        typedItem.dataSigned = typedItem.dataSigned.replaceAll('"', '');

        return typedItem;
      }

      return null;
    });

    // removed all null values and should only have one item
    const flattenShare = flattenObj.filter(
      (item) => item !== null
    )[0] as SigShare;

    if (flattenShare === null || flattenShare === undefined) {
      return share;
    }
    return flattenShare;
  };

  /**
   *
   * Get signatures from signed data
   *
   * @param { Array<any> } signedData
   *
   * @returns { any }
   *
   */
  getSessionSignatures = (signedData: Array<any>): any => {
    // -- prepare
    let signatures: any = {};

    // TOOD: get keys of signedData
    const keys = Object.keys(signedData[0]);

    // removeExtraBackslashesAndQuotes
    const sanitise = (str: string) => {
      // Check if str is a string and remove extra backslashes
      if (typeof str === 'string') {
        // Remove backslashes
        let newStr = str.replace(/\\+/g, '');
        // Remove leading and trailing double quotes
        newStr = newStr.replace(/^"|"$/g, '');
        return newStr;
      }
      return str;
    };

    // -- execute
    keys.forEach((key: any) => {
      log('key:', key);

      const shares = signedData.map((r: any) => r[key]);

      log('shares:', shares);

      shares.sort((a: any, b: any) => a.shareIndex - b.shareIndex);

      const sigShares: Array<SigShare> = shares.map((s: any, index: number) => {
        log('Original Share Struct:', s);

        const share = this._getFlattenShare(s);

        log('share:', share);

        if (!share) {
          throw new Error('share is null or undefined');
        }

        if (!share.bigr) {
          throw new Error(
            `bigR is missing in share ${index}. share ${JSON.stringify(share)}`
          );
        }

        const sanitisedBigR = sanitise(share.bigr);
        const sanitisedSigShare = sanitise(share.publicKey);

        log('sanitisedBigR:', sanitisedBigR);
        log('sanitisedSigShare:', sanitisedSigShare);

        return {
          sigType: share.sigType,
          signatureShare: sanitise(share.signatureShare),
          shareIndex: share.shareIndex,
          bigR: sanitise(share.bigr),
          publicKey: share.publicKey,
          dataSigned: share.dataSigned,
          siweMessage: share.siweMessage,
        };
      });

      log('getSessionSignatures - sigShares', sigShares);

      const sigType = mostCommonString(sigShares.map((s: any) => s.sigType));

      // -- validate if this.networkPubKeySet is null
      if (this.networkPubKeySet === null) {
        throwError({
          message: 'networkPubKeySet cannot be null',
          errorKind: LIT_ERROR.PARAM_NULL_ERROR.kind,
          errorCode: LIT_ERROR.PARAM_NULL_ERROR.name,
        });
        return;
      }

      // -- validate if signature type is ECDSA
      if (
        sigType !== SIGTYPE.EcdsaCaitSith &&
        sigType !== SIGTYPE.EcdsaCAITSITHP256
      ) {
        throwError({
          message: `signature type is ${sigType} which is not ECDSA_CAIT_SITH`,
          errorKind: LIT_ERROR.UNKNOWN_SIGNATURE_TYPE.kind,
          errorCode: LIT_ERROR.UNKNOWN_SIGNATURE_TYPE.name,
        });
        return;
      }

      const signature: any = combineEcdsaShares(sigShares);
      if (!signature.r) {
        throwError({
          message: 'siganture could not be combined',
          errorKind: LIT_ERROR.UNKNOWN_SIGNATURE_ERROR.kind,
          errorCode: LIT_ERROR.UNKNOWN_SIGNATURE_ERROR.name,
        });
      }

      const encodedSig = joinSignature({
        r: '0x' + signature.r,
        s: '0x' + signature.s,
        v: signature.recid,
      });

      signatures[key] = {
        ...signature,
        signature: encodedSig,
        publicKey: mostCommonString(sigShares.map((s: any) => s.publicKey)),
        dataSigned: mostCommonString(sigShares.map((s: any) => s.dataSigned)),
        siweMessage: mostCommonString(sigShares.map((s) => s.siweMessage)),
      };
    });

    return signatures;
  };

  /**
   *
   * Get signatures from signed data
   *
   * @param { Array<any> } signedData
   *
   * @returns { any }
   *
   */
  getSignatures = (signedData: Array<any>, requestId: string = ''): any => {
    log(`getSignatures(): ${JSON.stringify(signedData, null, 2)}`);

    const validatedSignedData = signedData
      .map((sigObj: any) => {
        // -- detect whatever signature is available
        let sigShare;
        for (let key in sigObj) {
          if (sigObj[key]) {
            sigShare = sigObj[key];
            break;
          }
        }

        if (!sigShare) {
          return null;
        }

        const requiredFields = ['signatureShare'];

        for (const field of requiredFields) {
          logWithRequestId(requestId, 'Checking sigShare:', sigShare);

          if (!sigShare || !sigShare[field] || sigShare[field] === '') {
            logWithRequestId(
              requestId,
              `Invalid signed data. ${field} is missing. Not a problem, we only need ${this.config.minNodeCount} nodes to sign the session key.`
            );
            return null;
          }
        }

        return sigObj;
      })
      .filter((sigObj) => sigObj !== null);

    logWithRequestId(requestId, 'requested length:', signedData.length);
    logWithRequestId(
      requestId,
      'validated length:',
      validatedSignedData.length
    );
    logWithRequestId(
      requestId,
      'minimum required length:',
      this.config.minNodeCount
    );

    if (validatedSignedData.length < this.config.minNodeCount) {
      logErrorWithRequestId(
        requestId,
        `not enough nodes to get the signatures.  Expected ${this.config.minNodeCount}, got ${validatedSignedData.length}`
      );
      return null;
    }

    // -- prepare
    const signatures: any = {};

    // TOOD: get keys of signedData
    const keys = Object.keys(validatedSignedData[0]);

    // -- execute
    keys.forEach((key: any) => {
      const shares = validatedSignedData.map((r: any) => r[key]);

      shares.sort((a: any, b: any) => a.shareIndex - b.shareIndex);

      const sigShares: Array<SigShare> = shares.map((s: any) => {
        const share = this._getFlattenShare(s);

        return {
          sigType: share.sigType,
          signatureShare: share.signatureShare,
          shareIndex: share.shareIndex,
          bigR: share.bigR,
          publicKey: share.publicKey,
          dataSigned: share.dataSigned,
          sigName: share.sigName ? share.sigName : 'sig',
        };
      });

      logWithRequestId(requestId, 'getSignatures - sigShares', sigShares);

      const validatedSigShares = sigShares
        .filter((s: any) => {
          const requiredFields = ['sigType', 'signatureShare'];

          for (const field of requiredFields) {
            if (!s[field] || s[field] === '') {
              logWithRequestId(
                requestId,
                `Invalid signed data. ${field} is missing. Not a problem, we only need ${this.config.minNodeCount} nodes to sign the session key.`
              );
              return null;
            }
          }

          return s;
        })
        .filter((s) => s !== null);

      logWithRequestId(requestId, 'requested length:', signedData.length);
      logWithRequestId(
        requestId,
        'validated length:',
        validatedSigShares.length
      );
      logWithRequestId(
        requestId,
        'minimum required length:',
        this.config.minNodeCount
      );

      if (validatedSigShares.length < this.config.minNodeCount) {
        logErrorWithRequestId(
          requestId,
          `not enough nodes to get the signatures.  Expected ${this.config.minNodeCount}, got ${validatedSigShares.length}`
        );
      }

      const sigType = mostCommonString(sigShares.map((s: any) => s.sigType));

      // -- validate if this.networkPubKeySet is null
      if (this.networkPubKeySet === null) {
        throwError({
          message: 'networkPubKeySet cannot be null',
          errorKind: LIT_ERROR.PARAM_NULL_ERROR.kind,
          errorCode: LIT_ERROR.PARAM_NULL_ERROR.name,
        });
        return;
      }

      // -- validate if signature type is ECDSA
      if (
        sigType !== SIGTYPE.EcdsaCaitSith &&
        sigType !== SIGTYPE.EcdsaCAITSITHP256
      ) {
        throwError({
          message: `signature type is ${sigType} which is not ECDSA_CAIT_SITH`,
          errorKind: LIT_ERROR.UNKNOWN_SIGNATURE_TYPE.kind,
          errorCode: LIT_ERROR.UNKNOWN_SIGNATURE_TYPE.name,
        });
        return;
      }

      const signature: any = combineEcdsaShares(sigShares);
      if (!signature.r) {
        throwError({
          message: 'siganture could not be combined',
          errorKind: LIT_ERROR.UNKNOWN_SIGNATURE_ERROR.kind,
          errorCode: LIT_ERROR.UNKNOWN_SIGNATURE_ERROR.name,
        });
      }

      const encodedSig = joinSignature({
        r: '0x' + signature.r,
        s: '0x' + signature.s,
        v: signature.recid,
      });

      signatures[key] = {
        ...signature,
        signature: encodedSig,
        publicKey: mostCommonString(sigShares.map((s: any) => s.publicKey)),
        dataSigned: mostCommonString(sigShares.map((s: any) => s.dataSigned)),
      };
    });

    return signatures;
  };

  /**
   *
   * Get a single signature
   *
   * @param { Array<any> } shareData from all node promises
   *
   * @returns { string } signature
   *
   */
  getSignature = async (
    shareData: Array<any>,
    requestId: string
  ): Promise<any> => {
    // R_x & R_y values can come from any node (they will be different per node), and will generate a valid signature
    const R_x = shareData[0].local_x;
    const R_y = shareData[0].local_y;

    // the public key can come from any node - it obviously will be identical from each node
    const public_key = shareData[0].public_key;
    const valid_shares = shareData.map((s: any) => s.signature_share);
    const shares = JSON.stringify(valid_shares);

    await wasmECDSA.initWasmEcdsaSdk(); // init WASM
    const signature = wasmECDSA.combine_signature(R_x, R_y, shares);
    logWithRequestId(requestId, 'raw ecdsa sig', signature);

    return signature;
  };

  // ========== Scoped Business Logics ==========

  // Normalize the data to a basic array
  public static normalizeParams(params: ExecuteJsProps): ExecuteJsProps {
    if (!params.jsParams) {
      params.jsParams = {};
      return params;
    }

    for (const key of Object.keys(params.jsParams)) {
      if (
        Array.isArray(params.jsParams[key]) ||
        ArrayBuffer.isView(params.jsParams[key])
      ) {
        let arr = [];
        for (let i = 0; i < params.jsParams[key].length; i++) {
          arr.push((params.jsParams[key] as Buffer)[i]);
        }
        params.jsParams[key] = arr;
      }
    }
    return params;
  }

  /**
   *
   * Execute JS on the nodes and combine and return any resulting signatures
   *
   * @param { ExecuteJsRequest } params
   *
   * @returns { ExecuteJsResponse }
   *
   */
  executeJs = async (params: ExecuteJsProps): Promise<ExecuteJsResponse> => {
    // ========== Prepare Params ==========
    const {
      authMethods,
      code,
      ipfsId,
      authSig,
      jsParams,
      debug,
      sessionSigs,
      targetNodeRange,
    } = params;

    // ========== Validate Params ==========
    // -- validate: If it's NOT ready
    if (!this.ready) {
      const message =
        '1 LitNodeClient is not ready.  Please call await litNodeClient.connect() first.';

      throwError({
        message,
        errorKind: LIT_ERROR.LIT_NODE_CLIENT_NOT_READY_ERROR.kind,
        errorCode: LIT_ERROR.LIT_NODE_CLIENT_NOT_READY_ERROR.name,
      });
    }

    const paramsIsSafe = safeParams({
      functionName: 'executeJs',
      params: params,
    });

    if (!paramsIsSafe) {
      return throwError({
        message: 'executeJs params are not valid',
        errorKind: LIT_ERROR.INVALID_PARAM_TYPE.kind,
        errorCode: LIT_ERROR.INVALID_PARAM_TYPE.name,
      });
    }

    // Call the normalizeParams function to normalize the parameters
    params = LitNodeClientNodeJs.normalizeParams(params);

    let res;
    const requestId = this.getRequestId();
    // -- only run on a single node
    if (targetNodeRange) {
      res = await this.runOnTargetedNodes(params);
    } else {
      // ========== Prepare Variables ==========
      // -- prepare request body
      const reqBody: JsonExecutionRequest =
        this.getLitActionRequestBody(params);

      // ========== Get Node Promises ==========
      // -- fetch shares from nodes
      const nodePromises = this.getNodePromises((url: string) => {
        // -- choose the right signature
        let sigToPassToNode = this.getSessionOrAuthSig({
          authSig,
          sessionSigs,
          url,
        });

        reqBody.authSig = sigToPassToNode;

        return this.getJsExecutionShares(url, reqBody, requestId);
      });
      // -- resolve promises
      res = await this.handleNodePromises(nodePromises, requestId);
    }

    // -- case: promises rejected
    if (res.success === false) {
      this._throwNodeError(res as RejectedNodePromises);
    }

    // -- case: promises success (TODO: check the keys of "values")
    const responseData = (res as SuccessNodePromises<NodeShare>).values;
    logWithRequestId(
      requestId,
      'executeJs responseData',
      JSON.stringify(responseData, null, 2)
    );

    // -- in the case where we are not signing anything on Lit action and using it as purely serverless function
    // we must also check for claim responses as a user may have submitted for a claim and signatures must be aggregated before returning
    if (
      responseData[0].success &&
      Object.keys(responseData[0].signedData).length <= 0 &&
      Object.keys(responseData[0].claimData).length <= 0
    ) {
      return responseData[0] as any as ExecuteJsResponse;
    }

    // -- in the case where we are not signing anything on Lit action and using it as purely serverless function
    if (
      Object.keys(responseData[0].signedData).length <= 0 &&
      Object.keys(responseData[0].claimData).length <= 0
    ) {
      return {
        claims: {},
        signatures: null,
        decryptions: [],
        response: responseData[0].response,
        logs: responseData[0].logs,
      };
    }

    // ========== Extract shares from response data ==========
    // -- 1. combine signed data as a list, and get the signatures from it
    const signedDataList = responseData.map((r) => {
      const { signedData } = r;
      for (const key of Object.keys(signedData)) {
        for (const subkey of Object.keys(signedData[key])) {
          //@ts-ignore
          if (typeof signedData[key][subkey] === 'string') {
            //@ts-ignore
            signedData[key][subkey] = signedData[key][subkey].replaceAll(
              '"',
              ''
            );
          }
        }
      }
      return signedData;
    });

    logWithRequestId(requestId, 'signedDataList:', signedDataList);
    const signatures = this.getSignatures(signedDataList, requestId);

    // -- 2. combine responses as a string, and get parse it as JSON
    let response: string = mostCommonString(
      responseData.map((r: NodeResponse) => r.response)
    );

    response = this.parseResponses(response);

    // -- 3. combine logs
    const mostCommonLogs: string = mostCommonString(
      responseData.map((r: NodeLog) => r.logs)
    );

    // -- 4. combine claims
    const claimsList = responseData
      .map((r) => {
        const { claimData } = r;
        if (claimData) {
          for (const key of Object.keys(claimData)) {
            for (const subkey of Object.keys(claimData[key])) {
              if (typeof claimData[key][subkey] == 'string') {
                claimData[key][subkey] = claimData[key][subkey].replaceAll(
                  '"',
                  ''
                );
              }
            }
          }
          return claimData;
        }
        return null;
      })
      .filter((item) => item !== null);

    logWithRequestId(requestId, 'claimList:', claimsList);

    let claims = undefined;

    if (claimsList.length > 0) {
      claims = LitNodeClientNodeJs.getClaims(claimsList);
    }

    // ========== Result ==========
    let returnVal: ExecuteJsResponse = {
      claims,
      signatures,
      decryptions: [], // FIXME: Fix if and when we enable decryptions from within a Lit Action.
      response,
      logs: mostCommonLogs,
    };

    log('returnVal:', returnVal);

    // -- case: debug mode
    if (debug) {
      const allNodeResponses = responseData.map(
        (r: NodeResponse) => r.response
      );
      const allNodeLogs = responseData.map((r: NodeLog) => r.logs);

      returnVal.debug = {
        allNodeResponses,
        allNodeLogs,
        rawNodeHTTPResponses: responseData,
      };
    }

    return returnVal;
  };

  pkpSign = async (params: JsonPkpSignRequest) => {
    let { authSig, sessionSigs, toSign, pubKey, authMethods } = params;

    pubKey = hexPrefixed(pubKey);

    // -- validate required params
    (['toSign', 'pubKey'] as Array<keyof JsonPkpSignRequest>).forEach((key) => {
      if (!params[key]) {
        throwError({
          message: `"${key}" cannot be undefined, empty, or null. Please provide a valid value.`,
          errorKind: LIT_ERROR.PARAM_NULL_ERROR.kind,
          errorCode: LIT_ERROR.PARAM_NULL_ERROR.name,
        });
      }
    });

    // -- validate present of accepted auth methods
    if (!authSig && !sessionSigs && (!authMethods || authMethods.length <= 0)) {
      throwError({
        message: `Either authSig, sessionSigs, or authMethods (length > 0) must be present.`,
        errorKind: LIT_ERROR.PARAM_NULL_ERROR.kind,
        errorCode: LIT_ERROR.PARAM_NULL_ERROR.name,
      });
    }

    // the nodes will only accept a normal array type as a paramater due to serizalization issues with Uint8Array type.
    // this loop below is to normalize the message to a basic array.
    let arr = [];
    for (let i = 0; i < toSign.length; i++) {
      arr.push((toSign as Buffer)[i]);
    }
    toSign = arr;

    const requestId = this.getRequestId();
    const nodePromises = this.getNodePromises((url: string) => {
      // -- choose the right signature
      let sigToPassToNode = this.getSessionOrAuthSig({
        authSig,
        sessionSigs,
        url,
        mustHave: false,
      });

      logWithRequestId(requestId, 'sigToPassToNode:', sigToPassToNode);

      let reqBody = {
        toSign,
        pubkey: pubKey,
        ...(sigToPassToNode &&
          sigToPassToNode !== undefined && { authSig: sigToPassToNode }),
        authMethods,
      };

      logWithRequestId(requestId, 'reqBody:', reqBody);

      return this.getPkpSignExecutionShares(url, reqBody, requestId);
    });

    const res = await this.handleNodePromises(nodePromises, requestId);

    // -- case: promises rejected
    if (res.success === false) {
      this._throwNodeError(res as RejectedNodePromises);
    }

    // -- case: promises success (TODO: check the keys of "values")
    const responseData = (res as SuccessNodePromises<PKPSignShare>).values;
    logWithRequestId(
      requestId,
      'responseData',
      JSON.stringify(responseData, null, 2)
    );

    // ========== Extract shares from response data ==========
    // -- 1. combine signed data as a list, and get the signatures from it
    const signedDataList = responseData.map((r) => {
      // add the signed data to the signature share
      delete r.signatureShare.result;

      // nodes do not camel case the response from /web/pkp/sign.
      const snakeToCamel = (s: string) =>
        s.replace(/(_\w)/g, (k) => k[1].toUpperCase());
      //@ts-ignore
      const convertShare: any = (share: any) => {
        const keys = Object.keys(share);
        let convertedShare = {};
        for (const key of keys) {
          convertedShare = Object.defineProperty(
            convertedShare,
            snakeToCamel(key),
            Object.getOwnPropertyDescriptor(share, key) as PropertyDecorator
          );
        }

        return convertedShare;
      };
      const convertedShare: SigShare = convertShare(r.signatureShare);
      const keys = Object.keys(convertedShare);
      for (const key of keys) {
        //@ts-ignore
        if (typeof convertedShare[key] === 'string') {
          //@ts-ignore
          convertedShare[key] = convertedShare[key]
            .replace('"', '')
            .replace('"', '');
        }
      }
      //@ts-ignore
      convertedShare.dataSigned = convertedShare.digest;
      return {
        signature: convertedShare,
      };
    });

    const signatures = this.getSignatures(signedDataList, requestId);
    logWithRequestId(requestId, `signature combination`, signatures);

    return signatures.signature; // only a single signature is ever present, so we just return it.
  };

  /**
   *
   * Request a signed JWT from the LIT network. Before calling this function, you must know the access control conditions for the item you wish to gain authorization for.
   *
   * @param { GetSignedTokenRequest } params
   *
   * @returns { Promise<string> } final JWT
   *
   */
  getSignedToken = async (params: GetSignedTokenRequest): Promise<string> => {
    // ========== Prepare Params ==========
    const { chain, authSig, sessionSigs } = params;

    // ========== Validation ==========
    // -- validate if it's ready
    if (!this.ready) {
      const message =
        '3 LitNodeClient is not ready.  Please call await litNodeClient.connect() first.';
      throwError({
        message,
        errorKind: LIT_ERROR.LIT_NODE_CLIENT_NOT_READY_ERROR.kind,
        errorCode: LIT_ERROR.LIT_NODE_CLIENT_NOT_READY_ERROR.name,
      });
    }

    // -- validate if this.networkPubKeySet is null
    if (this.networkPubKeySet === null) {
      return throwError({
        message: 'networkPubKeySet cannot be null',
        errorKind: LIT_ERROR.PARAM_NULL_ERROR.kind,
        errorCode: LIT_ERROR.PARAM_NULL_ERROR.name,
      });
    }

    const paramsIsSafe = safeParams({
      functionName: 'getSignedToken',
      params,
    });

    if (!paramsIsSafe) {
      return throwError({
        message: `Parameter validation failed.`,
        errorKind: LIT_ERROR.INVALID_ARGUMENT_EXCEPTION.kind,
        errorCode: LIT_ERROR.INVALID_ARGUMENT_EXCEPTION.name,
      });
    }

    // ========== Prepare ==========
    // we need to send jwt params iat (issued at) and exp (expiration)
    // because the nodes may have different wall clock times
    // the nodes will verify that these params are withing a grace period
    const { iat, exp } = this.getJWTParams();

    // ========== Formatting Access Control Conditions =========
    const {
      error,
      formattedAccessControlConditions,
      formattedEVMContractConditions,
      formattedSolRpcConditions,
      formattedUnifiedAccessControlConditions,
    }: FormattedMultipleAccs = this.getFormattedAccessControlConditions(params);

    if (error) {
      return throwError({
        message: `You must provide either accessControlConditions or evmContractConditions or solRpcConditions or unifiedAccessControlConditions`,
        errorKind: LIT_ERROR.INVALID_ARGUMENT_EXCEPTION.kind,
        errorCode: LIT_ERROR.INVALID_ARGUMENT_EXCEPTION.name,
      });
    }

    // ========== Get Node Promises ==========
    const requestId = this.getRequestId();
    const nodePromises = this.getNodePromises((url: string) => {
      // -- if session key is available, use it
      let authSigToSend = sessionSigs ? sessionSigs[url] : authSig;

      return this.getSigningShareForToken(
        url,
        {
          accessControlConditions: formattedAccessControlConditions,
          evmContractConditions: formattedEVMContractConditions,
          solRpcConditions: formattedSolRpcConditions,
          unifiedAccessControlConditions:
            formattedUnifiedAccessControlConditions,
          chain,
          authSig: authSigToSend,
          iat,
          exp,
        },
        requestId
      );
    });

    // -- resolve promises
    const res = await this.handleNodePromises(nodePromises, requestId);

    // -- case: promises rejected
    if (res.success === false) {
      this._throwNodeError(res as RejectedNodePromises);
    }

    const signatureShares: Array<NodeBlsSigningShare> = (
      res as SuccessNodePromises<NodeBlsSigningShare>
    ).values;

    log('signatureShares', signatureShares);

    // ========== Result ==========
    const finalJwt: string = this.combineSharesAndGetJWT(
      signatureShares,
      requestId
    );

    return finalJwt;
  };

  /**
   *
   * Encrypt data using the LIT network public key.
   *
   */
  encrypt = async (params: EncryptRequest): Promise<EncryptResponse> => {
    // ========== Validate Params ==========
    // -- validate if it's ready
    if (!this.ready) {
      const message =
        '6 LitNodeClient is not ready.  Please call await litNodeClient.connect() first.';
      throwError({
        message,
        errorKind: LIT_ERROR.LIT_NODE_CLIENT_NOT_READY_ERROR.kind,
        errorCode: LIT_ERROR.LIT_NODE_CLIENT_NOT_READY_ERROR.name,
      });
    }

    // -- validate if this.subnetPubKey is null
    if (!this.subnetPubKey) {
      const message = 'subnetPubKey cannot be null';
      return throwError({
        message,
        errorKind: LIT_ERROR.LIT_NODE_CLIENT_NOT_READY_ERROR.kind,
        errorCode: LIT_ERROR.LIT_NODE_CLIENT_NOT_READY_ERROR.name,
      });
    }

    const paramsIsSafe = safeParams({
      functionName: 'encrypt',
      params,
    });

    if (!paramsIsSafe) {
      return throwError({
        message: `You must provide either accessControlConditions or evmContractConditions or solRpcConditions or unifiedAccessControlConditions`,
        errorKind: LIT_ERROR.INVALID_ARGUMENT_EXCEPTION.kind,
        errorCode: LIT_ERROR.INVALID_ARGUMENT_EXCEPTION.name,
      });
    }

    // ========== Hashing Access Control Conditions =========
    // hash the access control conditions
    let hashOfConditions: ArrayBuffer | undefined =
      await this.getHashedAccessControlConditions(params);

    if (!hashOfConditions) {
      return throwError({
        message: `You must provide either accessControlConditions or evmContractConditions or solRpcConditions or unifiedAccessControlConditions`,
        errorKind: LIT_ERROR.INVALID_ARGUMENT_EXCEPTION.kind,
        errorCode: LIT_ERROR.INVALID_ARGUMENT_EXCEPTION.name,
      });
    }

    const hashOfConditionsStr = uint8arrayToString(
      new Uint8Array(hashOfConditions),
      'base16'
    );

    // ========== Hashing Private Data ==========
    // hash the private data
    const hashOfPrivateData = await crypto.subtle.digest(
      'SHA-256',
      params.dataToEncrypt
    );
    const hashOfPrivateDataStr = uint8arrayToString(
      new Uint8Array(hashOfPrivateData),
      'base16'
    );

    // ========== Assemble identity parameter ==========
    const identityParam = this.#getIdentityParamForEncryption(
      hashOfConditionsStr,
      hashOfPrivateDataStr
    );

    // ========== Encrypt ==========
    const ciphertext = encrypt(
      this.subnetPubKey,
      params.dataToEncrypt,
      uint8arrayFromString(identityParam, 'utf8')
    );

    return { ciphertext, dataToEncryptHash: hashOfPrivateDataStr };
  };

  /**
   *
   * Decrypt ciphertext with the LIT network.
   *
   */
  decrypt = async (params: DecryptRequest): Promise<DecryptResponse> => {
    const { authSig, sessionSigs, chain, ciphertext, dataToEncryptHash } =
      params;

    // ========== Validate Params ==========
    // -- validate if it's ready
    if (!this.ready) {
      const message =
        '6 LitNodeClient is not ready.  Please call await litNodeClient.connect() first.';
      throwError({
        message,
        errorKind: LIT_ERROR.LIT_NODE_CLIENT_NOT_READY_ERROR.kind,
        errorCode: LIT_ERROR.LIT_NODE_CLIENT_NOT_READY_ERROR.name,
      });
    }

    // -- validate if this.subnetPubKey is null
    if (!this.subnetPubKey) {
      const message = 'subnetPubKey cannot be null';
      return throwError({
        message,
        errorKind: LIT_ERROR.LIT_NODE_CLIENT_NOT_READY_ERROR.kind,
        errorCode: LIT_ERROR.LIT_NODE_CLIENT_NOT_READY_ERROR.name,
      });
    }

    const paramsIsSafe = safeParams({
      functionName: 'decrypt',
      params,
    });

    if (!paramsIsSafe) {
      return throwError({
        message: `Parameter validation failed.`,
        errorKind: LIT_ERROR.INVALID_ARGUMENT_EXCEPTION.kind,
        errorCode: LIT_ERROR.INVALID_ARGUMENT_EXCEPTION.name,
      });
    }

    const requestId = this.getRequestId();

    // ========== Hashing Access Control Conditions =========
    // hash the access control conditions
    let hashOfConditions: ArrayBuffer | undefined =
      await this.getHashedAccessControlConditions(params);

    if (!hashOfConditions) {
      return throwError({
        message: `You must provide either accessControlConditions or evmContractConditions or solRpcConditions or unifiedAccessControlConditions`,
        errorKind: LIT_ERROR.INVALID_ARGUMENT_EXCEPTION.kind,
        errorCode: LIT_ERROR.INVALID_ARGUMENT_EXCEPTION.name,
      });
    }

    const hashOfConditionsStr = uint8arrayToString(
      new Uint8Array(hashOfConditions),
      'base16'
    );

    // ========== Formatting Access Control Conditions =========
    const {
      error,
      formattedAccessControlConditions,
      formattedEVMContractConditions,
      formattedSolRpcConditions,
      formattedUnifiedAccessControlConditions,
    }: FormattedMultipleAccs = this.getFormattedAccessControlConditions(params);

    if (error) {
      throwError({
        message: `You must provide either accessControlConditions or evmContractConditions or solRpcConditions or unifiedAccessControlConditions`,
        errorKind: LIT_ERROR.INVALID_ARGUMENT_EXCEPTION.kind,
        errorCode: LIT_ERROR.INVALID_ARGUMENT_EXCEPTION.name,
      });
    }

    // ========== Assemble identity parameter ==========
    const identityParam = this.#getIdentityParamForEncryption(
      hashOfConditionsStr,
      dataToEncryptHash
    );

    logWithRequestId(requestId, 'identityParam', identityParam);

    // ========== Get Network Signature ==========
    const nodePromises = this.getNodePromises((url: string) => {
      // -- if session key is available, use it
      let authSigToSend = sessionSigs ? sessionSigs[url] : authSig;

      return this.getSigningShareForDecryption(
        url,
        {
          accessControlConditions: formattedAccessControlConditions,
          evmContractConditions: formattedEVMContractConditions,
          solRpcConditions: formattedSolRpcConditions,
          unifiedAccessControlConditions:
            formattedUnifiedAccessControlConditions,
          dataToEncryptHash,
          chain,
          authSig: authSigToSend,
        },
        requestId
      );
    });

    // -- resolve promises
    const res = await this.handleNodePromises(nodePromises, requestId);

    // -- case: promises rejected
    if (res.success === false) {
      this._throwNodeError(res as RejectedNodePromises);
    }

    const signatureShares: Array<NodeBlsSigningShare> = (
      res as SuccessNodePromises<NodeBlsSigningShare>
    ).values;

    logWithRequestId(requestId, 'signatureShares', signatureShares);

    // ========== Result ==========
    const decryptedData = this.#decryptWithSignatureShares(
      this.subnetPubKey,
      uint8arrayFromString(identityParam, 'utf8'),
      ciphertext,
      signatureShares
    );

    return { decryptedData };
  };

  getLitResourceForEncryption = async (
    params: EncryptRequest
  ): Promise<LitAccessControlConditionResource> => {
    // ========== Hashing Access Control Conditions =========
    // hash the access control conditions
    let hashOfConditions: ArrayBuffer | undefined =
      await this.getHashedAccessControlConditions(params);

    if (!hashOfConditions) {
      return throwError({
        message: `You must provide either accessControlConditions or evmContractConditions or solRpcConditions or unifiedAccessControlConditions`,
        errorKind: LIT_ERROR.INVALID_ARGUMENT_EXCEPTION.kind,
        errorCode: LIT_ERROR.INVALID_ARGUMENT_EXCEPTION.name,
      });
    }

    const hashOfConditionsStr = uint8arrayToString(
      new Uint8Array(hashOfConditions),
      'base16'
    );

    // ========== Hashing Private Data ==========
    // hash the private data
    const hashOfPrivateData = await crypto.subtle.digest(
      'SHA-256',
      params.dataToEncrypt
    );
    const hashOfPrivateDataStr = uint8arrayToString(
      new Uint8Array(hashOfPrivateData),
      'base16'
    );

    return new LitAccessControlConditionResource(
      `${hashOfConditionsStr}/${hashOfPrivateDataStr}`
    );
  };

  #getIdentityParamForEncryption = (
    hashOfConditionsStr: string,
    hashOfPrivateDataStr: string
  ): string => {
    return new LitAccessControlConditionResource(
      `${hashOfConditionsStr}/${hashOfPrivateDataStr}`
    ).getResourceKey();
  };

  /**
   *
   * Validates a condition, and then signs the condition if the validation returns true.
   * Before calling this function, you must know the on chain conditions that you wish to validate.
   *
   * @param { ValidateAndSignECDSA } params
   *
   * @returns { Promise<string> }
   */
  validateAndSignEcdsa = async (
    params: ValidateAndSignECDSA
  ): Promise<string> => {
    // ========== Validate Params ==========
    // -- validate if it's ready
    if (!this.ready) {
      const message =
        '7 LitNodeClient is not ready.  Please call await litNodeClient.connect() first.';
      throwError({
        message,
        errorKind: LIT_ERROR.LIT_NODE_CLIENT_NOT_READY_ERROR.kind,
        errorCode: LIT_ERROR.LIT_NODE_CLIENT_NOT_READY_ERROR.name,
      });
    }

    // ========== Prepare Params ==========
    const { accessControlConditions, chain, auth_sig } = params;

    // ========== Prepare JWT Params ==========
    // we need to send jwt params iat (issued at) and exp (expiration)
    // because the nodes may have different wall clock times
    // the nodes will verify that these params are withing a grace period
    const { iat, exp } = this.getJWTParams();

    // -- validate
    if (!accessControlConditions) {
      return throwError({
        message: `You must provide either accessControlConditions or evmContractConditions or solRpcConditions`,
        errorKind: LIT_ERROR.INVALID_ARGUMENT_EXCEPTION.kind,
        errorCode: LIT_ERROR.INVALID_ARGUMENT_EXCEPTION.name,
      });
    }

    // -- formatted access control conditions
    let formattedAccessControlConditions: any;

    formattedAccessControlConditions = accessControlConditions.map((c: any) =>
      canonicalAccessControlConditionFormatter(c)
    );
    log(
      'formattedAccessControlConditions',
      JSON.stringify(formattedAccessControlConditions)
    );

    // ========== Node Promises ==========
    const requestId = this.getRequestId();
    const nodePromises = this.getNodePromises((url: string) => {
      return this.signConditionEcdsa(
        url,
        {
          accessControlConditions: formattedAccessControlConditions,
          evmContractConditions: undefined,
          solRpcConditions: undefined,
          auth_sig,
          chain,
          iat,
          exp,
        },
        requestId
      );
    });

    // ----- Resolve Promises -----
    try {
      const shareData = await Promise.all(nodePromises);

      if (shareData[0].result == 'failure') return 'Condition Failed';

      const signature = this.getSignature(shareData, requestId);

      return signature;
    } catch (e) {
      log('Error - signed_ecdsa_messages - ', e);
      const signed_ecdsa_message = nodePromises[0];
      return signed_ecdsa_message;
    }
  };

  /** ============================== SESSION ============================== */

  /**
   * Sign a session public key using a PKP, which generates an authSig.
   * @returns {Object} An object containing the resulting signature.
   */

  signSessionKey = async (
    params: SignSessionKeyProp
  ): Promise<SignSessionKeyResponse> => {
    // ========== Validate Params ==========
    // -- validate: If it's NOT ready
    if (!this.ready) {
      const message =
        '8 LitNodeClient is not ready.  Please call await litNodeClient.connect() first.';

      throwError({
        message,
        errorKind: LIT_ERROR.LIT_NODE_CLIENT_NOT_READY_ERROR.kind,
        errorCode: LIT_ERROR.LIT_NODE_CLIENT_NOT_READY_ERROR.name,
      });
    }

    // -- construct SIWE message that will be signed by node to generate an authSig.
    const _expiration =
      params.expiration ||
      new Date(Date.now() + 24 * 60 * 60 * 1000).toISOString();

    // Try to get it from local storage, if not generates one~
    let sessionKey = params.sessionKey ?? this.getSessionKey();
    let sessionKeyUri = LIT_SESSION_KEY_URI + sessionKey.publicKey;

    // Compute the address from the public key if it's provided. Otherwise, the node will compute it.
    const pkpEthAddress = (function () {
      if (params.pkpPublicKey) return computeAddress(params.pkpPublicKey);

      // This will be populated by the node, using dummy value for now.
      return '0xC02aaA39b223FE8D0A0e5C4F27eAD9083C756Cc2';
    })();

    let siwe_statement = 'Lit Protocol PKP session signature';
    if (!!params.statement) {
      siwe_statement += ' ' + params.statement;
    }

    let siweMessage: SiweMessage = new SiweMessage({
      domain: params?.domain || globalThis.location?.host || 'litprotocol.com',
      address: pkpEthAddress,
      statement: siwe_statement,
      uri: sessionKeyUri,
      version: '1',
      chainId: params.chainId ?? 1,
      expirationTime: _expiration,
      resources: params.resources,
      nonce: this.latestBlockhash || generateNonce(),
    });

    let siweMessageStr: string = siweMessage.prepareMessage();

    // ========== Get Node Promises ==========
    // -- fetch shares from nodes
    const requestId = this.getRequestId();

    let body = {
      sessionKey: sessionKeyUri,
      authMethods: params.authMethods,
      pkpPublicKey: params.pkpPublicKey,
      ...(params?.authSig && { authSig: params.authSig }),
      // authSig: params.authSig,
      siweMessage: siweMessageStr,
    };

    logWithRequestId(requestId, 'signSessionKey body', body);

    const nodePromises = this.getNodePromises((url: string) => {
      return this.getSignSessionKeyShares(
        url,
        {
          body,
        },
        requestId
      );
    });

    // -- resolve promises
    let res;
    try {
      res = await this.handleNodePromises(nodePromises, requestId);
      log('signSessionKey node promises:', res);
    } catch (e) {
      throw new Error(`Error when handling node promises: ${e}`);
    }

    logWithRequestId(requestId, 'handleNodePromises res:', res);

    // -- case: promises rejected
    if (!this.#isSuccessNodePromises(res)) {
      this._throwNodeError(res as RejectedNodePromises);
      return {} as SignSessionKeyResponse;
    }

    const responseData = res.values;
    logWithRequestId(
      requestId,
      'responseData',
      JSON.stringify(responseData, null, 2)
    );

    // ========== Extract shares from response data ==========
    // -- 1. combine signed data as a list, and get the signatures from it
    const signedDataList = responseData.map(
      (r: any) => (r as SignedData).signedData
    );

    logWithRequestId(requestId, 'signedDataList', signedDataList);

    // -- checking if we have enough shares
    const validatedSignedDataList = signedDataList
      .map((signedData: any) => {
        const sessionSig = signedData['sessionSig'];

        // each of this field cannot be empty
        const requiredFields = [
          'sigType',
          'dataSigned',
          'signatureShare',
          'bigr',
          'publicKey',
          'sigName',
          'siweMessage',
        ];

        // check if all required fields are present
        for (const field of requiredFields) {
          if (!sessionSig[field] || sessionSig[field] === '') {
            log(
              `Invalid signed data. ${field} is missing. Not a problem, we only need ${this.config.minNodeCount} nodes to sign the session key.`
            );
            return null;
          }
        }

        return signedData;
      })
      .filter((item) => item !== null);

    logWithRequestId(requestId, 'requested length:', signedDataList.length);
    logWithRequestId(
      requestId,
      'validated length:',
      validatedSignedDataList.length
    );
    logWithRequestId(
      requestId,
      'minimum required length:',
      this.config.minNodeCount
    );
    if (validatedSignedDataList.length < this.config.minNodeCount) {
      throw new Error(
        `not enough nodes signed the session key.  Expected ${this.config.minNodeCount}, got ${validatedSignedDataList.length}`
      );
    }

    const signatures = this.getSessionSignatures(validatedSignedDataList);

    const { sessionSig } = signatures;

    return {
      authSig: {
        sig: sessionSig.signature,
        derivedVia: 'web3.eth.personal.sign via Lit PKP',
        signedMessage: sessionSig.siweMessage,
        address: computeAddress('0x' + sessionSig.publicKey),
      },
      pkpPublicKey: sessionSig.publicKey,
    };
  };

  #isSuccessNodePromises = <T>(res: any): res is SuccessNodePromises<T> => {
    return res.success === true;
  };

  getSignSessionKeyShares = async (
    url: string,
    params: GetSignSessionKeySharesProp,
    requestId: string
  ) => {
    log('getSignSessionKeyShares');
    const urlWithPath = `${url}/web/sign_session_key`;
    return await this.sendCommandToNode({
      url: urlWithPath,
      data: params.body,
      requestId,
    });
  };

  generateAuthMethodForWebAuthn = (
    params: WebAuthnAuthenticationVerificationParams
  ): AuthMethod => ({
    authMethodType: AUTH_METHOD_TYPE_IDS.WEBAUTHN,
    accessToken: JSON.stringify(params),
  });

  generateAuthMethodForDiscord = (access_token: string): AuthMethod => ({
    authMethodType: AUTH_METHOD_TYPE_IDS.DISCORD,
    accessToken: access_token,
  });

  generateAuthMethodForGoogle = (access_token: string): AuthMethod => ({
    authMethodType: AUTH_METHOD_TYPE_IDS.GOOGLE,
    accessToken: access_token,
  });

  generateAuthMethodForGoogleJWT = (access_token: string): AuthMethod => ({
    authMethodType: AUTH_METHOD_TYPE_IDS.GOOGLE_JWT,
    accessToken: access_token,
  });

  /**
   * Get session signatures for a set of resources
   *
   * High level, how this works:
   * 1. Generate or retrieve session key
   * 2. Generate or retrieve the wallet signature of the session key
   * 3. Sign the specific resources with the session key
   *
   * Note: When generating session signatures for different PKPs or auth methods,
   * be sure to call disconnectWeb3 to clear auth signatures stored in local storage
   *
   * @param { GetSessionSigsProps } params
   */
  getSessionSigs = async (
    params: GetSessionSigsProps
  ): Promise<SessionSigsMap> => {
    // -- prepare
    // Try to get it from local storage, if not generates one~
    let sessionKey = params.sessionKey ?? this.getSessionKey();

    let sessionKeyUri = this.getSessionKeyUri(sessionKey.publicKey);

    // First get or generate the session capability object for the specified resources.
    const sessionCapabilityObject = params.sessionCapabilityObject
      ? params.sessionCapabilityObject
      : await this.generateSessionCapabilityObjectWithWildcards(
        params.resourceAbilityRequests.map((r) => r.resource),
        params.rateLimitAuthSig,
      );
    let expiration = params.expiration || LitNodeClientNodeJs.getExpiration();
    let nonce = this.latestBlockhash || generateNonce();

    // -- (TRY) to get the wallet signature
    let authSig = await this.getWalletSig({
      authNeededCallback: params.authNeededCallback,
      chain: params.chain,
      sessionCapabilityObject,
      switchChain: params.switchChain,
      expiration: expiration,
      sessionKeyUri: sessionKeyUri,
      nonce,
    });

    let needToResignSessionKey = await this.checkNeedToResignSessionKey({
      authSig,
      sessionKeyUri,
      resourceAbilityRequests: params.resourceAbilityRequests,
    });

    // -- (CHECK) if we need to resign the session key
    if (needToResignSessionKey) {
      log('need to re-sign session key.  Signing...');
      authSig = await this.#authCallbackAndUpdateStorageItem({
        authCallback: params.authNeededCallback,
        authCallbackParams: {
          chain: params.chain,
          statement: sessionCapabilityObject.statement,
          resources: [sessionCapabilityObject.encodeAsSiweResource()],
          switchChain: params.switchChain,
          expiration,
          uri: sessionKeyUri,
          nonce,
        },
      });
    }

    if (
      authSig.address === '' ||
      authSig.derivedVia === '' ||
      authSig.sig === '' ||
      authSig.signedMessage === ''
    ) {
      throwError({
        message: 'No wallet signature found',
        errorKind: LIT_ERROR.WALLET_SIGNATURE_NOT_FOUND_ERROR.kind,
        errorCode: LIT_ERROR.WALLET_SIGNATURE_NOT_FOUND_ERROR.name,
      });
      // @ts-ignore - we throw an error above, so below should never be reached
      return;
    }

    // ===== AFTER we have Valid Signed Session Key =====
    // - Let's sign the resources with the session key
    // - 5 minutes is the default expiration for a session signature
    // - Because we can generate a new session sig every time the user wants to access a resource without prompting them to sign with their wallet
    let sessionExpiration = new Date(Date.now() + 1000 * 60 * 5);

    const capabilities = params.rliDelegationAuthSig ? [params.rliDelegationAuthSig, authSig] : [authSig];

    console.log("capabilities:", capabilities);

    const signingTemplate = {
      sessionKey: sessionKey.publicKey,
      resourceAbilityRequests: params.resourceAbilityRequests,
      capabilities,
      issuedAt: new Date().toISOString(),
      expiration: sessionExpiration.toISOString(),
    };

    const signatures: SessionSigsMap = {};

    this.connectedNodes.forEach((nodeAddress: string) => {
      const toSign: SessionSigningTemplate = {
        ...signingTemplate,
        nodeAddress,
      };

      let signedMessage = JSON.stringify(toSign);

      const uint8arrayKey = uint8arrayFromString(
        sessionKey.secretKey,
        'base16'
      );

      const uint8arrayMessage = uint8arrayFromString(signedMessage, 'utf8');
      let signature = nacl.sign.detached(uint8arrayMessage, uint8arrayKey);
      // log("signature", signature);
      signatures[nodeAddress] = {
        sig: uint8arrayToString(signature, 'base16'),
        derivedVia: 'litSessionSignViaNacl',
        signedMessage,
        address: sessionKey.publicKey,
        algo: 'ed25519',
      };
    });

    log('signatures:', signatures);

    return signatures;
  };

  /**
   *
   * Get Session Key URI eg. lit:session:0x1234
   *
   * @param publicKey is the public key of the session key
   * @returns { string } the session key uri
   */
  getSessionKeyUri = (publicKey: string): string => {
    return LIT_SESSION_KEY_URI + publicKey;
  };

  /**
   * Authenticates an Auth Method for claiming a Programmable Key Pair (PKP).
   * A {@link MintCallback} can be defined for custom on chain interactions
   * by default the callback will forward to a relay server for minting on chain.
   * @param {ClaimKeyRequest} params an Auth Method and {@link MintCallback}
   * @returns {Promise<ClaimKeyResponse>}
   */
  async claimKeyId(
    params: ClaimRequest<ClaimProcessor>
  ): Promise<ClaimKeyResponse> {
    if (!this.ready) {
      const message =
        'LitNodeClient is not ready.  Please call await litNodeClient.connect() first.';
      throwError({
        message,
        errorKind: LIT_ERROR.LIT_NODE_CLIENT_NOT_READY_ERROR.kind,
        errorCode: LIT_ERROR.LIT_NODE_CLIENT_NOT_READY_ERROR.name,
      });
    }

    if (params.authMethod.authMethodType == AuthMethodType.WebAuthn) {
      throwError({
        message:
          'Unsupported auth method type. Webauthn, and Lit Actions are not supported for claiming',
        errorKind: LIT_ERROR.LIT_NODE_CLIENT_NOT_READY_ERROR.kind,
        errorCode: LIT_ERROR.LIT_NODE_CLIENT_NOT_READY_ERROR.name,
      });
    }
    const requestId = this.getRequestId();
    const nodePromises = await this.getNodePromises((url: string) => {
      const nodeRequestParams = {
        authMethod: params.authMethod,
      };
      return this.getClaimKeyExecutionShares(url, nodeRequestParams, requestId);
    });

    const responseData = await this.handleNodePromises(
      nodePromises,
      requestId,
      this.connectedNodes.size // require from all connected nodes
    );

    if (responseData.success === true) {
      const nodeSignatures: Signature[] = (
        responseData as SuccessNodePromises<any>
      ).values.map((r: any) => {
        const sig = ethers.utils.splitSignature(`0x${r.signature}`);
        return {
          r: sig.r,
          s: sig.s,
          v: sig.v,
        };
      });

      logWithRequestId(
        requestId,
        `responseData: ${JSON.stringify(responseData, null, 2)}`
      );

      const derivedKeyId = (responseData as SuccessNodePromises<any>).values[0]
        .derivedKeyId;

      const pubkey: string = this.computeHDPubKey(derivedKeyId);
      logWithRequestId(
        requestId,
        `pubkey ${pubkey} derived from key id ${derivedKeyId}`
      );

      const relayParams: ClaimRequest<'relay'> =
        params as ClaimRequest<'relay'>;

      let mintTx = '';
      if (params.mintCallback && 'signer' in params) {
        mintTx = await params.mintCallback({
          derivedKeyId,
          authMethodType: params.authMethod.authMethodType,
          signatures: nodeSignatures,
          pubkey,
          signer: (params as ClaimRequest<'client'>).signer,
          ...relayParams,
        });
      } else {
        mintTx = await defaultMintClaimCallback({
          derivedKeyId,
          authMethodType: params.authMethod.authMethodType,
          signatures: nodeSignatures,
          pubkey,
          ...relayParams,
        });
      }

      return {
        signatures: nodeSignatures,
        claimedKeyId: derivedKeyId,
        pubkey,
        mintTx,
      };
    } else {
      return throwError({
        message: `Claim request has failed. Request trace id: lit_${requestId} `,
        errorKind: LIT_ERROR.UNKNOWN_ERROR.kind,
        errorCode: LIT_ERROR.UNKNOWN_ERROR.code,
      });
    }
  }
}<|MERGE_RESOLUTION|>--- conflicted
+++ resolved
@@ -398,18 +398,10 @@
     rateLimitAuthSig?: AuthSig
   ): Promise<ISessionCapabilityObject> {
 
-<<<<<<< HEAD
-    const sessionCapabilityObject = newSessionCapabilityObject();
-
-    if (rateLimitAuthSig) {
-      await sessionCapabilityObject.addRateLimitAuthSig(rateLimitAuthSig);
-    }
-=======
     const sessionCapabilityObject = new RecapSessionCapabilityObject(
       {},
       []
     );
->>>>>>> fef96c9c
 
     for (const litResource of litResources) {
       sessionCapabilityObject.addAllCapabilitiesForResource(litResource);
@@ -425,13 +417,6 @@
   // backward compatibility
   async generateSessionCapabilityObjectWithWildcards(
     litResources: Array<ILitResource>,
-<<<<<<< HEAD
-    rateLimitAuthSig: AuthSig
-  ): Promise<ISessionCapabilityObject> {
-    return await LitNodeClientNodeJs.generateSessionCapabilityObjectWithWildcards(
-      litResources,
-      rateLimitAuthSig,
-=======
     rateLimitAuthSig?: AuthSig
   ): Promise<ISessionCapabilityObject> {
 
@@ -444,7 +429,6 @@
 
     return await LitNodeClientNodeJs.generateSessionCapabilityObjectWithWildcards(
       litResources
->>>>>>> fef96c9c
     );
   };
 
