--- conflicted
+++ resolved
@@ -16,10 +16,6 @@
   encrypt,
   generateSessionKeyPair,
   verifyAndDecryptWithSignatureShares,
-<<<<<<< HEAD
-  computeHDPubKey,
-=======
->>>>>>> cf06824f
 } from '@lit-protocol/crypto';
 import { safeParams } from '@lit-protocol/encryption';
 import {
@@ -35,14 +31,7 @@
   AuthMethod,
   AuthSig,
   ClaimKeyResponse,
-<<<<<<< HEAD
-<<<<<<< HEAD
-=======
   ClaimProcessor,
->>>>>>> feature/lit-1447-js-sdk-merge-sdk-v3-into-revamp-feature-branch-2
-=======
-  ClaimProcessor,
->>>>>>> cf06824f
   ClaimRequest,
   CustomNetwork,
   DecryptRequest,
@@ -92,10 +81,7 @@
 import { SiweMessage } from 'lit-siwe';
 
 import { LitCore } from '@lit-protocol/core';
-<<<<<<< HEAD
-=======
 import { IPFSBundledSDK } from '@lit-protocol/lit-third-party-libs';
->>>>>>> cf06824f
 
 import {
   ILitResource,
@@ -758,9 +744,12 @@
     }
 
     // determine which node to run on
-    let hashId;
+    let ipfsId;
 
     if (params.code) {
+      // hash the code to get IPFS id
+      const blockstore = new IPFSBundledSDK.MemoryBlockstore();
+
       let content: string | Uint8Array = params.code;
 
       if (typeof content === 'string') {
@@ -774,14 +763,25 @@
         });
       }
 
-      hashId = sha256(content);
+      let lastCid;
+      for await (const { cid } of IPFSBundledSDK.importer(
+        [{ content }],
+        blockstore,
+        {
+          onlyHash: true,
+        }
+      )) {
+        lastCid = cid;
+      }
+
+      ipfsId = lastCid;
     } else {
-      hashId = params.ipfsId;
-    }
-
-    if (!hashId) {
+      ipfsId = params.ipfsId;
+    }
+
+    if (!ipfsId) {
       return throwError({
-        message: 'hashId is required',
+        message: 'ipfsId is required',
         error: LIT_ERROR.INVALID_PARAM_TYPE,
       });
     }
@@ -792,7 +792,7 @@
     let nodeCounter = 0;
 
     while (randomSelectedNodeIndexes.length < targetNodeRange) {
-      const str = `${nodeCounter}:${hashId.toString()}`;
+      const str = `${nodeCounter}:${ipfsId.toString()}`;
       const cidBuffer = Buffer.from(str);
       const hash = sha256(cidBuffer);
       const hashAsNumber = BigNumber.from(hash);
@@ -854,15 +854,7 @@
       nodePromises.push(singleNodePromise);
     }
 
-<<<<<<< HEAD
-<<<<<<< HEAD
-    const handledPromise = await this.handleNodePromises<NodeCommandResponse>(
-=======
     const handledPromise = (await this.handleNodePromises(
->>>>>>> feature/lit-1447-js-sdk-merge-sdk-v3-into-revamp-feature-branch-2
-=======
-    const handledPromise = (await this.handleNodePromises(
->>>>>>> cf06824f
       nodePromises,
       targetNodeRange
     )) as SuccessNodePromises<NodeCommandResponse> | RejectedNodePromises;
@@ -956,23 +948,8 @@
 
       shares.sort((a: any, b: any) => a.shareIndex - b.shareIndex);
 
-<<<<<<< HEAD
-<<<<<<< HEAD
-      const sigShares: Array<SigShare> = shares.map((s: any) => ({
-        sigType: s.sigType,
-        signatureShare: s.signatureShare.replace('"', ''),
-        shareIndex: s.shareIndex,
-        bigR: s.bigR.replace('"', ''),
-        publicKey: s.publicKey.replace('"', ''),
-        dataSigned: s.dataSigned.replace('"', ''),
-        siweMessage: s.siweMessage,
-      }));
-=======
-=======
->>>>>>> cf06824f
       const sigShares: Array<SigShare> = shares.map((s: any) => {
         const share = this._getFlattenShare(s);
-        console.log('XX share', share);
 
         return {
           sigType: share.sigType,
@@ -984,10 +961,6 @@
           siweMessage: share.siweMessage,
         };
       });
-<<<<<<< HEAD
->>>>>>> feature/lit-1447-js-sdk-merge-sdk-v3-into-revamp-feature-branch-2
-=======
->>>>>>> cf06824f
 
       log('getSessionSignatures - sigShares', sigShares);
 
@@ -1016,18 +989,6 @@
         return;
       }
 
-<<<<<<< HEAD
-<<<<<<< HEAD
-      let signature: any;
-
-      if (
-        sigType === SIGTYPE.EcdsaCaitSith ||
-        sigType === SIGTYPE.EcdsaCAITSITHP256
-      ) {
-        signature = combineEcdsaShares(sigShares);
-=======
-=======
->>>>>>> cf06824f
       const signature: any = combineEcdsaShares(sigShares);
       if (!signature.r) {
         throwError({
@@ -1035,10 +996,6 @@
           errorKind: LIT_ERROR.UNKNOWN_SIGNATURE_ERROR.kind,
           errorCode: LIT_ERROR.UNKNOWN_SIGNATURE_ERROR.name,
         });
-<<<<<<< HEAD
->>>>>>> feature/lit-1447-js-sdk-merge-sdk-v3-into-revamp-feature-branch-2
-=======
->>>>>>> cf06824f
       }
 
       const encodedSig = joinSignature({
@@ -1082,20 +1039,6 @@
 
       shares.sort((a: any, b: any) => a.shareIndex - b.shareIndex);
 
-<<<<<<< HEAD
-<<<<<<< HEAD
-      const sigShares: Array<SigShare> = shares.map((s: any) => ({
-        sigType: s.sigType,
-        signatureShare: s.signatureShare as string,
-        shareIndex: s.shareIndex,
-        bigR: s.bigR,
-        publicKey: s.publicKey,
-        dataSigned: s.dataSigned,
-        sigName: s.sigName ? s.sigName : 'sig',
-      }));
-=======
-=======
->>>>>>> cf06824f
       const sigShares: Array<SigShare> = shares.map((s: any) => {
         const share = this._getFlattenShare(s);
 
@@ -1109,10 +1052,6 @@
           sigName: share.sigName ? share.sigName : 'sig',
         };
       });
-<<<<<<< HEAD
->>>>>>> feature/lit-1447-js-sdk-merge-sdk-v3-into-revamp-feature-branch-2
-=======
->>>>>>> cf06824f
 
       log('getSignatures - sigShares', sigShares);
 
@@ -1129,20 +1068,10 @@
       }
 
       // -- validate if signature type is ECDSA
-<<<<<<< HEAD
-<<<<<<< HEAD
-      if (sigType !== 'EcdsaCaitSith') {
-=======
-=======
->>>>>>> cf06824f
       if (
         sigType !== SIGTYPE.EcdsaCaitSith &&
         sigType !== SIGTYPE.EcdsaCAITSITHP256
       ) {
-<<<<<<< HEAD
->>>>>>> feature/lit-1447-js-sdk-merge-sdk-v3-into-revamp-feature-branch-2
-=======
->>>>>>> cf06824f
         throwError({
           message: `signature type is ${sigType} which is not ECDSA_CAIT_SITH`,
           errorKind: LIT_ERROR.UNKNOWN_SIGNATURE_TYPE.kind,
@@ -1151,18 +1080,6 @@
         return;
       }
 
-<<<<<<< HEAD
-<<<<<<< HEAD
-      let signature: any;
-
-      if (
-        sigType === SIGTYPE.EcdsaCaitSith ||
-        sigType === SIGTYPE.EcdsaCAITSITHP256
-      ) {
-        signature = combineEcdsaShares(sigShares);
-=======
-=======
->>>>>>> cf06824f
       const signature: any = combineEcdsaShares(sigShares);
       if (!signature.r) {
         throwError({
@@ -1170,10 +1087,6 @@
           errorKind: LIT_ERROR.UNKNOWN_SIGNATURE_ERROR.kind,
           errorCode: LIT_ERROR.UNKNOWN_SIGNATURE_ERROR.name,
         });
-<<<<<<< HEAD
->>>>>>> feature/lit-1447-js-sdk-merge-sdk-v3-into-revamp-feature-branch-2
-=======
->>>>>>> cf06824f
       }
 
       const encodedSig = joinSignature({
@@ -1329,45 +1242,6 @@
     // ========== Extract shares from response data ==========
     // -- 1. combine signed data as a list, and get the signatures from it
     const signedDataList = responseData.map((r) => {
-<<<<<<< HEAD
-<<<<<<< HEAD
-      // add the signed data to the signature share
-      delete r.signedData.result;
-
-      // nodes do not camel case the response from /web/pkp/sign.
-      const snakeToCamel = (s: string) =>
-        s.replace(/(_\w)/g, (k) => k[1].toUpperCase());
-      //@ts-ignore
-      const convertShare: any = (share: any) => {
-        const keys = Object.keys(share);
-        let convertedShare = {};
-        for (const key of keys) {
-          convertedShare = Object.defineProperty(
-            convertedShare,
-            snakeToCamel(key),
-            Object.getOwnPropertyDescriptor(share, key) as PropertyDecorator
-          );
-        }
-
-        return convertedShare;
-      };
-      const convertedShare: SigShare = convertShare(r.signedData);
-      const keys = Object.keys(convertedShare);
-      for (const key of keys) {
-        //@ts-ignore
-        if (typeof convertedShare[key] === 'string') {
-          //@ts-ignore
-          convertedShare[key] = convertedShare[key]
-            .replace('"', '')
-            .replace('"', '');
-        }
-      }
-      //@ts-ignore
-      convertedShare.dataSigned = convertedShare.digest;
-      return {
-        signature: convertedShare,
-      };
-=======
       const { signedData } = r;
       for (const key of Object.keys(signedData)) {
         for (const subkey of Object.keys(signedData[key])) {
@@ -1382,27 +1256,8 @@
         }
       }
       return signedData;
->>>>>>> feature/lit-1447-js-sdk-merge-sdk-v3-into-revamp-feature-branch-2
-    });
-
-=======
-      const { signedData } = r;
-      for (const key of Object.keys(signedData)) {
-        for (const subkey of Object.keys(signedData[key])) {
-          //@ts-ignore
-          if (typeof signedData[key][subkey] === 'string') {
-            //@ts-ignore
-            signedData[key][subkey] = signedData[key][subkey].replaceAll(
-              '"',
-              ''
-            );
-          }
-        }
-      }
-      return signedData;
-    });
-
->>>>>>> cf06824f
+    });
+
     const signatures = this.getSignatures(signedDataList);
 
     // -- 2. combine responses as a string, and get parse it as JSON
@@ -1556,15 +1411,9 @@
   /**
    *
    * Request a signed JWT from the LIT network. Before calling this function, you must know the access control conditions for the item you wish to gain authorization for.
-<<<<<<< HEAD
    *
    * @param { GetSignedTokenRequest } params
    *
-=======
-   *
-   * @param { GetSignedTokenRequest } params
-   *
->>>>>>> cf06824f
    * @returns { Promise<string> } final JWT
    *
    */
@@ -1704,10 +1553,6 @@
       functionName: 'encrypt',
       params,
     });
-<<<<<<< HEAD
-
-    if (!paramsIsSafe) {
-=======
 
     if (!paramsIsSafe) {
       return throwError({
@@ -1723,27 +1568,10 @@
       await this.getHashedAccessControlConditions(params);
 
     if (!hashOfConditions) {
->>>>>>> cf06824f
       return throwError({
         message: `You must provide either accessControlConditions or evmContractConditions or solRpcConditions or unifiedAccessControlConditions`,
         errorKind: LIT_ERROR.INVALID_ARGUMENT_EXCEPTION.kind,
         errorCode: LIT_ERROR.INVALID_ARGUMENT_EXCEPTION.name,
-<<<<<<< HEAD
-      });
-    }
-
-    // ========== Hashing Access Control Conditions =========
-    // hash the access control conditions
-    let hashOfConditions: ArrayBuffer | undefined =
-      await this.getHashedAccessControlConditions(params);
-
-    if (!hashOfConditions) {
-      return throwError({
-        message: `You must provide either accessControlConditions or evmContractConditions or solRpcConditions or unifiedAccessControlConditions`,
-        errorKind: LIT_ERROR.INVALID_ARGUMENT_EXCEPTION.kind,
-        errorCode: LIT_ERROR.INVALID_ARGUMENT_EXCEPTION.name,
-=======
->>>>>>> cf06824f
       });
     }
 
@@ -2337,19 +2165,9 @@
    * @param {ClaimKeyRequest} params an Auth Method and {@link MintCallback}
    * @returns {Promise<ClaimKeyResponse>}
    */
-<<<<<<< HEAD
-<<<<<<< HEAD
-  async claimKeyId(params: ClaimRequest): Promise<ClaimKeyResponse> {
-=======
   async claimKeyId(
     params: ClaimRequest<ClaimProcessor>
   ): Promise<ClaimKeyResponse> {
->>>>>>> feature/lit-1447-js-sdk-merge-sdk-v3-into-revamp-feature-branch-2
-=======
-  async claimKeyId(
-    params: ClaimRequest<ClaimProcessor>
-  ): Promise<ClaimKeyResponse> {
->>>>>>> cf06824f
     if (!this.ready) {
       const message =
         'LitNodeClient is not ready.  Please call await litNodeClient.connect() first.';
@@ -2360,13 +2178,6 @@
       });
     }
 
-<<<<<<< HEAD
-<<<<<<< HEAD
-    const nodePromises = await this.getNodePromises((url: string) => {
-      const requestId = this.getRequestId();
-=======
-=======
->>>>>>> cf06824f
     if (params.authMethod.authMethodType == AuthMethodType.WebAuthn) {
       throwError({
         message:
@@ -2377,52 +2188,12 @@
     }
     const requestId = this.getRequestId();
     const nodePromises = await this.getNodePromises((url: string) => {
-<<<<<<< HEAD
->>>>>>> feature/lit-1447-js-sdk-merge-sdk-v3-into-revamp-feature-branch-2
-=======
->>>>>>> cf06824f
       const nodeRequestParams = {
         authMethod: params.authMethod,
       };
       return this.getClaimKeyExecutionShares(url, nodeRequestParams, requestId);
     });
 
-<<<<<<< HEAD
-<<<<<<< HEAD
-    const responseData = await this.handleNodePromises(nodePromises);
-
-    if (responseData.success === true) {
-      const nodeSignatures = (
-        responseData as SuccessNodePromises<any>
-      ).values.map((r: any) => {
-        return ethers.utils.splitSignature(`0x${r.signature}`);
-      });
-
-      const derivedKeyId: string = (responseData as SuccessNodePromises<any>)
-        .values[0].derivedKeyId;
-
-      const pubkey: string = this.computePubKey(derivedKeyId);
-
-      const resp: ClaimKeyResponse = {
-        signatures: nodeSignatures,
-        derivedKeyId,
-        pubkey,
-      };
-
-      if (params.mintCallback) {
-        params.mintCallback(resp);
-        return resp;
-      }
-
-      await defaultMintClaimCallback(resp);
-
-      return resp;
-    } else {
-      return throwError({
-        message: 'claim request has failed',
-=======
-=======
->>>>>>> cf06824f
     const responseData = await this.handleNodePromises(
       nodePromises,
       this.connectedNodes.size // require from all connected nodes
@@ -2480,10 +2251,6 @@
     } else {
       return throwError({
         message: `Claim request has failed. Request trace id: lit_${requestId} `,
-<<<<<<< HEAD
->>>>>>> feature/lit-1447-js-sdk-merge-sdk-v3-into-revamp-feature-branch-2
-=======
->>>>>>> cf06824f
         errorKind: LIT_ERROR.UNKNOWN_ERROR.kind,
         errorCode: LIT_ERROR.UNKNOWN_ERROR.code,
       });
