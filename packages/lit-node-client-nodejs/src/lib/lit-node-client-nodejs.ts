--- conflicted
+++ resolved
@@ -1733,129 +1733,6 @@
     );
   };
 
-<<<<<<< HEAD
-  /**
-   *
-   * Validates a condition, and then signs the condition if the validation returns true.
-   * Before calling this function, you must know the on chain conditions that you wish to validate.
-   *
-   * @param { ValidateAndSignECDSA } params
-   *
-   * @returns { Promise<string> }
-   */
-  validateAndSignEcdsa = async (
-    params: ValidateAndSignECDSA
-  ): Promise<string> => {
-    // ========== Validate Params ==========
-    // -- validate if it's ready
-    if (!this.ready) {
-      const message =
-        '7 LitNodeClient is not ready.  Please call await litNodeClient.connect() first.';
-      throwError({
-        message,
-        errorKind: LIT_ERROR.LIT_NODE_CLIENT_NOT_READY_ERROR.kind,
-        errorCode: LIT_ERROR.LIT_NODE_CLIENT_NOT_READY_ERROR.name,
-      });
-    }
-
-    // ========== Prepare Params ==========
-    const { accessControlConditions, chain, auth_sig } = params;
-
-    // ========== Prepare JWT Params ==========
-    // we need to send jwt params iat (issued at) and exp (expiration)
-    // because the nodes may have different wall clock times
-    // the nodes will verify that these params are withing a grace period
-    const { iat, exp } = this.getJWTParams();
-
-    // -- validate
-    if (!accessControlConditions) {
-      return throwError({
-        message: `You must provide either accessControlConditions or evmContractConditions or solRpcConditions`,
-        errorKind: LIT_ERROR.INVALID_ARGUMENT_EXCEPTION.kind,
-        errorCode: LIT_ERROR.INVALID_ARGUMENT_EXCEPTION.name,
-      });
-    }
-
-    // -- formatted access control conditions
-    let formattedAccessControlConditions: any;
-
-    formattedAccessControlConditions = accessControlConditions.map((c: any) =>
-      canonicalAccessControlConditionFormatter(c)
-    );
-    log(
-      'formattedAccessControlConditions',
-      JSON.stringify(formattedAccessControlConditions)
-    );
-
-    // ========== Node Promises ==========
-    const wrapper = async (
-      id: string
-    ): Promise<RejectedNodePromises | SuccessNodePromises<any>> => {
-      const nodePromises = this.getNodePromises((url: string) => {
-        return this.signConditionEcdsa(
-          url,
-          {
-            accessControlConditions: formattedAccessControlConditions,
-            evmContractConditions: undefined,
-            solRpcConditions: undefined,
-            auth_sig,
-            chain,
-            iat,
-            exp,
-          },
-          id
-        );
-      });
-
-      // ----- Resolve Promises -----
-      const responses = await this.handleNodePromises(
-        nodePromises,
-        id,
-        this.connectedNodes.size
-      );
-
-      return responses;
-    };
-
-    const res = await executeWithRetry<
-      RejectedNodePromises | SuccessNodePromises<any>
-    >(
-      wrapper,
-      (_error: any, _requestId: string, isFinal: boolean) => {
-        if (!isFinal) {
-          logError('an error has occured, attempting to retry ');
-        }
-      },
-      this.config.retryTolerance
-    );
-
-    const requestId = res.requestId;
-    // return the first value as this will be the signature data
-    try {
-      if (res.success === false) {
-        return 'Condition Failed';
-      }
-      const shareData = (res as SuccessNodePromises<any>).values;
-      const signature = this.getSignature(shareData, requestId);
-      return signature;
-    } catch (e) {
-      logErrorWithRequestId(requestId, 'Error - signed_ecdsa_messages - ', e);
-      const signed_ecdsa_message = res as RejectedNodePromises;
-      // have to cast to any to keep with above `string` return value
-      // this will be returned as `RejectedNodePromise`
-      return signed_ecdsa_message as any;
-    }
-=======
-  #getIdentityParamForEncryption = (
-    hashOfConditionsStr: string,
-    hashOfPrivateDataStr: string
-  ): string => {
-    return new LitAccessControlConditionResource(
-      `${hashOfConditionsStr}/${hashOfPrivateDataStr}`
-    ).getResourceKey();
->>>>>>> 2e9173b9
-  };
-
   /** ============================== SESSION ============================== */
 
   /**
@@ -2150,28 +2027,6 @@
     };
 
     return signSessionKeyRes;
-  };
-
-<<<<<<< HEAD
-  getSignSessionKeyShares = async (
-    url: string,
-    params: GetSignSessionKeySharesProp,
-    requestId: string
-  ) => {
-    log('getSignSessionKeyShares');
-    const urlWithPath = composeLitUrl({
-      url,
-      endpoint: LIT_ENDPOINT.SIGN_SESSION_KEY,
-    });
-    return await this.sendCommandToNode({
-      url: urlWithPath,
-      data: params.body,
-      requestId,
-    });
-=======
-  #isSuccessNodePromises = <T>(res: any): res is SuccessNodePromises<T> => {
-    return res.success === true;
->>>>>>> 2e9173b9
   };
 
   generateAuthMethodForWebAuthn = (
