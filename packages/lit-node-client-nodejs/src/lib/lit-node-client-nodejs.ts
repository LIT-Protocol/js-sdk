import { computeAddress } from '@ethersproject/transactions';
import { BigNumber, ethers } from 'ethers';
import { joinSignature, sha256 } from 'ethers/lib/utils';
import { SiweMessage } from 'siwe';

import {
  ILitResource,
  ISessionCapabilityObject,
  LitAccessControlConditionResource,
  LitResourceAbilityRequest,
  decode,
  RecapSessionCapabilityObject,
  generateAuthSig,
  createSiweMessageWithCapacityDelegation,
  createSiweMessageWithRecaps,
  createSiweMessage,
} from '@lit-protocol/auth-helpers';
import {
  AuthMethodType,
  EITHER_TYPE,
  LIT_ACTION_IPFS_HASH,
  LIT_CURVE,
  LIT_ENDPOINT,
  LIT_ERROR,
  LIT_SESSION_KEY_URI,
  LOCAL_STORAGE_KEYS,
  LitNetwork,
  LogLevel
} from '@lit-protocol/constants';
import { LitCore, composeLitUrl } from '@lit-protocol/core';
import {
  combineEcdsaShares,
  combineSignatureShares,
  encrypt,
  generateSessionKeyPair,
  verifyAndDecryptWithSignatureShares,
} from '@lit-protocol/crypto';
import { safeParams } from '@lit-protocol/encryption';
import {
  defaultMintClaimCallback,
  findMostCommonResponse,
  hexPrefixed,
  log,
  logError,
  logErrorWithRequestId,
  logWithRequestId,
  mostCommonString,
  normalizeAndStringify,
  removeHexPrefix,
  throwError,
} from '@lit-protocol/misc';
import {
  getStorageItem,
  removeStorageItem,
  setStorageItem,
} from '@lit-protocol/misc-browser';
import { nacl } from '@lit-protocol/nacl';
import {
  uint8arrayFromString,
  uint8arrayToString,
} from '@lit-protocol/uint8arrays';

import type {
  AuthCallback,
  AuthCallbackParams,
  AuthSig,
  ClaimKeyResponse,
  ClaimProcessor,
  ClaimRequest,
  CustomNetwork,
  DecryptRequest,
  DecryptResponse,
  EncryptRequest,
  EncryptResponse,
  ExecuteJsResponse,
  FormattedMultipleAccs,
  GetSessionSigsProps,
  GetSignedTokenRequest,
  GetWalletSigProps,
  JsonExecutionRequest,
  JsonPkpSignRequest,
  LitClientSessionManager,
  LitNodeClientConfig,
  NodeBlsSigningShare,
  NodeCommandResponse,
  NodeLog,
  NodeShare,
  PKPSignShare,
  RejectedNodePromises,
  SessionKeyPair,
  SessionSigningTemplate,
  SessionSigsMap,
  SigShare,
  SignSessionKeyProp,
  SignSessionKeyResponse,
  Signature,
  SuccessNodePromises,
  ILitNodeClient,
  GetPkpSessionSigs,
  CapacityCreditsReq,
  CapacityCreditsRes,
  JsonSignSessionKeyRequestV1,
  BlsResponseData,
  JsonExecutionSdkParamsTargetNode,
  JsonExecutionRequestTargetNode,
  JsonExecutionSdkParams,
  ExecuteJsNoSigningResponse,
  JsonPkpSignSdkParams,
  SigResponse,
  EncryptSdkParams,
  GetLitActionSessionSigs,
  GetSignSessionKeySharesProp,
  EncryptionSignRequest,
  SigningAccessControlConditionRequest,
  JsonPKPClaimKeyRequest,
} from '@lit-protocol/types';

import * as blsSdk from '@lit-protocol/bls-sdk';
import { normalizeJsParams } from './helpers/normalize-params';
import { encodeCode } from './helpers/encode-code';
import { getFlattenShare, getSignatures } from './helpers/get-signatures';
import { removeDoubleQuotes } from './helpers/remove-double-quotes';
import { parseAsJsonOrString } from './helpers/parse-as-json-or-string';
import { getClaimsList } from './helpers/get-claims-list';
import { getClaims } from './helpers/get-claims';
import { normalizeArray } from './helpers/normalize-array';
import { parsePkpSignResponse } from './helpers/parse-pkp-sign-response';
import { getBlsSignatures } from './helpers/get-bls-signatures';
import { processLitActionResponseStrategy } from './helpers/process-lit-action-response-strategy';
import { blsSessionSigVerify } from './helpers/validate-bls-session-sig';


export class LitNodeClientNodeJs
  extends LitCore
  implements LitClientSessionManager, ILitNodeClient
{
  defaultAuthCallback?: (authSigParams: AuthCallbackParams) => Promise<AuthSig>;

  // ========== Constructor ==========
  constructor(args: LitNodeClientConfig | CustomNetwork) {
    if (!args) {
      throwError({
        message: 'must provide LitNodeClient parameters',
        errorKind: LIT_ERROR.PARAMS_MISSING_ERROR.kind,
        errorCode: LIT_ERROR.PARAMS_MISSING_ERROR.name,
      });
    }

    super(args);

    if (args !== undefined && args !== null && 'defaultAuthCallback' in args) {
      this.defaultAuthCallback = args.defaultAuthCallback;
    }
  }

  // ========== Rate Limit NFT ==========

  // TODO: Add support for browser feature/lit-2321-js-sdk-add-browser-support-for-createCapacityDelegationAuthSig
  createCapacityDelegationAuthSig = async (
    params: CapacityCreditsReq
  ): Promise<CapacityCreditsRes> => {
    // -- validate
    if (!params.dAppOwnerWallet) {
      throw new Error('dAppOwnerWallet must exist');
    }

    // Useful log for debugging
    if (!params.delegateeAddresses || params.delegateeAddresses.length === 0) {
      log(
        LogLevel.INFO,
        `[createCapacityDelegationAuthSig] 'delegateeAddresses' is an empty array. It means that no body can use it. However, if the 'delegateeAddresses' field is omitted, It means that the capability will not restrict access based on delegatee list, but it may still enforce other restrictions such as usage limits (uses) and specific NFT IDs (nft_id).`
      );
    }

    // -- This is the owner address who holds the Capacity Credits NFT token and wants to delegate its
    // usage to a list of delegatee addresses
    const dAppOwnerWalletAddress = ethers.utils.getAddress(
      await params.dAppOwnerWallet.getAddress()
    );

    // -- if it's not ready yet, then connect
    if (!this.ready) {
      await this.connect();
    }

    const nonce = await this.getLatestBlockhash();
    const siweMessage = await createSiweMessageWithCapacityDelegation({
      uri: 'lit:capability:delegation',
      litNodeClient: this,
      walletAddress: dAppOwnerWalletAddress,
      nonce: nonce,
      expiration: params.expiration,
      domain: params.domain,
      statement: params.statement,

      // -- capacity delegation specific configuration
      uses: params.uses,
      delegateeAddresses: params.delegateeAddresses,
      capacityTokenId: params.capacityTokenId,
    });

    const authSig = await generateAuthSig({
      signer: params.dAppOwnerWallet,
      toSign: siweMessage,
    });

    return { capacityDelegationAuthSig: authSig };
  };

  // ========== Scoped Class Helpers ==========

  /**
   *
   * we need to send jwt params iat (issued at) and exp (expiration) because the nodes may have different wall clock times, the nodes will verify that these params are withing a grace period
   *
   */
  getJWTParams = () => {
    const now = Date.now();
    const iat = Math.floor(now / 1000);
    const exp = iat + 12 * 60 * 60; // 12 hours in seconds

    return { iat, exp };
  };

  // ==================== SESSIONS ====================
  /**
   * Try to get the session key in the local storage,
   * if not, generates one.
   * @return { SessionKeyPair } session key pair
   */
  getSessionKey = (): SessionKeyPair => {
    const storageKey = LOCAL_STORAGE_KEYS.SESSION_KEY;
    const storedSessionKeyOrError = getStorageItem(storageKey);

    if (
      storedSessionKeyOrError.type === EITHER_TYPE.ERROR ||
      !storedSessionKeyOrError.result ||
      storedSessionKeyOrError.result === ''
    ) {
      console.warn(
        `Storage key "${storageKey}" is missing. Not a problem. Contiune...`
      );

      // Generate new one
      const newSessionKey = generateSessionKeyPair();

      // (TRY) to set to local storage
      try {
        localStorage.setItem(storageKey, JSON.stringify(newSessionKey));
      } catch (e) {
        log(
<<<<<<< HEAD
          LogLevel.INFO,
          `[getSessionKey] Localstorage not available.Not a problem.Contiune...`
=======
          `[getSessionKey] Localstorage not available.Not a problem. Contiune...`
>>>>>>> f67160c7
        );
      }

      return newSessionKey;
    } else {
      return JSON.parse(storedSessionKeyOrError.result as string);
    }
  };

  /**
   * Check if a given object is of type SessionKeyPair.
   *
   * @param obj - The object to check.
   * @returns True if the object is of type SessionKeyPair.
   */
  isSessionKeyPair(obj: any): obj is SessionKeyPair {
    return (
      typeof obj === 'object' &&
      'publicKey' in obj &&
      'secretKey' in obj &&
      typeof obj.publicKey === 'string' &&
      typeof obj.secretKey === 'string'
    );
  }

  /**
   * Generates wildcard capability for each of the LIT resources
   * specified.
   * @param litResources is an array of LIT resources
   * @param addAllCapabilities is a boolean that specifies whether to add all capabilities for each resource
   */
  static async generateSessionCapabilityObjectWithWildcards(
    litResources: ILitResource[],
    addAllCapabilities?: boolean,
    rateLimitAuthSig?: AuthSig
  ): Promise<ISessionCapabilityObject> {
    const sessionCapabilityObject = new RecapSessionCapabilityObject({}, []);

    // disable for now
    const _addAllCapabilities = addAllCapabilities ?? false;

    if (_addAllCapabilities) {
      for (const litResource of litResources) {
        sessionCapabilityObject.addAllCapabilitiesForResource(litResource);
      }
    }

    if (rateLimitAuthSig) {
      throw new Error('Not implemented yet.');
      // await sessionCapabilityObject.addRateLimitAuthSig(rateLimitAuthSig);
    }

    return sessionCapabilityObject;
  }

  // backward compatibility
  async generateSessionCapabilityObjectWithWildcards(
    litResources: ILitResource[]
  ): Promise<ISessionCapabilityObject> {
    return await LitNodeClientNodeJs.generateSessionCapabilityObjectWithWildcards(
      litResources
    );
  }

  /**
   *
   * Get expiration for session default time is 1 day / 24 hours
   *
   */
  static getExpiration = () => {
    return new Date(Date.now() + 1000 * 60 * 60 * 24).toISOString();
  };

  // backward compatibility
  getExpiration = () => {
    return LitNodeClientNodeJs.getExpiration();
  };

  /**
   *
   * Get the signature from local storage, if not, generates one
   *
   */
  getWalletSig = async ({
    authNeededCallback,
    chain,
    sessionCapabilityObject,
    switchChain,
    expiration,
    sessionKeyUri,
    nonce,
    resourceAbilityRequests,
    litActionCode,
    litActionIpfsId,
    jsParams,
    sessionKey,
  }: GetWalletSigProps): Promise<AuthSig> => {
    let walletSig: AuthSig;

    const storageKey = LOCAL_STORAGE_KEYS.WALLET_SIGNATURE;
    const storedWalletSigOrError = getStorageItem(storageKey);

    // browser: 2 > 2.1 > 3
    // nodejs: 1. > 1.1

    // -- (TRY) to get it in the local storage
    // -- IF NOT: Generates one
    log(
      LogLevel.INFO,
      `getWalletSig - flow starts
        storageKey: ${storageKey}
        storedWalletSigOrError: ${JSON.stringify(storedWalletSigOrError)}
    `);

    if (
      storedWalletSigOrError.type === EITHER_TYPE.ERROR ||
      !storedWalletSigOrError.result ||
      storedWalletSigOrError.result == ''
    ) {

      log(
        LogLevel.WARN,
        `Storage key "${storageKey}" is missing. Not a problem. Continue...`
      );
      if (authNeededCallback) {
        const body = {
          chain,
          statement: sessionCapabilityObject?.statement,
          resources: sessionCapabilityObject
            ? [sessionCapabilityObject.encodeAsSiweResource()]
            : undefined,
          ...(switchChain && { switchChain }),
          expiration,
          uri: sessionKeyUri,
          sessionKey: sessionKey,
          nonce,

          // for recap
          ...(resourceAbilityRequests && { resourceAbilityRequests }),

          // for lit action custom auth
          ...(litActionCode && { litActionCode }),
          ...(litActionIpfsId && { litActionIpfsId }),
          ...(jsParams && { jsParams }),
        };

        log(LogLevel.DEBUG, 'callback body:', body);

        walletSig = await authNeededCallback(body);
      } else {

        if (!this.defaultAuthCallback) {
          return throwError({
            message: 'No default auth callback provided',
            errorKind: LIT_ERROR.PARAMS_MISSING_ERROR.kind,
            errorCode: LIT_ERROR.PARAMS_MISSING_ERROR.name,
          });
        }

        walletSig = await this.defaultAuthCallback({
          chain,
          statement: sessionCapabilityObject.statement,
          resources: sessionCapabilityObject
            ? [sessionCapabilityObject.encodeAsSiweResource()]
            : undefined,
          switchChain,
          expiration,
          uri: sessionKeyUri,
          nonce,
        });
      }

      // (TRY) to set walletSig to local storage
      const storeNewWalletSigOrError = setStorageItem(
        storageKey,
        JSON.stringify(walletSig)
      );
      if (storeNewWalletSigOrError.type === 'ERROR') {
 
        log(
          LogLevel.WARN,
          `Unable to store walletSig in local storage. Not a problem. Continue...`
        );
      }
    } else {

      try {
        walletSig = JSON.parse(storedWalletSigOrError.result as string);

      } catch (e) {
        log(LogLevel.ERROR, 'Error parsing walletSig', e);
      }
    }

    return walletSig!;
  };

  private _authCallbackAndUpdateStorageItem = async ({
    authCallbackParams,
    authCallback,
  }: {
    authCallbackParams: AuthCallbackParams;
    authCallback?: AuthCallback;
  }): Promise<AuthSig> => {
    let authSig: AuthSig;

    if (authCallback) {
      authSig = await authCallback(authCallbackParams);
    } else {
      if (!this.defaultAuthCallback) {
        return throwError({
          message: 'No default auth callback provided',
          errorKind: LIT_ERROR.PARAMS_MISSING_ERROR.kind,
          errorCode: LIT_ERROR.PARAMS_MISSING_ERROR.name,
        });
      }
      authSig = await this.defaultAuthCallback(authCallbackParams);
    }

    // (TRY) to set walletSig to local storage
    const storeNewWalletSigOrError = setStorageItem(
      LOCAL_STORAGE_KEYS.WALLET_SIGNATURE,
      JSON.stringify(authSig)
    );
    if (storeNewWalletSigOrError.type === EITHER_TYPE.SUCCESS) {
      return authSig;
    }

    // Setting local storage failed, try to remove the item key.
    log(
      LogLevel.WARN,
      `Unable to store walletSig in local storage. Not a problem. Continuing to remove item key...`
    );
    const removeWalletSigOrError = removeStorageItem(
      LOCAL_STORAGE_KEYS.WALLET_SIGNATURE
    );
    if (removeWalletSigOrError.type === EITHER_TYPE.ERROR) {
      log(
        LogLevel.WARN,
        `Unable to remove walletSig in local storage. Not a problem. Continuing...`
      );
    }

    return authSig;
  };

  /**
   *
   * Check if a session key needs to be resigned. These are the scenarios where a session key needs to be resigned:
   * 1. The authSig.sig does not verify successfully against the authSig.signedMessage
   * 2. The authSig.signedMessage.uri does not match the sessionKeyUri
   * 3. The authSig.signedMessage does not contain at least one session capability object
   *
   */
  checkNeedToResignSessionKey = async ({
    authSig,
    sessionKeyUri,
    resourceAbilityRequests,
  }: {
    authSig: AuthSig;
    sessionKeyUri: any;
    resourceAbilityRequests: LitResourceAbilityRequest[];
  }): Promise<boolean> => {
    const authSigSiweMessage = new SiweMessage(authSig.signedMessage);
    // We will either have `ed25519` or `LIT_BLS` as we have deviated from the specification of SIWE and use BLS signatures in some cases
    // Here we need to check the `algo` of the SIWE to confirm we can validate the signature as if we attempt to validate the BLS signature here
    // it will fail. If the  algo is not defined we can assume that it was an EOA wallet signing the message so we can use SIWE.
    if (authSig.algo === `ed25519` || authSig.algo === undefined) {
      try {
        await authSigSiweMessage.verify(
          { signature: authSig.sig },
          { suppressExceptions: false }
        );
      } catch (e) {
        log(LogLevel.ERROR, `Error while verifying ECDSA signature: `, e);
        return true;
      }
    } else if (authSig.algo === `LIT_BLS`) {
      try {
        blsSessionSigVerify(
          blsSdk.verify_signature,
          this.networkPubKey!,
          authSig,
          authSigSiweMessage
        );
      } catch (e) {
        log(LogLevel.ERROR, `Error while verifying bls signature: `, e);
        return true;
      }
    } else {
      throwError({
        message: `Unsupported signature algo for session signature. Expected ed25519 or LIT_BLS received ${authSig.algo}`,
        errorKind: LIT_ERROR.SIGNATURE_VALIDATION_ERROR.kind,
        errorCode: LIT_ERROR.SIGNATURE_VALIDATION_ERROR.code,
      });
    }

    // make sure the sig is for the correct session key
    if (authSigSiweMessage.uri !== sessionKeyUri) {
      log(LogLevel.ERROR, 'Need retry because uri does not match');
      return true;
    }

    // make sure the authSig contains at least one resource.
    if (
      !authSigSiweMessage.resources ||
      authSigSiweMessage.resources.length === 0
    ) {
      log(LogLevel.ERROR, 'Need retry because empty resources');
      return true;
    }

    // make sure the authSig contains session capabilities that can be parsed.
    // TODO: we currently only support the first resource being a session capability object.
    const authSigSessionCapabilityObject = decode(
      authSigSiweMessage.resources[0]
    );

    // make sure the authSig session capability object describes capabilities that are equal or greater than
    // the abilities requested against the resources in the resource ability requests.
    for (const resourceAbilityRequest of resourceAbilityRequests) {
      if (
        !authSigSessionCapabilityObject.verifyCapabilitiesForResource(
          resourceAbilityRequest.resource,
          resourceAbilityRequest.ability
        )
      ) {
        log(LogLevel.WARN, 'Need retry because capabilities do not match', {
          authSigSessionCapabilityObject,
          resourceAbilityRequest,
        });
        return true;
      }
    }

    return false;
  };

  // ==================== API Calls to Nodes ====================

  /**
   *
   * Combine Shares from network public key set and signature shares
   *
   * @param { NodeBlsSigningShare } signatureShares
   *
   * @returns { string } final JWT (convert the sig to base64 and append to the jwt)
   *
   */
  combineSharesAndGetJWT = (
    signatureShares: NodeBlsSigningShare[],
    requestId: string = ''
  ): string => {
    // ========== Shares Validations ==========
    // -- sanity check
    if (
      !signatureShares.every(
        (val, i, arr) => val.unsignedJwt === arr[0].unsignedJwt
      )
    ) {
      const msg =
        'Unsigned JWT is not the same from all the nodes.  This means the combined signature will be bad because the nodes signed the wrong things';
      logErrorWithRequestId(requestId, msg);
    }

    // ========== Sorting ==========
    // -- sort the sig shares by share index.  this is important when combining the shares.
    signatureShares.sort((a, b) => a.shareIndex - b.shareIndex);

    // ========== Combine Shares ==========
    const signature = combineSignatureShares(
      signatureShares.map((s) => s.signatureShare)
    );

    logWithRequestId(requestId, 'signature is', signature);

    const unsignedJwt = mostCommonString(
      signatureShares.map((s) => s.unsignedJwt)
    );

    // ========== Result ==========
    // convert the sig to base64 and append to the jwt
    const finalJwt: string = `${unsignedJwt}.${uint8arrayToString(
      uint8arrayFromString(signature, 'base16'),
      'base64urlpad'
    )}`;

    return finalJwt;
  };

  private _decryptWithSignatureShares = (
    networkPubKey: string,
    identityParam: Uint8Array,
    ciphertext: string,
    signatureShares: NodeBlsSigningShare[]
  ): Uint8Array => {
    const sigShares = signatureShares.map((s) => s.signatureShare);

    return verifyAndDecryptWithSignatureShares(
      networkPubKey,
      identityParam,
      ciphertext,
      sigShares
    );
  };

  // ========== Promise Handlers ==========
  getIpfsId = async ({
    dataToHash,
    sessionSigs,
  }: {
    dataToHash: string;
    sessionSigs: SessionSigsMap;
    debug?: boolean;
  }) => {
    const res = await this.executeJs({
      ipfsId: LIT_ACTION_IPFS_HASH,
      sessionSigs,
      jsParams: {
        dataToHash,
      },
    }).catch((e) => {
      logError('Error getting IPFS ID', e);
      throw e;
    });

    let data;

    if (typeof res.response === 'string') {
      try {
        data = JSON.parse(res.response).res;
      } catch (e) {
        data = res.response;
      }
    }

    if (!data.success) {
      logError('Error getting IPFS ID', data.data);
    }

    return data.data;
  };

  /**
   * Run lit action on a single deterministicly selected node. It's important that the nodes use the same deterministic selection algorithm.
   *
   * Lit Action: dataToHash -> IPFS CID
   * QmUjX8MW6StQ7NKNdaS6g4RMkvN5hcgtKmEi8Mca6oX4t3
   *
   * @param { ExecuteJsProps } params
   *
   * @returns { Promise<SuccessNodePromises<T> | RejectedNodePromises> }
   *
   */
  runOnTargetedNodes = async (
    params: JsonExecutionSdkParamsTargetNode
  ): Promise<
    SuccessNodePromises<NodeCommandResponse> | RejectedNodePromises
  > => {
    if (!params.targetNodeRange) {
      return throwError({
        message: 'targetNodeRange is required',
        errorKind: LIT_ERROR.INVALID_PARAM_TYPE.kind,
        errorCode: LIT_ERROR.INVALID_PARAM_TYPE.name,
      });
    }

    // determine which node to run on
    const ipfsId = await this.getIpfsId({
      dataToHash: params.code!,
      sessionSigs: params.sessionSigs,
    });

    // select targetNodeRange number of random index of the bootstrapUrls.length
    const randomSelectedNodeIndexes: number[] = [];

    let nodeCounter = 0;

    while (randomSelectedNodeIndexes.length < params.targetNodeRange) {
      const str = `${nodeCounter}:${ipfsId.toString()}`;
      const cidBuffer = Buffer.from(str);
      const hash = sha256(cidBuffer);
      const hashAsNumber = BigNumber.from(hash);

      const nodeIndex = hashAsNumber
        .mod(this.config.bootstrapUrls.length)
        .toNumber();

      log(LogLevel.DEBUG, 'nodeIndex:', nodeIndex);

      // must be unique & less than bootstrapUrls.length
      if (
        !randomSelectedNodeIndexes.includes(nodeIndex) &&
        nodeIndex < this.config.bootstrapUrls.length
      ) {
        randomSelectedNodeIndexes.push(nodeIndex);
      }
      nodeCounter++;
    }

    log(LogLevel.DEBUG, 'Final Selected Indexes:', randomSelectedNodeIndexes);

    const requestId = this.getRequestId();
    const nodePromises = [];

    for (let i = 0; i < randomSelectedNodeIndexes.length; i++) {
      // should we mix in the jsParams?  to do this, we need a canonical way to serialize the jsParams object that will be identical in rust.
      // const jsParams = params.jsParams || {};
      // const jsParamsString = JSON.stringify(jsParams);

      const nodeIndex = randomSelectedNodeIndexes[i];

      // FIXME: we are using this.config.bootstrapUrls to pick the selected node, but we
      // should be using something like the list of nodes from the staking contract
      // because the staking nodes can change, and the rust code will use the same list
      const url = this.config.bootstrapUrls[nodeIndex];

      log(LogLevel.DEBUG, `Running on node ${nodeIndex} at ${url}`);

      // -- choose the right signature
      const sessionSig = this.getSessionSigByUrl({
        sessionSigs: params.sessionSigs,
        url,
      });

      const reqBody: JsonExecutionRequestTargetNode = {
        ...params,
        targetNodeRange: params.targetNodeRange,
        authSig: sessionSig,
      };

      // this return { url: string, data: JsonRequest }
      // const singleNodePromise = this.getJsExecutionShares(url, reqBody, id);
      const singleNodePromise = this.sendCommandToNode({
        url: url,
        data: params,
        requestId: requestId,
      });

      nodePromises.push(singleNodePromise);
    }

    return (await this.handleNodePromises(
      nodePromises,
      requestId,
      params.targetNodeRange
    )) as SuccessNodePromises<NodeCommandResponse> | RejectedNodePromises;
  };

  /**
   *
   * Get signatures from signed data
   *
   * @param { Array<any> } signedData
   *
   * @returns { any }
   *
   */
  getSessionSignatures = (signedData: any[]): any => {
    // -- prepare
    const signatures: any = {};

    // TOOD: get keys of signedData
    const keys = Object.keys(signedData[0]);

    // removeExtraBackslashesAndQuotes
    const sanitise = (str: string) => {
      // Check if str is a string and remove extra backslashes
      if (typeof str === 'string') {
        // Remove backslashes
        let newStr = str.replace(/\\+/g, '');
        // Remove leading and trailing double quotes
        newStr = newStr.replace(/^"|"$/g, '');
        return newStr;
      }
      return str;
    };

    // -- execute
<<<<<<< HEAD
    keys.forEach((key: any) => {
      log(LogLevel.DEBUG, 'key:', key);
=======
    keys.forEach((key) => {
      log('key:', key);
>>>>>>> f67160c7

      const shares = signedData.map((r) => r[key]);

      log(LogLevel.DEBUG, 'shares:', shares);

      shares.sort((a, b) => a.shareIndex - b.shareIndex);

<<<<<<< HEAD
      const sigShares: SigShare[] = shares.map((s: any, index: number) => {
        log(LogLevel.DEBUG, 'Original Share Struct:', s);
=======
      const sigShares: SigShare[] = shares.map((s, index: number) => {
        log('Original Share Struct:', s);
>>>>>>> f67160c7

        const share = getFlattenShare(s);

        log(LogLevel.DEBUG, 'share:', share);

        if (!share) {
          throw new Error('share is null or undefined');
        }

        if (!share.bigr) {
          throw new Error(
            `bigR is missing in share ${index}. share ${JSON.stringify(share)}`
          );
        }

        const sanitisedBigR = sanitise(share.bigr);
        const sanitisedSigShare = sanitise(share.publicKey);

        log(LogLevel.DEBUG, 'sanitisedBigR:', sanitisedBigR);
        log(LogLevel.DEBUG, 'sanitisedSigShare:', sanitisedSigShare);

        return {
          sigType: share.sigType,
          signatureShare: sanitise(share.signatureShare),
          shareIndex: share.shareIndex,
          bigR: sanitise(share.bigr),
          publicKey: share.publicKey,
          dataSigned: share.dataSigned,
          siweMessage: share.siweMessage,
        };
      });

      log(LogLevel.DEBUG, 'getSessionSignatures - sigShares', sigShares);

      const sigType = mostCommonString(sigShares.map((s) => s.sigType));

      // -- validate if this.networkPubKeySet is null
      if (this.networkPubKeySet === null) {
        throwError({
          message: 'networkPubKeySet cannot be null',
          errorKind: LIT_ERROR.PARAM_NULL_ERROR.kind,
          errorCode: LIT_ERROR.PARAM_NULL_ERROR.name,
        });
        return;
      }

      // -- validate if signature type is ECDSA
      if (
        sigType !== LIT_CURVE.EcdsaCaitSith &&
        sigType !== LIT_CURVE.EcdsaK256 &&
        sigType !== LIT_CURVE.EcdsaCAITSITHP256
      ) {
        throwError({
          message: `signature type is ${sigType} which is invalid`,
          errorKind: LIT_ERROR.UNKNOWN_SIGNATURE_TYPE.kind,
          errorCode: LIT_ERROR.UNKNOWN_SIGNATURE_TYPE.name,
        });
        return;
      }

      const signature = combineEcdsaShares(sigShares);
      if (!signature.r) {
        throwError({
          message: 'siganture could not be combined',
          errorKind: LIT_ERROR.UNKNOWN_SIGNATURE_ERROR.kind,
          errorCode: LIT_ERROR.UNKNOWN_SIGNATURE_ERROR.name,
        });
      }

      const encodedSig = joinSignature({
        r: '0x' + signature.r,
        s: '0x' + signature.s,
        v: signature.recid,
      });

      signatures[key] = {
        ...signature,
        signature: encodedSig,
        publicKey: mostCommonString(sigShares.map((s) => s.publicKey)),
        dataSigned: mostCommonString(sigShares.map((s) => s.dataSigned)),
        siweMessage: mostCommonString(sigShares.map((s) => s.siweMessage)),
      };
    });

    return signatures;
  };

  /**
   *
   * Get a single signature
   *
   * @param { Array<any> } shareData from all node promises
   * @param { string } requestId
   *
   * @returns { string } signature
   *
   */
  getSignature = async (shareData: any[], requestId: string): Promise<any> => {
    // R_x & R_y values can come from any node (they will be different per node), and will generate a valid signature
    const R_x = shareData[0].local_x;
    const R_y = shareData[0].local_y;

    const valid_shares = shareData.map((s) => s.signature_share);
    const shares = JSON.stringify(valid_shares);

    await wasmECDSA.initWasmEcdsaSdk(); // init WASM
    const signature = wasmECDSA.combine_signature(R_x, R_y, shares);
    logWithRequestId(requestId, 'raw ecdsa sig', signature);

    return signature;
  };

  // ========== Scoped Business Logics ==========

  // Normalize the data to a basic array

  // TODO: executeJsWithTargettedNodes
  // if (formattedParams.targetNodeRange) {
  //   // FIXME: we should make this a separate function
  //   res = await this.runOnTargetedNodes(formattedParams);
  // }

  /**
   *
   * Execute JS on the nodes and combine and return any resulting signatures
   *
   * @param { JsonExecutionSdkParams } params
   *
   * @returns { ExecuteJsResponse }
   *
   */
  executeJs = async (
    params: JsonExecutionSdkParams
  ): Promise<ExecuteJsResponse> => {
    // ========== Validate Params ==========
    if (!this.ready) {
      const message =
        '[executeJs] LitNodeClient is not ready.  Please call await litNodeClient.connect() first.';

      throwError({
        message,
        errorKind: LIT_ERROR.LIT_NODE_CLIENT_NOT_READY_ERROR.kind,
        errorCode: LIT_ERROR.LIT_NODE_CLIENT_NOT_READY_ERROR.name,
      });
    }

    const paramsIsSafe = safeParams({
      functionName: 'executeJs',
      params: params,
    });

    if (!paramsIsSafe) {
      return throwError({
        message: 'executeJs params are not valid',
        errorKind: LIT_ERROR.INVALID_PARAM_TYPE.kind,
        errorCode: LIT_ERROR.INVALID_PARAM_TYPE.name,
      });
    }

    // Format the params
    const formattedParams: JsonExecutionSdkParams = {
      ...params,
      ...(params.jsParams && { jsParams: normalizeJsParams(params.jsParams) }),
      ...(params.code && { code: encodeCode(params.code) }),
    };

    const requestId = this.getRequestId();
    // ========== Get Node Promises ==========
    // Handle promises for commands sent to Lit nodes
    const nodePromises = this.getNodePromises(async (url: string) => {
      // -- choose the right signature
      const sessionSig = this.getSessionSigByUrl({
        sessionSigs: formattedParams.sessionSigs,
        url,
      });

      const reqBody: JsonExecutionRequest = {
        ...formattedParams,
        authSig: sessionSig,
      };

      const urlWithPath = composeLitUrl({
        url,
        endpoint: LIT_ENDPOINT.EXECUTE_JS,
      });

      return this.generatePromise(urlWithPath, reqBody, requestId);
    });

    // -- resolve promises
    const res = await this.handleNodePromises(
      nodePromises,
      requestId,
      this.connectedNodes.size
    );

    // -- case: promises rejected
    if (!res.success) {
      this._throwNodeError(res as RejectedNodePromises, requestId);
    }

    // -- case: promises success (TODO: check the keys of "values")
    const responseData = (res as SuccessNodePromises<NodeShare>).values;

    logWithRequestId(
      requestId,
      'executeJs responseData from node : ',
      JSON.stringify(responseData, null, 2)
    );

    // -- find the responseData that has the most common response
    const mostCommonResponse = findMostCommonResponse(
      responseData
    ) as NodeShare;

    const responseFromStrategy = processLitActionResponseStrategy(
      responseData,
      params.responseStrategy ?? { strategy: 'leastCommon' }
    );
    mostCommonResponse.response = responseFromStrategy;

    const isSuccess = mostCommonResponse.success;
    const hasSignedData = Object.keys(mostCommonResponse.signedData).length > 0;
    const hasClaimData = Object.keys(mostCommonResponse.claimData).length > 0;

    // -- we must also check for claim responses as a user may have submitted for a claim and signatures must be aggregated before returning
    if (isSuccess && !hasSignedData && !hasClaimData) {
      return mostCommonResponse as unknown as ExecuteJsResponse;
    }

    // -- in the case where we are not signing anything on Lit action and using it as purely serverless function
    if (!hasSignedData && !hasClaimData) {
      return {
        claims: {},
        signatures: null,
        decryptions: [],
        response: mostCommonResponse.response,
        logs: mostCommonResponse.logs,
      } as ExecuteJsNoSigningResponse;
    }

    // ========== Extract shares from response data ==========

    // -- 1. combine signed data as a list, and get the signatures from it
    const signedDataList = responseData.map((r) => {
      return removeDoubleQuotes(r.signedData);
    });

    logWithRequestId(
      requestId,
      'signatures shares to combine: ',
      signedDataList
    );

    const signatures = getSignatures({
      requestId,
      networkPubKeySet: this.networkPubKeySet,
      minNodeCount: this.config.minNodeCount,
      signedData: signedDataList,
    });

    // -- 2. combine responses as a string, and parse it as JSON if possible
    const parsedResponse = parseAsJsonOrString(mostCommonResponse.response);

    // -- 3. combine logs
    const mostCommonLogs: string = mostCommonString(
      responseData.map((r: NodeLog) => r.logs)
    );

    // -- 4. combine claims
    const claimsList = getClaimsList(responseData);
    const claims = claimsList.length > 0 ? getClaims(claimsList) : undefined;

    // ========== Result ==========
    const returnVal: ExecuteJsResponse = {
      claims,
      signatures,
      // decryptions: [],
      response: parsedResponse,
      logs: mostCommonLogs,
    };

    log(LogLevel.DEBUG, 'returnVal:', returnVal);

    return returnVal;
  };

  /**
   * Generates a promise by sending a command to the Lit node
   *
   * @param url - The URL to send the command to.
   * @param params - The parameters to include in the command.
   * @param requestId - The ID of the request.
   * @returns A promise that resolves with the response from the server.
   */
  generatePromise = async (
    url: string,
    params: any,
    requestId: string
  ): Promise<NodeCommandResponse> => {
    return await this.sendCommandToNode({
      url,
      data: params,
      requestId,
    });
  };

  /**
   * Use PKP to sign
   *
   * @param { JsonPkpSignSdkParams } params
   * @param params.toSign - The data to sign
   * @param params.pubKey - The public key to sign with
   * @param params.sessionSigs - The session signatures to use
   * @param params.authMethods - (optional) The auth methods to use
   */
  pkpSign = async (params: JsonPkpSignSdkParams): Promise<SigResponse> => {
    // -- validate required params
    const requiredParamKeys = ['toSign', 'pubKey'];

    (requiredParamKeys as (keyof JsonPkpSignSdkParams)[]).forEach((key) => {
      if (!params[key]) {
        throwError({
          message: `"${key}" cannot be undefined, empty, or null. Please provide a valid value.`,
          errorKind: LIT_ERROR.PARAM_NULL_ERROR.kind,
          errorCode: LIT_ERROR.PARAM_NULL_ERROR.name,
        });
      }
    });

    // -- validate present of accepted auth methods
    if (
      !params.sessionSigs &&
      (!params.authMethods || params.authMethods.length <= 0)
    ) {
      throwError({
        message: `Either sessionSigs or authMethods (length > 0) must be present.`,
        errorKind: LIT_ERROR.PARAM_NULL_ERROR.kind,
        errorCode: LIT_ERROR.PARAM_NULL_ERROR.name,
      });
    }

    const requestId = this.getRequestId();
    // ========== Get Node Promises ==========
    // Handle promises for commands sent to Lit nodes

    const nodePromises = this.getNodePromises((url: string) => {
      // -- get the session sig from the url key
      const sessionSig = this.getSessionSigByUrl({
        sessionSigs: params.sessionSigs,
        url,
      });

      const reqBody: JsonPkpSignRequest = {
        toSign: normalizeArray(params.toSign),
        pubkey: hexPrefixed(params.pubKey),
        authSig: sessionSig,

        // -- optional params
        ...(params.authMethods &&
          params.authMethods.length > 0 && {
            authMethods: params.authMethods,
          }),
      };

      logWithRequestId(requestId, 'reqBody:', reqBody);

      const urlWithPath = composeLitUrl({
        url,
        endpoint: LIT_ENDPOINT.PKP_SIGN,
      });

      return this.generatePromise(urlWithPath, reqBody, requestId);
    });

    const res = await this.handleNodePromises(
      nodePromises,
      requestId,
      this.connectedNodes.size // ECDSA requires responses from all nodes, but only shares from minNodeCount.
    );

    // ========== Handle Response ==========
    // -- case: promises rejected
    if (!res.success) {
      this._throwNodeError(res as RejectedNodePromises, requestId);
    }

    // -- case: promises success (TODO: check the keys of "values")
    const responseData = (res as SuccessNodePromises<PKPSignShare>).values;

    logWithRequestId(
      requestId,
      'responseData',
      JSON.stringify(responseData, null, 2)
    );

    // ========== Extract shares from response data ==========
    // -- 1. combine signed data as a list, and get the signatures from it
    const signedDataList = parsePkpSignResponse(responseData);

    const signatures = getSignatures<{ signature: SigResponse }>({
      requestId,
      networkPubKeySet: this.networkPubKeySet,
      minNodeCount: this.config.minNodeCount,
      signedData: signedDataList,
    });

    logWithRequestId(requestId, `signature combination`, signatures);

    return signatures.signature; // only a single signature is ever present, so we just return it.
  };

  /**
   *
   * Request a signed JWT from the LIT network. Before calling this function, you must know the access control conditions for the item you wish to gain authorization for.
   *
   * @param { GetSignedTokenRequest } params
   *
   * @returns { Promise<string> } final JWT
   *
   */
  getSignedToken = async (params: GetSignedTokenRequest): Promise<string> => {
    // ========== Prepare Params ==========
    const { chain, authSig, sessionSigs } = params;

    // ========== Validation ==========
    // -- validate if it's ready
    if (!this.ready) {
      const message =
        '3 LitNodeClient is not ready.  Please call await litNodeClient.connect() first.';
      throwError({
        message,
        errorKind: LIT_ERROR.LIT_NODE_CLIENT_NOT_READY_ERROR.kind,
        errorCode: LIT_ERROR.LIT_NODE_CLIENT_NOT_READY_ERROR.name,
      });
    }

    // -- validate if this.networkPubKeySet is null
    if (this.networkPubKeySet === null) {
      return throwError({
        message: 'networkPubKeySet cannot be null',
        errorKind: LIT_ERROR.PARAM_NULL_ERROR.kind,
        errorCode: LIT_ERROR.PARAM_NULL_ERROR.name,
      });
    }

    const paramsIsSafe = safeParams({
      functionName: 'getSignedToken',
      params,
    });

    if (!paramsIsSafe) {
      return throwError({
        message: `Parameter validation failed.`,
        errorKind: LIT_ERROR.INVALID_ARGUMENT_EXCEPTION.kind,
        errorCode: LIT_ERROR.INVALID_ARGUMENT_EXCEPTION.name,
      });
    }

    // ========== Prepare ==========
    // we need to send jwt params iat (issued at) and exp (expiration)
    // because the nodes may have different wall clock times
    // the nodes will verify that these params are withing a grace period
    const { iat, exp } = this.getJWTParams();

    // ========== Formatting Access Control Conditions =========
    const {
      error,
      formattedAccessControlConditions,
      formattedEVMContractConditions,
      formattedSolRpcConditions,
      formattedUnifiedAccessControlConditions,
    }: FormattedMultipleAccs = this.getFormattedAccessControlConditions(params);

    if (error) {
      return throwError({
        message: `You must provide either accessControlConditions or evmContractConditions or solRpcConditions or unifiedAccessControlConditions`,
        errorKind: LIT_ERROR.INVALID_ARGUMENT_EXCEPTION.kind,
        errorCode: LIT_ERROR.INVALID_ARGUMENT_EXCEPTION.name,
      });
    }

    // ========== Get Node Promises ==========
    const requestId = this.getRequestId();
    const nodePromises = this.getNodePromises((url: string) => {
      // -- if session key is available, use it
      const authSigToSend = sessionSigs ? sessionSigs[url] : authSig;

      const reqBody: SigningAccessControlConditionRequest = {
        accessControlConditions: formattedAccessControlConditions,
        evmContractConditions: formattedEVMContractConditions,
        solRpcConditions: formattedSolRpcConditions,
        unifiedAccessControlConditions: formattedUnifiedAccessControlConditions,
        chain,
        authSig: authSigToSend,
        iat,
        exp,
      };

      const urlWithPath = composeLitUrl({
        url,
        endpoint: LIT_ENDPOINT.SIGN_ACCS,
      });

      return this.generatePromise(urlWithPath, reqBody, requestId);
    });

    // -- resolve promises
    const res = await this.handleNodePromises(
      nodePromises,
      requestId,
      this.config.minNodeCount
    );

    // -- case: promises rejected
    if (!res.success) {
      this._throwNodeError(res as RejectedNodePromises, requestId);
    }

    const signatureShares: NodeBlsSigningShare[] = (
      res as SuccessNodePromises<NodeBlsSigningShare>
    ).values;

    log(LogLevel.DEBUG, 'signatureShares', signatureShares);

    // ========== Result ==========
    const finalJwt: string = this.combineSharesAndGetJWT(
      signatureShares,
      requestId
    );

    return finalJwt;
  };

  /**
   *
   * Encrypt data using the LIT network public key.
   *
   * @param { EncryptSdkParams } params
   * @param params.dataToEncrypt - The data to encrypt
   * @param params.accessControlConditions - (optional) The access control conditions for the data
   * @param params.evmContractConditions - (optional) The EVM contract conditions for the data
   * @param params.solRpcConditions - (optional) The Solidity RPC conditions for the data
   * @param params.unifiedAccessControlConditions - (optional) The unified access control conditions for the data
   *
   * @return { Promise<EncryptResponse> } The encrypted ciphertext and the hash of the data
   *
   * @throws { Error } if the LIT node client is not ready
   * @throws { Error } if the subnetPubKey is null
   */
  encrypt = async (params: EncryptSdkParams): Promise<EncryptResponse> => {
    // ========== Validate Params ==========
    // -- validate if it's ready
    if (!this.ready) {
      const message =
        '6 LitNodeClient is not ready.  Please call await litNodeClient.connect() first.';
      throwError({
        message,
        errorKind: LIT_ERROR.LIT_NODE_CLIENT_NOT_READY_ERROR.kind,
        errorCode: LIT_ERROR.LIT_NODE_CLIENT_NOT_READY_ERROR.name,
      });
    }

    // -- validate if this.subnetPubKey is null
    if (!this.subnetPubKey) {
      const message = 'subnetPubKey cannot be null';
      return throwError({
        message,
        errorKind: LIT_ERROR.LIT_NODE_CLIENT_NOT_READY_ERROR.kind,
        errorCode: LIT_ERROR.LIT_NODE_CLIENT_NOT_READY_ERROR.name,
      });
    }

    const paramsIsSafe = safeParams({
      functionName: 'encrypt',
      params,
    });

    if (!paramsIsSafe) {
      return throwError({
        message: `You must provide either accessControlConditions or evmContractConditions or solRpcConditions or unifiedAccessControlConditions`,
        errorKind: LIT_ERROR.INVALID_ARGUMENT_EXCEPTION.kind,
        errorCode: LIT_ERROR.INVALID_ARGUMENT_EXCEPTION.name,
      });
    }

    // ========== Validate Access Control Conditions Schema ==========
    await this.validateAccessControlConditionsSchema(params);

    // ========== Hashing Access Control Conditions =========
    // hash the access control conditions
    const hashOfConditions: ArrayBuffer | undefined =
      await this.getHashedAccessControlConditions(params);

    if (!hashOfConditions) {
      return throwError({
        message: `You must provide either accessControlConditions or evmContractConditions or solRpcConditions or unifiedAccessControlConditions`,
        errorKind: LIT_ERROR.INVALID_ARGUMENT_EXCEPTION.kind,
        errorCode: LIT_ERROR.INVALID_ARGUMENT_EXCEPTION.name,
      });
    }

    const hashOfConditionsStr = uint8arrayToString(
      new Uint8Array(hashOfConditions),
      'base16'
    );

    // ========== Hashing Private Data ==========
    // hash the private data
    const hashOfPrivateData = await crypto.subtle.digest(
      'SHA-256',
      params.dataToEncrypt
    );
    const hashOfPrivateDataStr = uint8arrayToString(
      new Uint8Array(hashOfPrivateData),
      'base16'
    );

    // ========== Assemble identity parameter ==========
    const identityParam = this._getIdentityParamForEncryption(
      hashOfConditionsStr,
      hashOfPrivateDataStr
    );

    // ========== Encrypt ==========
    const ciphertext = encrypt(
      this.subnetPubKey,
      params.dataToEncrypt,
      uint8arrayFromString(identityParam, 'utf8')
    );

    return { ciphertext, dataToEncryptHash: hashOfPrivateDataStr };
  };

  /**
   *
   * Decrypt ciphertext with the LIT network.
   *
   */
  decrypt = async (params: DecryptRequest): Promise<DecryptResponse> => {
    const { sessionSigs, chain, ciphertext, dataToEncryptHash } = params;

    // ========== Validate Params ==========
    // -- validate if it's ready
    if (!this.ready) {
      const message =
        '6 LitNodeClient is not ready.  Please call await litNodeClient.connect() first.';
      throwError({
        message,
        errorKind: LIT_ERROR.LIT_NODE_CLIENT_NOT_READY_ERROR.kind,
        errorCode: LIT_ERROR.LIT_NODE_CLIENT_NOT_READY_ERROR.name,
      });
    }

    // -- validate if this.subnetPubKey is null
    if (!this.subnetPubKey) {
      const message = 'subnetPubKey cannot be null';
      return throwError({
        message,
        errorKind: LIT_ERROR.LIT_NODE_CLIENT_NOT_READY_ERROR.kind,
        errorCode: LIT_ERROR.LIT_NODE_CLIENT_NOT_READY_ERROR.name,
      });
    }

    const paramsIsSafe = safeParams({
      functionName: 'decrypt',
      params,
    });

    if (!paramsIsSafe) {
      return throwError({
        message: `Parameter validation failed.`,
        errorKind: LIT_ERROR.INVALID_ARGUMENT_EXCEPTION.kind,
        errorCode: LIT_ERROR.INVALID_ARGUMENT_EXCEPTION.name,
      });
    }

    // ========== Hashing Access Control Conditions =========
    // hash the access control conditions
    const hashOfConditions: ArrayBuffer | undefined =
      await this.getHashedAccessControlConditions(params);

    if (!hashOfConditions) {
      return throwError({
        message: `You must provide either accessControlConditions or evmContractConditions or solRpcConditions or unifiedAccessControlConditions`,
        errorKind: LIT_ERROR.INVALID_ARGUMENT_EXCEPTION.kind,
        errorCode: LIT_ERROR.INVALID_ARGUMENT_EXCEPTION.name,
      });
    }

    const hashOfConditionsStr = uint8arrayToString(
      new Uint8Array(hashOfConditions),
      'base16'
    );

    // ========== Formatting Access Control Conditions =========
    const {
      error,
      formattedAccessControlConditions,
      formattedEVMContractConditions,
      formattedSolRpcConditions,
      formattedUnifiedAccessControlConditions,
    }: FormattedMultipleAccs = this.getFormattedAccessControlConditions(params);

    if (error) {
      throwError({
        message: `You must provide either accessControlConditions or evmContractConditions or solRpcConditions or unifiedAccessControlConditions`,
        errorKind: LIT_ERROR.INVALID_ARGUMENT_EXCEPTION.kind,
        errorCode: LIT_ERROR.INVALID_ARGUMENT_EXCEPTION.name,
      });
    }

    // ========== Assemble identity parameter ==========
    const identityParam = this._getIdentityParamForEncryption(
      hashOfConditionsStr,
      dataToEncryptHash
    );

    log(LogLevel.DEBUG, 'identityParam', identityParam);

    // ========== Get Network Signature ==========
    const requestId = this.getRequestId();
    const nodePromises = this.getNodePromises((url: string) => {
      // -- if session key is available, use it
      const authSigToSend = sessionSigs ? sessionSigs[url] : params.authSig;

      if (!authSigToSend) {
        return throwError({
          message: `authSig is required`,
          errorKind: LIT_ERROR.INVALID_ARGUMENT_EXCEPTION.kind,
          errorCode: LIT_ERROR.INVALID_ARGUMENT_EXCEPTION.name,
        });
      }

      const reqBody: EncryptionSignRequest = {
        accessControlConditions: formattedAccessControlConditions,
        evmContractConditions: formattedEVMContractConditions,
        solRpcConditions: formattedSolRpcConditions,
        unifiedAccessControlConditions: formattedUnifiedAccessControlConditions,
        dataToEncryptHash,
        chain,
        authSig: authSigToSend,
        epoch: this.currentEpochNumber!,
      };

      const urlWithParh = composeLitUrl({
        url,
        endpoint: LIT_ENDPOINT.ENCRYPTION_SIGN,
      });

      return this.generatePromise(urlWithParh, reqBody, requestId);
    });

    // -- resolve promises
    const res = await this.handleNodePromises(
      nodePromises,
      requestId,
      this.config.minNodeCount
    );

    // -- case: promises rejected
    if (!res.success) {
      this._throwNodeError(res as RejectedNodePromises, requestId);
    }

    const signatureShares: NodeBlsSigningShare[] = (
      res as SuccessNodePromises<NodeBlsSigningShare>
    ).values;

    logWithRequestId(requestId, 'signatureShares', signatureShares);

    // ========== Result ==========
    const decryptedData = this._decryptWithSignatureShares(
      this.subnetPubKey,
      uint8arrayFromString(identityParam, 'utf8'),
      ciphertext,
      signatureShares
    );

    return { decryptedData };
  };

  getLitResourceForEncryption = async (
    params: EncryptRequest
  ): Promise<LitAccessControlConditionResource> => {
    // ========== Hashing Access Control Conditions =========
    // hash the access control conditions
    const hashOfConditions: ArrayBuffer | undefined =
      await this.getHashedAccessControlConditions(params);

    if (!hashOfConditions) {
      return throwError({
        message: `You must provide either accessControlConditions or evmContractConditions or solRpcConditions or unifiedAccessControlConditions`,
        errorKind: LIT_ERROR.INVALID_ARGUMENT_EXCEPTION.kind,
        errorCode: LIT_ERROR.INVALID_ARGUMENT_EXCEPTION.name,
      });
    }

    const hashOfConditionsStr = uint8arrayToString(
      new Uint8Array(hashOfConditions),
      'base16'
    );

    // ========== Hashing Private Data ==========
    // hash the private data
    const hashOfPrivateData = await crypto.subtle.digest(
      'SHA-256',
      params.dataToEncrypt
    );
    const hashOfPrivateDataStr = uint8arrayToString(
      new Uint8Array(hashOfPrivateData),
      'base16'
    );

    return new LitAccessControlConditionResource(
      `${hashOfConditionsStr}/${hashOfPrivateDataStr}`
    );
  };

  private _getIdentityParamForEncryption = (
    hashOfConditionsStr: string,
    hashOfPrivateDataStr: string
  ): string => {
    return new LitAccessControlConditionResource(
      `${hashOfConditionsStr}/${hashOfPrivateDataStr}`
    ).getResourceKey();
  };

  /** ============================== SESSION ============================== */

  /**
   * Sign a session public key using a PKP, which generates an authSig.
   * @returns {Object} An object containing the resulting signature.
   */

  signSessionKey = async (
    params: SignSessionKeyProp
  ): Promise<SignSessionKeyResponse> => {
    // ========== Validate Params ==========
    // -- validate: If it's NOT ready
    if (!this.ready) {
      const message =
        '[signSessionKey] ]LitNodeClient is not ready.  Please call await litNodeClient.connect() first.';

      throwError({
        message,
        errorKind: LIT_ERROR.LIT_NODE_CLIENT_NOT_READY_ERROR.kind,
        errorCode: LIT_ERROR.LIT_NODE_CLIENT_NOT_READY_ERROR.name,
      });
    }

    // -- construct SIWE message that will be signed by node to generate an authSig.
    const _expiration =
      params.expiration ||
      new Date(Date.now() + 24 * 60 * 60 * 1000).toISOString();

    // Try to get it from local storage, if not generates one~
    const sessionKey: SessionKeyPair =
      params.sessionKey ?? this.getSessionKey();
    const sessionKeyUri = LIT_SESSION_KEY_URI + sessionKey.publicKey;

    log(
      LogLevel.WARN,
      `[signSessionKey] sessionKeyUri is not found in params, generating a new one`,
      sessionKeyUri
    );

    if (!sessionKeyUri) {
      throw new Error(
        '[signSessionKey] sessionKeyUri is not defined. Please provide a sessionKeyUri or a sessionKey.'
      );
    }

    // Compute the address from the public key if it's provided. Otherwise, the node will compute it.
    const pkpEthAddress = (function () {
      // prefix '0x' if it's not already prefixed
      params.pkpPublicKey = hexPrefixed(params.pkpPublicKey!);

      if (params.pkpPublicKey) return computeAddress(params.pkpPublicKey);

      // This will be populated by the node, using dummy value for now.
      return '0xC02aaA39b223FE8D0A0e5C4F27eAD9083C756Cc2';
    })();

    let siwe_statement = 'Lit Protocol PKP session signature';
    if (params.statement) {
      siwe_statement += ' ' + params.statement;
      log(LogLevel.INFO, `[signSessionKey] statement found in params: "${params.statement}"`);
    }

    let siweMessage;

    const siweParams = {
      domain: params?.domain || globalThis.location?.host || 'litprotocol.com',
      walletAddress: pkpEthAddress,
      statement: siwe_statement,
      uri: sessionKeyUri,
      version: '1',
      chainId: params.chainId ?? 1,
      expiration: _expiration,
      nonce: this.latestBlockhash!,
    };

    if (params.resourceAbilityRequests) {
      siweMessage = await createSiweMessageWithRecaps({
        ...siweParams,
        resources: params.resourceAbilityRequests,
        litNodeClient: this,
      });
    } else {
      siweMessage = await createSiweMessage(siweParams);
    }

    // ========== Get Node Promises ==========
    // -- fetch shares from nodes
    const body: JsonSignSessionKeyRequestV1 = {
      sessionKey: sessionKeyUri,
      authMethods: params.authMethods,
      ...(params?.pkpPublicKey && { pkpPublicKey: params.pkpPublicKey }),
      siweMessage: siweMessage,
      curveType: LIT_CURVE.BLS,

      // -- custom auths
      ...(params?.litActionIpfsId && {
        litActionIpfsId: params.litActionIpfsId,
      }),
      ...(params?.litActionCode && { code: params.litActionCode }),
      ...(params?.jsParams && { jsParams: params.jsParams }),
      ...(this.currentEpochNumber && { epoch: this.currentEpochNumber }),
    };

    const requestId = this.getRequestId();
    logWithRequestId(requestId, 'signSessionKey body', body);
    const nodePromises = this.getNodePromises((url: string) => {
      const reqBody: JsonSignSessionKeyRequestV1 = body;

      const urlWithPath = composeLitUrl({
        url,
        endpoint: LIT_ENDPOINT.SIGN_SESSION_KEY,
      });

      return this.generatePromise(urlWithPath, reqBody, requestId);
    });

    // -- resolve promises
    let res;
    try {
      res = await this.handleNodePromises(
        nodePromises,
        requestId,
        this.connectedNodes.size
      );
    } catch (e) {
      throw new Error(`Error when handling node promises: ${e}`);
    }

    logWithRequestId(requestId, 'handleNodePromises res:', res);

    // -- case: promises rejected
    if (!this._isSuccessNodePromises(res)) {
      this._throwNodeError(res as RejectedNodePromises, requestId);
      return {} as SignSessionKeyResponse;
    }

    const responseData: BlsResponseData[] = res.values as BlsResponseData[];
    logWithRequestId(
      requestId,
      '[signSessionKey] responseData',
      JSON.stringify(responseData, null, 2)
    );

    // ========== Extract shares from response data ==========
    // -- 1. combine signed data as a list, and get the signatures from it
    let curveType = responseData[0]?.curveType;

    if (!curveType) {
      log(LogLevel.WARN, `[signSessionKey] curveType not found. Defaulting to ECDSA.`);
      curveType = 'ECDSA';
    }

    log(LogLevel.INFO, `[signSessionKey] curveType is "${curveType}"`);

    const signedDataList = responseData.map((s) => s.dataSigned);

    if (signedDataList.length <= 0) {
      const err = `[signSessionKey] signedDataList is empty.`;
      log(LogLevel.ERROR, err);
      throw new Error(err);
    }

    logWithRequestId(
      requestId,
      '[signSessionKey] signedDataList',
      signedDataList
    );

    // -- checking if we have enough shares
    const validatedSignedDataList = responseData
      .map((data: BlsResponseData) => {
        // each of this field cannot be empty
        const requiredFields = [
          'signatureShare',
          'curveType',
          'shareIndex',
          'siweMessage',
          'dataSigned',
          'blsRootPubkey',
          'result',
        ];

        // check if all required fields are present
        for (const field of requiredFields) {
          const key: keyof BlsResponseData = field as keyof BlsResponseData;

          if (!data[key] || data[key] === '') {
            log(
              LogLevel.WARN,
              `[signSessionKey] Invalid signed data. "${field}" is missing. Not a problem, we only need ${this.config.minNodeCount} nodes to sign the session key.`
            );
            return null;
          }
        }

        if (!data.signatureShare.ProofOfPossession) {
          const err = `[signSessionKey] Invalid signed data. "ProofOfPossession" is missing.`;
          log(LogLevel.ERROR, err);
          throw new Error(err);
        }

        return data;
      })
      .filter((item) => item !== null);

    logWithRequestId(
      requestId,
      '[signSessionKey] requested length:',
      signedDataList.length
    );
    logWithRequestId(
      requestId,
      '[signSessionKey] validated length:',
      validatedSignedDataList.length
    );
    logWithRequestId(
      requestId,
      '[signSessionKey] minimum required length:',
      this.config.minNodeCount
    );
    if (validatedSignedDataList.length < this.config.minNodeCount) {
      throw new Error(
        `[signSessionKey] not enough nodes signed the session key.  Expected ${this.config.minNodeCount}, got ${validatedSignedDataList.length}`
      );
    }

    const blsSignedData: BlsResponseData[] =
      validatedSignedDataList as BlsResponseData[];

    const sigType = mostCommonString(blsSignedData.map((s) => s.curveType));
    log(LogLevel.DEBUG, `[signSessionKey] sigType:`, sigType);

    const signatureShares = getBlsSignatures(blsSignedData);

    log(LogLevel.DEBUG, `[signSessionKey] signatureShares:`, signatureShares);

    // TODO: refactor type with merger of PR 'https://github.com/LIT-Protocol/js-sdk/pull/503`
    const blsCombinedSignature = blsSdk.combine_signature_shares(
      signatureShares.map((s) => JSON.stringify(s))
    );

    log(LogLevel.DEBUG, `[signSessionKey] blsCombinedSignature:`, blsCombinedSignature);

    const publicKey = removeHexPrefix(params.pkpPublicKey);
    log(LogLevel.DEBUG, `[signSessionKey] publicKey:`, publicKey);

<<<<<<< HEAD
    const dataSigned = mostCommonString(
      blsSignedData.map((s: any) => s.dataSigned)
    );
    log(LogLevel.DEBUG, `[signSessionKey] dataSigned:`, dataSigned);
=======
    const dataSigned = mostCommonString(blsSignedData.map((s) => s.dataSigned));
    log(`[signSessionKey] dataSigned:`, dataSigned);
>>>>>>> f67160c7

    const mostCommonSiweMessage = mostCommonString(
      blsSignedData.map((s) => s.siweMessage)
    );

    log(LogLevel.DEBUG, `[signSessionKey] mostCommonSiweMessage:`, mostCommonSiweMessage);

    const signedMessage = normalizeAndStringify(mostCommonSiweMessage);

    log(LogLevel.DEBUG, `[signSessionKey] signedMessage:`, signedMessage);

    const signSessionKeyRes: SignSessionKeyResponse = {
      authSig: {
        sig: JSON.stringify({
          ProofOfPossession: blsCombinedSignature,
        }),
        algo: 'LIT_BLS',
        derivedVia: 'lit.bls',
        signedMessage,
        address: computeAddress(hexPrefixed(publicKey)),
      },
      pkpPublicKey: publicKey,
    };

    return signSessionKeyRes;
  };

  private _isSuccessNodePromises = <T>(
    res: SuccessNodePromises<T> | RejectedNodePromises
  ): res is SuccessNodePromises<T> => {
    return res.success;
  };

  getSignSessionKeyShares = async (
    url: string,
    params: GetSignSessionKeySharesProp,
    requestId: string
  ) => {
    const urlWithPath = composeLitUrl({
      url,
      endpoint: LIT_ENDPOINT.SIGN_SESSION_KEY,
    });
    return await this.sendCommandToNode({
      url: urlWithPath,
      data: params.body,
      requestId,
    });
  };

  /**
   * Get session signatures for a set of resources
   *
   * High level, how this works:
   * 1. Generate or retrieve session key
   * 2. Generate or retrieve the wallet signature of the session key
   * 3. Sign the specific resources with the session key
   *
   * Note: When generating session signatures for different PKPs or auth methods,
   * be sure to call disconnectWeb3 to clear auth signatures stored in local storage
   *
   * @param { GetSessionSigsProps } params
   *
   * @example
   *
   * ```ts
   * import { LitPKPResource, LitActionResource } from "@lit-protocol/auth-helpers";
import { LitAbility } from "@lit-protocol/types";
import { logWithRequestId } from '../../../misc/src/lib/misc';

const resourceAbilityRequests = [
    {
      resource: new LitPKPResource("*"),
      ability: LitAbility.PKPSigning,
    },
    {
      resource: new LitActionResource("*"),
      ability: LitAbility.LitActionExecution,
    },
  ];
   * ```
   */
  getSessionSigs = async (
    params: GetSessionSigsProps
  ): Promise<SessionSigsMap> => {
    // -- prepare
    // Try to get it from local storage, if not generates one~
    const sessionKey = params.sessionKey ?? this.getSessionKey();

    const sessionKeyUri = this.getSessionKeyUri(sessionKey.publicKey);

    // First get or generate the session capability object for the specified resources.
    const sessionCapabilityObject = params.sessionCapabilityObject
      ? params.sessionCapabilityObject
      : await this.generateSessionCapabilityObjectWithWildcards(
          params.resourceAbilityRequests.map((r) => r.resource)
        );
    const expiration = params.expiration || LitNodeClientNodeJs.getExpiration();

    if (!this.latestBlockhash) {
      throwError({
        message: 'Eth Blockhash is undefined.',
        errorKind: LIT_ERROR.INVALID_ETH_BLOCKHASH.kind,
        errorCode: LIT_ERROR.INVALID_ETH_BLOCKHASH.name,
      });
    }
    const nonce = this.latestBlockhash!;

    // -- (TRY) to get the wallet signature
    let authSig = await this.getWalletSig({
      authNeededCallback: params.authNeededCallback,
      chain: params.chain || 'ethereum',
      sessionCapabilityObject,
      switchChain: params.switchChain,
      expiration: expiration,
      sessionKey: sessionKey,
      sessionKeyUri: sessionKeyUri,
      nonce,

      // -- for recap
      resourceAbilityRequests: params.resourceAbilityRequests,

      // -- optional fields
      ...(params.litActionCode && { litActionCode: params.litActionCode }),
      ...(params.litActionIpfsId && {
        litActionIpfsId: params.litActionIpfsId,
      }),
      ...(params.jsParams && { jsParams: params.jsParams }),
    });

    const needToResignSessionKey = await this.checkNeedToResignSessionKey({
      authSig,
      sessionKeyUri,
      resourceAbilityRequests: params.resourceAbilityRequests,
    });

    // console.log('XXX needToResignSessionKey:', needToResignSessionKey);

    // -- (CHECK) if we need to resign the session key
    if (needToResignSessionKey) {
<<<<<<< HEAD
      log(LogLevel.DEBUG, 'need to re-sign session key.  Signing...');
      authSig = await this.#authCallbackAndUpdateStorageItem({
=======
      log('need to re-sign session key. Signing...');
      authSig = await this._authCallbackAndUpdateStorageItem({
>>>>>>> f67160c7
        authCallback: params.authNeededCallback,
        authCallbackParams: {
          chain: params.chain || 'ethereum',
          statement: sessionCapabilityObject.statement,
          resources: [sessionCapabilityObject.encodeAsSiweResource()],
          switchChain: params.switchChain,
          expiration,
          sessionKey: sessionKey,
          uri: sessionKeyUri,
          nonce,
          resourceAbilityRequests: params.resourceAbilityRequests,

          // -- optional fields
          ...(params.litActionCode && { litActionCode: params.litActionCode }),
          ...(params.litActionIpfsId && {
            litActionIpfsId: params.litActionIpfsId,
          }),
          ...(params.jsParams && { jsParams: params.jsParams }),
        },
      });
    }

    if (
      authSig.address === '' ||
      authSig.derivedVia === '' ||
      authSig.sig === '' ||
      authSig.signedMessage === ''
    ) {
      throwError({
        message: 'No wallet signature found',
        errorKind: LIT_ERROR.WALLET_SIGNATURE_NOT_FOUND_ERROR.kind,
        errorCode: LIT_ERROR.WALLET_SIGNATURE_NOT_FOUND_ERROR.name,
      });
      // @ts-ignore - we throw an error above, so below should never be reached
      return;
    }

    // ===== AFTER we have Valid Signed Session Key =====
    // - Let's sign the resources with the session key
    // - 5 minutes is the default expiration for a session signature
    // - Because we can generate a new session sig every time the user wants to access a resource without prompting them to sign with their wallet
    const sessionExpiration =
      expiration ?? new Date(Date.now() + 1000 * 60 * 5).toISOString();

    const capabilities = params.capacityDelegationAuthSig
      ? [
          ...(params.capabilityAuthSigs ?? []),
          params.capacityDelegationAuthSig,
          authSig,
        ]
      : [...(params.capabilityAuthSigs ?? []), authSig];

    const signingTemplate = {
      sessionKey: sessionKey.publicKey,
      resourceAbilityRequests: params.resourceAbilityRequests,
      capabilities,
      issuedAt: new Date().toISOString(),
      expiration: sessionExpiration,
    };

    const signatures: SessionSigsMap = {};

    this.connectedNodes.forEach((nodeAddress: string) => {
      const toSign: SessionSigningTemplate = {
        ...signingTemplate,
        nodeAddress,
      };

      const signedMessage = JSON.stringify(toSign);

      const uint8arrayKey = uint8arrayFromString(
        sessionKey.secretKey,
        'base16'
      );

      const uint8arrayMessage = uint8arrayFromString(signedMessage, 'utf8');
      const signature = nacl.sign.detached(uint8arrayMessage, uint8arrayKey);

      signatures[nodeAddress] = {
        sig: uint8arrayToString(signature, 'base16'),
        derivedVia: 'litSessionSignViaNacl',
        signedMessage: signedMessage,
        address: sessionKey.publicKey,
        algo: 'ed25519',
      };
    });

    log(LogLevel.DEBUG, 'signatures:', signatures);

    return signatures;
  };

  /**
   * Retrieves the PKP sessionSigs.
   *
   * @param params - The parameters for retrieving the PKP sessionSigs.
   * @returns A promise that resolves to the PKP sessionSigs.
   * @throws An error if any of the required parameters are missing or if `litActionCode` and `ipfsId` exist at the same time.
   */
  getPkpSessionSigs = async (params: GetPkpSessionSigs) => {
    const chain = params?.chain || 'ethereum';

    const pkpSessionSigs = this.getSessionSigs({
      chain,
      ...params,
      authNeededCallback: async (props: AuthCallbackParams) => {
        // -- validate
        if (!props.expiration) {
          throw new Error(
            '[getPkpSessionSigs/callback] expiration is required'
          );
        }

        if (!props.resources) {
          throw new Error('[getPkpSessionSigs/callback]resources is required');
        }

        if (!props.resourceAbilityRequests) {
          throw new Error(
            '[getPkpSessionSigs/callback]resourceAbilityRequests is required'
          );
        }

        // lit action code and ipfs id cannot exist at the same time
        if (props.litActionCode && props.litActionIpfsId) {
          throw new Error(
            '[getPkpSessionSigs/callback]litActionCode and litActionIpfsId cannot exist at the same time'
          );
        }

        /**
         * We must provide an empty array for authMethods even if we are not using any auth methods.
         * So that the nodes can serialize the request correctly.
         */
        const authMethods = params.authMethods || [];

        const response = await this.signSessionKey({
          sessionKey: props.sessionKey,
          statement: props.statement || 'Some custom statement.',
          authMethods: [...authMethods],
          pkpPublicKey: params.pkpPublicKey,
          expiration: props.expiration,
          resources: props.resources,
          chainId: 1,

          // -- required fields
          resourceAbilityRequests: props.resourceAbilityRequests,

          // -- optional fields
          ...(props.litActionCode && { litActionCode: props.litActionCode }),
          ...(props.litActionIpfsId && {
            litActionIpfsId: props.litActionIpfsId,
          }),
          ...(props.jsParams && { jsParams: props.jsParams }),
        });

        return response.authSig;
      },
    });

    return pkpSessionSigs;
  };

  /**
   * Retrieves session signatures specifically for Lit Actions.
   * Unlike `getPkpSessionSigs`, this function requires either `litActionCode` or `litActionIpfsId`, and `jsParams` must be provided.
   *
   * @param params - The parameters required for retrieving the session signatures.
   * @returns A promise that resolves with the session signatures.
   */
  getLitActionSessionSigs = async (params: GetLitActionSessionSigs) => {
    // Check if either litActionCode or litActionIpfsId is provided
    if (!params.litActionCode && !params.litActionIpfsId) {
      throw new Error(
        "Either 'litActionCode' or 'litActionIpfsId' must be provided."
      );
    }

    // Check if jsParams is provided
    if (!params.jsParams) {
      throw new Error("'jsParams' is required.");
    }

    return this.getPkpSessionSigs(params);
  };

  /**
   *
   * Get Session Key URI eg. lit:session:0x1234
   *
   * @param publicKey is the public key of the session key
   * @returns { string } the session key uri
   */
  getSessionKeyUri = (publicKey: string): string => {
    return LIT_SESSION_KEY_URI + publicKey;
  };

  /**
   * Authenticates an Auth Method for claiming a Programmable Key Pair (PKP).
   * A {@link MintCallback} can be defined for custom on chain interactions
   * by default the callback will forward to a relay server for minting on chain.
   * @param {ClaimKeyRequest} params an Auth Method and {@link MintCallback}
   * @returns {Promise<ClaimKeyResponse>}
   */
  async claimKeyId(
    params: ClaimRequest<ClaimProcessor>
  ): Promise<ClaimKeyResponse> {
    if (!this.ready) {
      const message =
        'LitNodeClient is not ready.  Please call await litNodeClient.connect() first.';
      throwError({
        message,
        errorKind: LIT_ERROR.LIT_NODE_CLIENT_NOT_READY_ERROR.kind,
        errorCode: LIT_ERROR.LIT_NODE_CLIENT_NOT_READY_ERROR.name,
      });
    }

    if (params.authMethod.authMethodType == AuthMethodType.WebAuthn) {
      throwError({
        message:
          'Unsupported auth method type. Webauthn, and Lit Actions are not supported for claiming',
        errorKind: LIT_ERROR.LIT_NODE_CLIENT_NOT_READY_ERROR.kind,
        errorCode: LIT_ERROR.LIT_NODE_CLIENT_NOT_READY_ERROR.name,
      });
    }

    const requestId = this.getRequestId();

    const nodePromises = this.getNodePromises((url: string) => {
      if (!params.authMethod) {
        throw new Error('authMethod is required');
      }

      const reqBody: JsonPKPClaimKeyRequest = {
        authMethod: params.authMethod,
      };

      const urlWithPath = composeLitUrl({
        url,
        endpoint: LIT_ENDPOINT.PKP_CLAIM,
      });

      return this.generatePromise(urlWithPath, reqBody, requestId);
    });

    const responseData = await this.handleNodePromises(
      nodePromises,
      requestId,
      this.connectedNodes.size
    );

    if (responseData.success) {
      const nodeSignatures: Signature[] = (
        responseData as SuccessNodePromises<any>
      ).values.map((r) => {
        const sig = ethers.utils.splitSignature(`0x${r.signature}`);
        return {
          r: sig.r,
          s: sig.s,
          v: sig.v,
        };
      });

      logWithRequestId(
        requestId,
        `responseData: ${JSON.stringify(responseData, null, 2)}`
      );

      const derivedKeyId = (responseData as SuccessNodePromises<any>).values[0]
        .derivedKeyId;

      const pubkey: string = this.computeHDPubKey(derivedKeyId);
      logWithRequestId(
        requestId,
        `pubkey ${pubkey} derived from key id ${derivedKeyId}`
      );

      const relayParams = params as ClaimRequest<'relay'>;

      let mintTx = '';
      if (params.mintCallback && 'signer' in params) {
        mintTx = await params.mintCallback(
          {
            derivedKeyId,
            authMethodType: params.authMethod.authMethodType,
            signatures: nodeSignatures,
            pubkey,
            signer: (params as ClaimRequest<'client'>).signer,
            ...relayParams,
          },
          this.config.litNetwork as LitNetwork
        );
      } else {
        mintTx = await defaultMintClaimCallback(
          {
            derivedKeyId,
            authMethodType: params.authMethod.authMethodType,
            signatures: nodeSignatures,
            pubkey,
            ...relayParams,
          },
          this.config.litNetwork as LitNetwork
        );
      }

      return {
        signatures: nodeSignatures,
        claimedKeyId: derivedKeyId,
        pubkey,
        mintTx,
      };
    } else {
      return throwError({
        message: `Claim request has failed. Request trace id: lit_${requestId} `,
        errorKind: LIT_ERROR.UNKNOWN_ERROR.kind,
        errorCode: LIT_ERROR.UNKNOWN_ERROR.code,
      });
    }
  }
}<|MERGE_RESOLUTION|>--- conflicted
+++ resolved
@@ -249,12 +249,8 @@
         localStorage.setItem(storageKey, JSON.stringify(newSessionKey));
       } catch (e) {
         log(
-<<<<<<< HEAD
           LogLevel.INFO,
           `[getSessionKey] Localstorage not available.Not a problem.Contiune...`
-=======
-          `[getSessionKey] Localstorage not available.Not a problem. Contiune...`
->>>>>>> f67160c7
         );
       }
 
@@ -834,13 +830,8 @@
     };
 
     // -- execute
-<<<<<<< HEAD
     keys.forEach((key: any) => {
       log(LogLevel.DEBUG, 'key:', key);
-=======
-    keys.forEach((key) => {
-      log('key:', key);
->>>>>>> f67160c7
 
       const shares = signedData.map((r) => r[key]);
 
@@ -848,13 +839,8 @@
 
       shares.sort((a, b) => a.shareIndex - b.shareIndex);
 
-<<<<<<< HEAD
       const sigShares: SigShare[] = shares.map((s: any, index: number) => {
         log(LogLevel.DEBUG, 'Original Share Struct:', s);
-=======
-      const sigShares: SigShare[] = shares.map((s, index: number) => {
-        log('Original Share Struct:', s);
->>>>>>> f67160c7
 
         const share = getFlattenShare(s);
 
@@ -1929,15 +1915,10 @@
     const publicKey = removeHexPrefix(params.pkpPublicKey);
     log(LogLevel.DEBUG, `[signSessionKey] publicKey:`, publicKey);
 
-<<<<<<< HEAD
     const dataSigned = mostCommonString(
       blsSignedData.map((s: any) => s.dataSigned)
     );
     log(LogLevel.DEBUG, `[signSessionKey] dataSigned:`, dataSigned);
-=======
-    const dataSigned = mostCommonString(blsSignedData.map((s) => s.dataSigned));
-    log(`[signSessionKey] dataSigned:`, dataSigned);
->>>>>>> f67160c7
 
     const mostCommonSiweMessage = mostCommonString(
       blsSignedData.map((s) => s.siweMessage)
@@ -2077,13 +2058,8 @@
 
     // -- (CHECK) if we need to resign the session key
     if (needToResignSessionKey) {
-<<<<<<< HEAD
       log(LogLevel.DEBUG, 'need to re-sign session key.  Signing...');
-      authSig = await this.#authCallbackAndUpdateStorageItem({
-=======
-      log('need to re-sign session key. Signing...');
       authSig = await this._authCallbackAndUpdateStorageItem({
->>>>>>> f67160c7
         authCallback: params.authNeededCallback,
         authCallbackParams: {
           chain: params.chain || 'ethereum',
