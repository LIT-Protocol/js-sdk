import { computeAddress } from '@ethersproject/transactions';
import { BigNumber, ethers } from 'ethers';
import { joinSignature, sha256 } from 'ethers/lib/utils';
import { SiweMessage } from 'siwe';

import {
  ILitResource,
  ISessionCapabilityObject,
  LitAccessControlConditionResource,
  LitResourceAbilityRequest,
  decode,
  RecapSessionCapabilityObject,
  generateAuthSig,
  createSiweMessageWithCapacityDelegation,
  createSiweMessageWithRecaps,
  createSiweMessage,
} from '@lit-protocol/auth-helpers';
import {
  AUTH_METHOD_TYPE,
  EITHER_TYPE,
  LIT_ACTION_IPFS_HASH,
  LIT_CURVE,
  LIT_ENDPOINT,
  LIT_SESSION_KEY_URI,
  LOCAL_STORAGE_KEYS,
<<<<<<< HEAD
=======
  LitNetwork,
  ParamsMissingError,
  ParamNullError,
  NoValidShares,
  UnknownSignatureType,
  UnknownSignatureError,
  LitNodeClientNotReadyError,
  InvalidParamType,
  InvalidArgumentException,
  WalletSignatureNotFoundError,
  UnknownError,
  InvalidSignatureError,
  UnsupportedMethodError,
>>>>>>> 5a232f08
} from '@lit-protocol/constants';
import { LitCore, composeLitUrl } from '@lit-protocol/core';
import {
  combineEcdsaShares,
  combineSignatureShares,
  encrypt,
  generateSessionKeyPair,
  verifyAndDecryptWithSignatureShares,
  verifySignature,
} from '@lit-protocol/crypto';
import { safeParams } from '@lit-protocol/encryption';
import {
  defaultMintClaimCallback,
  findMostCommonResponse,
  hexPrefixed,
  log,
  logError,
  logErrorWithRequestId,
  logWithRequestId,
  mostCommonString,
  normalizeAndStringify,
  removeHexPrefix,
} from '@lit-protocol/misc';
import {
  getStorageItem,
  removeStorageItem,
  setStorageItem,
} from '@lit-protocol/misc-browser';
import { nacl } from '@lit-protocol/nacl';
import {
  uint8arrayFromString,
  uint8arrayToString,
} from '@lit-protocol/uint8arrays';

import { encodeCode } from './helpers/encode-code';
import { getBlsSignatures } from './helpers/get-bls-signatures';
import { getClaims } from './helpers/get-claims';
import { getClaimsList } from './helpers/get-claims-list';
import { getFlattenShare, getSignatures } from './helpers/get-signatures';
import { normalizeArray } from './helpers/normalize-array';
import { normalizeJsParams } from './helpers/normalize-params';
import { parseAsJsonOrString } from './helpers/parse-as-json-or-string';
import { parsePkpSignResponse } from './helpers/parse-pkp-sign-response';
import { processLitActionResponseStrategy } from './helpers/process-lit-action-response-strategy';
import { removeDoubleQuotes } from './helpers/remove-double-quotes';
import { blsSessionSigVerify } from './helpers/validate-bls-session-sig';

import type {
  AuthCallback,
  AuthCallbackParams,
  AuthSig,
  ClaimKeyResponse,
  ClaimProcessor,
  ClaimRequest,
  CustomNetwork,
  DecryptRequest,
  DecryptResponse,
  EncryptRequest,
  EncryptResponse,
  ExecuteJsResponse,
  FormattedMultipleAccs,
  GetSessionSigsProps,
  GetSignedTokenRequest,
  GetWalletSigProps,
  JsonExecutionRequest,
  JsonPkpSignRequest,
  LitClientSessionManager,
  LitNodeClientConfig,
  NodeBlsSigningShare,
  NodeCommandResponse,
  NodeLog,
  NodeShare,
  PKPSignShare,
  RejectedNodePromises,
  SessionKeyPair,
  SessionSigningTemplate,
  SessionSigsMap,
  SigShare,
  SignSessionKeyProp,
  SignSessionKeyResponse,
  Signature,
  SuccessNodePromises,
  ILitNodeClient,
  GetPkpSessionSigs,
  CapacityCreditsReq,
  CapacityCreditsRes,
  JsonSignSessionKeyRequestV1,
  BlsResponseData,
  JsonExecutionSdkParamsTargetNode,
  JsonExecutionRequestTargetNode,
  JsonExecutionSdkParams,
  ExecuteJsNoSigningResponse,
  JsonPkpSignSdkParams,
  SigResponse,
  EncryptSdkParams,
  GetLitActionSessionSigs,
  GetSignSessionKeySharesProp,
  EncryptionSignRequest,
  SigningAccessControlConditionRequest,
  JsonPKPClaimKeyRequest,
} from '@lit-protocol/types';

export class LitNodeClientNodeJs
  extends LitCore
  implements LitClientSessionManager, ILitNodeClient
{
  defaultAuthCallback?: (authSigParams: AuthCallbackParams) => Promise<AuthSig>;

  // ========== Constructor ==========
  constructor(args: LitNodeClientConfig | CustomNetwork) {
    if (!args) {
      throw new ParamsMissingError({}, 'must provide LitNodeClient parameters');
    }

    super(args);

    if (args !== undefined && args !== null && 'defaultAuthCallback' in args) {
      this.defaultAuthCallback = args.defaultAuthCallback;
    }
  }

  // ========== Rate Limit NFT ==========

  // TODO: Add support for browser feature/lit-2321-js-sdk-add-browser-support-for-createCapacityDelegationAuthSig
  createCapacityDelegationAuthSig = async (
    params: CapacityCreditsReq
  ): Promise<CapacityCreditsRes> => {
    // -- validate
    if (!params.dAppOwnerWallet) {
      throw new InvalidParamType(
        {
          info: {
            params,
          },
        },
        'dAppOwnerWallet must exist'
      );
    }

    // Useful log for debugging
    if (!params.delegateeAddresses || params.delegateeAddresses.length === 0) {
      log(
        `[createCapacityDelegationAuthSig] 'delegateeAddresses' is an empty array. It means that no body can use it. However, if the 'delegateeAddresses' field is omitted, It means that the capability will not restrict access based on delegatee list, but it may still enforce other restrictions such as usage limits (uses) and specific NFT IDs (nft_id).`
      );
    }

    // -- This is the owner address who holds the Capacity Credits NFT token and wants to delegate its
    // usage to a list of delegatee addresses
    const dAppOwnerWalletAddress = ethers.utils.getAddress(
      await params.dAppOwnerWallet.getAddress()
    );

    // -- if it's not ready yet, then connect
    if (!this.ready) {
      await this.connect();
    }

    const siweMessage = await createSiweMessageWithCapacityDelegation({
      uri: 'lit:capability:delegation',
      litNodeClient: this,
      walletAddress: dAppOwnerWalletAddress,
      nonce: await this.getLatestBlockhash(),
      expiration: params.expiration,
      domain: params.domain,
      statement: params.statement,

      // -- capacity delegation specific configuration
      uses: params.uses,
      delegateeAddresses: params.delegateeAddresses,
      capacityTokenId: params.capacityTokenId,
    });

    const authSig = await generateAuthSig({
      signer: params.dAppOwnerWallet,
      toSign: siweMessage,
    });

    return { capacityDelegationAuthSig: authSig };
  };

  // ========== Scoped Class Helpers ==========

  /**
   *
   * we need to send jwt params iat (issued at) and exp (expiration) because the nodes may have different wall clock times, the nodes will verify that these params are withing a grace period
   *
   */
  getJWTParams = () => {
    const now = Date.now();
    const iat = Math.floor(now / 1000);
    const exp = iat + 12 * 60 * 60; // 12 hours in seconds

    return { iat, exp };
  };

  // ==================== SESSIONS ====================
  /**
   * Try to get the session key in the local storage,
   * if not, generates one.
   * @return { SessionKeyPair } session key pair
   */
  getSessionKey = (): SessionKeyPair => {
    const storageKey = LOCAL_STORAGE_KEYS.SESSION_KEY;
    const storedSessionKeyOrError = getStorageItem(storageKey);

    if (
      storedSessionKeyOrError.type === EITHER_TYPE.ERROR ||
      !storedSessionKeyOrError.result ||
      storedSessionKeyOrError.result === ''
    ) {
      console.warn(
        `Storage key "${storageKey}" is missing. Not a problem. Continue...`
      );

      // Generate new one
      const newSessionKey = generateSessionKeyPair();

      // (TRY) to set to local storage
      try {
        localStorage.setItem(storageKey, JSON.stringify(newSessionKey));
      } catch (e) {
        log(
          `[getSessionKey] Localstorage not available.Not a problem. Continue...`
        );
      }

      return newSessionKey;
    } else {
      return JSON.parse(storedSessionKeyOrError.result as string);
    }
  };

  /**
   * Check if a given object is of type SessionKeyPair.
   *
   * @param obj - The object to check.
   * @returns True if the object is of type SessionKeyPair.
   */
  isSessionKeyPair(obj: any): obj is SessionKeyPair {
    return (
      typeof obj === 'object' &&
      'publicKey' in obj &&
      'secretKey' in obj &&
      typeof obj.publicKey === 'string' &&
      typeof obj.secretKey === 'string'
    );
  }

  /**
   * Generates wildcard capability for each of the LIT resources
   * specified.
   * @param litResources is an array of LIT resources
   * @param addAllCapabilities is a boolean that specifies whether to add all capabilities for each resource
   */
  static async generateSessionCapabilityObjectWithWildcards(
    litResources: ILitResource[],
    addAllCapabilities?: boolean,
    rateLimitAuthSig?: AuthSig
  ): Promise<ISessionCapabilityObject> {
    const sessionCapabilityObject = new RecapSessionCapabilityObject({}, []);

    // disable for now
    const _addAllCapabilities = addAllCapabilities ?? false;

    if (_addAllCapabilities) {
      for (const litResource of litResources) {
        sessionCapabilityObject.addAllCapabilitiesForResource(litResource);
      }
    }

    if (rateLimitAuthSig) {
      throw new UnsupportedMethodError(
        {
          info: {
            method: 'generateSessionCapabilityObjectWithWildcards',
            rateLimitAuthSig,
          },
        },
        'Not implemented yet.'
      );
      // await sessionCapabilityObject.addRateLimitAuthSig(rateLimitAuthSig);
    }

    return sessionCapabilityObject;
  }

  // backward compatibility
  async generateSessionCapabilityObjectWithWildcards(
    litResources: ILitResource[]
  ): Promise<ISessionCapabilityObject> {
    return await LitNodeClientNodeJs.generateSessionCapabilityObjectWithWildcards(
      litResources
    );
  }

  /**
   *
   * Get expiration for session default time is 1 day / 24 hours
   *
   */
  static getExpiration = () => {
    return new Date(Date.now() + 1000 * 60 * 60 * 24).toISOString();
  };

  // backward compatibility
  getExpiration = () => {
    return LitNodeClientNodeJs.getExpiration();
  };

  /**
   *
   * Get the signature from local storage, if not, generates one
   *
   */
  getWalletSig = async ({
    authNeededCallback,
    chain,
    sessionCapabilityObject,
    switchChain,
    expiration,
    sessionKeyUri,
    nonce,
    resourceAbilityRequests,
    litActionCode,
    litActionIpfsId,
    jsParams,
    sessionKey,
  }: GetWalletSigProps): Promise<AuthSig> => {
    let walletSig: AuthSig;

    const storageKey = LOCAL_STORAGE_KEYS.WALLET_SIGNATURE;
    const storedWalletSigOrError = getStorageItem(storageKey);

    // browser: 2 > 2.1 > 3
    // nodejs: 1. > 1.1

    // -- (TRY) to get it in the local storage
    // -- IF NOT: Generates one
    log(`getWalletSig - flow starts
        storageKey: ${storageKey}
        storedWalletSigOrError: ${JSON.stringify(storedWalletSigOrError)}
    `);

    if (
      storedWalletSigOrError.type === EITHER_TYPE.ERROR ||
      !storedWalletSigOrError.result ||
      storedWalletSigOrError.result == ''
    ) {
      log('getWalletSig - flow 1');
      console.warn(
        `Storage key "${storageKey}" is missing. Not a problem. Continue...`
      );
      if (authNeededCallback) {
        log('getWalletSig - flow 1.1');

        const body = {
          chain,
          statement: sessionCapabilityObject?.statement,
          resources: sessionCapabilityObject
            ? [sessionCapabilityObject.encodeAsSiweResource()]
            : undefined,
          ...(switchChain && { switchChain }),
          expiration,
          uri: sessionKeyUri,
          sessionKey: sessionKey,
          nonce,

          // for recap
          ...(resourceAbilityRequests && { resourceAbilityRequests }),

          // for lit action custom auth
          ...(litActionCode && { litActionCode }),
          ...(litActionIpfsId && { litActionIpfsId }),
          ...(jsParams && { jsParams }),
        };

        log('callback body:', body);

        walletSig = await authNeededCallback(body);
      } else {
        log('getWalletSig - flow 1.2');
        if (!this.defaultAuthCallback) {
          log('getWalletSig - flow 1.2.1');
          throw new ParamsMissingError(
            {},
            'No authNeededCallback nor default auth callback provided'
          );
        }

        log('getWalletSig - flow 1.2.2');
        walletSig = await this.defaultAuthCallback({
          chain,
          statement: sessionCapabilityObject.statement,
          resources: sessionCapabilityObject
            ? [sessionCapabilityObject.encodeAsSiweResource()]
            : undefined,
          switchChain,
          expiration,
          uri: sessionKeyUri,
          nonce,
        });
      }

      log('getWalletSig - flow 1.3');

      // (TRY) to set walletSig to local storage
      const storeNewWalletSigOrError = setStorageItem(
        storageKey,
        JSON.stringify(walletSig)
      );
      if (storeNewWalletSigOrError.type === 'ERROR') {
        log('getWalletSig - flow 1.4');
        console.warn(
          `Unable to store walletSig in local storage. Not a problem. Continue...`
        );
      }
    } else {
      log('getWalletSig - flow 2');
      try {
        walletSig = JSON.parse(storedWalletSigOrError.result as string);
        log('getWalletSig - flow 2.1');
      } catch (e) {
        console.warn('Error parsing walletSig', e);
        log('getWalletSig - flow 2.2');
      }
    }

    log('getWalletSig - flow 3');
    return walletSig!;
  };

  private _authCallbackAndUpdateStorageItem = async ({
    authCallbackParams,
    authCallback,
  }: {
    authCallbackParams: AuthCallbackParams;
    authCallback?: AuthCallback;
  }): Promise<AuthSig> => {
    let authSig: AuthSig;

    if (authCallback) {
      authSig = await authCallback(authCallbackParams);
    } else {
      if (!this.defaultAuthCallback) {
        throw new ParamsMissingError(
          {},
          'No authCallback nor default auth callback provided'
        );
      }
      authSig = await this.defaultAuthCallback(authCallbackParams);
    }

    // (TRY) to set walletSig to local storage
    const storeNewWalletSigOrError = setStorageItem(
      LOCAL_STORAGE_KEYS.WALLET_SIGNATURE,
      JSON.stringify(authSig)
    );
    if (storeNewWalletSigOrError.type === EITHER_TYPE.SUCCESS) {
      return authSig;
    }

    // Setting local storage failed, try to remove the item key.
    console.warn(
      `Unable to store walletSig in local storage. Not a problem. Continuing to remove item key...`
    );
    const removeWalletSigOrError = removeStorageItem(
      LOCAL_STORAGE_KEYS.WALLET_SIGNATURE
    );
    if (removeWalletSigOrError.type === EITHER_TYPE.ERROR) {
      console.warn(
        `Unable to remove walletSig in local storage. Not a problem. Continuing...`
      );
    }

    return authSig;
  };

  /**
   *
   * Check if a session key needs to be resigned. These are the scenarios where a session key needs to be resigned:
   * 1. The authSig.sig does not verify successfully against the authSig.signedMessage
   * 2. The authSig.signedMessage.uri does not match the sessionKeyUri
   * 3. The authSig.signedMessage does not contain at least one session capability object
   *
   */
  checkNeedToResignSessionKey = async ({
    authSig,
    sessionKeyUri,
    resourceAbilityRequests,
  }: {
    authSig: AuthSig;
    sessionKeyUri: any;
    resourceAbilityRequests: LitResourceAbilityRequest[];
  }): Promise<boolean> => {
    const authSigSiweMessage = new SiweMessage(authSig.signedMessage);
    // We will either have `ed25519` or `LIT_BLS` as we have deviated from the specification of SIWE and use BLS signatures in some cases
    // Here we need to check the `algo` of the SIWE to confirm we can validate the signature as if we attempt to validate the BLS signature here
    // it will fail. If the  algo is not defined we can assume that it was an EOA wallet signing the message so we can use SIWE.
    if (authSig.algo === `ed25519` || authSig.algo === undefined) {
      try {
        await authSigSiweMessage.verify(
          { signature: authSig.sig },
          { suppressExceptions: false }
        );
      } catch (e) {
        log(`Error while verifying ECDSA signature: `, e);
        return true;
      }
    } else if (authSig.algo === `LIT_BLS`) {
      try {
        await blsSessionSigVerify(
          verifySignature,
          this.networkPubKey!,
          authSig,
          authSigSiweMessage
        );
      } catch (e) {
        log(`Error while verifying bls signature: `, e);
        return true;
      }
    } else {
      throw new InvalidSignatureError(
        {
          info: {
            authSig,
            resourceAbilityRequests,
            sessionKeyUri,
          },
        },
        'Unsupported signature algo for session signature. Expected ed25519 or LIT_BLS received %s',
        authSig.algo
      );
    }

    // make sure the sig is for the correct session key
    if (authSigSiweMessage.uri !== sessionKeyUri) {
      log('Need retry because uri does not match');
      return true;
    }

    // make sure the authSig contains at least one resource.
    if (
      !authSigSiweMessage.resources ||
      authSigSiweMessage.resources.length === 0
    ) {
      log('Need retry because empty resources');
      return true;
    }

    // make sure the authSig contains session capabilities that can be parsed.
    // TODO: we currently only support the first resource being a session capability object.
    const authSigSessionCapabilityObject = decode(
      authSigSiweMessage.resources[0]
    );

    // make sure the authSig session capability object describes capabilities that are equal or greater than
    // the abilities requested against the resources in the resource ability requests.
    for (const resourceAbilityRequest of resourceAbilityRequests) {
      if (
        !authSigSessionCapabilityObject.verifyCapabilitiesForResource(
          resourceAbilityRequest.resource,
          resourceAbilityRequest.ability
        )
      ) {
        log('Need retry because capabilities do not match', {
          authSigSessionCapabilityObject,
          resourceAbilityRequest,
        });
        return true;
      }
    }

    return false;
  };

  // ==================== API Calls to Nodes ====================

  /**
   *
   * Combine Shares from network public key set and signature shares
   *
   * @param { NodeBlsSigningShare } signatureShares
   *
   * @returns { string } final JWT (convert the sig to base64 and append to the jwt)
   *
   */
  combineSharesAndGetJWT = async (
    signatureShares: NodeBlsSigningShare[],
    requestId: string = ''
  ): Promise<string> => {
    // ========== Shares Validations ==========
    // -- sanity check
    if (
      !signatureShares.every(
        (val, i, arr) => val.unsignedJwt === arr[0].unsignedJwt
      )
    ) {
      const msg =
        'Unsigned JWT is not the same from all the nodes.  This means the combined signature will be bad because the nodes signed the wrong things';
      logErrorWithRequestId(requestId, msg);
    }

    // ========== Sorting ==========
    // -- sort the sig shares by share index.  this is important when combining the shares.
    signatureShares.sort((a, b) => a.shareIndex - b.shareIndex);

    // ========== Combine Shares ==========
    const signature = await combineSignatureShares(
      signatureShares.map((s) => s.signatureShare)
    );

    logWithRequestId(requestId, 'signature is', signature);

    const unsignedJwt = mostCommonString(
      signatureShares.map((s) => s.unsignedJwt)
    );

    // ========== Result ==========
    // convert the sig to base64 and append to the jwt
    const finalJwt: string = `${unsignedJwt}.${uint8arrayToString(
      uint8arrayFromString(signature, 'base16'),
      'base64urlpad'
    )}`;

    return finalJwt;
  };

  private _decryptWithSignatureShares = (
    networkPubKey: string,
    identityParam: Uint8Array,
    ciphertext: string,
    signatureShares: NodeBlsSigningShare[]
  ): Promise<Uint8Array> => {
    const sigShares = signatureShares.map((s) => s.signatureShare);

    return verifyAndDecryptWithSignatureShares(
      networkPubKey,
      identityParam,
      ciphertext,
      sigShares
    );
  };

  // ========== Promise Handlers ==========
  getIpfsId = async ({
    dataToHash,
    sessionSigs,
  }: {
    dataToHash: string;
    sessionSigs: SessionSigsMap;
    debug?: boolean;
  }) => {
    const res = await this.executeJs({
      ipfsId: LIT_ACTION_IPFS_HASH,
      sessionSigs,
      jsParams: {
        dataToHash,
      },
    }).catch((e) => {
      logError('Error getting IPFS ID', e);
      throw e;
    });

    let data;

    if (typeof res.response === 'string') {
      try {
        data = JSON.parse(res.response).res;
      } catch (e) {
        data = res.response;
      }
    }

    if (!data.success) {
      logError('Error getting IPFS ID', data.data);
    }

    return data.data;
  };

  /**
   * Run lit action on a single deterministicly selected node. It's important that the nodes use the same deterministic selection algorithm.
   *
   * Lit Action: dataToHash -> IPFS CID
   * QmUjX8MW6StQ7NKNdaS6g4RMkvN5hcgtKmEi8Mca6oX4t3
   *
   * @param { ExecuteJsProps } params
   *
   * @returns { Promise<SuccessNodePromises<T> | RejectedNodePromises> }
   *
   */
  runOnTargetedNodes = async (
    params: JsonExecutionSdkParamsTargetNode
  ): Promise<
    SuccessNodePromises<NodeCommandResponse> | RejectedNodePromises
  > => {
    log('running runOnTargetedNodes:', params.targetNodeRange);

    if (!params.targetNodeRange) {
      throw new InvalidParamType(
        {
          info: {
            params,
          },
        },
        'targetNodeRange is required'
      );
    }

    // determine which node to run on
    const ipfsId = await this.getIpfsId({
      dataToHash: params.code!,
      sessionSigs: params.sessionSigs,
    });

    // select targetNodeRange number of random index of the bootstrapUrls.length
    const randomSelectedNodeIndexes: number[] = [];

    let nodeCounter = 0;

    while (randomSelectedNodeIndexes.length < params.targetNodeRange) {
      const str = `${nodeCounter}:${ipfsId.toString()}`;
      const cidBuffer = Buffer.from(str);
      const hash = sha256(cidBuffer);
      const hashAsNumber = BigNumber.from(hash);

      const nodeIndex = hashAsNumber
        .mod(this.config.bootstrapUrls.length)
        .toNumber();

      log('nodeIndex:', nodeIndex);

      // must be unique & less than bootstrapUrls.length
      if (
        !randomSelectedNodeIndexes.includes(nodeIndex) &&
        nodeIndex < this.config.bootstrapUrls.length
      ) {
        randomSelectedNodeIndexes.push(nodeIndex);
      }
      nodeCounter++;
    }

    log('Final Selected Indexes:', randomSelectedNodeIndexes);

    const requestId = this.getRequestId();
    const nodePromises = [];

    for (let i = 0; i < randomSelectedNodeIndexes.length; i++) {
      // should we mix in the jsParams?  to do this, we need a canonical way to serialize the jsParams object that will be identical in rust.
      // const jsParams = params.jsParams || {};
      // const jsParamsString = JSON.stringify(jsParams);

      const nodeIndex = randomSelectedNodeIndexes[i];

      // FIXME: we are using this.config.bootstrapUrls to pick the selected node, but we
      // should be using something like the list of nodes from the staking contract
      // because the staking nodes can change, and the rust code will use the same list
      const url = this.config.bootstrapUrls[nodeIndex];

      log(`running on node ${nodeIndex} at ${url}`);

      // -- choose the right signature
      const sessionSig = this.getSessionSigByUrl({
        sessionSigs: params.sessionSigs,
        url,
      });

      const reqBody: JsonExecutionRequestTargetNode = {
        ...params,
        targetNodeRange: params.targetNodeRange,
        authSig: sessionSig,
      };

      // this return { url: string, data: JsonRequest }
      // const singleNodePromise = this.getJsExecutionShares(url, reqBody, id);
      const singleNodePromise = this.sendCommandToNode({
        url: url,
        data: params,
        requestId: requestId,
      });

      nodePromises.push(singleNodePromise);
    }

    return (await this.handleNodePromises(
      nodePromises,
      requestId,
      params.targetNodeRange
    )) as SuccessNodePromises<NodeCommandResponse> | RejectedNodePromises;
  };

  /**
   *
   * Get signatures from signed data
   *
   * @param { Array<any> } signedData
   *
   * @returns { any }
   *
   */
  getSessionSignatures = async (signedData: any[]): Promise<any> => {
    // -- prepare
    const signatures: any = {};

    // TOOD: get keys of signedData
    const keys = Object.keys(signedData[0]);

    // removeExtraBackslashesAndQuotes
    const sanitise = (str: string) => {
      // Check if str is a string and remove extra backslashes
      if (typeof str === 'string') {
        // Remove backslashes
        let newStr = str.replace(/\\+/g, '');
        // Remove leading and trailing double quotes
        newStr = newStr.replace(/^"|"$/g, '');
        return newStr;
      }
      return str;
    };

    // -- execute
    for await (const key of keys) {
      log('key:', key);

      const shares = signedData.map((r) => r[key]);

      log('shares:', shares);

      shares.sort((a, b) => a.shareIndex - b.shareIndex);

      const sigShares: SigShare[] = shares.map((s, index: number) => {
        log('Original Share Struct:', s);

        const share = getFlattenShare(s);

        log('share:', share);

        if (!share) {
          throw new NoValidShares(
            {
              info: {
                share: s,
              },
            },
            'share is null or undefined'
          );
        }

        if (!share.bigr) {
          throw new NoValidShares(
            {
              info: {
                share: s,
              },
            },
            'bigR is missing in share %s. share %s',
            index,
            JSON.stringify(share)
          );
        }

        const sanitisedBigR = sanitise(share.bigr);
        const sanitisedSigShare = sanitise(share.publicKey);

        log('sanitisedBigR:', sanitisedBigR);
        log('sanitisedSigShare:', sanitisedSigShare);

        return {
          sigType: share.sigType,
          signatureShare: sanitise(share.signatureShare),
          shareIndex: share.shareIndex,
          bigR: sanitise(share.bigr),
          publicKey: share.publicKey,
          dataSigned: share.dataSigned,
          siweMessage: share.siweMessage,
        };
      });

      log('getSessionSignatures - sigShares', sigShares);

      const sigType = mostCommonString(sigShares.map((s) => s.sigType));

      // -- validate if this.networkPubKeySet is null
      if (this.networkPubKeySet === null) {
        throw new ParamNullError({}, 'networkPubKeySet cannot be null');
      }

      // -- validate if signature type is ECDSA
      if (
        sigType !== LIT_CURVE.EcdsaCaitSith &&
        sigType !== LIT_CURVE.EcdsaK256 &&
        sigType !== LIT_CURVE.EcdsaCAITSITHP256
      ) {
        throw new UnknownSignatureType(
          {
            info: {
              signatureType: sigType,
            },
          },
          'signature type is %s which is invalid',
          sigType
        );
      }

      const signature = await combineEcdsaShares(sigShares);
      if (!signature.r) {
        throw new UnknownSignatureError(
          {
            info: {
              signature,
            },
          },
          'signature could not be combined'
        );
      }

      const encodedSig = joinSignature({
        r: '0x' + signature.r,
        s: '0x' + signature.s,
        v: signature.recid,
      });

      signatures[key] = {
        ...signature,
        signature: encodedSig,
        publicKey: mostCommonString(sigShares.map((s) => s.publicKey)),
        dataSigned: mostCommonString(sigShares.map((s) => s.dataSigned)),
        siweMessage: mostCommonString(sigShares.map((s) => s.siweMessage)),
      };
    }

    return signatures;
  };

  /**
   *
   * Get a single signature
   *
   * @param { Array<any> } shareData from all node promises
   * @param { string } requestId
   *
   * @returns { string } signature
   *
   */
  getSignature = async (shareData: any[], requestId: string): Promise<any> => {
    // R_x & R_y values can come from any node (they will be different per node), and will generate a valid signature
    const R_x = shareData[0].local_x;
    const R_y = shareData[0].local_y;

    const valid_shares = shareData.map((s) => s.signature_share);
    const shares = JSON.stringify(valid_shares);

    await wasmECDSA.initWasmEcdsaSdk(); // init WASM
    const signature = wasmECDSA.combine_signature(R_x, R_y, shares);
    logWithRequestId(requestId, 'raw ecdsa sig', signature);

    return signature;
  };

  // ========== Scoped Business Logics ==========

  // Normalize the data to a basic array

  // TODO: executeJsWithTargettedNodes
  // if (formattedParams.targetNodeRange) {
  //   // FIXME: we should make this a separate function
  //   res = await this.runOnTargetedNodes(formattedParams);
  // }

  /**
   *
   * Execute JS on the nodes and combine and return any resulting signatures
   *
   * @param { JsonExecutionSdkParams } params
   *
   * @returns { ExecuteJsResponse }
   *
   */
  executeJs = async (
    params: JsonExecutionSdkParams
  ): Promise<ExecuteJsResponse> => {
    // ========== Validate Params ==========
    if (!this.ready) {
      const message =
        '[executeJs] LitNodeClient is not ready.  Please call await litNodeClient.connect() first.';

      throw new LitNodeClientNotReadyError({}, message);
    }

    const paramsIsSafe = safeParams({
      functionName: 'executeJs',
      params: params,
    });

    if (!paramsIsSafe) {
      throw new InvalidParamType(
        {
          info: {
            params,
          },
        },
        'executeJs params are not valid'
      );
    }

    // Format the params
    const formattedParams: JsonExecutionSdkParams = {
      ...params,
      ...(params.jsParams && { jsParams: normalizeJsParams(params.jsParams) }),
      ...(params.code && { code: encodeCode(params.code) }),
    };

    const requestId = this.getRequestId();
    // ========== Get Node Promises ==========
    // Handle promises for commands sent to Lit nodes
    const nodePromises = this.getNodePromises(async (url: string) => {
      // -- choose the right signature
      const sessionSig = this.getSessionSigByUrl({
        sessionSigs: formattedParams.sessionSigs,
        url,
      });

      const reqBody: JsonExecutionRequest = {
        ...formattedParams,
        authSig: sessionSig,
      };

      const urlWithPath = composeLitUrl({
        url,
        endpoint: LIT_ENDPOINT.EXECUTE_JS,
      });

      return this.generatePromise(urlWithPath, reqBody, requestId);
    });

    // -- resolve promises
    const res = await this.handleNodePromises(
      nodePromises,
      requestId,
      this.connectedNodes.size
    );

    // -- case: promises rejected
    if (!res.success) {
      this._throwNodeError(res, requestId);
    }

    // -- case: promises success (TODO: check the keys of "values")
    const responseData = (res as SuccessNodePromises<NodeShare>).values;

    logWithRequestId(
      requestId,
      'executeJs responseData from node : ',
      JSON.stringify(responseData, null, 2)
    );

    // -- find the responseData that has the most common response
    const mostCommonResponse = findMostCommonResponse(
      responseData
    ) as NodeShare;

    const responseFromStrategy = processLitActionResponseStrategy(
      responseData,
      params.responseStrategy ?? { strategy: 'leastCommon' }
    );
    mostCommonResponse.response = responseFromStrategy;

    const isSuccess = mostCommonResponse.success;
    const hasSignedData = Object.keys(mostCommonResponse.signedData).length > 0;
    const hasClaimData = Object.keys(mostCommonResponse.claimData).length > 0;

    // -- we must also check for claim responses as a user may have submitted for a claim and signatures must be aggregated before returning
    if (isSuccess && !hasSignedData && !hasClaimData) {
      return mostCommonResponse as unknown as ExecuteJsResponse;
    }

    // -- in the case where we are not signing anything on Lit action and using it as purely serverless function
    if (!hasSignedData && !hasClaimData) {
      return {
        claims: {},
        signatures: null,
        decryptions: [],
        response: mostCommonResponse.response,
        logs: mostCommonResponse.logs,
      } as ExecuteJsNoSigningResponse;
    }

    // ========== Extract shares from response data ==========

    // -- 1. combine signed data as a list, and get the signatures from it
    const signedDataList = responseData.map((r) => {
      return removeDoubleQuotes(r.signedData);
    });

    logWithRequestId(
      requestId,
      'signatures shares to combine: ',
      signedDataList
    );

    const signatures = await getSignatures({
      requestId,
      networkPubKeySet: this.networkPubKeySet,
      minNodeCount: this.config.minNodeCount,
      signedData: signedDataList,
    });

    // -- 2. combine responses as a string, and parse it as JSON if possible
    const parsedResponse = parseAsJsonOrString(mostCommonResponse.response);

    // -- 3. combine logs
    const mostCommonLogs: string = mostCommonString(
      responseData.map((r: NodeLog) => r.logs)
    );

    // -- 4. combine claims
    const claimsList = getClaimsList(responseData);
    const claims = claimsList.length > 0 ? getClaims(claimsList) : undefined;

    // ========== Result ==========
    const returnVal: ExecuteJsResponse = {
      claims,
      signatures,
      // decryptions: [],
      response: parsedResponse,
      logs: mostCommonLogs,
    };

    log('returnVal:', returnVal);

    return returnVal;
  };

  /**
   * Generates a promise by sending a command to the Lit node
   *
   * @param url - The URL to send the command to.
   * @param params - The parameters to include in the command.
   * @param requestId - The ID of the request.
   * @returns A promise that resolves with the response from the server.
   */
  generatePromise = async (
    url: string,
    params: any,
    requestId: string
  ): Promise<NodeCommandResponse> => {
    return await this.sendCommandToNode({
      url,
      data: params,
      requestId,
    });
  };

  /**
   * Use PKP to sign
   *
   * @param { JsonPkpSignSdkParams } params
   * @param params.toSign - The data to sign
   * @param params.pubKey - The public key to sign with
   * @param params.sessionSigs - The session signatures to use
   * @param params.authMethods - (optional) The auth methods to use
   */
  pkpSign = async (params: JsonPkpSignSdkParams): Promise<SigResponse> => {
    // -- validate required params
    const requiredParamKeys = ['toSign', 'pubKey'];

    (requiredParamKeys as (keyof JsonPkpSignSdkParams)[]).forEach((key) => {
      if (!params[key]) {
        throw new ParamNullError(
          {
            info: {
              params,
              key,
            },
          },
          `"%s" cannot be undefined, empty, or null. Please provide a valid value.`,
          key
        );
      }
    });

    // -- validate present of accepted auth methods
    if (
      !params.sessionSigs &&
      (!params.authMethods || params.authMethods.length <= 0)
    ) {
      throw new ParamNullError(
        {
          info: {
            params,
          },
        },
        'Either sessionSigs or authMethods (length > 0) must be present.'
      );
    }

    const requestId = this.getRequestId();
    // ========== Get Node Promises ==========
    // Handle promises for commands sent to Lit nodes

    const nodePromises = this.getNodePromises((url: string) => {
      // -- get the session sig from the url key
      const sessionSig = this.getSessionSigByUrl({
        sessionSigs: params.sessionSigs,
        url,
      });

      const reqBody: JsonPkpSignRequest = {
        toSign: normalizeArray(params.toSign),
        pubkey: hexPrefixed(params.pubKey),
        authSig: sessionSig,

        // -- optional params
        ...(params.authMethods &&
          params.authMethods.length > 0 && {
            authMethods: params.authMethods,
          }),
      };

      logWithRequestId(requestId, 'reqBody:', reqBody);

      const urlWithPath = composeLitUrl({
        url,
        endpoint: LIT_ENDPOINT.PKP_SIGN,
      });

      return this.generatePromise(urlWithPath, reqBody, requestId);
    });

    const res = await this.handleNodePromises(
      nodePromises,
      requestId,
      this.connectedNodes.size // ECDSA requires responses from all nodes, but only shares from minNodeCount.
    );

    // ========== Handle Response ==========
    // -- case: promises rejected
    if (!res.success) {
      this._throwNodeError(res, requestId);
    }

    // -- case: promises success (TODO: check the keys of "values")
    const responseData = (res as SuccessNodePromises<PKPSignShare>).values;

    logWithRequestId(
      requestId,
      'responseData',
      JSON.stringify(responseData, null, 2)
    );

    // ========== Extract shares from response data ==========
    // -- 1. combine signed data as a list, and get the signatures from it
    const signedDataList = parsePkpSignResponse(responseData);

    const signatures = await getSignatures<{ signature: SigResponse }>({
      requestId,
      networkPubKeySet: this.networkPubKeySet,
      minNodeCount: this.config.minNodeCount,
      signedData: signedDataList,
    });

    logWithRequestId(requestId, `signature combination`, signatures);

    return signatures.signature; // only a single signature is ever present, so we just return it.
  };

  /**
   *
   * Request a signed JWT from the LIT network. Before calling this function, you must know the access control conditions for the item you wish to gain authorization for.
   *
   * @param { GetSignedTokenRequest } params
   *
   * @returns { Promise<string> } final JWT
   *
   */
  getSignedToken = async (params: GetSignedTokenRequest): Promise<string> => {
    // ========== Prepare Params ==========
    const { chain, authSig, sessionSigs } = params;

    // ========== Validation ==========
    // -- validate if it's ready
    if (!this.ready) {
      throw new LitNodeClientNotReadyError(
        {},
        '3 LitNodeClient is not ready.  Please call await litNodeClient.connect() first.'
      );
    }

    // -- validate if this.networkPubKeySet is null
    if (this.networkPubKeySet === null) {
      throw new ParamNullError({}, 'networkPubKeySet cannot be null');
    }

    const paramsIsSafe = safeParams({
      functionName: 'getSignedToken',
      params,
    });

    if (!paramsIsSafe) {
      throw new InvalidParamType(
        {
          info: {
            params,
          },
        },
        'Parameter validation failed.'
      );
    }

    // ========== Prepare ==========
    // we need to send jwt params iat (issued at) and exp (expiration)
    // because the nodes may have different wall clock times
    // the nodes will verify that these params are withing a grace period
    const { iat, exp } = this.getJWTParams();

    // ========== Formatting Access Control Conditions =========
    const {
      error,
      formattedAccessControlConditions,
      formattedEVMContractConditions,
      formattedSolRpcConditions,
      formattedUnifiedAccessControlConditions,
    }: FormattedMultipleAccs = this.getFormattedAccessControlConditions(params);

    if (error) {
      throw new InvalidArgumentException(
        {
          info: {
            params,
          },
        },
        'You must provide either accessControlConditions or evmContractConditions or solRpcConditions or unifiedAccessControlConditions'
      );
    }

    // ========== Get Node Promises ==========
    const requestId = this.getRequestId();
    const nodePromises = this.getNodePromises((url: string) => {
      // -- if session key is available, use it
      const authSigToSend = sessionSigs ? sessionSigs[url] : authSig;

      const reqBody: SigningAccessControlConditionRequest = {
        accessControlConditions: formattedAccessControlConditions,
        evmContractConditions: formattedEVMContractConditions,
        solRpcConditions: formattedSolRpcConditions,
        unifiedAccessControlConditions: formattedUnifiedAccessControlConditions,
        chain,
        authSig: authSigToSend,
        iat,
        exp,
      };

      const urlWithPath = composeLitUrl({
        url,
        endpoint: LIT_ENDPOINT.SIGN_ACCS,
      });

      return this.generatePromise(urlWithPath, reqBody, requestId);
    });

    // -- resolve promises
    const res = await this.handleNodePromises(
      nodePromises,
      requestId,
      this.config.minNodeCount
    );

    // -- case: promises rejected
    if (!res.success) {
      this._throwNodeError(res, requestId);
    }

    const signatureShares: NodeBlsSigningShare[] = (
      res as SuccessNodePromises<NodeBlsSigningShare>
    ).values;

    log('signatureShares', signatureShares);

    // ========== Result ==========
    const finalJwt: string = await this.combineSharesAndGetJWT(
      signatureShares,
      requestId
    );

    return finalJwt;
  };

  /**
   *
   * Encrypt data using the LIT network public key.
   *
   * @param { EncryptSdkParams } params
   * @param params.dataToEncrypt - The data to encrypt
   * @param params.accessControlConditions - (optional) The access control conditions for the data
   * @param params.evmContractConditions - (optional) The EVM contract conditions for the data
   * @param params.solRpcConditions - (optional) The Solidity RPC conditions for the data
   * @param params.unifiedAccessControlConditions - (optional) The unified access control conditions for the data
   *
   * @return { Promise<EncryptResponse> } The encrypted ciphertext and the hash of the data
   *
   * @throws { Error } if the LIT node client is not ready
   * @throws { Error } if the subnetPubKey is null
   */
  encrypt = async (params: EncryptSdkParams): Promise<EncryptResponse> => {
    // ========== Validate Params ==========
    // -- validate if it's ready
    if (!this.ready) {
      throw new LitNodeClientNotReadyError(
        {},
        '6 LitNodeClient is not ready.  Please call await litNodeClient.connect() first.'
      );
    }

    // -- validate if this.subnetPubKey is null
    if (!this.subnetPubKey) {
      throw new LitNodeClientNotReadyError({}, 'subnetPubKey cannot be null');
    }

    const paramsIsSafe = safeParams({
      functionName: 'encrypt',
      params,
    });

    if (!paramsIsSafe) {
      throw new InvalidArgumentException(
        {
          info: {
            params,
          },
        },
        'You must provide either accessControlConditions or evmContractConditions or solRpcConditions or unifiedAccessControlConditions'
      );
    }

    // ========== Validate Access Control Conditions Schema ==========
    await this.validateAccessControlConditionsSchema(params);

    // ========== Hashing Access Control Conditions =========
    // hash the access control conditions
    const hashOfConditions: ArrayBuffer | undefined =
      await this.getHashedAccessControlConditions(params);

    if (!hashOfConditions) {
      throw new InvalidArgumentException(
        {
          info: {
            params,
          },
        },
        'You must provide either accessControlConditions or evmContractConditions or solRpcConditions or unifiedAccessControlConditions'
      );
    }

    const hashOfConditionsStr = uint8arrayToString(
      new Uint8Array(hashOfConditions),
      'base16'
    );

    // ========== Hashing Private Data ==========
    // hash the private data
    const hashOfPrivateData = await crypto.subtle.digest(
      'SHA-256',
      params.dataToEncrypt
    );
    const hashOfPrivateDataStr = uint8arrayToString(
      new Uint8Array(hashOfPrivateData),
      'base16'
    );

    // ========== Assemble identity parameter ==========
    const identityParam = this._getIdentityParamForEncryption(
      hashOfConditionsStr,
      hashOfPrivateDataStr
    );

    // ========== Encrypt ==========
    const ciphertext = await encrypt(
      this.subnetPubKey,
      params.dataToEncrypt,
      uint8arrayFromString(identityParam, 'utf8')
    );

    return { ciphertext, dataToEncryptHash: hashOfPrivateDataStr };
  };

  /**
   *
   * Decrypt ciphertext with the LIT network.
   *
   */
  decrypt = async (params: DecryptRequest): Promise<DecryptResponse> => {
    const { sessionSigs, authSig, chain, ciphertext, dataToEncryptHash } =
      params;

    // ========== Validate Params ==========
    // -- validate if it's ready
    if (!this.ready) {
      throw new LitNodeClientNotReadyError(
        {},
        '6 LitNodeClient is not ready.  Please call await litNodeClient.connect() first.'
      );
    }

    // -- validate if this.subnetPubKey is null
    if (!this.subnetPubKey) {
      throw new LitNodeClientNotReadyError({}, 'subnetPubKey cannot be null');
    }

    const paramsIsSafe = safeParams({
      functionName: 'decrypt',
      params,
    });

    if (!paramsIsSafe) {
      throw new InvalidArgumentException(
        {
          info: {
            params,
          },
        },
        'Parameter validation failed.'
      );
    }

    // ========== Hashing Access Control Conditions =========
    // hash the access control conditions
    const hashOfConditions: ArrayBuffer | undefined =
      await this.getHashedAccessControlConditions(params);

    if (!hashOfConditions) {
      throw new InvalidArgumentException(
        {
          info: {
            params,
          },
        },
        'You must provide either accessControlConditions or evmContractConditions or solRpcConditions or unifiedAccessControlConditions'
      );
    }

    const hashOfConditionsStr = uint8arrayToString(
      new Uint8Array(hashOfConditions),
      'base16'
    );

    // ========== Formatting Access Control Conditions =========
    const {
      error,
      formattedAccessControlConditions,
      formattedEVMContractConditions,
      formattedSolRpcConditions,
      formattedUnifiedAccessControlConditions,
    }: FormattedMultipleAccs = this.getFormattedAccessControlConditions(params);

    if (error) {
      throw new InvalidArgumentException(
        {
          info: {
            params,
          },
        },
        'You must provide either accessControlConditions or evmContractConditions or solRpcConditions or unifiedAccessControlConditions'
      );
    }

    // ========== Assemble identity parameter ==========
    const identityParam = this._getIdentityParamForEncryption(
      hashOfConditionsStr,
      dataToEncryptHash
    );

    log('identityParam', identityParam);

    // ========== Get Network Signature ==========
    const requestId = this.getRequestId();
    const nodePromises = this.getNodePromises((url: string) => {
      // -- if session key is available, use it
      const authSigToSend = sessionSigs ? sessionSigs[url] : authSig;

      if (!authSigToSend) {
        throw new InvalidArgumentException(
          {
            info: {
              params,
            },
          },
          'authSig is required'
        );
      }

      const reqBody: EncryptionSignRequest = {
        accessControlConditions: formattedAccessControlConditions,
        evmContractConditions: formattedEVMContractConditions,
        solRpcConditions: formattedSolRpcConditions,
        unifiedAccessControlConditions: formattedUnifiedAccessControlConditions,
        dataToEncryptHash,
        chain,
        authSig: authSigToSend,
        epoch: this.currentEpochNumber!,
      };

      const urlWithParh = composeLitUrl({
        url,
        endpoint: LIT_ENDPOINT.ENCRYPTION_SIGN,
      });

      return this.generatePromise(urlWithParh, reqBody, requestId);
    });

    // -- resolve promises
    const res = await this.handleNodePromises(
      nodePromises,
      requestId,
      this.config.minNodeCount
    );

    // -- case: promises rejected
    if (!res.success) {
      this._throwNodeError(res, requestId);
    }

    const signatureShares: NodeBlsSigningShare[] = (
      res as SuccessNodePromises<NodeBlsSigningShare>
    ).values;

    logWithRequestId(requestId, 'signatureShares', signatureShares);

    // ========== Result ==========
    const decryptedData = await this._decryptWithSignatureShares(
      this.subnetPubKey,
      uint8arrayFromString(identityParam, 'utf8'),
      ciphertext,
      signatureShares
    );

    return { decryptedData };
  };

  getLitResourceForEncryption = async (
    params: EncryptRequest
  ): Promise<LitAccessControlConditionResource> => {
    // ========== Hashing Access Control Conditions =========
    // hash the access control conditions
    const hashOfConditions: ArrayBuffer | undefined =
      await this.getHashedAccessControlConditions(params);

    if (!hashOfConditions) {
      throw new InvalidArgumentException(
        {
          info: {
            params,
          },
        },
        'You must provide either accessControlConditions or evmContractConditions or solRpcConditions or unifiedAccessControlConditions'
      );
    }

    const hashOfConditionsStr = uint8arrayToString(
      new Uint8Array(hashOfConditions),
      'base16'
    );

    // ========== Hashing Private Data ==========
    // hash the private data
    const hashOfPrivateData = await crypto.subtle.digest(
      'SHA-256',
      params.dataToEncrypt
    );
    const hashOfPrivateDataStr = uint8arrayToString(
      new Uint8Array(hashOfPrivateData),
      'base16'
    );

    return new LitAccessControlConditionResource(
      `${hashOfConditionsStr}/${hashOfPrivateDataStr}`
    );
  };

  private _getIdentityParamForEncryption = (
    hashOfConditionsStr: string,
    hashOfPrivateDataStr: string
  ): string => {
    return new LitAccessControlConditionResource(
      `${hashOfConditionsStr}/${hashOfPrivateDataStr}`
    ).getResourceKey();
  };

  /** ============================== SESSION ============================== */

  /**
   * Sign a session public key using a PKP, which generates an authSig.
   * @returns {Object} An object containing the resulting signature.
   */

  signSessionKey = async (
    params: SignSessionKeyProp
  ): Promise<SignSessionKeyResponse> => {
    log(`[signSessionKey] params:`, params);

    // ========== Validate Params ==========
    // -- validate: If it's NOT ready
    if (!this.ready) {
      throw new LitNodeClientNotReadyError(
        {},
        '[signSessionKey] ]LitNodeClient is not ready.  Please call await litNodeClient.connect() first.'
      );
    }

    // -- construct SIWE message that will be signed by node to generate an authSig.
    const _expiration =
      params.expiration ||
      new Date(Date.now() + 24 * 60 * 60 * 1000).toISOString();

    // Try to get it from local storage, if not generates one~
    const sessionKey: SessionKeyPair =
      params.sessionKey ?? this.getSessionKey();
    const sessionKeyUri = LIT_SESSION_KEY_URI + sessionKey.publicKey;

    log(
      `[signSessionKey] sessionKeyUri is not found in params, generating a new one`,
      sessionKeyUri
    );

    if (!sessionKeyUri) {
      throw new InvalidParamType(
        {
          info: {
            params,
          },
        },
        '[signSessionKey] sessionKeyUri is not defined. Please provide a sessionKeyUri or a sessionKey.'
      );
    }

    // Compute the address from the public key if it's provided. Otherwise, the node will compute it.
    const pkpEthAddress = (function () {
      // prefix '0x' if it's not already prefixed
      params.pkpPublicKey = hexPrefixed(params.pkpPublicKey!);

      if (params.pkpPublicKey) return computeAddress(params.pkpPublicKey);

      // This will be populated by the node, using dummy value for now.
      return '0xC02aaA39b223FE8D0A0e5C4F27eAD9083C756Cc2';
    })();

    let siwe_statement = 'Lit Protocol PKP session signature';
    if (params.statement) {
      siwe_statement += ' ' + params.statement;
      log(`[signSessionKey] statement found in params: "${params.statement}"`);
    }

    let siweMessage;

    const siweParams = {
      domain: params?.domain || globalThis.location?.host || 'litprotocol.com',
      walletAddress: pkpEthAddress,
      statement: siwe_statement,
      uri: sessionKeyUri,
      version: '1',
      chainId: params.chainId ?? 1,
      expiration: _expiration,
      nonce: await this.getLatestBlockhash(),
    };

    if (params.resourceAbilityRequests) {
      siweMessage = await createSiweMessageWithRecaps({
        ...siweParams,
        resources: params.resourceAbilityRequests,
        litNodeClient: this,
      });
    } else {
      siweMessage = await createSiweMessage(siweParams);
    }

    // ========== Get Node Promises ==========
    // -- fetch shares from nodes
    const body: JsonSignSessionKeyRequestV1 = {
      sessionKey: sessionKeyUri,
      authMethods: params.authMethods,
      ...(params?.pkpPublicKey && { pkpPublicKey: params.pkpPublicKey }),
      siweMessage: siweMessage,
      curveType: LIT_CURVE.BLS,

      // -- custom auths
      ...(params?.litActionIpfsId && {
        litActionIpfsId: params.litActionIpfsId,
      }),
      ...(params?.litActionCode && { code: params.litActionCode }),
      ...(params?.jsParams && { jsParams: params.jsParams }),
      ...(this.currentEpochNumber && { epoch: this.currentEpochNumber }),
    };

    log(`[signSessionKey] body:`, body);

    const requestId = this.getRequestId();
    logWithRequestId(requestId, 'signSessionKey body', body);
    const nodePromises = this.getNodePromises((url: string) => {
      const reqBody: JsonSignSessionKeyRequestV1 = body;

      const urlWithPath = composeLitUrl({
        url,
        endpoint: LIT_ENDPOINT.SIGN_SESSION_KEY,
      });

      return this.generatePromise(urlWithPath, reqBody, requestId);
    });

    // -- resolve promises
    let res;
    try {
      res = await this.handleNodePromises(
        nodePromises,
        requestId,
        this.connectedNodes.size
      );
      log('signSessionKey node promises:', res);
    } catch (e) {
      throw new UnknownError(
        {
          info: {
            requestId,
          },
          cause: e,
        },
        'Error when handling node promises'
      );
    }

    logWithRequestId(requestId, 'handleNodePromises res:', res);

    // -- case: promises rejected
    if (!this._isSuccessNodePromises(res)) {
      this._throwNodeError(res as RejectedNodePromises, requestId);
      return {} as SignSessionKeyResponse;
    }

    const responseData: BlsResponseData[] = res.values as BlsResponseData[];
    logWithRequestId(
      requestId,
      '[signSessionKey] responseData',
      JSON.stringify(responseData, null, 2)
    );

    // ========== Extract shares from response data ==========
    // -- 1. combine signed data as a list, and get the signatures from it
    let curveType = responseData[0]?.curveType;

    if (!curveType) {
      log(`[signSessionKey] curveType not found. Defaulting to ECDSA.`);
      curveType = 'ECDSA';
    }

    log(`[signSessionKey] curveType is "${curveType}"`);

    const signedDataList = responseData.map((s) => s.dataSigned);

    if (signedDataList.length <= 0) {
      const err = `[signSessionKey] signedDataList is empty.`;
      log(err);
      throw new InvalidSignatureError(
        {
          info: {
            requestId,
            responseData,
            signedDataList,
          },
        },
        err
      );
    }

    logWithRequestId(
      requestId,
      '[signSessionKey] signedDataList',
      signedDataList
    );

    // -- checking if we have enough shares
    const validatedSignedDataList = responseData
      .map((data: BlsResponseData) => {
        // each of this field cannot be empty
        const requiredFields = [
          'signatureShare',
          'curveType',
          'shareIndex',
          'siweMessage',
          'dataSigned',
          'blsRootPubkey',
          'result',
        ];

        // check if all required fields are present
        for (const field of requiredFields) {
          const key: keyof BlsResponseData = field as keyof BlsResponseData;

          if (!data[key] || data[key] === '') {
            log(
              `[signSessionKey] Invalid signed data. "${field}" is missing. Not a problem, we only need ${this.config.minNodeCount} nodes to sign the session key.`
            );
            return null;
          }
        }

        if (!data.signatureShare.ProofOfPossession) {
          const err = `[signSessionKey] Invalid signed data. "ProofOfPossession" is missing.`;
          log(err);
          throw new InvalidSignatureError(
            {
              info: {
                requestId,
                responseData,
                data,
              },
            },
            err
          );
        }

        return data;
      })
      .filter((item) => item !== null);

    logWithRequestId(
      requestId,
      '[signSessionKey] requested length:',
      signedDataList.length
    );
    logWithRequestId(
      requestId,
      '[signSessionKey] validated length:',
      validatedSignedDataList.length
    );
    logWithRequestId(
      requestId,
      '[signSessionKey] minimum required length:',
      this.config.minNodeCount
    );
    if (validatedSignedDataList.length < this.config.minNodeCount) {
      throw new InvalidSignatureError(
        {
          info: {
            requestId,
            responseData,
            validatedSignedDataList,
            minNodeCount: this.config.minNodeCount,
          },
        },
        `[signSessionKey] not enough nodes signed the session key.  Expected ${this.config.minNodeCount}, got ${validatedSignedDataList.length}`
      );
    }

    const blsSignedData: BlsResponseData[] =
      validatedSignedDataList as BlsResponseData[];

    const sigType = mostCommonString(blsSignedData.map((s) => s.curveType));
    log(`[signSessionKey] sigType:`, sigType);

    const signatureShares = getBlsSignatures(blsSignedData);

    log(`[signSessionKey] signatureShares:`, signatureShares);

    const blsCombinedSignature = await combineSignatureShares(signatureShares);

    log(`[signSessionKey] blsCombinedSignature:`, blsCombinedSignature);

    const publicKey = removeHexPrefix(params.pkpPublicKey);
    log(`[signSessionKey] publicKey:`, publicKey);

    const dataSigned = mostCommonString(blsSignedData.map((s) => s.dataSigned));
    log(`[signSessionKey] dataSigned:`, dataSigned);

    const mostCommonSiweMessage = mostCommonString(
      blsSignedData.map((s) => s.siweMessage)
    );

    log(`[signSessionKey] mostCommonSiweMessage:`, mostCommonSiweMessage);

    const signedMessage = normalizeAndStringify(mostCommonSiweMessage!);

    log(`[signSessionKey] signedMessage:`, signedMessage);

    const signSessionKeyRes: SignSessionKeyResponse = {
      authSig: {
        sig: JSON.stringify({
          ProofOfPossession: blsCombinedSignature,
        }),
        algo: 'LIT_BLS',
        derivedVia: 'lit.bls',
        signedMessage,
        address: computeAddress(hexPrefixed(publicKey)),
      },
      pkpPublicKey: publicKey,
    };

    return signSessionKeyRes;
  };

  private _isSuccessNodePromises = <T>(
    res: SuccessNodePromises<T> | RejectedNodePromises
  ): res is SuccessNodePromises<T> => {
    return res.success;
  };

  getSignSessionKeyShares = async (
    url: string,
    params: GetSignSessionKeySharesProp,
    requestId: string
  ) => {
    log('getSignSessionKeyShares');
    const urlWithPath = composeLitUrl({
      url,
      endpoint: LIT_ENDPOINT.SIGN_SESSION_KEY,
    });
    return await this.sendCommandToNode({
      url: urlWithPath,
      data: params.body,
      requestId,
    });
  };

  /**
   * Get session signatures for a set of resources
   *
   * High level, how this works:
   * 1. Generate or retrieve session key
   * 2. Generate or retrieve the wallet signature of the session key
   * 3. Sign the specific resources with the session key
   *
   * Note: When generating session signatures for different PKPs or auth methods,
   * be sure to call disconnectWeb3 to clear auth signatures stored in local storage
   *
   * @param { GetSessionSigsProps } params
   *
   * @example
   *
   * ```ts
   * import { LitPKPResource, LitActionResource } from "@lit-protocol/auth-helpers";
import { LitAbility } from "@lit-protocol/constants";
import { logWithRequestId } from '../../../misc/src/lib/misc';

const resourceAbilityRequests = [
    {
      resource: new LitPKPResource("*"),
      ability: LitAbility.PKPSigning,
    },
    {
      resource: new LitActionResource("*"),
      ability: LitAbility.LitActionExecution,
    },
  ];
   * ```
   */
  getSessionSigs = async (
    params: GetSessionSigsProps
  ): Promise<SessionSigsMap> => {
    // -- prepare
    // Try to get it from local storage, if not generates one~
    const sessionKey = params.sessionKey ?? this.getSessionKey();

    const sessionKeyUri = this.getSessionKeyUri(sessionKey.publicKey);

    // First get or generate the session capability object for the specified resources.
    const sessionCapabilityObject = params.sessionCapabilityObject
      ? params.sessionCapabilityObject
      : await this.generateSessionCapabilityObjectWithWildcards(
          params.resourceAbilityRequests.map((r) => r.resource)
        );
    const expiration = params.expiration || LitNodeClientNodeJs.getExpiration();

    // -- (TRY) to get the wallet signature
    let authSig = await this.getWalletSig({
      authNeededCallback: params.authNeededCallback,
      chain: params.chain || 'ethereum',
      sessionCapabilityObject,
      switchChain: params.switchChain,
      expiration: expiration,
      sessionKey: sessionKey,
      sessionKeyUri: sessionKeyUri,
      nonce: await this.getLatestBlockhash(),

      // -- for recap
      resourceAbilityRequests: params.resourceAbilityRequests,

      // -- optional fields
      ...(params.litActionCode && { litActionCode: params.litActionCode }),
      ...(params.litActionIpfsId && {
        litActionIpfsId: params.litActionIpfsId,
      }),
      ...(params.jsParams && { jsParams: params.jsParams }),
    });

    const needToResignSessionKey = await this.checkNeedToResignSessionKey({
      authSig,
      sessionKeyUri,
      resourceAbilityRequests: params.resourceAbilityRequests,
    });

    // console.log('XXX needToResignSessionKey:', needToResignSessionKey);

    // -- (CHECK) if we need to resign the session key
    if (needToResignSessionKey) {
      log('need to re-sign session key. Signing...');
      authSig = await this._authCallbackAndUpdateStorageItem({
        authCallback: params.authNeededCallback,
        authCallbackParams: {
          chain: params.chain || 'ethereum',
          statement: sessionCapabilityObject.statement,
          resources: [sessionCapabilityObject.encodeAsSiweResource()],
          switchChain: params.switchChain,
          expiration,
          sessionKey: sessionKey,
          uri: sessionKeyUri,
          nonce: await this.getLatestBlockhash(),
          resourceAbilityRequests: params.resourceAbilityRequests,

          // -- optional fields
          ...(params.litActionCode && { litActionCode: params.litActionCode }),
          ...(params.litActionIpfsId && {
            litActionIpfsId: params.litActionIpfsId,
          }),
          ...(params.jsParams && { jsParams: params.jsParams }),
        },
      });
    }

    if (
      authSig.address === '' ||
      authSig.derivedVia === '' ||
      authSig.sig === '' ||
      authSig.signedMessage === ''
    ) {
      throw new WalletSignatureNotFoundError(
        {
          info: {
            authSig,
          },
        },
        'No wallet signature found'
      );
    }

    // ===== AFTER we have Valid Signed Session Key =====
    // - Let's sign the resources with the session key
    // - 5 minutes is the default expiration for a session signature
    // - Because we can generate a new session sig every time the user wants to access a resource without prompting them to sign with their wallet
    const sessionExpiration =
      expiration ?? new Date(Date.now() + 1000 * 60 * 5).toISOString();

    const capabilities = params.capacityDelegationAuthSig
      ? [
          ...(params.capabilityAuthSigs ?? []),
          params.capacityDelegationAuthSig,
          authSig,
        ]
      : [...(params.capabilityAuthSigs ?? []), authSig];

    const signingTemplate = {
      sessionKey: sessionKey.publicKey,
      resourceAbilityRequests: params.resourceAbilityRequests,
      capabilities,
      issuedAt: new Date().toISOString(),
      expiration: sessionExpiration,
    };

    const signatures: SessionSigsMap = {};

    this.connectedNodes.forEach((nodeAddress: string) => {
      const toSign: SessionSigningTemplate = {
        ...signingTemplate,
        nodeAddress,
      };

      const signedMessage = JSON.stringify(toSign);

      const uint8arrayKey = uint8arrayFromString(
        sessionKey.secretKey,
        'base16'
      );

      const uint8arrayMessage = uint8arrayFromString(signedMessage, 'utf8');
      const signature = nacl.sign.detached(uint8arrayMessage, uint8arrayKey);

      signatures[nodeAddress] = {
        sig: uint8arrayToString(signature, 'base16'),
        derivedVia: 'litSessionSignViaNacl',
        signedMessage: signedMessage,
        address: sessionKey.publicKey,
        algo: 'ed25519',
      };
    });

    log('signatures:', signatures);

    return signatures;
  };

  /**
   * Retrieves the PKP sessionSigs.
   *
   * @param params - The parameters for retrieving the PKP sessionSigs.
   * @returns A promise that resolves to the PKP sessionSigs.
   * @throws An error if any of the required parameters are missing or if `litActionCode` and `ipfsId` exist at the same time.
   */
  getPkpSessionSigs = async (params: GetPkpSessionSigs) => {
    const chain = params?.chain || 'ethereum';

    const pkpSessionSigs = this.getSessionSigs({
      chain,
      ...params,
      authNeededCallback: async (props: AuthCallbackParams) => {
        // -- validate
        if (!props.expiration) {
          throw new ParamsMissingError(
            {
              info: {
                props,
              },
            },
            '[getPkpSessionSigs/callback] expiration is required'
          );
        }

        if (!props.resources) {
          throw new ParamsMissingError(
            {
              info: {
                props,
              },
            },
            '[getPkpSessionSigs/callback]resources is required'
          );
        }

        if (!props.resourceAbilityRequests) {
          throw new ParamsMissingError(
            {
              info: {
                props,
              },
            },
            '[getPkpSessionSigs/callback]resourceAbilityRequests is required'
          );
        }

        // lit action code and ipfs id cannot exist at the same time
        if (props.litActionCode && props.litActionIpfsId) {
          throw new UnsupportedMethodError(
            {
              info: {
                props,
              },
            },
            '[getPkpSessionSigs/callback]litActionCode and litActionIpfsId cannot exist at the same time'
          );
        }

        /**
         * We must provide an empty array for authMethods even if we are not using any auth methods.
         * So that the nodes can serialize the request correctly.
         */
        const authMethods = params.authMethods || [];

        const response = await this.signSessionKey({
          sessionKey: props.sessionKey,
          statement: props.statement || 'Some custom statement.',
          authMethods: [...authMethods],
          pkpPublicKey: params.pkpPublicKey,
          expiration: props.expiration,
          resources: props.resources,
          chainId: 1,

          // -- required fields
          resourceAbilityRequests: props.resourceAbilityRequests,

          // -- optional fields
          ...(props.litActionCode && { litActionCode: props.litActionCode }),
          ...(props.litActionIpfsId && {
            litActionIpfsId: props.litActionIpfsId,
          }),
          ...(props.jsParams && { jsParams: props.jsParams }),
        });

        return response.authSig;
      },
    });

    return pkpSessionSigs;
  };

  /**
   * Retrieves session signatures specifically for Lit Actions.
   * Unlike `getPkpSessionSigs`, this function requires either `litActionCode` or `litActionIpfsId`, and `jsParams` must be provided.
   *
   * @param params - The parameters required for retrieving the session signatures.
   * @returns A promise that resolves with the session signatures.
   */
  getLitActionSessionSigs = async (params: GetLitActionSessionSigs) => {
    // Check if either litActionCode or litActionIpfsId is provided
    if (!params.litActionCode && !params.litActionIpfsId) {
      throw new InvalidParamType(
        {
          info: {
            params,
          },
        },
        'Either "litActionCode" or "litActionIpfsId" must be provided.'
      );
    }

    // Check if jsParams is provided
    if (!params.jsParams) {
      throw new ParamsMissingError(
        {
          info: {
            params,
          },
        },
        "'jsParams' is required."
      );
    }

    return this.getPkpSessionSigs(params);
  };

  /**
   *
   * Get Session Key URI eg. lit:session:0x1234
   *
   * @param publicKey is the public key of the session key
   * @returns { string } the session key uri
   */
  getSessionKeyUri = (publicKey: string): string => {
    return LIT_SESSION_KEY_URI + publicKey;
  };

  /**
   * Authenticates an Auth Method for claiming a Programmable Key Pair (PKP).
   * A {@link MintCallback} can be defined for custom on chain interactions
   * by default the callback will forward to a relay server for minting on chain.
   * @param {ClaimKeyRequest} params an Auth Method and {@link MintCallback}
   * @returns {Promise<ClaimKeyResponse>}
   */
  async claimKeyId(
    params: ClaimRequest<ClaimProcessor>
  ): Promise<ClaimKeyResponse> {
    if (!this.ready) {
      const message =
        'LitNodeClient is not ready.  Please call await litNodeClient.connect() first.';
      throw new LitNodeClientNotReadyError({}, message);
    }

<<<<<<< HEAD
    if (params.authMethod.authMethodType == AUTH_METHOD_TYPE.WebAuthn) {
      throwError({
        message:
          'Unsupported auth method type. Webauthn, and Lit Actions are not supported for claiming',
        errorKind: LIT_ERROR.LIT_NODE_CLIENT_NOT_READY_ERROR.kind,
        errorCode: LIT_ERROR.LIT_NODE_CLIENT_NOT_READY_ERROR.name,
      });
=======
    if (params.authMethod.authMethodType == AuthMethodType.WebAuthn) {
      throw new LitNodeClientNotReadyError(
        {},
        'Unsupported auth method type. Webauthn, and Lit Actions are not supported for claiming'
      );
>>>>>>> 5a232f08
    }

    const requestId = this.getRequestId();

    const nodePromises = this.getNodePromises((url: string) => {
      if (!params.authMethod) {
        throw new ParamsMissingError(
          {
            info: {
              params,
            },
          },
          'authMethod is required'
        );
      }

      const reqBody: JsonPKPClaimKeyRequest = {
        authMethod: params.authMethod,
      };

      const urlWithPath = composeLitUrl({
        url,
        endpoint: LIT_ENDPOINT.PKP_CLAIM,
      });

      return this.generatePromise(urlWithPath, reqBody, requestId);
    });

    const responseData = await this.handleNodePromises(
      nodePromises,
      requestId,
      this.connectedNodes.size
    );

    if (responseData.success) {
      const nodeSignatures: Signature[] = responseData.values.map((r) => {
        const sig = ethers.utils.splitSignature(`0x${r.signature}`);
        return {
          r: sig.r,
          s: sig.s,
          v: sig.v,
        };
      });

      logWithRequestId(
        requestId,
        `responseData: ${JSON.stringify(responseData, null, 2)}`
      );

      const derivedKeyId = responseData.values[0].derivedKeyId;

      const pubkey = await this.computeHDPubKey(derivedKeyId);
      logWithRequestId(
        requestId,
        `pubkey ${pubkey} derived from key id ${derivedKeyId}`
      );

      const relayParams = params as ClaimRequest<'relay'>;

      let mintTx = '';
      if (params.mintCallback && 'signer' in params) {
        mintTx = await params.mintCallback(
          {
            derivedKeyId,
            authMethodType: params.authMethod.authMethodType,
            signatures: nodeSignatures,
            pubkey,
            signer: (params as ClaimRequest<'client'>).signer,
            ...relayParams,
          },
          this.config.litNetwork
        );
      } else {
        mintTx = await defaultMintClaimCallback(
          {
            derivedKeyId,
            authMethodType: params.authMethod.authMethodType,
            signatures: nodeSignatures,
            pubkey,
            ...relayParams,
          },
          this.config.litNetwork
        );
      }

      return {
        signatures: nodeSignatures,
        claimedKeyId: derivedKeyId,
        pubkey,
        mintTx,
      };
    } else {
      throw new UnknownError(
        {
          info: {
            requestId,
            responseData,
          },
        },
        `Claim request has failed. Request trace id: lit_%s`,
        requestId
      );
    }
  }
}<|MERGE_RESOLUTION|>--- conflicted
+++ resolved
@@ -23,9 +23,6 @@
   LIT_ENDPOINT,
   LIT_SESSION_KEY_URI,
   LOCAL_STORAGE_KEYS,
-<<<<<<< HEAD
-=======
-  LitNetwork,
   ParamsMissingError,
   ParamNullError,
   NoValidShares,
@@ -38,7 +35,6 @@
   UnknownError,
   InvalidSignatureError,
   UnsupportedMethodError,
->>>>>>> 5a232f08
 } from '@lit-protocol/constants';
 import { LitCore, composeLitUrl } from '@lit-protocol/core';
 import {
@@ -2390,21 +2386,11 @@
       throw new LitNodeClientNotReadyError({}, message);
     }
 
-<<<<<<< HEAD
     if (params.authMethod.authMethodType == AUTH_METHOD_TYPE.WebAuthn) {
-      throwError({
-        message:
-          'Unsupported auth method type. Webauthn, and Lit Actions are not supported for claiming',
-        errorKind: LIT_ERROR.LIT_NODE_CLIENT_NOT_READY_ERROR.kind,
-        errorCode: LIT_ERROR.LIT_NODE_CLIENT_NOT_READY_ERROR.name,
-      });
-=======
-    if (params.authMethod.authMethodType == AuthMethodType.WebAuthn) {
       throw new LitNodeClientNotReadyError(
         {},
         'Unsupported auth method type. Webauthn, and Lit Actions are not supported for claiming'
       );
->>>>>>> 5a232f08
     }
 
     const requestId = this.getRequestId();
