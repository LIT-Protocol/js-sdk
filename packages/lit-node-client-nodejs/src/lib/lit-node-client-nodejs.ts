--- conflicted
+++ resolved
@@ -18,8 +18,6 @@
   EITHER_TYPE,
   FALLBACK_IPFS_GATEWAYS,
   GLOBAL_OVERWRITE_IPFS_CODE_BY_NETWORK,
-  InvalidArgumentException,
-  InvalidParamType,
   InvalidSessionSigs,
   InvalidSignatureError,
   LIT_ACTION_IPFS_HASH,
@@ -27,14 +25,11 @@
   LIT_ENDPOINT,
   LIT_SESSION_KEY_URI,
   LOCAL_STORAGE_KEYS,
-<<<<<<< HEAD
-  ParamsMissingError,
-  ParamNullError,
-=======
->>>>>>> c78f4b83
   LitNodeClientNotReadyError,
   ParamNullError,
   ParamsMissingError,
+  InvalidParamType,
+  InvalidArgumentException,
   UnknownError,
   UnsupportedMethodError,
   WalletSignatureNotFoundError,
@@ -68,10 +63,7 @@
   setStorageItem,
 } from '@lit-protocol/misc-browser';
 import { nacl } from '@lit-protocol/nacl';
-<<<<<<< HEAD
 import { LitNodeClientConfigSchema } from '@lit-protocol/schemas';
-=======
->>>>>>> c78f4b83
 import { ILitResource, ISessionCapabilityObject } from '@lit-protocol/types';
 import {
   uint8arrayFromString,
@@ -133,35 +125,11 @@
   SessionKeyPair,
   SessionSigningTemplate,
   SessionSigsMap,
-<<<<<<< HEAD
-=======
   SigResponse,
->>>>>>> c78f4b83
   SignSessionKeyProp,
   SignSessionKeyResponse,
   Signature,
   SuccessNodePromises,
-<<<<<<< HEAD
-  ILitNodeClient,
-  GetPkpSessionSigs,
-  CapacityCreditsReq,
-  CapacityCreditsRes,
-  JsonSignSessionKeyRequestV1,
-  BlsResponseData,
-  JsonExecutionSdkParamsTargetNode,
-  JsonExecutionRequestTargetNode,
-  JsonExecutionSdkParams,
-  ExecuteJsNoSigningResponse,
-  JsonPkpSignSdkParams,
-  SigResponse,
-  EncryptSdkParams,
-  GetLitActionSessionSigs,
-  GetSignSessionKeySharesProp,
-  EncryptionSignRequest,
-  SigningAccessControlConditionRequest,
-  JsonPKPClaimKeyRequest,
-=======
->>>>>>> c78f4b83
 } from '@lit-protocol/types';
 
 export class LitNodeClientNodeJs
@@ -1249,129 +1217,6 @@
 
   /**
    *
-<<<<<<< HEAD
-   * Request a signed JWT from the LIT network. Before calling this function, you must know the access control conditions for the item you wish to gain authorization for.
-   *
-   * @param { GetSignedTokenRequest } params
-   *
-   * @returns { Promise<string> } final JWT
-   *
-   */
-  getSignedToken = async (params: GetSignedTokenRequest): Promise<string> => {
-    // ========== Prepare Params ==========
-    const { chain, authSig, sessionSigs } = params;
-
-    // ========== Validation ==========
-    // -- validate if it's ready
-    if (!this.ready) {
-      throw new LitNodeClientNotReadyError(
-        {},
-        '3 LitNodeClient is not ready.  Please call await litNodeClient.connect() first.'
-      );
-    }
-
-    // -- validate if this.networkPubKeySet is null
-    if (this.networkPubKeySet === null) {
-      throw new ParamNullError({}, 'networkPubKeySet cannot be null');
-    }
-
-    const paramsIsSafe = safeParams({
-      functionName: 'getSignedToken',
-      params,
-    });
-
-    if (!paramsIsSafe) {
-      throw new InvalidParamType(
-        {
-          info: {
-            params,
-          },
-        },
-        'Parameter validation failed.'
-      );
-    }
-
-    // ========== Prepare ==========
-    // we need to send jwt params iat (issued at) and exp (expiration)
-    // because the nodes may have different wall clock times
-    // the nodes will verify that these params are withing a grace period
-    const { iat, exp } = this.getJWTParams();
-
-    // ========== Formatting Access Control Conditions =========
-    const {
-      error,
-      formattedAccessControlConditions,
-      formattedEVMContractConditions,
-      formattedSolRpcConditions,
-      formattedUnifiedAccessControlConditions,
-    }: FormattedMultipleAccs = this.getFormattedAccessControlConditions(params);
-
-    if (error) {
-      throw new InvalidArgumentException(
-        {
-          info: {
-            params,
-          },
-        },
-        'You must provide either accessControlConditions or evmContractConditions or solRpcConditions or unifiedAccessControlConditions'
-      );
-    }
-
-    // ========== Get Node Promises ==========
-    const requestId = this._getNewRequestId();
-    const nodePromises = this.getNodePromises((url: string) => {
-      // -- if session key is available, use it
-      const authSigToSend = sessionSigs ? sessionSigs[url] : authSig;
-
-      const reqBody: SigningAccessControlConditionRequest = {
-        accessControlConditions: formattedAccessControlConditions,
-        evmContractConditions: formattedEVMContractConditions,
-        solRpcConditions: formattedSolRpcConditions,
-        unifiedAccessControlConditions: formattedUnifiedAccessControlConditions,
-        chain,
-        authSig: authSigToSend,
-        iat,
-        exp,
-      };
-
-      const urlWithPath = composeLitUrl({
-        url,
-        endpoint: LIT_ENDPOINT.SIGN_ACCS,
-      });
-
-      return this.generatePromise(urlWithPath, reqBody, requestId);
-    });
-
-    // -- resolve promises
-    const res = await this.handleNodePromises(
-      nodePromises,
-      requestId,
-      this.config.minNodeCount
-    );
-
-    // -- case: promises rejected
-    if (!res.success) {
-      this._throwNodeError(res, requestId);
-    }
-
-    const signatureShares: NodeBlsSigningShare[] = (res as SuccessNodePromises)
-      .values;
-
-    log('signatureShares', signatureShares);
-
-    // ========== Result ==========
-    const finalJwt: string = await this.combineSharesAndGetJWT(
-      signatureShares,
-      requestId
-    );
-
-    return finalJwt;
-  };
-
-  /**
-   *
-=======
->>>>>>> c78f4b83
    * Encrypt data using the LIT network public key.
    *
    * @param { EncryptSdkParams } params
