--- conflicted
+++ resolved
@@ -644,11 +644,7 @@
     identityParam: Uint8Array,
     ciphertext: string,
     signatureShares: NodeBlsSigningShare[]
-<<<<<<< HEAD
   ): Promise<Uint8Array> => {
-=======
-  ): Uint8Array => {
->>>>>>> 72ea1684
     const sigShares = signatureShares.map((s) => s.signatureShare);
 
     return verifyAndDecryptWithSignatureShares(
@@ -834,11 +830,7 @@
     };
 
     // -- execute
-<<<<<<< HEAD
     keys.forEach(async (key) => {
-=======
-    keys.forEach((key) => {
->>>>>>> 72ea1684
       log('key:', key);
 
       const shares = signedData.map((r) => r[key]);
@@ -909,11 +901,7 @@
         return;
       }
 
-<<<<<<< HEAD
       const signature = await combineEcdsaShares(sigShares);
-=======
-      const signature = combineEcdsaShares(sigShares);
->>>>>>> 72ea1684
       if (!signature.r) {
         throwError({
           message: 'siganture could not be combined',
@@ -1625,11 +1613,7 @@
     logWithRequestId(requestId, 'signatureShares', signatureShares);
 
     // ========== Result ==========
-<<<<<<< HEAD
     const decryptedData = await this._decryptWithSignatureShares(
-=======
-    const decryptedData = this._decryptWithSignatureShares(
->>>>>>> 72ea1684
       this.subnetPubKey,
       uint8arrayFromString(identityParam, 'utf8'),
       ciphertext,
