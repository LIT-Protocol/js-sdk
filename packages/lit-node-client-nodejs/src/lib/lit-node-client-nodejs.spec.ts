--- conflicted
+++ resolved
@@ -19,49 +19,6 @@
 };
 
 describe('LitNodeClientNodeJs', () => {
-<<<<<<< HEAD
-  // --global
-  let litNodeClient: LitNodeClientNodeJs;
-
-  it('should connect to cayenne network and return true after connected', async () => {
-    litNodeClient = new LitNodeClientNodeJs({
-      litNetwork: 'cayenne',
-      debug: false,
-    });
-
-    await litNodeClient.connect();
-
-    expect(litNodeClient.ready).toBe(true);
-  });
-
-  // it('should execute js (lit action)', async () => {
-  //   const privateKey =
-  //     '0x49723865a8ab41e5e8081839e33dff15ab6b0125ba3acc82c25df64e8a8668f5';
-
-  //   const authSig = await getWalletAuthSig({
-  //     privateKey,
-  //     chainId: 1,
-  //   });
-
-  //   const res = await litNodeClient.executeJs({
-  //     authSig,
-  //     code: `(async () => {
-  //       console.log("toSign:", toSign);
-  //     })();`,
-  //     // ipfsId: "QmRwN9GKHvCn4Vk7biqtr6adjXMs7PzzYPCzNCRjPFiDjm",
-  //     jsParams: {
-  //       toSign: [0, 0, 0],
-  //       // publicKey: 'xxx',
-  //       sigName: "test-sig",
-  //     },
-  //   });
-
-  //   console.log(res);
-
-  //   // expect(res).toBeDefined();
-  // });
-=======
->>>>>>> c95dbd89
 
   // --start;
   it('imported { LitNodeClientNodeJs } is a class', async () => {
@@ -73,24 +30,6 @@
     expect(litNodeClient).toBeDefined();
   });
 
-<<<<<<< HEAD
-  it('should be able to instantiate a new LitNodeClientNodeJs to cayenne', async () => {
-    const litNodeClient = new LitNodeClientNodeJs({
-      litNetwork: 'cayenne',
-    });
-    await litNodeClient.connect();
-    expect(litNodeClient.config.litNetwork).toBe('cayenne');
-  });
-
-  it('should be able to instantiate a new LitNodeClientNodeJs to cayenne', async () => {
-    const litNodeClient = new LitNodeClientNodeJs({
-      litNetwork: 'cayenne',
-    });
-    await litNodeClient.connect();
-    expect(litNodeClient.config.litNetwork).toBe('cayenne');
-  });
-=======
->>>>>>> c95dbd89
 
   it('should be able to instantiate a new LitNodeClientNodeJs to localhost', async () => {
     const litNodeClient = new LitNodeClientNodeJs({
@@ -99,37 +38,6 @@
     expect(litNodeClient).toBeDefined();
   });
 
-<<<<<<< HEAD
-  it('should connect to lit nodes', async () => {
-    litNodeClient = new LitNodeClientNodeJs({
-      litNetwork: 'cayenne',
-    });
-
-    await litNodeClient.connect();
-
-    expect(litNodeClient).toBeDefined();
-  });
-
-  it('hashes a resource id', async () => {
-    const path = '/bglyaysu8rvblxlk7x0ksn';
-
-    let resourceId = {
-      baseUrl: 'my-dynamic-content-server.com',
-      path,
-      orgId: '',
-      role: '',
-      extraData: '',
-    };
-
-    let hashedResourceId = await hashResourceIdForSigning(resourceId);
-
-    expect(hashedResourceId).toBe(
-      'd3b7c933579ff8cce79a9db8f135cf93d8e4b1d206129cbe28405ed81dad7cb1'
-    );
-  });
-
-=======
->>>>>>> c95dbd89
   it('gets capabilities', async () => {
     const path = '/bglyaysu8rvblxlk7x0ksn';
 
