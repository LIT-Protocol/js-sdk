// @ts-nocheck

// This will prevent it logging the following
// [Lit-JS-SDK v2.2.39] ✅ [BLS SDK] wasmExports loaded
// [Lit-JS-SDK v2.2.39] ✅ [ECDSA SDK NodeJS] wasmECDSA loaded.
global.jestTesting = true;

import { LitNodeClientNodeJs } from './lit-node-client-nodejs';

const isClass = (v) => {
  return typeof v === 'function' && /^\s*class\s+/.test(v.toString());
};

describe('LitNodeClientNodeJs', () => {
  // --start;

  it('imported { LitNodeClientNodeJs } is a class', async () => {
    expect(isClass(LitNodeClientNodeJs)).toBe(true);
  });

<<<<<<< HEAD
  it('should be able to instantiate a new LitNodeClientNodeJs', async () => {
    const litNodeClient = new LitNodeClientNodeJs({
      network: 'cayenne',
    });
    expect(litNodeClient).toBeDefined();
  });

=======
>>>>>>> 72fc82a9
  it('should be able to instantiate a new LitNodeClientNodeJs to localhost', async () => {
    const litNodeClient = new LitNodeClientNodeJs({
      litNetwork: 'localhost',
    });
    expect(litNodeClient).toBeDefined();
  });

  it('should be able to instantiate a new LitNodeClientNodeJs to custom', async () => {
    const litNodeClient = new LitNodeClientNodeJs({
      litNetwork: 'custom',
    });
    expect(litNodeClient).toBeDefined();
  });

  it('should be able to instantiate a new LitNodeClientNodeJs to cayenne', async () => {
    const litNodeClient = new LitNodeClientNodeJs({
      litNetwork: 'cayenne',
    });
    expect(litNodeClient).toBeDefined();
  });

  it('should be able to defined a storage provider', async () => {
    const tmp = globalThis.localStorage;
    Object.defineProperty(globalThis, 'localStorage', { value: undefined });
    const ls = require('node-localstorage').LocalStorage;
    const litNodeClient = new LitNodeClientNodeJs({
      litNetwork: 'custom',
      storageProvider: {
        provider: new ls('./storage.test.db'),
      },
    });
    expect(litNodeClient).toBeDefined();
    expect(litNodeClient.config.storageProvider?.provider).toBeInstanceOf(ls);
    Object.defineProperty(globalThis, 'localStorage', { value: tmp });
  });

  it('gets expiration', () => {
    const expiration = LitNodeClientNodeJs.getExpiration();

    expect(expiration).toContain('T');
  });
});<|MERGE_RESOLUTION|>--- conflicted
+++ resolved
@@ -18,16 +18,6 @@
     expect(isClass(LitNodeClientNodeJs)).toBe(true);
   });
 
-<<<<<<< HEAD
-  it('should be able to instantiate a new LitNodeClientNodeJs', async () => {
-    const litNodeClient = new LitNodeClientNodeJs({
-      network: 'cayenne',
-    });
-    expect(litNodeClient).toBeDefined();
-  });
-
-=======
->>>>>>> 72fc82a9
   it('should be able to instantiate a new LitNodeClientNodeJs to localhost', async () => {
     const litNodeClient = new LitNodeClientNodeJs({
       litNetwork: 'localhost',
