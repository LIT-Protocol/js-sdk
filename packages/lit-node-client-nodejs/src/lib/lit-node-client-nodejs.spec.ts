// @ts-nocheck

// This will prevent it logging the following
// [Lit-JS-SDK v2.2.39] ✅ [BLS SDK] wasmExports loaded
// [Lit-JS-SDK v2.2.39] ✅ [ECDSA SDK NodeJS] wasmECDSA loaded.
global.jestTesting = true;

import { LitNodeClientNodeJs } from './lit-node-client-nodejs';
import { hashResourceIdForSigning } from '@lit-protocol/access-control-conditions';

import {
  LitAbility,
  LitAccessControlConditionResource,
} from '@lit-protocol/auth-helpers';
import * as LITCONFIG from 'lit.config.json';
<<<<<<< HEAD
<<<<<<< HEAD

Object.defineProperty(global.self, 'crypto', {
  value: {
    getRandomValues: (arr: any) => crypto.randomBytes(arr.length),
    subtle: {
      digest: (algorithm: string, data: Uint8Array) => {
        return new Promise((resolve, reject) =>
          resolve(
            createHash(algorithm.toLowerCase().replace('-', ''))
              .update(data)
              .digest()
          )
        );
      },
    },
  },
});

const getWalletAuthSig = async (prop) => {
  const { privateKey, chainId } = prop;

  const now = new Date().toISOString().slice(0, 19).replace('T', ' ');

  // const buffer = Buffer.from(privateKey, 'hex');

  const wallet = new ethers.Wallet(privateKey);

  const origin = 'https://localhost/login';

  const message = `Generate a server auth signature for ${wallet.address} at ${now}`;

  const statement = message;

  const siweMessage = new SiweMessage({
    domain: 'node',
    address: wallet.address,
    uri: origin,
    statement,
    version: '1',
    chainId,
  });

  const messageToSign = siweMessage.prepareMessage();

  const signature = await wallet.signMessage(messageToSign);

  const recoveredAddress = ethers.utils.verifyMessage(messageToSign, signature);

  const authSig = {
    sig: signature,
    derivedVia: 'web3.eth.personal.sign',
    signedMessage: messageToSign,
    address: recoveredAddress,
  };

  return authSig;
};
=======
>>>>>>> feature/lit-1447-js-sdk-merge-sdk-v3-into-revamp-feature-branch-2
=======
>>>>>>> cf06824f

const isClass = (v) => {
  return typeof v === 'function' && /^\s*class\s+/.test(v.toString());
};

describe('LitNodeClientNodeJs', () => {

  // --start;
  it('imported { LitNodeClientNodeJs } is a class', async () => {
    expect(isClass(LitNodeClientNodeJs)).toBe(true);
  });

  it('should be able to instantiate a new LitNodeClientNodeJs', async () => {
    const litNodeClient = new LitNodeClientNodeJs();
    expect(litNodeClient).toBeDefined();
  });


  it('should be able to instantiate a new LitNodeClientNodeJs to localhost', async () => {
    const litNodeClient = new LitNodeClientNodeJs({
      litNetwork: 'localhost',
    });
    expect(litNodeClient).toBeDefined();
  });

  it('gets capabilities', async () => {
    const path = '/bglyaysu8rvblxlk7x0ksn';

    let resourceId = {
      baseUrl: 'my-dynamic-content-server.com',
      path,
      orgId: '',
      role: '',
      extraData: '',
    };

    let hashedResourceId = await hashResourceIdForSigning(resourceId);

    const litResource = new LitAccessControlConditionResource(hashedResourceId);

    let sessionCapabilityObject =
      LitNodeClientNodeJs.generateSessionCapabilityObjectWithWildcards([litResource]);
    expect(sessionCapabilityObject.attenuations).toStrictEqual({
      [`lit-accesscontrolcondition://${hashedResourceId}`]: {
        '*/*': [{}],
      },
    });
    expect(
      sessionCapabilityObject.verifyCapabilitiesForResource(
        litResource,
        LitAbility.AccessControlConditionSigning
      )
    ).toBe(true);
  });

  it('gets expiration', () => {
    const expiration = LitNodeClientNodeJs.getExpiration();

    expect(expiration).toContain('T');
  });
});<|MERGE_RESOLUTION|>--- conflicted
+++ resolved
@@ -13,69 +13,6 @@
   LitAccessControlConditionResource,
 } from '@lit-protocol/auth-helpers';
 import * as LITCONFIG from 'lit.config.json';
-<<<<<<< HEAD
-<<<<<<< HEAD
-
-Object.defineProperty(global.self, 'crypto', {
-  value: {
-    getRandomValues: (arr: any) => crypto.randomBytes(arr.length),
-    subtle: {
-      digest: (algorithm: string, data: Uint8Array) => {
-        return new Promise((resolve, reject) =>
-          resolve(
-            createHash(algorithm.toLowerCase().replace('-', ''))
-              .update(data)
-              .digest()
-          )
-        );
-      },
-    },
-  },
-});
-
-const getWalletAuthSig = async (prop) => {
-  const { privateKey, chainId } = prop;
-
-  const now = new Date().toISOString().slice(0, 19).replace('T', ' ');
-
-  // const buffer = Buffer.from(privateKey, 'hex');
-
-  const wallet = new ethers.Wallet(privateKey);
-
-  const origin = 'https://localhost/login';
-
-  const message = `Generate a server auth signature for ${wallet.address} at ${now}`;
-
-  const statement = message;
-
-  const siweMessage = new SiweMessage({
-    domain: 'node',
-    address: wallet.address,
-    uri: origin,
-    statement,
-    version: '1',
-    chainId,
-  });
-
-  const messageToSign = siweMessage.prepareMessage();
-
-  const signature = await wallet.signMessage(messageToSign);
-
-  const recoveredAddress = ethers.utils.verifyMessage(messageToSign, signature);
-
-  const authSig = {
-    sig: signature,
-    derivedVia: 'web3.eth.personal.sign',
-    signedMessage: messageToSign,
-    address: recoveredAddress,
-  };
-
-  return authSig;
-};
-=======
->>>>>>> feature/lit-1447-js-sdk-merge-sdk-v3-into-revamp-feature-branch-2
-=======
->>>>>>> cf06824f
 
 const isClass = (v) => {
   return typeof v === 'function' && /^\s*class\s+/.test(v.toString());
