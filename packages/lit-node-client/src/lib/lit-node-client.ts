import {
  canonicalAccessControlConditionFormatter,
  canonicalEVMContractConditionFormatter,
  canonicalResourceIdFormatter,
  canonicalSolRpcConditionFormatter,
  canonicalUnifiedAccessControlConditionFormatter,
  hashAccessControlConditions,
  hashEVMContractConditions,
  hashResourceId,
  hashSolRpcConditions,
  hashUnifiedAccessControlConditions,
} from '@lit-protocol/access-control-conditions';
import { wasmBlsSdkHelpers } from '@lit-protocol/bls-sdk';
import {
  CustomNetwork,
  DecryptedData,
  defaultLitnodeClientConfig,
  ExecuteJsProps,
  ExecuteJsResponse,
  FormattedMultipleAccs,
  GetSessionSigsProps,
  GetSignSessionKeySharesProp,
  HandshakeWithSgx,
  JsonAuthSig,
  JsonEncryptionRetrieveRequest,
  JsonExecutionRequest,
  JsonHandshakeResponse,
  JsonSaveEncryptionKeyRequest,
  JsonSignChainDataRequest,
  JsonSigningRetrieveRequest,
  JsonSigningStoreRequest,
  JsonStoreSigningRequest,
  KV,
  LitNodeClientConfig,
  LIT_ERROR,
  LIT_NETWORKS,
  LOCAL_STORAGE_KEYS,
  NodeCommandResponse,
  NodeCommandServerKeysResponse,
  NodeLog,
  NodePromiseResponse,
  NodeResponse,
  NodeShare,
  RejectedNodePromises,
  SendNodeCommand,
  SessionKeyPair,
  SessionRequestBody,
  SessionSigningTemplate,
  SignedChainDataToken,
  SignedData,
  SignSessionKeyProp,
  SignWithECDSA,
  SigShare,
  SIGTYPE,
  SignConditionECDSA,
  SuccessNodePromises,
  SupportedJsonRequests,
  ValidateAndSignECDSA,
  version,
  LIT_SESSION_KEY_URI,
} from '@lit-protocol/constants';
import {
  combineBlsDecryptionShares,
  combineBlsShares,
  combineEcdsaShares,
  generateSessionKeyPair,
} from '@lit-protocol/crypto';
import { safeParams } from '@lit-protocol/encryption';
import {
  convertLitActionsParams,
  isBrowser,
  isNode,
  log,
  mostCommonString,
  throwError,
} from '@lit-protocol/misc';
import {
  uint8arrayFromString,
  uint8arrayToString,
} from '@lit-protocol/uint8arrays';

import { computeAddress } from '@ethersproject/transactions';
import { SiweMessage } from 'lit-siwe';
import { joinSignature, sha256 } from 'ethers/lib/utils';

import { LitThirdPartyLibs } from '@lit-protocol/lit-third-party-libs';

import { nacl } from '@lit-protocol/nacl';
import { getStorageItem } from '@lit-protocol/misc-browser';
import { BigNumber } from 'ethers';
import { checkAndSignAuthMessage } from '@lit-protocol/auth-browser';

declare global {
  var litNodeClient: LitNodeClient;
}

/** ---------- Main Export Class ---------- */

export class LitNodeClient {
  config: LitNodeClientConfig;
  connectedNodes: SetConstructor | Set<any> | any;
  serverKeys: KV | any;
  ready: boolean;
  subnetPubKey: string | null;
  networkPubKey: string | null;
  networkPubKeySet: string | null;

  // ========== Constructor ==========
  constructor(args: any[LitNodeClientConfig | CustomNetwork | any]) {
    let customConfig = args;

    // -- initialize default config
    this.config = defaultLitnodeClientConfig;

    // -- if config params are specified, replace it
    if (customConfig) {
      this.config = { ...this.config, ...customConfig };
      // this.config = override(this.config, customConfig);
    }

    // -- init default properties
    this.connectedNodes = new Set();
    this.serverKeys = {};
    this.ready = false;
    this.subnetPubKey = null;
    this.networkPubKey = null;
    this.networkPubKeySet = null;

    // -- override configs
    this.overrideConfigsFromLocalStorage();

    // -- set bootstrapUrls to match the network litNetwork unless it's set to custom
    this.setCustomBootstrapUrls();

    // -- set global variables
    globalThis.litConfig = this.config;
  }

  // ========== Scoped Class Helpers ==========

  /**
   *
   * (Browser Only) Get the config from browser local storage and override default config
   *
   * @returns { void }
   *
   */
  overrideConfigsFromLocalStorage = (): void => {
    if (isNode()) return;

    const storageKey = 'LitNodeClientConfig';
    const storageConfigOrError = getStorageItem(storageKey);

    // -- validate
    if (storageConfigOrError.type === 'ERROR') {
      log(`Storage key "${storageKey}" is missing. `);
      return;
    }

    // -- execute
    const storageConfig = JSON.parse(storageConfigOrError.result);
    // this.config = override(this.config, storageConfig);
    this.config = { ...this.config, ...storageConfig };
  };

  /**
   *
   * Set bootstrapUrls to match the network litNetwork unless it's set to custom
   *
   * @returns { void }
   *
   */
  setCustomBootstrapUrls = (): void => {
    // -- validate
    if (this.config.litNetwork === 'custom') return;

    // -- execute
    const hasNetwork: boolean = this.config.litNetwork in LIT_NETWORKS;

    if (!hasNetwork) {
      // network not found, report error
      throwError({
        message:
          'the litNetwork specified in the LitNodeClient config not found in LIT_NETWORKS',
        error: LIT_ERROR.LIT_NODE_CLIENT_BAD_CONFIG_ERROR,
      });
      return;
    }

    this.config.bootstrapUrls = LIT_NETWORKS[this.config.litNetwork];
  };

  /**
   *
   * Get either auth sig or session auth sig
   *
   */
  getAuthSigOrSessionAuthSig = ({
    authSig,
    sessionSigs,
    url,
  }: {
    authSig: JsonAuthSig | any;
    sessionSigs: any;
    url: string;
  }) => {
    // -- if there's session
    let sigToPassToNode = authSig;

    if (sessionSigs) {
      sigToPassToNode = sessionSigs[url];

      if (!sigToPassToNode) {
        throwError({
          message: `You passed sessionSigs but we could not find session sig for node ${url}`,
          error: LIT_ERROR.INVALID_ARGUMENT_EXCEPTION,
        });
      }
    }
    return sigToPassToNode;
  };

  /**
   *
   * Get the request body of the lit action
   *
   * @param { ExecuteJsProps } params
   *
   * @returns { JsonExecutionRequest }
   *
   */
  getLitActionRequestBody = (params: ExecuteJsProps): JsonExecutionRequest => {
    const reqBody: JsonExecutionRequest = {
      authSig: params.authSig,
      jsParams: convertLitActionsParams(params.jsParams),
      requestId: Math.random().toString(16).slice(2),
      // singleNode: params.singleNode ?? false,
      targetNodeRange: params.targetNodeRange ?? 0,
    };

    if (params.code) {
      const _uint8Array = uint8arrayFromString(params.code, 'utf8');
      const encodedJs = uint8arrayToString(_uint8Array, 'base64');

      reqBody.code = encodedJs;
    }

    if (params.ipfsId) {
      reqBody.ipfsId = params.ipfsId;
    }

    return reqBody;
  };

  /**
   *
   * we need to send jwt params iat (issued at) and exp (expiration) because the nodes may have different wall clock times, the nodes will verify that these params are withing a grace period
   *
   */
  getJWTParams = () => {
    const now = Date.now();
    const iat = Math.floor(now / 1000);
    const exp = iat + 12 * 60 * 60; // 12 hours in seconds

    return { iat, exp };
  };

  /**
   *
   * Parse the response string to JSON
   *
   * @param { string } responseString
   *
   * @returns { any } JSON object
   *
   */
  parseResponses = (responseString: string): any => {
    let response: any;

    try {
      response = JSON.parse(responseString);
    } catch (e) {
      log(
        'Error parsing response as json.  Swallowing and returning as string.',
        responseString
      );
    }

    return response;
  };

  // ==================== SESSIONS ====================
  /**
   *
   * Try to get the session key in the local storage,
   * if not, generates one.
   * @param { string } supposedSessionKey
   * @return { }
   */
  getSessionKey = (supposedSessionKey?: string): SessionKeyPair => {
    let sessionKey: any = supposedSessionKey ?? '';

    const storageKey = LOCAL_STORAGE_KEYS.SESSION_KEY;
    const storedSessionKeyOrError = getStorageItem(storageKey);

    if (sessionKey === '') {
      // check if we already have a session key + signature for this chain
      // let storedSessionKey;
      let storedSessionKey: any;

      // -- (TRY) to get it in the local storage
      if (storedSessionKeyOrError.type === 'ERROR') {
        console.warn(
          `Storage key "${storageKey}" is missing. Not a problem. Contiune...`
        );
      } else {
        storedSessionKey = storedSessionKeyOrError.result;
      }

      // -- IF NOT: Generates one
      if (!storedSessionKey || storedSessionKey == '') {
        sessionKey = generateSessionKeyPair();

        // (TRY) to set to local storage
        try {
          localStorage.setItem(storageKey, JSON.stringify(sessionKey));
        } catch (e) {
          console.warn(
            `Localstorage not available. Not a problem. Contiune...`
          );
        }
      } else {
        log('storedSessionKeyOrError');
        sessionKey = JSON.parse(storedSessionKeyOrError.result);
      }
    }

    return sessionKey as SessionKeyPair;
  };

  /**
   *
   * Get session capabilities from user, it not, generates one
   * @param { Array<any> } capabilities
   * @param { Array<any> } resources
   * @return { Array<any> }
   */
  getSessionCapabilities = (
    capabilities: Array<any>,
    resources: Array<any>
  ): Array<any> => {
    if (!capabilities || capabilities.length == 0) {
      capabilities = resources.map((resource: any) => {
        const { protocol, resourceId } = this.parseResource({ resource });

        return `${protocol}Capability://*`;
      });
    }

    return capabilities;
  };

  /**
   *
   * Get expiration for session
   *
   */
  getExpiration = () => {
    return new Date(Date.now() + 1000 * 60 * 60 * 24).toISOString();
  };

  /**
   *
   * Get the signature from local storage, if not, generates one
   *
   */
  getWalletSig = async ({
    authNeededCallback,
    chain,
    capabilities,
    switchChain,
    expiration,
    sessionKeyUri,
  }: {
    authNeededCallback: any;
    chain: string;
    capabilities: Array<any>;
    switchChain: boolean;
    expiration: string;
    sessionKeyUri: string;
  }): Promise<JsonAuthSig> => {
    let walletSig;

    const storageKey = LOCAL_STORAGE_KEYS.WALLET_SIGNATURE;
    const storedWalletSigOrError = getStorageItem(storageKey);

    // -- (TRY) to get it in the local storage
    if (storedWalletSigOrError.type === 'ERROR') {
      console.warn(
        `Storage key "${storageKey}" is missing. Not a problem. Contiune...`
      );
    } else {
      walletSig = storedWalletSigOrError.result;
    }

    // -- IF NOT: Generates one
    if (!storedWalletSigOrError.result || storedWalletSigOrError.result == '') {
      if (authNeededCallback) {
        walletSig = await authNeededCallback({
          chain,
          resources: capabilities,
          switchChain,
          expiration,
          uri: sessionKeyUri,
        });
      } else {
        walletSig = await checkAndSignAuthMessage({
          chain,
          resources: capabilities,
          switchChain,
          expiration,
          uri: sessionKeyUri,
        });
      }
    } else {
      try {
        walletSig = JSON.parse(storedWalletSigOrError.result);
      } catch (e) {
        console.warn('Error parsing walletSig', e);
      }
    }

    return walletSig;
  };

  /**
   *
   * Check if a session key needs to be resigned
   *
   */
  checkNeedToResignSessionKey = async ({
    siweMessage,
    walletSignature,
    sessionKeyUri,
    resources,
    sessionCapabilities,
  }: {
    siweMessage: SiweMessage;
    walletSignature: any;
    sessionKeyUri: any;
    resources: any;
    sessionCapabilities: Array<any>;
  }): Promise<boolean> => {
    let needToResign = false;

    try {
      // @ts-ignore
      await siweMessage.verify({ signature: walletSignature });
    } catch (e) {
      needToResign = true;
    }

    // make sure the sig is for the correct session key
    if (siweMessage.uri !== sessionKeyUri) {
      needToResign = true;
    }

    // make sure the sig has the session capabilities required to fulfill the resources requested
    for (let i = 0; i < resources.length; i++) {
      const resource = resources[i];
      const { protocol, resourceId } = this.parseResource({ resource });

      // check if we have blanket permissions or if we authed the specific resource for the protocol
      const permissionsFound = sessionCapabilities.some((capability: any) => {
        const capabilityParts = this.parseResource({ resource: capability });
        return (
          capabilityParts.protocol === protocol &&
          (capabilityParts.resourceId === '*' ||
            capabilityParts.resourceId === resourceId)
        );
      });
      if (!permissionsFound) {
        needToResign = true;
      }
    }

    return needToResign;
  };

  // ==================== SENDING COMMAND ====================
  /**
   *
   * Send a command to nodes
   *
   * @param { SendNodeCommand }
   *
   * @returns { Promise<any> }
   *
   */
  sendCommandToNode = async ({ url, data }: SendNodeCommand): Promise<any> => {
    log(`sendCommandToNode with url ${url} and data`, data);

    const req: RequestInit = {
      method: 'POST',
      headers: {
        'Content-Type': 'application/json',
        'lit-js-sdk-version': version,
      },
      body: JSON.stringify(data),
    };

    return fetch(url, req)
      .then(async (response) => {
        const isJson = response.headers
          .get('content-type')
          ?.includes('application/json');

        const data = isJson ? await response.json() : null;

        if (!response.ok) {
          // get error message from body or default to response status
          const error = data || response.status;
          return Promise.reject(error);
        }

        return data;
      })
      .catch((error) => {
        return Promise.reject(error);
      });
  };

  // ==================== API Calls to Nodes ====================
  /**
   *
   * Get JS Execution Shares from Nodes
   *
   * @param { JsonExecutionRequest } params
   *
   * @returns { Promise<any> }
   */
  getJsExecutionShares = async (
    url: string,
    params: JsonExecutionRequest
  ): Promise<NodeCommandResponse> => {
    const { code, ipfsId, authSig, jsParams, sessionSigs } = params;

    log('getJsExecutionShares');

    // -- execute
    const urlWithPath = `${url}/web/execute`;

    const data: JsonExecutionRequest = {
      code,
      ipfsId,
      authSig,
      jsParams,
    };

    return await this.sendCommandToNode({ url: urlWithPath, data });
  };

  /**
   *
   * Get Chain Data Signing Shares
   *
   * @param { string } url
   * @param { JsonSignChainDataRequest } params
   *
   * @returns { Promise<any> }
   *
   */
  getChainDataSigningShare = async (
    url: string,
    params: JsonSignChainDataRequest
  ): Promise<NodeCommandResponse> => {
    const { callRequests, chain, iat, exp } = params;

    log('getChainDataSigningShare');

    const urlWithPath = `${url}/web/signing/sign_chain_data`;

    const data: JsonSignChainDataRequest = {
      callRequests,
      chain,
      iat,
      exp,
    };

    return await this.sendCommandToNode({ url: urlWithPath, data });
  };

  /**
   *
   * Get Signing Shares from Nodes
   *
   * @param { string } url
   * @param { JsonSigningRetrieveRequest } params
   *
   * @returns { Promise<any>}
   *
   */
  getSigningShare = async (
    url: string,
    params: JsonSigningRetrieveRequest
  ): Promise<NodeCommandResponse> => {
    log('getSigningShare');
    const urlWithPath = `${url}/web/signing/retrieve`;

    return await this.sendCommandToNode({
      url: urlWithPath,
      data: params,
    });
  };

  /**
   *
   * Ger Decryption Shares from Nodes
   *
   * @param { string } url
   * @param { JsonEncryptionRetrieveRequest } params
   *
   * @returns { Promise<any> }
   *
   */
  getDecryptionShare = async (
    url: string,
    params: JsonEncryptionRetrieveRequest
  ): Promise<NodeCommandResponse> => {
    log('getDecryptionShare');
    const urlWithPath = `${url}/web/encryption/retrieve`;

    return await this.sendCommandToNode({
      url: urlWithPath,
      data: params,
    });
  };

  /**
   *
   * Store signing conditions to nodes
   *
   * @param { string } url
   * @param { JsonSigningStoreRequest } params
   *
   * @returns { Promise<NodeCommandResponse> }
   *
   */
  storeSigningConditionWithNode = async (
    url: string,
    params: JsonSigningStoreRequest
  ): Promise<NodeCommandResponse> => {
    log('storeSigningConditionWithNode');

    const urlWithPath = `${url}/web/signing/store`;

    return await this.sendCommandToNode({
      url: urlWithPath,
      data: {
        key: params.key,
        val: params.val,
        authSig: params.authSig,
        chain: params.chain,
        permanant: params.permanent,
      },
    });
  };

  /**
   *
   * Store encryption conditions to nodes
   *
   * @param { string } urk
   * @param { JsonEncryptionStoreRequest } params
   *
   * @returns { Promise<NodeCommandResponse> }
   *
   */
  storeEncryptionConditionWithNode = async (
    url: string,
    params: JsonSigningStoreRequest
  ): Promise<NodeCommandResponse> => {
    log('storeEncryptionConditionWithNode');
    const urlWithPath = `${url}/web/encryption/store`;
    const data = {
      key: params.key,
      val: params.val,
      authSig: params.authSig,
      chain: params.chain,
      permanant: params.permanent,
    };

    return await this.sendCommandToNode({ url: urlWithPath, data });
  };

  /**
   *
   * Sign wit ECDSA
   *
   * @param { string } url
   * @param { SignWithECDSA } params
   *
   * @returns { Promise}
   *
   */
  signECDSA = async (
    url: string,
    params: SignWithECDSA
  ): Promise<NodeCommandResponse> => {
    log('sign_message_ecdsa');

    const urlWithPath = `${url}/web/signing/sign_message_ecdsa`;

    return await this.sendCommandToNode({
      url: urlWithPath,
      data: params,
    });
  };

  /**
   *
   * Sign Condition ECDSA
   *
   * @param { string } url
   * @param { SignConditionECDSA } params
   *
   * @returns { Promise<NodeCommandResponse> }
   *
   */
  signConditionEcdsa = async (
    url: string,
    params: SignConditionECDSA
  ): Promise<NodeCommandResponse> => {
    log('signConditionEcdsa');
    const urlWithPath = `${url}/web/signing/signConditionEcdsa`;

    const data = {
      access_control_conditions: params.accessControlConditions,
      evmContractConditions: params.evmContractConditions,
      solRpcConditions: params.solRpcConditions,
      auth_sig: params.auth_sig,
      chain: params.chain,
      iat: params.iat,
      exp: params.exp,
    };

    return await this.sendCommandToNode({
      url: urlWithPath,
      data,
    });
  };

  /**
   *
   * Handshake with SGX
   *
   * @param { HandshakeWithSgx } params
   *
   * @returns { Promise<NodeCommandServerKeysResponse> }
   *
   */
  handshakeWithSgx = async (
    params: HandshakeWithSgx
  ): Promise<NodeCommandServerKeysResponse> => {
    // -- get properties from params
    const { url } = params;

    // -- create url with path
    const urlWithPath = `${url}/web/handshake`;

    log(`handshakeWithSgx ${urlWithPath}`);

    const data = {
      clientPublicKey: 'test',
    };

    return this.sendCommandToNode({
      url: urlWithPath,
      data,
    });
  };

  /**
   *
   * Combine Shares from network public key set and signature shares
   *
   * @param { string } networkPubKeySet
   * @param { any } signatureShares
   *
   * @returns { string } final JWT (convert the sig to base64 and append to the jwt)
   *
   */
  combineSharesAndGetJWT = (
    networkPubKeySet: string,
    signatureShares: Array<NodeShare>
  ): string => {
    // ========== Shares Validations ==========
    // -- sanity check
    if (
      !signatureShares.every(
        (val: any, i: any, arr: any) => val.unsignedJwt === arr[0].unsignedJwt
      )
    ) {
      const msg =
        'Unsigned JWT is not the same from all the nodes.  This means the combined signature will be bad because the nodes signed the wrong things';
      log(msg);
    }

    // ========== Sorting ==========
    // -- sort the sig shares by share index.  this is important when combining the shares.
    signatureShares.sort((a: any, b: any) => a.shareIndex - b.shareIndex);

    // ========== Combine Shares ==========
    const pkSetAsBytes: Uint8Array = uint8arrayFromString(
      networkPubKeySet,
      'base16'
    );
    log('pkSetAsBytes', pkSetAsBytes);

    const sigShares = signatureShares.map((s: any) => ({
      shareHex: s.signatureShare,
      shareIndex: s.shareIndex,
    }));

    const signature = wasmBlsSdkHelpers.combine_signatures(
      pkSetAsBytes,
      sigShares
    );

    log('raw sig', signature);
    log('signature is ', uint8arrayToString(signature, 'base16'));

    const unsignedJwt = mostCommonString(
      signatureShares.map((s: any) => s.unsignedJwt)
    );

    // ========== Result ==========
    // convert the sig to base64 and append to the jwt
    const finalJwt: string = `${unsignedJwt}.${uint8arrayToString(
      signature,
      'base64url'
    )}`;

    return finalJwt;
  };

  /**
   *
   * Get different formats of access control conditions, eg. evm, sol, unified etc.
   *
   * @param { SupportedJsonRequests } params
   *
   * @returns { FormattedMultipleAccs }
   *
   */
  getFormattedAccessControlConditions = (
    params: SupportedJsonRequests
  ): FormattedMultipleAccs => {
    // -- prepare params
    const {
      accessControlConditions,
      evmContractConditions,
      solRpcConditions,
      unifiedAccessControlConditions,
    } = params;

    // -- execute
    let formattedAccessControlConditions;
    let formattedEVMContractConditions;
    let formattedSolRpcConditions;
    let formattedUnifiedAccessControlConditions;
    let error = false;

    if (accessControlConditions) {
      formattedAccessControlConditions = accessControlConditions.map((c: any) =>
        canonicalAccessControlConditionFormatter(c)
      );
      log(
        'formattedAccessControlConditions',
        JSON.stringify(formattedAccessControlConditions)
      );
    } else if (evmContractConditions) {
      formattedEVMContractConditions = evmContractConditions.map((c: any) =>
        canonicalEVMContractConditionFormatter(c)
      );
      log(
        'formattedEVMContractConditions',
        JSON.stringify(formattedEVMContractConditions)
      );
    } else if (solRpcConditions) {
      formattedSolRpcConditions = solRpcConditions.map((c: any) =>
        canonicalSolRpcConditionFormatter(c)
      );
      log(
        'formattedSolRpcConditions',
        JSON.stringify(formattedSolRpcConditions)
      );
    } else if (unifiedAccessControlConditions) {
      formattedUnifiedAccessControlConditions =
        unifiedAccessControlConditions.map((c: any) =>
          canonicalUnifiedAccessControlConditionFormatter(c)
        );
      log(
        'formattedUnifiedAccessControlConditions',
        JSON.stringify(formattedUnifiedAccessControlConditions)
      );
    } else {
      error = true;
    }

    return {
      error,
      formattedAccessControlConditions,
      formattedEVMContractConditions,
      formattedSolRpcConditions,
      formattedUnifiedAccessControlConditions,
    };
  };

  /**
   *
   * Get hash of access control conditions
   *
   * @param { JsonStoreSigningRequest } params
   *
   * @returns { Promise<ArrayBuffer | undefined> }
   *
   */
  getHashedAccessControlConditions = async (
    params: JsonStoreSigningRequest
  ): Promise<ArrayBuffer | undefined> => {
    let hashOfConditions: ArrayBuffer;

    // ========== Prepare Params ==========
    const {
      accessControlConditions,
      evmContractConditions,
      solRpcConditions,
      unifiedAccessControlConditions,
    } = params;

    // ========== Hash ==========
    if (accessControlConditions) {
      hashOfConditions = await hashAccessControlConditions(
        accessControlConditions
      );
    } else if (evmContractConditions) {
      hashOfConditions = await hashEVMContractConditions(evmContractConditions);
    } else if (solRpcConditions) {
      hashOfConditions = await hashSolRpcConditions(solRpcConditions);
    } else if (unifiedAccessControlConditions) {
      hashOfConditions = await hashUnifiedAccessControlConditions(
        unifiedAccessControlConditions
      );
    } else {
      return;
    }

    // ========== Result ==========
    return hashOfConditions;
  };

  // ========== Promise Handlers ==========

  /**
   *
   * Get and gather node promises
   *
   * @param { any } callback
   *
   * @returns { Array<Promise<any>> }
   *
   */
  getNodePromises = (callback: Function): Array<Promise<any>> => {
    const nodePromises = [];

    for (const url of this.connectedNodes) {
      nodePromises.push(callback(url));
    }

    return nodePromises;
  };

  /**
   * Handle node promises
   *
   * @param { Array<Promise<any>> } nodePromises
   *
   * @returns { Promise<SuccessNodePromises | RejectedNodePromises> }
   *
   */
  handleNodePromises = async (
    nodePromises: Array<Promise<any>>,
    minNodeCount?: number
  ): Promise<SuccessNodePromises | RejectedNodePromises> => {
    // -- prepare
    const responses = await Promise.allSettled(nodePromises);
    const minNodes = minNodeCount ?? this.config.minNodeCount;

    // -- get fulfilled responses
    const successes: Array<NodePromiseResponse> = responses.filter(
      (r: any) => r.status === 'fulfilled'
    );

    // -- case: success (when success responses are more than minNodeCount)
    if (successes.length >= minNodes) {
      const successPromises: SuccessNodePromises = {
        success: true,
        values: successes.map((r: any) => r.value),
      };

      return successPromises;
    }

    // -- case: if we're here, then we did not succeed.  time to handle and report errors.

    // -- get "rejected" responses
    const rejected = responses.filter((r: any) => r.status === 'rejected');

    const mostCommonError = JSON.parse(
      mostCommonString(
        rejected.map((r: NodePromiseResponse) => JSON.stringify(r.reason))
      )
    );

    log(`most common error: ${JSON.stringify(mostCommonError)}`);

    const rejectedPromises: RejectedNodePromises = {
      success: false,
      error: mostCommonError,
    };

    return rejectedPromises;
  };

  /**
   * Run lit action on a single deterministicly selected node. It's important that the nodes use the same deterministic selection algorithm.
   *
   * @param { ExecuteJsProps } params
   *
   * @returns { Promise<SuccessNodePromises | RejectedNodePromises> }
   *
   */
  runOnTargetedNodes = async (
    params: ExecuteJsProps
  ): Promise<SuccessNodePromises | RejectedNodePromises> => {
    const { code, authSig, jsParams, debug, sessionSigs, targetNodeRange } =
      params;

    log('running runOnTargetedNodes:', targetNodeRange);

    if (!targetNodeRange) {
      return throwError({
        message: 'targetNodeRange is required',
        error: LIT_ERROR.INVALID_PARAM_TYPE,
      });
    }

    // determine which node to run on
    let ipfsId;

    if (params.code) {
      // hash the code to get IPFS id
      const blockstore = new LitThirdPartyLibs.MemoryBlockstore();

      let content: string | Uint8Array = params.code;

      if (typeof content === 'string') {
        content = new TextEncoder().encode(content);
      } else {
        throwError({
          message:
            'Invalid code content type for single node execution.  Your code param must be a string',
          error: LIT_ERROR.INVALID_PARAM_TYPE,
        });
      }

      let lastCid;
      for await (const { cid } of LitThirdPartyLibs.importer(
        [{ content }],
        blockstore,
        {
          onlyHash: true,
        }
      )) {
        lastCid = cid;
      }

      ipfsId = lastCid;
    } else {
      ipfsId = params.ipfsId;
    }

    // select targetNodeRange number of random index of the bootstrapUrls.length
    const randomSelectedNodeIndexes: Array<number> = [];

    let nodeCounter = 0;

    while (randomSelectedNodeIndexes.length < targetNodeRange) {
      const str = `${nodeCounter}:${ipfsId.toString()}`;
      const cidBuffer = Buffer.from(str);
      const hash = sha256(cidBuffer);
      const hashAsNumber = BigNumber.from(hash);

      const nodeIndex = hashAsNumber
        .mod(this.config.bootstrapUrls.length)
        .toNumber();

      log('nodeIndex:', nodeIndex);

      // must be unique & less than bootstrapUrls.length
      if (
        !randomSelectedNodeIndexes.includes(nodeIndex) &&
        nodeIndex < this.config.bootstrapUrls.length
      ) {
        randomSelectedNodeIndexes.push(nodeIndex);
      }
      nodeCounter++;
    }

    log('Final Selected Indexes:', randomSelectedNodeIndexes);

    const nodePromises = [];

    for (let i = 0; i < randomSelectedNodeIndexes.length; i++) {
      // should we mix in the jsParams?  to do this, we need a canonical way to serialize the jsParams object that will be identical in rust.
      // const jsParams = params.jsParams || {};
      // const jsParamsString = JSON.stringify(jsParams);

      const nodeIndex = randomSelectedNodeIndexes[i];

      // FIXME: we are using this.config.bootstrapUrls to pick the selected node, but we
      // should be using something like the list of nodes from the staking contract
      // because the staking nodes can change, and the rust code will use the same list
      const url = this.config.bootstrapUrls[nodeIndex];

      log(`running on node ${nodeIndex} at ${url}`);

      const reqBody: JsonExecutionRequest =
        this.getLitActionRequestBody(params);

      // -- choose the right signature
      let sigToPassToNode = this.getAuthSigOrSessionAuthSig({
        authSig,
        sessionSigs,
        url,
      });

      reqBody.authSig = sigToPassToNode;

      // this return { url: string, data: JsonRequest }
      let singleNodePromise = this.getJsExecutionShares(url, {
        ...reqBody,
      });

      nodePromises.push(singleNodePromise);
    }

    const handledPromise = await this.handleNodePromises(
      nodePromises,
      targetNodeRange
    );

    // -- handle response
    return handledPromise;
  };

  /**
   *
   * Throw node error
   *
   * @param { RejectedNodePromises } res
   *
   * @returns { void }
   *
   */
  throwNodeError = (res: RejectedNodePromises): void => {
    if (res.error && res.error.errorCode) {
      if (
        res.error.errorCode === 'not_authorized' &&
        this.config.alertWhenUnauthorized
      ) {
        log(
          '[Alert originally] You are not authorized to access to this content'
        );
      }

      throwError({ ...res.error, name: 'NodeError' });
    } else {
      throwError({
        message: `There was an error getting the signing shares from the nodes`,
        error: LIT_ERROR.UNKNOWN_ERROR,
      });
    }
  };

  // ========== Shares Resolvers ==========

  /**
   *
   * Get signatures from signed data
   *
   * @param { Array<any> } signedData
   *
   * @returns { any }
   *
   */
  getSessionSignatures = (signedData: Array<any>): any => {
    // -- prepare
    let signatures: any = {};

    // TOOD: get keys of signedData
    const keys = Object.keys(signedData[0]);

    // -- execute
    keys.forEach((key: any) => {
      const shares = signedData.map((r: any) => r[key]);

      shares.sort((a: any, b: any) => a.shareIndex - b.shareIndex);

      const sigShares: Array<SigShare> = shares.map((s: any) => ({
        sigType: s.sigType,
        shareHex: s.signatureShare,
        shareIndex: s.shareIndex,
        localX: s.localX,
        localY: s.localY,
        publicKey: s.publicKey,
        dataSigned: s.dataSigned,
        siweMessage: s.siweMessage,
      }));

      log('sigShares', sigShares);

      const sigType = mostCommonString(sigShares.map((s: any) => s.sigType));

      // -- validate if this.networkPubKeySet is null
      if (this.networkPubKeySet === null) {
        throwError({
          message: 'networkPubKeySet cannot be null',
          error: LIT_ERROR.PARAM_NULL_ERROR,
        });
        return;
      }

      // -- validate if signature type is BLS or ECDSA
      if (sigType !== 'BLS' && sigType !== 'ECDSA') {
        throwError({
          message: 'signature type is not BLS or ECDSA',
          error: LIT_ERROR.UNKNOWN_SIGNATURE_TYPE,
        });
        return;
      }

      let signature: any;

      if (sigType === SIGTYPE.BLS) {
        signature = combineBlsShares(sigShares, this.networkPubKeySet);
      } else if (sigType === SIGTYPE.ECDSA) {
        signature = combineEcdsaShares(sigShares);
      }

      const encodedSig = joinSignature({
        r: '0x' + signature.r,
        s: '0x' + signature.s,
        v: signature.recid,
      });

      signatures[key] = {
        ...signature,
        signature: encodedSig,
        publicKey: mostCommonString(sigShares.map((s: any) => s.publicKey)),
        dataSigned: mostCommonString(sigShares.map((s: any) => s.dataSigned)),
        siweMessage: mostCommonString(sigShares.map((s) => s.siweMessage)),
      };
    });

    return signatures;
  };
  /**
   *
   * Get signatures from signed data
   *
   * @param { Array<any> } signedData
   *
   * @returns { any }
   *
   */
  getSignatures = (signedData: Array<any>): any => {
    // -- prepare
    let signatures: any = {};

    // TOOD: get keys of signedData
    const keys = Object.keys(signedData[0]);

    // -- execute
    keys.forEach((key: any) => {
      const shares = signedData.map((r: any) => r[key]);

      shares.sort((a: any, b: any) => a.shareIndex - b.shareIndex);

      const sigShares: Array<SigShare> = shares.map((s: any) => ({
        sigType: s.sigType,
        shareHex: s.signatureShare,
        shareIndex: s.shareIndex,
        localX: s.localX,
        localY: s.localY,
        publicKey: s.publicKey,
        dataSigned: s.dataSigned,
      }));

      log('sigShares', sigShares);

      const sigType = mostCommonString(sigShares.map((s: any) => s.sigType));

      // -- validate if this.networkPubKeySet is null
      if (this.networkPubKeySet === null) {
        throwError({
          message: 'networkPubKeySet cannot be null',
          error: LIT_ERROR.PARAM_NULL_ERROR,
        });
        return;
      }

      // -- validate if signature type is BLS or ECDSA
      if (sigType !== 'BLS' && sigType !== 'ECDSA') {
        throwError({
          message: 'signature type is not BLS or ECDSA',
          error: LIT_ERROR.UNKNOWN_SIGNATURE_TYPE,
        });
        return;
      }

      let signature: any;

      if (sigType === SIGTYPE.BLS) {
        signature = combineBlsShares(sigShares, this.networkPubKeySet);
      } else if (sigType === SIGTYPE.ECDSA) {
        signature = combineEcdsaShares(sigShares);
      }

      const encodedSig = joinSignature({
        r: '0x' + signature.r,
        s: '0x' + signature.s,
        v: signature.recid,
      });

      signatures[key] = {
        ...signature,
        signature: encodedSig,
        publicKey: mostCommonString(sigShares.map((s: any) => s.publicKey)),
        dataSigned: mostCommonString(sigShares.map((s: any) => s.dataSigned)),
      };
    });

    return signatures;
  };

  /**
   *
   * Get the decryptions from the decrypted data list
   *
   * @param { Array<any> } decryptedData
   *
   * @returns { Promise<Array<any>> }
   *
   */
  getDecryptions = async (decryptedData: Array<any>): Promise<Array<any>> => {
    // -- prepare params
    let decryptions: any;

    Object.keys(decryptedData[0]).forEach(async (key: any) => {
      // -- prepare
      const shares = decryptedData.map((r: any) => r[key]);

      const decShares = shares.map((s: any) => ({
        algorithmType: s.algorithmType,
        decryptionShare: s.decryptionShare,
        shareIndex: s.shareIndex,
        publicKey: s.publicKey,
        ciphertext: s.ciphertext,
      }));

      const algorithmType = mostCommonString(
        decShares.map((s: any) => s.algorithmType)
      );
      const ciphertext = mostCommonString(
        decShares.map((s: any) => s.ciphertext)
      );

      // -- validate if this.networkPubKeySet is null
      if (this.networkPubKeySet === null) {
        throwError({
          message: 'networkPubKeySet cannot be null',
          error: LIT_ERROR.PARAM_NULL_ERROR,
        });
        return;
      }

      let decrypted;
      if (algorithmType === 'BLS') {
        decrypted = await combineBlsDecryptionShares(
          decShares,
          this.networkPubKeySet,
          ciphertext
        );
      } else {
        throwError({
          message: 'Unknown decryption algorithm type',
          error: LIT_ERROR.UNKNOWN_DECRYPTION_ALGORITHM_TYPE_ERROR,
        });
      }

      decryptions[key] = {
        decrypted: uint8arrayToString(decrypted, 'base16'),
        publicKey: mostCommonString(decShares.map((s: any) => s.publicKey)),
        ciphertext: mostCommonString(decShares.map((s: any) => s.ciphertext)),
      };
    });

    return decryptions;
  };

  /**
   *
   * Get a single signature
   *
   * @param { Array<any> } shareData from all node promises
   *
   * @returns { string } signature
   *
   */
  getSignature = async (shareData: Array<any>): Promise<any> => {
    // R_x & R_y values can come from any node (they will be different per node), and will generate a valid signature
    const R_x = shareData[0].local_x;
    const R_y = shareData[0].local_y;

    // the public key can come from any node - it obviously will be identical from each node
    const public_key = shareData[0].public_key;
    const valid_shares = shareData.map((s: any) => s.signature_share);
    const shares = JSON.stringify(valid_shares);

    await wasmECDSA.initWasmEcdsaSdk(); // init WASM
    const signature = wasmECDSA.combine_signature(R_x, R_y, shares);
    log('raw ecdsa sig', signature);

    return signature;
  };

  // ========== Scoped Business Logics ==========

  /**
   *
   * Execute JS on the nodes and combine and return any resulting signatures
   *
   * @param { ExecuteJsRequest } params
   *
   * @returns { ExecuteJsResponse }
   *
   */
  executeJs = async (
    params: ExecuteJsProps
  ): Promise<ExecuteJsResponse | undefined> => {
    // ========== Prepare Params ==========
    const {
      code,
      ipfsId,
      authSig,
      jsParams,
      debug,
      sessionSigs,
      targetNodeRange,
    } = params;

    // ========== Validate Params ==========
    // -- validate: If it's NOT ready
    if (!this.ready) {
      const message =
        'LitNodeClient is not ready.  Please call await litNodeClient.connect() first.';

      throwError({
        message,
        error: LIT_ERROR.LIT_NODE_CLIENT_NOT_READY_ERROR,
      });
    }

    const paramsIsSafe = safeParams({
      functionName: 'executeJs',
      params: params,
    });

    if (!paramsIsSafe) return;

    let res;

    // -- only run on a single node
    if (targetNodeRange) {
      res = await this.runOnTargetedNodes(params);
    } else {
      // ========== Prepare Variables ==========
      // -- prepare request body
      const reqBody: JsonExecutionRequest =
        this.getLitActionRequestBody(params);

      // ========== Get Node Promises ==========
      // -- fetch shares from nodes
      const nodePromises = this.getNodePromises((url: string) => {
        // -- choose the right signature
        let sigToPassToNode = this.getAuthSigOrSessionAuthSig({
          authSig,
          sessionSigs,
          url,
        });
        reqBody.authSig = sigToPassToNode;

        return this.getJsExecutionShares(url, {
          ...reqBody,
        });
      });
      // -- resolve promises
      res = await this.handleNodePromises(nodePromises);
    }

    // -- case: promises rejected
    if (res.success === false) {
      this.throwNodeError(res as RejectedNodePromises);
      return;
    }

    // -- case: promises success (TODO: check the keys of "values")
    const responseData = (res as SuccessNodePromises).values;
    log('responseData', JSON.stringify(responseData, null, 2));

    // ========== Extract shares from response data ==========
    // -- 1. combine signed data as a list, and get the signatures from it
    const signedDataList = responseData.map(
      (r: any) => (r as SignedData).signedData
    );
    const signatures = this.getSignatures(signedDataList);

    // -- 2. combine decrypted data a list, and get the decryptions from it
    const decryptedDataList: any[] = responseData.map(
      (r: DecryptedData) => r.decryptedData
    );
    const decryptions = await this.getDecryptions(decryptedDataList);

    // -- 3. combine responses as a string, and get parse it as JSON
    let response: string = mostCommonString(
      responseData.map((r: NodeResponse) => r.response)
    );

    response = this.parseResponses(response);

    // -- 4. combine logs
    const mostCommonLogs: string = mostCommonString(
      responseData.map((r: NodeLog) => r.logs)
    );

    // ========== Result ==========
    let returnVal: ExecuteJsResponse = {
      signatures,
      decryptions,
      response,
      logs: mostCommonLogs,
    };

    // -- case: debug mode
    if (debug) {
      const allNodeResponses = responseData.map(
        (r: NodeResponse) => r.response
      );
      const allNodeLogs = responseData.map((r: NodeLog) => r.logs);

      returnVal.debug = {
        allNodeResponses,
        allNodeLogs,
        rawNodeHTTPResponses: responseData,
      };
    }

    return returnVal;
  };

  /**
   *
   * Request a signed JWT of any solidity function call from the LIT network.  There are no prerequisites for this function.  You should use this function if you need to transmit information across chains, or from a blockchain to a centralized DB or server.  The signature of the returned JWT verifies that the response is genuine.
   *
   * @param { SignedChainDataToken } params
   *
   * @returns { Promise<string | undefined>}
   */
  getSignedChainDataToken = async (
    params: SignedChainDataToken
  ): Promise<string | undefined> => {
    // ========== Prepare Params ==========
    const { callRequests, chain } = params;

    // ========== Pre-Validations ==========
    // -- validate if it's ready
    if (!this.ready) {
      const message =
        'LitNodeClient is not ready.  Please call await litNodeClient.connect() first.';
      throwError({
        message,
        error: LIT_ERROR.LIT_NODE_CLIENT_NOT_READY_ERROR,
      });
    }

    // -- validate if this.networkPubKeySet is null
    if (this.networkPubKeySet === null) {
      throwError({
        message: 'networkPubKeySet cannot be null',
        error: LIT_ERROR.PARAM_NULL_ERROR,
      });
      return;
    }

    // ========== Prepare ==========
    // we need to send jwt params iat (issued at) and exp (expiration)
    // because the nodes may have different wall clock times
    // the nodes will verify that these params are withing a grace period
    const { iat, exp } = this.getJWTParams();

    // ========== Get Node Promises ==========
    // -- fetch shares from nodes
    const nodePromises = this.getNodePromises((url: string) => {
      return this.getChainDataSigningShare(url, {
        callRequests,
        chain,
        iat,
        exp,
      });
    });

    // -- resolve promises
    const signatureShares = await Promise.all(nodePromises);
    log('signatureShares', signatureShares);

    // -- total of good shares
    const goodShares = signatureShares.filter(
      (d: any) => d.signatureShare !== ''
    );

    // ========== Shares Validations ==========
    // -- validate if we have enough good shares
    if (goodShares.length < this.config.minNodeCount) {
      log(
        `majority of shares are bad. goodShares is ${JSON.stringify(
          goodShares
        )}`
      );

      if (this.config.alertWhenUnauthorized) {
        alert(
          'You are not authorized to receive a signature to grant access to this content'
        );
      }

      throwError({
        message: `You are not authorized to recieve a signature on this item`,
        error: LIT_ERROR.UNAUTHROZIED_EXCEPTION,
      });
    }

    // ========== Result ==========
    const finalJwt: string = this.combineSharesAndGetJWT(
      this.networkPubKeySet,
      signatureShares
    );

    return finalJwt;
  };

  /**
   *
   * Request a signed JWT from the LIT network. Before calling this function, you must either create or know of a resource id and access control conditions for the item you wish to gain authorization for. You can create an access control condition using the saveSigningCondition function.
   *
   * @param { JsonSigningRetrieveRequest } params
   *
   * @returns { Promise<string> } final JWT
   *
   */
  getSignedToken = async (
    params: JsonSigningRetrieveRequest
  ): Promise<string | undefined> => {
    // ========== Prepare Params ==========
    const {
      // accessControlConditions,
      // evmContractConditions,
      // solRpcConditions,
      // unifiedAccessControlConditions,
      chain,
      authSig,
      resourceId,
      sessionSigs,
    } = params;

    // ========== Pre-Validations ==========
    // -- validate if it's ready
    if (!this.ready) {
      const message =
        'LitNodeClient is not ready.  Please call await litNodeClient.connect() first.';
      throwError({
        message,
        error: LIT_ERROR.LIT_NODE_CLIENT_NOT_READY_ERROR,
      });
    }

    // -- validate if this.networkPubKeySet is null
    if (this.networkPubKeySet === null) {
      throwError({
        message: 'networkPubKeySet cannot be null',
        error: LIT_ERROR.PARAM_NULL_ERROR,
      });
      return;
    }

    // ========== Prepare ==========
    // we need to send jwt params iat (issued at) and exp (expiration)
    // because the nodes may have different wall clock times
    // the nodes will verify that these params are withing a grace period
    const { iat, exp } = this.getJWTParams();

    // ========== Formatting Access Control Conditions =========
    const {
      error,
      formattedAccessControlConditions,
      formattedEVMContractConditions,
      formattedSolRpcConditions,
      formattedUnifiedAccessControlConditions,
    }: FormattedMultipleAccs = this.getFormattedAccessControlConditions(params);

    if (error) {
      throwError({
        message: `You must provide either accessControlConditions or evmContractConditions or solRpcConditions or unifiedAccessControlConditions`,
        error: LIT_ERROR.INVALID_ARGUMENT_EXCEPTION,
      });
      return;
    }

    if (!resourceId) {
      throwError({
        message: `You must provide a resourceId`,
        error: LIT_ERROR.INVALID_ARGUMENT_EXCEPTION,
      });
      return;
    }

    const formattedResourceId = canonicalResourceIdFormatter(resourceId);

    // ========== Get Node Promises ==========
    const nodePromises = this.getNodePromises((url: string) => {
      // -- if session key is available, use it
      let authSigToSend = sessionSigs ? sessionSigs[url] : authSig;

      return this.getSigningShare(url, {
        accessControlConditions: formattedAccessControlConditions,
        evmContractConditions: formattedEVMContractConditions,
        solRpcConditions: formattedSolRpcConditions,
        unifiedAccessControlConditions: formattedUnifiedAccessControlConditions,
        chain,
        authSig: authSigToSend,
        resourceId: formattedResourceId,
        iat,
        exp,
      });
    });

    // -- resolve promises
    const res = await this.handleNodePromises(nodePromises);

    // -- case: promises rejected
    if (res.success === false) {
      this.throwNodeError(res as RejectedNodePromises);
      return;
    }

    const signatureShares: Array<NodeShare> = (res as SuccessNodePromises)
      .values;

    log('signatureShares', signatureShares);

    // ========== Result ==========
    const finalJwt: string = this.combineSharesAndGetJWT(
      this.networkPubKeySet,
      signatureShares
    );

    return finalJwt;
  };

  /**
   *
   * Associated access control conditions with a resource on the web.  After calling this function, users may use the getSignedToken function to request a signed JWT from the LIT network.  This JWT proves that the user meets the access control conditions, and is authorized to access the resource you specified in the resourceId parameter of the saveSigningCondition function.
   *
   * @param { JsonStoreSigningRequest } params
   *
   * @returns { Promise<boolean | undefined }
   *
   */
  saveSigningCondition = async (
    params: JsonStoreSigningRequest
  ): Promise<boolean | undefined> => {
    // -- validate if it's ready
    if (!this.ready) {
      const message =
        'LitNodeClient is not ready.  Please call await litNodeClient.connect() first.';
      throwError({
        message,
        error: LIT_ERROR.LIT_NODE_CLIENT_NOT_READY_ERROR,
      });
    }

    // this is to fix my spelling mistake that we must now maintain forever lol
    if (typeof params.permanant !== 'undefined') {
      params.permanent = params.permanant;
    }

    // ========== Prepare Params ==========
    const {
      // accessControlConditions,
      // evmContractConditions,
      // solRpcConditions,
      // unifiedAccessControlConditions,
      chain,
      authSig,
      resourceId,
      // permanant,
      permanent,
      sessionSigs,
    } = params;

    // ----- validate params -----
    // validate if resourceId is null
    if (!resourceId) {
      throwError({
        message: 'resourceId cannot be null',
        error: LIT_ERROR.PARAM_NULL_ERROR,
      });
      return;
    }

    // ========== Hashing Resource ID & Conditions ==========
    // hash the resource id
    const hashOfResourceId = await hashResourceId(resourceId);

    const hashOfResourceIdStr = uint8arrayToString(
      new Uint8Array(hashOfResourceId),
      'base16'
    );

    let hashOfConditions: ArrayBuffer | undefined =
      await this.getHashedAccessControlConditions(params);

    if (!hashOfConditions) {
      throwError({
        message: `You must provide either accessControlConditions or evmContractConditions or solRpcConditions or unifiedAccessControlConditions`,
        error: LIT_ERROR.INVALID_ARGUMENT_EXCEPTION,
      });
      return;
    }

    const hashOfConditionsStr = uint8arrayToString(
      new Uint8Array(hashOfConditions),
      'base16'
    );

    // ========== Get Node Promises ==========
    const nodePromises = this.getNodePromises((url: string) => {
      // -- if session key is available, use it
      let authSigToSend = sessionSigs ? sessionSigs[url] : authSig;

      return this.storeSigningConditionWithNode(url, {
        key: hashOfResourceIdStr,
        val: hashOfConditionsStr,
        authSig: authSigToSend,
        chain,
        permanent: permanent ? 1 : 0,
      });
    });

    // -- resolve promises
    const res = await this.handleNodePromises(nodePromises);

    // -- case: promises rejected
    if (res.success === false) {
      this.throwNodeError(res as RejectedNodePromises);
      return;
    }

    return true;
  };

  /**
   *
   * Retrieve the symmetric encryption key from the LIT nodes.  Note that this will only work if the current user meets the access control conditions specified when the data was encrypted.  That access control condition is typically that the user is a holder of the NFT that corresponds to this encrypted data.  This NFT token address and ID was specified when this LIT was created.
   *
   */
  getEncryptionKey = async (
    params: JsonEncryptionRetrieveRequest
  ): Promise<Uint8Array | undefined> => {
    // -- validate if it's ready
    if (!this.ready) {
      const message =
        'LitNodeClient is not ready.  Please call await litNodeClient.connect() first.';
      throwError({
        message,
        error: LIT_ERROR.LIT_NODE_CLIENT_NOT_READY_ERROR,
      });
    }

    // -- validate if this.networkPubKeySet is null
    if (!this.networkPubKeySet) {
      const message = 'networkPubKeySet cannot be null';
      throwError({
        message,
        error: LIT_ERROR.LIT_NODE_CLIENT_NOT_READY_ERROR,
      });
      return;
    }

    // ========== Prepare Params ==========
    const { chain, authSig, resourceId, toDecrypt } = params;

    // ========== Validate Params ==========
    const paramsIsSafe = safeParams({
      functionName: 'getEncryptionKey',
      params: params,
    });

    if (!paramsIsSafe) return;

    // ========== Formatting Access Control Conditions =========
    const {
      error,
      formattedAccessControlConditions,
      formattedEVMContractConditions,
      formattedSolRpcConditions,
      formattedUnifiedAccessControlConditions,
    }: FormattedMultipleAccs = this.getFormattedAccessControlConditions(params);

    if (error) {
      throwError({
        message: `You must provide either accessControlConditions or evmContractConditions or solRpcConditions or unifiedAccessControlConditions`,
        error: LIT_ERROR.INVALID_ARGUMENT_EXCEPTION,
      });
      return;
    }

    // ========== Node Promises ==========
    const nodePromises = this.getNodePromises((url: string) => {
      // -- choose the right signature
      let sigToPassToNode = this.getAuthSigOrSessionAuthSig({
        authSig: params.authSig,
        sessionSigs: params.sessionSigs,
        url,
      });

      return this.getDecryptionShare(url, {
        accessControlConditions: formattedAccessControlConditions,
        evmContractConditions: formattedEVMContractConditions,
        solRpcConditions: formattedSolRpcConditions,
        unifiedAccessControlConditions: formattedUnifiedAccessControlConditions,
        toDecrypt,
        authSig: sigToPassToNode,
        chain,
      });
    });

    // -- resolve promises
    const res = await this.handleNodePromises(nodePromises);

    // -- case: promises rejected
    if (res.success === false) {
      this.throwNodeError(res as RejectedNodePromises);
      return;
    }

    const decryptionShares: Array<NodeShare> = (res as SuccessNodePromises)
      .values;

    log('decryptionShares', decryptionShares);

    // ========== Combine Shares ==========
    const decrypted = combineBlsDecryptionShares(
      decryptionShares,
      this.networkPubKeySet,
      toDecrypt
    );

    return decrypted;
  };

  /**
   *
   * Securely save the association between access control conditions and something that you wish to decrypt
   *
   * @param { JsonSaveEncryptionKeyRequest } params
   *
   * @returns { Promise<Uint8Array | undefined }
   *
   */
  saveEncryptionKey = async (
    params: JsonSaveEncryptionKeyRequest
  ): Promise<Uint8Array | undefined> => {
    // ========= Prepare Params ==========
    const { encryptedSymmetricKey, symmetricKey, authSig, chain, permanent } =
      params;

    // ========== Validate Params ==========
    // -- validate if it's ready
    if (!this.ready) {
      const message =
        'LitNodeClient is not ready.  Please call await litNodeClient.connect() first.';
      throwError({
        message,
        error: LIT_ERROR.LIT_NODE_CLIENT_NOT_READY_ERROR,
      });
    }

    // -- validate if this.subnetPubKey is null
    if (!this.subnetPubKey) {
      const message = 'subnetPubKey cannot be null';
      throwError({
        message,
        error: LIT_ERROR.LIT_NODE_CLIENT_NOT_READY_ERROR,
      });
      return;
    }

    const paramsIsSafe = safeParams({
      functionName: 'saveEncryptionKey',
      params,
    });

    if (!paramsIsSafe) return;

    // ========== Encryption ==========
    // -- encrypt with network pubkey
    let encryptedKey;

    if (encryptedSymmetricKey) {
      encryptedKey = encryptedSymmetricKey;
    } else {
      encryptedKey = wasmBlsSdkHelpers.encrypt(
        uint8arrayFromString(this.subnetPubKey, 'base16'),
        symmetricKey
      );
      log(
        'symmetric key encrypted with LIT network key: ',
        uint8arrayToString(encryptedKey, 'base16')
      );
    }

    // ========== Hashing ==========
    // -- hash the encrypted pubkey
    const hashOfKey = await crypto.subtle.digest('SHA-256', encryptedKey);
    const hashOfKeyStr = uint8arrayToString(
      new Uint8Array(hashOfKey),
      'base16'
    );

    // hash the access control conditions
    let hashOfConditions: ArrayBuffer | undefined =
      await this.getHashedAccessControlConditions(params);

    if (!hashOfConditions) {
      throwError({
        message: `You must provide either accessControlConditions or evmContractConditions or solRpcConditions or unifiedAccessControlConditions`,
        error: LIT_ERROR.INVALID_ARGUMENT_EXCEPTION,
      });
      return;
    }

    const hashOfConditionsStr = uint8arrayToString(
      new Uint8Array(hashOfConditions),
      'base16'
    );

    // ========== Node Promises ==========
    const nodePromises = this.getNodePromises((url: string) => {
      // -- choose the right signature
      let sigToPassToNode = this.getAuthSigOrSessionAuthSig({
        authSig: params.authSig,
        sessionSigs: params.sessionSigs,
        url,
      });

      return this.storeEncryptionConditionWithNode(url, {
        key: hashOfKeyStr,
        val: hashOfConditionsStr,
        authSig: sigToPassToNode,
        chain,
        permanent: permanent ? 1 : 0,
      });
    });

    // -- resolve promises
    const res = await this.handleNodePromises(nodePromises);

    // -- case: promises rejected
    if (res.success === false) {
      this.throwNodeError(res as RejectedNodePromises);
      return;
    }

    return encryptedKey;
  };

  /**
   *
   * Signs a message with Lit threshold ECDSA algorithms.
   *
   * @param { SignWithECDSA } params
   *
   * @returns { Promise<string> }
   *
   */
  signWithEcdsa = async (params: SignWithECDSA): Promise<string> => {
    // ========== Prepare Params ==========
    const { message, chain } = params;

    // ----- Node Promises -----
    const nodePromises = this.getNodePromises((url: string) => {
      return this.signECDSA(url, {
        message,
        chain,
        iat: 0,
        exp: 0,
      });
    });

    // ----- Resolve Promises -----
    try {
      const shareData = await Promise.all(nodePromises);

      const signature = this.getSignature(shareData);

      // ----- Result -----
      return signature;
    } catch (e) {
<<<<<<< HEAD
      log('Error - signed_ecdsa_messages ');
=======
      log('Error - signed_ecdsa_messages ', e);
>>>>>>> 64451b2d
      const signed_ecdsa_message = nodePromises[0];

      // ----- Result -----
      return signed_ecdsa_message;
    }
  };

  /**
   *
   * Validates a condition, and then signs the condition if the validation returns true.
   * Before calling this function, you must know the on chain conditions that you wish to validate.
   *
   * @param { ValidateAndSignECDSA } params
   *
   * @returns { Promise<string> }
   */
  validateAndSignEcdsa = async (
    params: ValidateAndSignECDSA
  ): Promise<string | undefined> => {
    // ========== Validate Params ==========
    // -- validate if it's ready
    if (!this.ready) {
      const message =
        'LitNodeClient is not ready.  Please call await litNodeClient.connect() first.';
      throwError({
        message,
        error: LIT_ERROR.LIT_NODE_CLIENT_NOT_READY_ERROR,
      });
    }

    // ========== Prepare Params ==========
    const { accessControlConditions, chain, auth_sig } = params;

    // ========== Prepare JWT Params ==========
    // we need to send jwt params iat (issued at) and exp (expiration)
    // because the nodes may have different wall clock times
    // the nodes will verify that these params are withing a grace period
    const { iat, exp } = this.getJWTParams();

    // -- validate
    if (!accessControlConditions) {
      throwError({
        message: `You must provide either accessControlConditions or evmContractConditions or solRpcConditions`,
        error: LIT_ERROR.INVALID_ARGUMENT_EXCEPTION,
      });
      return;
    }

    // -- formatted access control conditions
    let formattedAccessControlConditions: any;

    formattedAccessControlConditions = accessControlConditions.map((c: any) =>
      canonicalAccessControlConditionFormatter(c)
    );
    log(
      'formattedAccessControlConditions',
      JSON.stringify(formattedAccessControlConditions)
    );

    // ========== Node Promises ==========
    const nodePromises = this.getNodePromises((url: string) => {
      return this.signConditionEcdsa(url, {
        accessControlConditions: formattedAccessControlConditions,
        evmContractConditions: undefined,
        solRpcConditions: undefined,
        auth_sig,
        chain,
        iat,
        exp,
      });
    });

    // ----- Resolve Promises -----
    try {
      const shareData = await Promise.all(nodePromises);

      if (shareData[0].result == 'failure') return 'Condition Failed';

      const signature = this.getSignature(shareData);

      return signature;
    } catch (e) {
      log('Error - signed_ecdsa_messages - ', e);
      const signed_ecdsa_message = nodePromises[0];
      return signed_ecdsa_message;
    }
  };

  /**
   *
   * Connect to the LIT nodes
   *
   * @returns { Promise } A promise that resolves when the nodes are connected.
   *
   */
  connect = (): Promise<any> => {
    // -- handshake with each node
    for (const url of this.config.bootstrapUrls) {
      this.handshakeWithSgx({ url })
        .then((resp: any) => {
          this.connectedNodes.add(url);

          let keys: JsonHandshakeResponse = {
            serverPubKey: resp.serverPublicKey,
            subnetPubKey: resp.subnetPublicKey,
            networkPubKey: resp.networkPublicKey,
            networkPubKeySet: resp.networkPublicKeySet,
          };

          this.serverKeys[url] = keys;
        })
        .catch((e: any) => {
          log('Error connecting to node ', url, e);
        });
    }

    // -- get promise
    const promise = new Promise((resolve: any, reject: any) => {
      const startTime = Date.now();
      const interval = setInterval(() => {
        if (Object.keys(this.serverKeys).length >= this.config.minNodeCount) {
          clearInterval(interval);

          // pick the most common public keys for the subnet and network from the bunch, in case some evil node returned a bad key
          this.subnetPubKey = mostCommonString(
            Object.values(this.serverKeys).map(
              (keysFromSingleNode: any) => keysFromSingleNode.subnetPubKey
            )
          );
          this.networkPubKey = mostCommonString(
            Object.values(this.serverKeys).map(
              (keysFromSingleNode: any) => keysFromSingleNode.networkPubKey
            )
          );
          this.networkPubKeySet = mostCommonString(
            Object.values(this.serverKeys).map(
              (keysFromSingleNode: any) => keysFromSingleNode.networkPubKeySet
            )
          );
          this.ready = true;

          log(
            `🔥 lit is ready. "litNodeClient" variable is ready to use globally.`
          );

          globalThis.litNodeClient = this;

          // browser only
          if (isBrowser()) {
            document.dispatchEvent(new Event('lit-ready'));
          }

          // @ts-ignore: Expected 1 arguments, but got 0. Did you forget to include 'void' in your type argument to 'Promise'?ts(2794)
          resolve();
        } else {
          const now = Date.now();
          if (now - startTime > this.config.connectTimeout) {
            clearInterval(interval);
            const msg = `Error: Could not connect to enough nodes after timeout of ${
              this.config.connectTimeout
            }ms.  Could only connect to ${
              Object.keys(this.serverKeys).length
            } of ${
              this.config.minNodeCount
            } required nodes.  Please check your network connection and try again.  Note that you can control this timeout with the connectTimeout config option which takes milliseconds.`;
            log(msg);
            reject(msg);
          }
        }
      }, 500);
    });

    return promise;
  };

  /** ============================== SESSION ============================== */

  /**
   * Sign a session key using a PKP
   * @returns {Object} An object containing the resulting signature.
   */

  signSessionKey = async (params: SignSessionKeyProp): Promise<JsonAuthSig> => {
    // ========== Validate Params ==========
    // -- validate: If it's NOT ready
    if (!this.ready) {
      const message =
        'LitNodeClient is not ready.  Please call await litNodeClient.connect() first.';

      throwError({
        message,
        error: LIT_ERROR.LIT_NODE_CLIENT_NOT_READY_ERROR,
      });
    }

    const pkpEthAddress = computeAddress(params.pkpPublicKey);

    const _expiration =
      params.expiration ||
      new Date(Date.now() + 24 * 60 * 60 * 1000).toISOString();

    let siweMessage: SiweMessage = new SiweMessage({
      domain: globalThis.location.host,
      address: pkpEthAddress,
      statement: 'Lit Protocol PKP session signature',
      uri: params.sessionKey,
      version: '1',
      chainId: 1,
      expirationTime: _expiration,
      resources: params.resources,
    });

    let siweMessageStr: string = siweMessage.prepareMessage();

    let reqBody: SessionRequestBody = {
      sessionKey: params.sessionKey,
      authMethods: params.authMethods,
      pkpPublicKey: params.pkpPublicKey,
      authSig: params.authSig,
      siweMessage: siweMessageStr,
    };

    // ========== Node Promises ==========
    const nodePromises = this.getNodePromises((url: string) => {
      return this.getSignSessionKeyShares(url, {
        body: reqBody,
      });
    });

    // -- resolve promises
    const res = await this.handleNodePromises(nodePromises);

    // -- case: promises rejected
    if (res.success === false) {
      this.throwNodeError(res as RejectedNodePromises);
      return {} as JsonAuthSig;
    }

    const responseData = (res as SuccessNodePromises).values;

    log('responseData', JSON.stringify(responseData, null, 2));

    // ========== Extract shares from response data ==========
    // -- 1. combine signed data as a list, and get the signatures from it
    const signedDataList = responseData.map(
      (r: any) => (r as SignedData).signedData
    );

    const signatures = this.getSessionSignatures(signedDataList);

    const { sessionSig } = signatures;

    return {
      sig: sessionSig.signature,
      derivedVia: 'web3.eth.personal.sign via Lit PKP',
      signedMessage: sessionSig.siweMessage,
      address: computeAddress('0x' + sessionSig.publicKey),
    };
  };

  getSignSessionKeyShares = async (
    url: string,
    params: GetSignSessionKeySharesProp
  ) => {
    log('getSignSessionKeyShares');
    const urlWithPath = `${url}/web/sign_session_key`;
    return await this.sendCommandToNode({
      url: urlWithPath,
      data: params.body,
    });
  };

  parseResource = ({
    resource,
  }: {
    resource: any;
  }): {
    protocol: any;
    resourceId: any;
  } => {
    const [protocol, resourceId] = resource.split('://');
    return { protocol, resourceId };
  };

  /**
   * Get session signatures for a set of resources
   *
   * High level, how this works:
   * 1. Generate or retrieve session key
   * 2. Generate or retrieve the wallet signature of the session key
   * 3. Sign the specific resources with the session key
   *
   * @param { GetSessionSigsProps } params
   */
  getSessionSigs = async (params: GetSessionSigsProps) => {
    // -- prepare
    // Try to get it from local storage, if not generates one~
    let sessionKey = this.getSessionKey(params.sessionKey);

    let sessionKeyUri = LIT_SESSION_KEY_URI + sessionKey.publicKey;
    let capabilities = this.getSessionCapabilities(
      params.sessionCapabilities,
      params.resources
    );
    let expiration = params.expiration || this.getExpiration();

    // -- (TRY) to get the wallet signature
    let walletSig = await this.getWalletSig({
      authNeededCallback: params.authNeededCallback,
      chain: params.chain,
      capabilities: capabilities,
      switchChain: params.switchChain,
      expiration: expiration,
      sessionKeyUri: sessionKeyUri,
    });

    let siweMessage = new SiweMessage(walletSig?.signedMessage);

    let needToResignSessionKey = await this.checkNeedToResignSessionKey({
      siweMessage,
      walletSignature: walletSig?.sig,
      sessionKeyUri,
      resources: params.resources,
      sessionCapabilities: capabilities,
    });

    // -- (CHECK) if we need to resign the session key
    if (needToResignSessionKey) {
      log('need to re-sign session key.  Signing...');
      if (params.authNeededCallback) {
        walletSig = await params.authNeededCallback({
          chain: params.chain,
          resources: capabilities,
          expiration,
          uri: sessionKeyUri,
          litNodeClient: this,
        });
      } else {
        walletSig = await checkAndSignAuthMessage({
          chain: params.chain,
          resources: capabilities,
          switchChain: params.switchChain,
          expiration,
          uri: sessionKeyUri,
        });
      }
    }

    if (
      walletSig.address === '' ||
      walletSig.derivedVia === '' ||
      walletSig.sig === '' ||
      walletSig.signedMessage === ''
    ) {
      throwError({
        message: 'No wallet signature found',
        error: LIT_ERROR.WALLET_SIGNATURE_NOT_FOUND_ERROR,
      });
      return;
    }

    // ===== AFTER we have Valid Signed Session Key =====
    // - Let's sign the resources with the session key
    // - 5 minutes is the default expiration for a session signature
    // - Because we can generate a new session sig every time the user wants to access a resource without prompting them to sign with their wallet
    let sessionExpiration = new Date(Date.now() + 1000 * 60 * 5);

    const signingTemplate: SessionSigningTemplate = {
      sessionKey: sessionKey.publicKey,
      resources: params.resources,
      capabilities: [walletSig],
      issuedAt: new Date().toISOString(),
      expiration: sessionExpiration.toISOString(),
    };

    const signatures: any = {};

    this.connectedNodes.forEach((nodeAddress: string) => {
      const toSign = {
        ...signingTemplate,
        nodeAddress,
      };

      let signedMessage = JSON.stringify(toSign);

      const uint8arrayKey = uint8arrayFromString(
        sessionKey.secretKey,
        'base16'
      );

      const uint8arrayMessage = uint8arrayFromString(signedMessage, 'utf8');
      let signature = nacl.sign.detached(uint8arrayMessage, uint8arrayKey);
<<<<<<< HEAD
      // log("signature", signature);
=======
>>>>>>> 64451b2d
      signatures[nodeAddress] = {
        sig: uint8arrayToString(signature, 'base16'),
        derivedVia: 'litSessionSignViaNacl',
        signedMessage,
        address: sessionKey.publicKey,
        algo: 'ed25519',
      };
    });

    log('signatures:', signatures);

    return signatures;
  };
}<|MERGE_RESOLUTION|>--- conflicted
+++ resolved
@@ -2138,11 +2138,7 @@
       // ----- Result -----
       return signature;
     } catch (e) {
-<<<<<<< HEAD
       log('Error - signed_ecdsa_messages ');
-=======
-      log('Error - signed_ecdsa_messages ', e);
->>>>>>> 64451b2d
       const signed_ecdsa_message = nodePromises[0];
 
       // ----- Result -----
@@ -2535,10 +2531,7 @@
 
       const uint8arrayMessage = uint8arrayFromString(signedMessage, 'utf8');
       let signature = nacl.sign.detached(uint8arrayMessage, uint8arrayKey);
-<<<<<<< HEAD
       // log("signature", signature);
-=======
->>>>>>> 64451b2d
       signatures[nodeAddress] = {
         sig: uint8arrayToString(signature, 'base16'),
         derivedVia: 'litSessionSignViaNacl',
