--- conflicted
+++ resolved
@@ -1,40 +1,9 @@
 import { LitNodeClient } from './lit-node-client';
-<<<<<<< HEAD
-import * as LITCONFIG from 'lit.config.json';
-import { processTx } from '../../../../tx-handler';
-import { RelayClaimProcessor } from '@lit-protocol/types';
-import { ethers } from 'ethers';
-import { CustomNetwork } from '../../../../dist/packages/types/src/lib/interfaces';
-
-=======
->>>>>>> c95dbd89
 let client: LitNodeClient;
 
 jest.setTimeout(60000);
 
-<<<<<<< HEAD
-describe('Lit Actions', () => {
-  client = new LitNodeClient({
-    litNetwork: 'custom',
-    bootstrapUrls: [
-      "http://127.0.0.1:7470",
-      "http://127.0.0.1:7471",
-      "http://127.0.0.1:7472"
-    ],
-    minNodeCount: 2,
-    debug: true
-  });
-
-  beforeAll(async () => {
-    await client.connect();
-  });
-
-  it('should be connected', () => {
-    expect(client.ready).toBe(true);
-  });
-=======
 describe('LitNodeClient static methods', () => {
->>>>>>> c95dbd89
 
   it('Should combine claim responses', () => {
     const nodeclaimResponses = [
@@ -43,144 +12,6 @@
           keyId: "abc1234",
           signature: "f84ad3d3efa42abcae2b3567c836f1342552a75ed038e9403b77a7c47e3500242572c86ddee7f9af4994793a741111553ac7652897ee5447b143b8067557a3511b"
         },
-<<<<<<< HEAD
-      })
-    );
-
-    expect(res.logs).toContain('hello world');
-  });
-
-  it('lit action claim should return claim', async () => {
-
-      let res = await client.executeJs({
-        authSig: LITCONFIG.CONTROLLER_AUTHSIG,
-        code: `(async () => {
-          Lit.Actions.claimKey({keyId: "foo"});
-        })();`,
-        jsParams: {
-          //publicKey: LITCONFIG.PKP_PUBKEY,
-        },
-      });
-
-    expect(Object.keys(res.claims).length).toEqual(1);
-    expect(res.claims['foo'].signatures.length).toEqual(3);
-  });
-
-
-  it('lit action claim should return grouped claims', async () => {
-
-    let res = await client.executeJs({
-      authSig: LITCONFIG.CONTROLLER_AUTHSIG,
-      code: `(async () => {
-        Lit.Actions.claimKey({keyId: "foo"});
-        Lit.Actions.claimKey({keyId: "bar"});
-      })();`,
-      jsParams: {
-        //publicKey: LITCONFIG.PKP_PUBKEY,
-      },
-    });
-
-  expect(Object.keys(res.claims).length).toEqual(2);
-  expect(res.claims['foo'].signatures.length).toEqual(3);
-  expect(res.claims['bar'].signatures.length).toEqual(3);
-});
-
-  it('lit action response should return json {hello: "world"}', async () => {
-    const res = await processTx(
-      expect.getState().currentTestName,
-      await client.executeJs({
-        authSig: LITCONFIG.CONTROLLER_AUTHSIG,
-        code: `(async () => {
-            LitActions.setResponse({
-              response: JSON.stringify({hello: 'world'})
-            });
-          })();`,
-        jsParams: {
-          publicKey: LITCONFIG.PKP_PUBKEY,
-        },
-      })
-    );
-
-    expect(res.response).toEqual({ hello: 'world' });
-  });
-
-  it('lit action should sign a message', async () => {
-    const res = await processTx(
-      expect.getState().currentTestName,
-      await client.executeJs({
-        authSig: LITCONFIG.CONTROLLER_AUTHSIG,
-        code: `(async () => {
-            const sigShare = await LitActions.signEcdsa({
-              toSign,
-              publicKey,
-              sigName
-            });
-          })();`,
-        jsParams: {
-          // hello world in Uint8Array
-          toSign: [104, 101, 108, 108, 111, 32, 119, 111, 114, 108, 100],
-          publicKey: LITCONFIG.PKP_PUBKEY,
-          sigName: 'hello-world-sig',
-        },
-      })
-    );
-
-    expect(res.signatures['hello-world-sig']).toBeDefined();
-    expect(res.signatures['hello-world-sig'].publicKey).toEqual(
-      LITCONFIG.PKP_PUBKEY
-    );
-  });
-
-  it('pkp sign endpoint should sign message', async () => {
-    const data = {
-      // hello world in Uint8Array
-      toSign: [104, 101, 108, 108, 111, 32, 119, 111, 114, 108, 100],
-      publicKey: LITCONFIG.PKP_PUBKEY,
-      sigName: 'hello-world-sig',
-    };
-
-    let sig = await client.pkpSign({
-      toSign: data.toSign,
-      pubKey: data.publicKey,
-      authMethods: [],
-      authSig: LITCONFIG.CONTROLLER_AUTHSIG,
-    });
-
-    // add padding
-    sig.publicKey =
-      sig.publicKey.length % 2 == 0 ? sig.publicKey : '0' + sig.publicKey;
-    expect(sig.publicKey).toBeDefined();
-  });
-
-  it('Should combine claim responses', () => {
-    const nodeclaimResponses = [
-      {
-        'foo':       {
-          keyId: "abc1234",
-          signature: "f84ad3d3efa42abcae2b3567c836f1342552a75ed038e9403b77a7c47e3500242572c86ddee7f9af4994793a741111553ac7652897ee5447b143b8067557a3511b"
-        },
-        bar:       {
-          keyId: "xyz1234",
-          signature: "f84ad3d3efa42abcae2b3567c836f1342552a75ed038e9403b77a7c47e3500242572c86ddee7f9af4994793a741111553ac7652897ee5447b143b8067557a3511b"
-        }
-      },
-      {
-        'foo':       {
-          keyId: "abc1234",
-          signature: "f84ad3d3efa42abcae2b3567c836f1342552a75ed038e9403b77a7c47e3500242572c86ddee7f9af4994793a741111553ac7652897ee5447b143b8067557a3511b"
-        },
-        bar:       {
-          keyId: "xyz1234",
-          signature: "f84ad3d3efa42abcae2b3567c836f1342552a75ed038e9403b77a7c47e3500242572c86ddee7f9af4994793a741111553ac7652897ee5447b143b8067557a3511b"
-        }
-      },
-      {
-        'foo':       {
-          keyId: "abc1234",
-          signature: "f84ad3d3efa42abcae2b3567c836f1342552a75ed038e9403b77a7c47e3500242572c86ddee7f9af4994793a741111553ac7652897ee5447b143b8067557a3511b"
-        },
-        bar:       {
-=======
         bar: {
           keyId: "xyz1234",
           signature: "f84ad3d3efa42abcae2b3567c836f1342552a75ed038e9403b77a7c47e3500242572c86ddee7f9af4994793a741111553ac7652897ee5447b143b8067557a3511b"
@@ -202,50 +33,14 @@
           signature: "f84ad3d3efa42abcae2b3567c836f1342552a75ed038e9403b77a7c47e3500242572c86ddee7f9af4994793a741111553ac7652897ee5447b143b8067557a3511b"
         },
         bar: {
->>>>>>> c95dbd89
           keyId: "xyz1234",
           signature: "f84ad3d3efa42abcae2b3567c836f1342552a75ed038e9403b77a7c47e3500242572c86ddee7f9af4994793a741111553ac7652897ee5447b143b8067557a3511b"
         }
       }
     ];
 
-<<<<<<< HEAD
-    const combinedClaims = client.getClaims(nodeclaimResponses);
-=======
     const combinedClaims = LitNodeClient.getClaims(nodeclaimResponses);
->>>>>>> c95dbd89
     expect(Object.keys(combinedClaims).length).toEqual(2);
     expect(combinedClaims['foo'].signatures.length).toEqual(3);
   });
-  it('should claim key id from auth method', async () => {
-    const authMethod = {
-      authMethodType: 4,
-      accessToken: LITCONFIG.AUTH_METHOD_ACCESS_TOKEN
-    };
-    let res = await client.claimKeyId({
-      authMethod
-    });
-    
-    const data = {
-      // hello world in Uint8Array
-      toSign: [104, 101, 108, 108, 111, 32, 119, 111, 114, 108, 100],
-      publicKey: LITCONFIG.PKP_PUBKEY,
-      sigName: 'hello-world-sig',
-    };
-
-
-    let sig = await client.pkpSign({
-      toSign: data.toSign,
-      pubKey: res.pubkey,
-      authMethods: [authMethod],
-      authSig: LITCONFIG.CONTROLLER_AUTHSIG,
-    });
-
-    let msg: any = ethers.utils.arrayify('0x' + sig.dataSigned)
-    const recoveredPk = ethers.utils.recoverPublicKey(msg, { r: '0x' + sig.r, s: '0x' + sig.s, v: sig.recid });
-
-    const addr = ethers.utils.computeAddress(ethers.utils.arrayify('0x' + sig.publicKey));
-    const recoveredAddr = ethers.utils.computeAddress(ethers.utils.arrayify(recoveredPk));
-    expect(recoveredAddr).toEqual(addr);
-  }, 20_0000);
 });