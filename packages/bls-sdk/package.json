{
  "name": "@lit-protocol/bls-sdk",
  "license": "MIT",
  "homepage": "https://github.com/Lit-Protocol/js-sdk",
  "repository": {
    "type": "git",
    "url": "https://github.com/LIT-Protocol/js-sdk"
  },
  "keywords": [
    "library"
  ],
  "bugs": {
    "url": "https://github.com/LIT-Protocol/js-sdk/issues"
  },
  "type": "commonjs",
  "publishConfig": {
    "access": "public",
    "directory": "../../dist/packages/bls-sdk"
  },
  "gitHead": "0d7334c2c55f448e91fe32f29edc5db8f5e09e4b",
  "peerDependencies": {
    "pako": "^2.1.0"
  },
  "tags": [
    "universal"
  ],
  "buildOptions": {
    "genReact": false
  },
<<<<<<< HEAD
  "version": "6.0.0-beta.2",
=======
  "version": "5.0.1",
>>>>>>> ebc6e14f
  "main": "./dist/src/index.js",
  "typings": "./dist/src/index.d.ts"
}<|MERGE_RESOLUTION|>--- conflicted
+++ resolved
@@ -27,11 +27,7 @@
   "buildOptions": {
     "genReact": false
   },
-<<<<<<< HEAD
   "version": "6.0.0-beta.2",
-=======
-  "version": "5.0.1",
->>>>>>> ebc6e14f
   "main": "./dist/src/index.js",
   "typings": "./dist/src/index.d.ts"
 }