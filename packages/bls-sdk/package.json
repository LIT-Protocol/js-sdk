--- conflicted
+++ resolved
@@ -24,11 +24,7 @@
   "tags": [
     "universal"
   ],
-<<<<<<< HEAD
-  "version": "2.1.135"
-=======
   "version": "2.1.137",
   "main": "./dist/src/index.js",
   "typings": "./dist/src/index.d.ts"
->>>>>>> 1f7a4232
 }