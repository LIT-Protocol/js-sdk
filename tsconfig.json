--- conflicted
+++ resolved
@@ -10,52 +10,26 @@
     "importHelpers": true,
     "target": "ES2020",
     "module": "ES2020",
-    "lib": [
-      "ES2020",
-      "dom"
-    ],
+    "lib": ["ES2020", "dom"],
     "skipLibCheck": true,
     "skipDefaultLibCheck": true,
     "baseUrl": ".",
     "allowSyntheticDefaultImports": true,
     "resolveJsonModule": true,
     "paths": {
-      "@lit-protocol/*": [
-        "packages/*/src"
-      ],
+      "@lit-protocol/*": ["packages/*/src"],
       "@lit-protocol/lit-auth-client": [
         "packages/lit-auth-client/src/index.ts"
       ],
       "@lit-protocol/lit-node-client-nodejs": [
         "packages/lit-node-client-nodejs/src/index.ts"
       ],
-<<<<<<< HEAD
       "@lit-protocol/pkp-ethers": ["packages/pkp-ethers/src/index.ts"],
       "@lit-protocol/pkp-walletconnect": [
         "packages/pkp-walletconnect/src/index.ts"
       ],
       "@lit-protocol/types": ["packages/types/src/index.ts"]
-=======
-      "@lit-protocol/pkp-base": [
-        "packages/pkp-base/src/index.ts"
-      ],
-      "@lit-protocol/pkp-client": [
-        "packages/pkp-client/src/index.ts"
-      ],
-      "@lit-protocol/pkp-cosmos": [
-        "packages/pkp-cosmos/src/index.ts"
-      ],
-      "@lit-protocol/pkp-ethers": [
-        "packages/pkp-ethers/src/index.ts"
-      ],
-      "@lit-protocol/types": [
-        "packages/types/src/index.ts"
-      ]
->>>>>>> 4a72befb
     }
   },
-  "exclude": [
-    "node_modules",
-    "tmp"
-  ]
+  "exclude": ["node_modules", "tmp"]
 }