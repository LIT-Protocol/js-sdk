--- conflicted
+++ resolved
@@ -2,9 +2,6 @@
   "$schema": "node_modules/lerna/schemas/lerna-schema.json",
   "useNx": true,
   "useWorkspaces": true,
-<<<<<<< HEAD
   "version": "2.1.48"
-=======
-  "version": "2.1.43"
->>>>>>> d70f3055
+
 }