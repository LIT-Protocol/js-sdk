{
  "$schema": "node_modules/lerna/schemas/lerna-schema.json",
  "useNx": true,
  "useWorkspaces": true,
<<<<<<< HEAD
  "version": "3.0.3"
=======
  "version": "3.0.5"
>>>>>>> c706e204
}<|MERGE_RESOLUTION|>--- conflicted
+++ resolved
@@ -2,9 +2,5 @@
   "$schema": "node_modules/lerna/schemas/lerna-schema.json",
   "useNx": true,
   "useWorkspaces": true,
-<<<<<<< HEAD
-  "version": "3.0.3"
-=======
   "version": "3.0.5"
->>>>>>> c706e204
 }