{
  "$schema": "node_modules/lerna/schemas/lerna-schema.json",
  "useNx": true,
  "useWorkspaces": true,
<<<<<<< HEAD
  "version": "2.1.110"
=======
  "version": "2.1.112"
>>>>>>> 70ff8b3e
}<|MERGE_RESOLUTION|>--- conflicted
+++ resolved
@@ -2,9 +2,5 @@
   "$schema": "node_modules/lerna/schemas/lerna-schema.json",
   "useNx": true,
   "useWorkspaces": true,
-<<<<<<< HEAD
-  "version": "2.1.110"
-=======
   "version": "2.1.112"
->>>>>>> 70ff8b3e
 }