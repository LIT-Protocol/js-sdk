{
  "$schema": "node_modules/lerna/schemas/lerna-schema.json",
  "useNx": true,
  "useWorkspaces": true,
<<<<<<< HEAD
  "version": "2.1.68"
=======
  "version": "2.1.81"
>>>>>>> a36e955e
}<|MERGE_RESOLUTION|>--- conflicted
+++ resolved
@@ -2,9 +2,5 @@
   "$schema": "node_modules/lerna/schemas/lerna-schema.json",
   "useNx": true,
   "useWorkspaces": true,
-<<<<<<< HEAD
-  "version": "2.1.68"
-=======
-  "version": "2.1.81"
->>>>>>> a36e955e
+  "version": "2.1.83"
 }