--- conflicted
+++ resolved
@@ -2,9 +2,5 @@
   "$schema": "node_modules/lerna/schemas/lerna-schema.json",
   "useNx": true,
   "useWorkspaces": true,
-<<<<<<< HEAD
-  "version": "2.1.107"
-=======
   "version": "2.1.103"
->>>>>>> 2ffacb75
 }