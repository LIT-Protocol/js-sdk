{
  "$schema": "node_modules/lerna/schemas/lerna-schema.json",
  "useNx": true,
  "useWorkspaces": true,
<<<<<<< HEAD
  "version": "2.1.47"
=======
  "version": "2.1.49"

>>>>>>> 66216981
}<|MERGE_RESOLUTION|>--- conflicted
+++ resolved
@@ -2,10 +2,5 @@
   "$schema": "node_modules/lerna/schemas/lerna-schema.json",
   "useNx": true,
   "useWorkspaces": true,
-<<<<<<< HEAD
-  "version": "2.1.47"
-=======
-  "version": "2.1.49"
-
->>>>>>> 66216981
+  "version": "2.1.50"
 }