--- conflicted
+++ resolved
@@ -2,9 +2,5 @@
   "$schema": "node_modules/lerna/schemas/lerna-schema.json",
   "useNx": true,
   "useWorkspaces": true,
-<<<<<<< HEAD
-  "version": "2.2.50"
-=======
   "version": "3.0.0"
->>>>>>> 7c94ef98
 }