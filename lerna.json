--- conflicted
+++ resolved
@@ -2,9 +2,5 @@
   "$schema": "node_modules/lerna/schemas/lerna-schema.json",
   "useNx": true,
   "useWorkspaces": true,
-<<<<<<< HEAD
-  "version": "2.1.162"
-=======
   "version": "2.2.1"
->>>>>>> 7da7f26c
 }