---
title: "Auth Services Setup"
description: "Configure auth services for the Lit JS SDK"
---

<Note>
  💰 Need Test Tokens? Visit the [Chronicle Yellowstone
  Faucet](https://chronicle-yellowstone-faucet.getlit.dev/) to get test tokens
  for your EOA account.
</Note>

## Overview

The Lit Protocol Auth Services package helps you run the infrastructure required to mint Programmable Key Pairs (PKPs) and power OAuth-based sign-in flows.

- `Auth Service`: Handles PKP minting for supported auth methods and exposes APIs consumed by the Lit JS SDK.
- `Login Server`: Manages OAuth flows (Google, Discord, etc.) and issues short-lived session tokens that the Auth Service consumes.

## Hosted Auth Services

Lit hosts default Auth Service instances so you can build without deploying infrastructure on day one. Point your application to the URL that matches the network you're targeting:

<<<<<<< HEAD
<Tabs>
  <Tab title="Naga Dev">
    - **Auth Service URL**
    ```
    https://naga-dev-auth-service.getlit.dev
    ```
    - **Login Server**
    ```
    https://login.litgateway.com
    ```
    - **Usage:** Use Lit's hosted endpoints while you prototype. Configure your SDK or environment variables with these URLs.
  </Tab>

  <Tab title="Naga Test">
    - **Auth Service URL**
    ```
    https://naga-test-auth-service.getlit.dev
    ```
    - **Login Server**
    ```
    https://login.litgateway.com
    ```
    - **Usage:** Start with the hosted endpoints for staging, then switch to your own infrastructure as you scale.
  </Tab>

  <Tab title="Naga Mainnet">
    Lit does not operate public Auth Service or Login Server endpoints for `naga`. You must deploy your own infrastructure for production.
  </Tab>
</Tabs>
=======
| Network     | Auth Service URL                            | Login Server                   | Usage |
| ----------- | ------------------------------------------- | ------------------------------ | ----- |
| `naga-dev`  | `https://naga-dev-auth-service.getlit.dev`  | `https://login.litgateway.com` | Use Lit's hosted endpoints while you prototype. Configure your SDK or environment variables with the URLs in this table. |
| `naga-test` | `https://naga-test-auth-service.getlit.dev` | `https://login.litgateway.com` | Start with the hosted endpoints for staging, then switch to your own infrastructure as you scale. |
| `naga`      | `Run your own (recommended)`                | `Run your own (recommended)`   | Lit does not (yet) operate public Auth Service or Login Server endpoints for `naga` |
>>>>>>> f2f41826

<Note>
  The hosted services are best suited for prototyping. Self-host the Auth
  Service and Login Server for production traffic or when you need custom
  configuration.
</Note>

## Payment Delegation APIs

The Auth Service also exposes lightweight endpoints that sponsor user requests on the network. These are the same APIs the Lit SDK calls when you use `litClient.authService.registerPayer` / `delegateUsers` from the Payment Manager guide.

- `POST /register-payer`
  - Headers: `x-api-key`.
  - Behaviour: generates a random `payerSecretKey`, hashes it with the API key, and derives a child wallet from `LIT_DELEGATION_ROOT_MNEMONIC`.
  - Response: `{ success, payerWalletAddress, payerSecretKey }`. The service **does not** persist the secret—you must store it securely (KMS, vault, etc.).
  - Rotation: call the endpoint again with the same API key to rotate the secret and derive a new child wallet.
- `POST /add-users`
  - Headers: `x-api-key`, `payer-secret-key`; body is a JSON array of user addresses.
  - Behaviour: recomputes the same child wallet on the fly and calls `PaymentManager.delegatePaymentsBatch` so the payer sponsors those users.

<Tip>
  Running the Auth Service yourself keeps the derivation mnemonic and payer secrets inside your infrastructure. The Lit-hosted instance is great for quick starts, but you remain responsible for storing the returned `payerSecretKey`.
</Tip>

If you prefer not to run an Auth Service at all, you can still sponsor users manually: create a payer wallet, fund it, and call `paymentManager.delegatePayments*` directly from your backend. See [Payment Manager Setup](/sdk/getting-started/payment-manager-setup#sponsoring-your-users-capacity-delegation-replacement) for sample code.


### Install the SDK

Run the following command to install the SDK:

<CodeGroup>

```bash npm
npm i @lit-protocol/auth-services
```

```bash yarn
yarn add @lit-protocol/auth-services
```

```bash pnpm
pnpm add @lit-protocol/auth-services
```

```bash bun
bun add @lit-protocol/auth-services
```

</CodeGroup>

### Lit Auth Service

Choose how to run:

- One-click Deploy (Railway)
- Container image (Docker)
- Use the package (Node.js)

#### One-click Deploy (Railway)

[![Deploy on Railway](https://railway.com/button.svg)](https://railway.com/deploy/OYOevk?referralCode=RP1REI&utm_medium=integration&utm_source=template&utm_campaign=generic)

#### Container image

- Image: <a href="https://ghcr.io/lit-protocol/lit-auth-server" target="_blank" rel="noreferrer">ghcr.io/lit-protocol/lit-auth-server</a>

```bash
docker run \
  -p 6380:6380 \
  --env-file .env \
  ghcr.io/lit-protocol/lit-auth-server:latest
```

#### Use the package (Node.js)

<Steps>
  <Step title="Create the Lit Auth Service">
    Create the Lit Auth Service instance.

    ```typescript
    // Auth Server Setup
    import { createLitAuthServer } from "@lit-protocol/auth-services";

    const litAuthServer = createLitAuthServer({
      port: process.env.PORT || 6380,
      network: process.env.NETWORK || "naga-dev",
      litTxsenderRpcUrl: process.env['LIT_TXSENDER_RPC_URL'],
      litTxsenderPrivateKey: process.env['LIT_TXSENDER_PRIVATE_KEY'],
      litDelegationRootMnemonic: process.env['LIT_DELEGATION_ROOT_MNEMONIC'],
      enableApiKeyGate: process.env['ENABLE_API_KEY_GATE'] === "true",
    });

    // Start the auth server
    await litAuthServer.start();
    ```

  </Step>

    <Step title="Start the background worker">

```ts
// Worker Setup
import { startAuthServiceWorker } from "@lit-protocol/auth-services";

// Start the background worker for processing PKP minting operations
await startAuthServiceWorker();

// The worker handles:
// - Background PKP minting operations (non-blocking)
// - Job queue processing with BullMQ
// - Redis connection management
// - Error handling and retry logic for minting jobs
```

  </Step>

  <Step title="Setup environment variables">
    Setup the environment variables.

    ```bash
    # Network configuration (supports naga-dev, naga-test, naga)
    NETWORK=naga-dev
    LOG_LEVEL=debug

    # Lit transaction sender settings
    LIT_TXSENDER_RPC_URL=https://yellowstone-rpc.litprotocol.com
    LIT_TXSENDER_PRIVATE_KEY=your_private_key
    LIT_DELEGATION_ROOT_MNEMONIC=

    # Redis settings for job queue and caching
    REDIS_URL=redis://user:pass@redis-host.com:12345
    PORT=6380

    # Rate limiting configuration
    ENABLE_API_KEY_GATE=true
    MAX_REQUESTS_PER_WINDOW=10
    WINDOW_MS=10000

    # Stytch configuration (for OTP services)
    STYTCH_PUBLIC_TOKEN=your_stytch_public_token
    STYTCH_SECRET=your_stytch_secret
    ```

  </Step>
</Steps>

### Lit Login Server

#### Prerequisites

- Google OAuth 2.0 (Web) client ID and client secret. Use the official guide: <a href="https://developers.google.com/identity/gsi/web/guides/get-google-api-clientid#get_your_google_api_client_id" target="_blank" rel="noreferrer">Get your Google API client ID</a>.
- Discord application client ID and client secret. Follow the official guide: <a href="https://discord.com/developers/docs/topics/oauth2" target="_blank" rel="noreferrer">Discord OAuth2</a>.

<Note>
  You should set the callback/redirect URLs to the same domain as the Login
  Server e.g.
  - https://your-domain.com/auth/discord/callback
  - https://your-domain.com/auth/google/callback
</Note>

#### One-click Deploy (Railway)

[![Deploy on Railway](https://railway.com/button.svg)](https://railway.com/deploy/RO0wsZ?referralCode=RP1REI&utm_medium=integration&utm_source=template&utm_campaign=generic)

#### Container image

- Image: <a href="https://ghcr.io/lit-protocol/lit-login-server" target="_blank" rel="noreferrer">ghcr.io/lit-protocol/lit-login-server</a>

```bash
docker run \
  -p 3300:3300 \
  -e GOOGLE_CLIENT_ID=your_google_client_id \
  -e GOOGLE_CLIENT_SECRET=your_google_client_secret \
  -e DISCORD_CLIENT_ID=your_discord_client_id \
  -e DISCORD_CLIENT_SECRET=your_discord_client_secret \
  ghcr.io/lit-protocol/lit-login-server:latest
````

#### Use the package (Node.js)

<Steps>
  <Step title="Create the Lit Login Server">
    Create the Lit Login Server instance.
    ```typescript
    // Login Server Setup  
    import { createLitLoginServer } from "@lit-protocol/auth-services";

    const litLoginServer = createLitLoginServer({
      port: 3300,
      host: "0.0.0.0",
      stateExpirySeconds: 30,

      // OAuth provider configuration
      socialProviders: {
        google: {
          clientId: process.env.GOOGLE_CLIENT_ID!,
          clientSecret: process.env.GOOGLE_CLIENT_SECRET!,
        },
        discord: {
          clientId: process.env.DISCORD_CLIENT_ID!,
          clientSecret: process.env.DISCORD_CLIENT_SECRET!,
        },
      },
    });

    // Start the login server
    await litLoginServer.start();
    ```

  </Step>

  <Step title="Setup environment variables">
```bash
# OAuth provider credentials

# Google
GOOGLE_CLIENT_ID=your_google_client_id
GOOGLE_CLIENT_SECRET=your_google_client_secret

# Discord
DISCORD_CLIENT_ID=your_discord_client_id
DISCORD_CLIENT_SECRET=your_discord_client_secret

```
  </Step>
</Steps>

<Note>
  When you run a custom Login Server, the `DISCORD_CLIENT_ID` is embedded into the `authMethodId` that Lit nodes use to locate the correct PKP. Make sure the value matches the client ID you used when minting the Discord auth method.
</Note><|MERGE_RESOLUTION|>--- conflicted
+++ resolved
@@ -20,7 +20,6 @@
 
 Lit hosts default Auth Service instances so you can build without deploying infrastructure on day one. Point your application to the URL that matches the network you're targeting:
 
-<<<<<<< HEAD
 <Tabs>
   <Tab title="Naga Dev">
     - **Auth Service URL**
@@ -50,13 +49,6 @@
     Lit does not operate public Auth Service or Login Server endpoints for `naga`. You must deploy your own infrastructure for production.
   </Tab>
 </Tabs>
-=======
-| Network     | Auth Service URL                            | Login Server                   | Usage |
-| ----------- | ------------------------------------------- | ------------------------------ | ----- |
-| `naga-dev`  | `https://naga-dev-auth-service.getlit.dev`  | `https://login.litgateway.com` | Use Lit's hosted endpoints while you prototype. Configure your SDK or environment variables with the URLs in this table. |
-| `naga-test` | `https://naga-test-auth-service.getlit.dev` | `https://login.litgateway.com` | Start with the hosted endpoints for staging, then switch to your own infrastructure as you scale. |
-| `naga`      | `Run your own (recommended)`                | `Run your own (recommended)`   | Lit does not (yet) operate public Auth Service or Login Server endpoints for `naga` |
->>>>>>> f2f41826
 
 <Note>
   The hosted services are best suited for prototyping. Self-host the Auth
