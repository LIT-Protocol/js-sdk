--- conflicted
+++ resolved
@@ -26,19 +26,11 @@
 
 The Payment Manager handles Lit Protocol's payment system - a billing mechanism for decentralized cryptographic services. Users deposit funds to pay for compute resources when accessing core network operations:
 
-<<<<<<< HEAD
-- **Encryption/Decryption** - Encrypt data that only authorized users or conditions can decrypt
-- **PKP Signing** - Generate signatures and sign transactions using your PKP wallet
-- **Lit Actions** - Execute serverless JavaScript functions for decentralized computation
+- [Encryption/Decryption](/sdk/auth-context-consumption/encrypt-and-decrypt) - Encrypt data that only authorized users or conditions can decrypt.
+- [PKP Signing](/sdk/auth-context-consumption/pkp-sign) - Generate signatures and sign transactions using your PKP wallet.
+- [Lit Actions](/sdk/auth-context-consumption/execute-js) - Execute serverless JavaScript functions for decentralized computation.
 
 Similar to how you pay AWS for cloud computing, this system ensures the decentralized network can sustain itself and compensate node operators. The Payment Manager allows you to deposit funds, request withdrawals (with security delays), and manage balances for yourself or delegate payment for other users - enabling applications to sponsor their users' costs for a seamless experience.
-=======
-- [Encryption/Decryption](/sdk/auth-context-consumption/encrypt-and-decrypt) - Secure data with programmable access control.
-- [PKP Signing](/sdk/auth-context-consumption/pkp-sign) - Cryptographic keys that can sign transactions based on conditions.
-- [Lit Actions](/sdk/auth-context-consumption/execute-js) - Serverless functions with cryptographic capabilities.
-
-Similar to how you pay AWS for cloud computing, this system ensures the decentralised network can sustain itself and pay node operators. Each payer keeps a balance in the on-chain Lit Ledger contract funded with `$LITKEY` (or `$tstLPX` on testnet), which the network debits as requests execute. You can deposit funds, request withdrawals with security delays, and manage balances for yourself or other users (enabling applications to sponsor their users' costs for better UX).
->>>>>>> f2f41826
 
 <Steps>
   <Step title="Payment Manager Setup">
@@ -50,20 +42,12 @@
   // 1. Create lit client
   const litClient = await createLitClient({ network: nagaTest });
 
-<<<<<<< HEAD
-  // 2. Get PaymentManager instance (requires account for transactions)
-  const paymentManager = await litClient.getPaymentManager({
-  account: yourAccount // viem account instance
-  });
-  ```
-=======
 // 2. Get PaymentManager instance (requires account for transactions)
 const paymentManager = await litClient.getPaymentManager({
   account: yourAccount // viem account instance
 });
 
 ````
->>>>>>> f2f41826
 
   </Step>
 
@@ -143,8 +127,6 @@
 
   With restrictions set, delegate one or more users to spend from your payer wallet.
 
-<<<<<<< HEAD
-=======
   <CodeGroup>
 
 ```typescript
@@ -216,7 +198,6 @@
 - Call `authService.delegateUsers` (`/add-users`) to sponsor a list of user addresses.
 - Or skip the service entirely and use the Payment Manager methods directly (example below).
 
->>>>>>> f2f41826
 ```typescript
 import { createLitClient } from '@lit-protocol/lit-client';
 import { nagaTest } from '@lit-protocol/networks';
@@ -241,14 +222,10 @@
   authServiceBaseUrl,
   apiKey,
   payerSecretKey: registerResponse.payerSecretKey,
-<<<<<<< HEAD
   userAddresses: [
     '0x1234...abcd',
     '0xabcd...1234',
   ],
-=======
-  userAddresses: ['0x1234...abcd', '0xabcd...1234'],
->>>>>>> f2f41826
 });
 
 console.log('Delegation submitted with tx hash:', delegateResponse.txHash);
