---
title: 'Payment Manager Setup'
description: 'Configure payment system for the Lit JS SDK'
---

<Warning>
  ❗️ Payment status by network:
  - **naga-dev** – usage is currently free; no deposits required.
  - **naga-test** – payments are enabled using test tokens (see faucet link
    below).
  - **Mainnet** – coming soon; mainnet payment details will be announced
    shortly.
</Warning>

<Note>
  💰 Need Test Tokens? Visit the [Chronicle Yellowstone
  Faucet](https://chronicle-yellowstone-faucet.getlit.dev/) to get test tokens
  for your EOA account.
</Note>

<Tip>
  See SDK Reference for more details on the Payment Manager. [Payment Manager
  Reference](/sdk/sdk-reference/lit-client/functions/createLitClient#getpaymentmanager)
</Tip>

## Overview

The Payment Manager demonstrates Lit Protocol's payment system - a billing system for decentralised cryptographic services. Users pay for compute resources on the Lit network to access core services like:

- [Encryption/Decryption](/sdk/auth-context-consumption/encrypt-and-decrypt) - Secure data with programmable access control.
- [PKP Signing](/sdk/auth-context-consumption/pkp-sign) - Cryptographic keys that can sign transactions based on conditions.
- [Lit Actions](/sdk/auth-context-consumption/execute-js) - Serverless functions with cryptographic capabilities.

Similar to how you pay AWS for cloud computing, this system ensures the decentralised network can sustain itself and pay node operators. Each payer keeps a balance in the on-chain Lit Ledger contract funded with `$LITKEY` (or `$tstLPX` on testnet), which the network debits as requests execute. You can deposit funds, request withdrawals with security delays, and manage balances for yourself or other users (enabling applications to sponsor their users' costs for better UX).

<Steps>
  <Step title="Payment Manager Setup">
  
```typescript
import { createLitClient } from '@lit-protocol/lit-client';
import { nagaTest } from '@lit-protocol/networks';

// 1. Create lit client
const litClient = await createLitClient({ network: nagaTest });

// 2. Get PaymentManager instance (requires account for transactions)
const paymentManager = await litClient.getPaymentManager({
  account: yourAccount // viem account instance
});

````

  </Step>

  <Step title="Create an account">
<CodeGroup>

```typescript wagmi
// 1. import the useWalletClient function from wagmi
import { useWalletClient } from 'wagmi';

// 2. Use your connected wallet as the account
const { data: myAccount } = useWalletClient();
````

```typescript viem/accounts
// 1. import the privateKeyToAccount function from viem/accounts
import { privateKeyToAccount } from 'viem/accounts';

// 2. Convert your private key to a viem account object that can be used for payment operations.
const myAccount = privateKeyToAccount(process.env.PRIVATE_KEY as `0x${string}`);
```

</CodeGroup>
  </Step>

  <Step title="Deposit funds">
<CodeGroup>

```typescript Deposit funds to your own account
// 1. Deposit funds to your own account
const result = await paymentManager.deposit({
  amountInEth: '0.1',
});

console.log(`Deposit successful: ${result.hash}`);
// Returns: { hash: string, receipt: object }
```

```typescript Deposit for another user
// 1. Deposit funds for another user
const result = await paymentManager.depositForUser({
  userAddress: '0x742d35Cc6638Cb49f4E7c9ce71E02ef18C53E1d5',
  amountInEth: '0.05',
});

console.log(`Deposit successful: ${result.hash}`);
// Returns: { hash: string, receipt: object }
```

</CodeGroup>
  </Step>

</Steps>

<<<<<<< HEAD
## Payment Delegation

The Payment Manager lets one account sponsor the execution costs of another. See the following full lifecycle: Alice funds her ledger, delegates limits to Bob, Bob spends from Alice's balance, and Alice later revokes access. The snippets below mirror that scenario so you can recreate it locally.

- `Alice` is the sponsor. She configures spending limits and delegates them to Bob.
- `Bob` is the delegate. He signs with his PKP and provides `userMaxPrice` that fits within Alice's limits.
- When Bob spends funds, Alice's ledger balance decreases.
- Alice can immediately revoke Bob's access; further requests then fail.

```typescript
import { createLitClient } from '@lit-protocol/lit-client';
import { nagaTest } from '@lit-protocol/networks';

// Assume you've already funded Alice's ledger using depositForUser
const litClient = await createLitClient({ network: nagaTest });
const alicePaymentManager = await litClient.getPaymentManager({
  account: aliceViemAccount,
});

// 1. Configure Alice's spending restrictions for all delegates
await alicePaymentManager.setRestriction({
  totalMaxPrice: '1000000000000000000', // 1 ETH (wei string)
  requestsPerPeriod: '100',
  periodSeconds: '5',
});

// 2. Delegate access to Bob's EOA address
await alicePaymentManager.delegatePaymentsBatch({
  userAddresses: [bobAddress],
});

// 3. Optionally inspect Alice's ledger balance before Bob spends
const before = await alicePaymentManager.getBalance({
  userAddress: aliceViemAccount.address,
});
console.log('Alice balance before Bob signs:', before.raw.availableBalance);
```

When Bob signs, the execution is charged against Alice's ledger (as long as Bob's `userMaxPrice` is within Alice's configured limit).

```typescript
await litClient.chain.ethereum.pkpSign({
  authContext: bobAuthContext, // Created with Bob's account
  pubKey: bobPkpPublicKey,
  toSign: 'Hello, world!',
  userMaxPrice: 200000000000000000n, // 0.2 ETH in Wei
});
```

After Bob signs, Alice's balance drops. She can revoke Bob immediately using `undelegatePaymentsBatch`. Subsequent attempts by Bob will fail.

```typescript
// 4. Confirm Alice's balance decreased
const after = await alicePaymentManager.getBalance({
  userAddress: aliceViemAccount.address,
});
console.log('Alice balance after Bob signs:', after.raw.availableBalance);

// 5. Revoke Bob's access
await alicePaymentManager.undelegatePaymentsBatch({
  userAddresses: [bobAddress],
});
```

## Auth Service API Endpoints
=======
## Sponsoring Your Users

<Steps>
  <Step title="Define spending limit">

  Define spending limits for the users you want to sponsor (values are in wei).

  <CodeGroup>

```typescript
await paymentManager.setRestriction({
  totalMaxPrice: '1000000000000000000', // 1 ETH equivalent limit
  requestsPerPeriod: '100', // max number of sponsored requests in a period
  periodSeconds: '3600', // rolling window (1 hour in this example)
});
```

  </CodeGroup>

  </Step>
>>>>>>> cee04259

  <Step title="Delegate users">

  With restrictions set, delegate one or more users to spend from your payer wallet.

  <CodeGroup>

```typescript
await paymentManager.delegatePaymentsBatch({
  userAddresses: ['0xAlice...', '0xBob...'],
});
```

  </CodeGroup>

  </Step>

  <Step title="Remove users (optional)">

  Undelegate users when you no longer want to sponsor them.

  <CodeGroup>

```typescript
await paymentManager.undelegatePaymentsBatch({
  userAddresses: ['0xAlice...'],
});
```

  </CodeGroup>

  </Step>
</Steps>

## **Alternatively**

Manage delegation via the hosted or self-hosted Auth Service (see [Auth Services setup](/sdk/getting-started/auth-services) for the full flow).

## After Payment Delegation

**Users decrypt as normal** – we still call `litClient.decrypt` with an auth context; the network draws fees from the delegated payer instead of the user’s wallet.

<Note>
  ℹ️ `userMaxPrice` is recommended for sponsored sessions, typically the same value or less than the the restriction the sponsor set; optional guardrail when self-funded.
</Note>

```typescript highlight={18}
// Client-side decrypt with sponsored payments
const authContext = await authManager.createEoaAuthContext({
  litClient,
  config: { account: walletClient },
  authConfig: {
    resources: [
      ['access-control-condition-decryption', '*'],
      ['lit-action-execution', '*'],
    ],
  },
});

const response = await litClient.decrypt({
  data: encryptedData,
  unifiedAccessControlConditions: accs,
  authContext,
  chain: 'ethereum',
  userMaxPrice: 1000000000000000000n,
});
```

## Auth Service API Endpoints

Leverage the hosted Auth Service to manage delegation without exposing private keys in your application. Full request/response details live in the [Auth Services setup guide](/sdk/getting-started/auth-services#payment-delegation-apis). In practice you will:

- Call `authService.registerPayer` (hosted or self-hosted) to derive a payer wallet + `payerSecretKey`.
- Call `authService.delegateUsers` (`/add-users`) to sponsor a list of user addresses.
- Or skip the service entirely and use the Payment Manager methods directly (example below).

```typescript
import { createLitClient } from '@lit-protocol/lit-client';
import { nagaTest } from '@lit-protocol/networks';

// 1. Create the Lit client for the naga-test environment
const litClient = await createLitClient({ network: nagaTest });

<<<<<<< HEAD
const authServiceBaseUrl = 'https://naga-test-auth-service.getlit.dev';
const apiKey = process.env.LIT_API_KEY!;
=======
const authServiceBaseUrl = 'https://naga-test-auth-service.getlit.dev/';
const apiKey = process.env.YOUR_AUTH_SERVICE_API_KEY!;
>>>>>>> cee04259

// 3. Register a payer wallet (store the secret securely server-side)
const registerResponse = await litClient.authService.registerPayer({
  authServiceBaseUrl,
  apiKey,
});

console.log('Payer wallet:', registerResponse.payerWalletAddress);
console.log('Payer secret (store securely!):', registerResponse.payerSecretKey);

// 4. Later on, delegate payments for multiple users using the saved secret
const delegateResponse = await litClient.authService.delegateUsers({
  authServiceBaseUrl,
  apiKey,
  payerSecretKey: registerResponse.payerSecretKey,
  userAddresses: ['0x1234...abcd', '0xabcd...1234'],
});

console.log('Delegation submitted with tx hash:', delegateResponse.txHash);

// 5. Continue to use the same payer secret for future delegation calls
```

### How the Auth Service derives payer wallets

<<<<<<< HEAD
- The service holds a single root mnemonic (`LIT_DELEGATION_ROOT_MNEMONIC`).
- `/register-payer` combines the `x-api-key` header with a freshly generated `payerSecretKey`. That pair is hashed into a deterministic derivation index, which is then used with the root mnemonic to derive a unique child wallet.
- The response includes the derived wallet address and the random `payerSecretKey`. The server does not store this secret; you must persist it securely on the client side.
- Later, `/add-users` expects both headers (`x-api-key` and `payer-secret-key`). The service recomputes the same derivation index and wallet on the fly, so the same header pair always maps to the same child wallet.
- Calling `/register-payer` again with the same API key issues a new random `payerSecretKey`, which leads to a different child wallet. Choose whether to rotate secrets or keep the original one depending on your application needs.
=======
- For hosted or self-hosted deployments, see the derivation and rotation notes in the [Auth Services guide](/sdk/getting-started/auth-services#payment-delegation-apis). Manual deployments can always provision and delegate entirely via the `PaymentManager` helper without touching these endpoints.
>>>>>>> cee04259
<|MERGE_RESOLUTION|>--- conflicted
+++ resolved
@@ -103,74 +103,7 @@
 
 </Steps>
 
-<<<<<<< HEAD
-## Payment Delegation
-
-The Payment Manager lets one account sponsor the execution costs of another. See the following full lifecycle: Alice funds her ledger, delegates limits to Bob, Bob spends from Alice's balance, and Alice later revokes access. The snippets below mirror that scenario so you can recreate it locally.
-
-- `Alice` is the sponsor. She configures spending limits and delegates them to Bob.
-- `Bob` is the delegate. He signs with his PKP and provides `userMaxPrice` that fits within Alice's limits.
-- When Bob spends funds, Alice's ledger balance decreases.
-- Alice can immediately revoke Bob's access; further requests then fail.
-
-```typescript
-import { createLitClient } from '@lit-protocol/lit-client';
-import { nagaTest } from '@lit-protocol/networks';
-
-// Assume you've already funded Alice's ledger using depositForUser
-const litClient = await createLitClient({ network: nagaTest });
-const alicePaymentManager = await litClient.getPaymentManager({
-  account: aliceViemAccount,
-});
-
-// 1. Configure Alice's spending restrictions for all delegates
-await alicePaymentManager.setRestriction({
-  totalMaxPrice: '1000000000000000000', // 1 ETH (wei string)
-  requestsPerPeriod: '100',
-  periodSeconds: '5',
-});
-
-// 2. Delegate access to Bob's EOA address
-await alicePaymentManager.delegatePaymentsBatch({
-  userAddresses: [bobAddress],
-});
-
-// 3. Optionally inspect Alice's ledger balance before Bob spends
-const before = await alicePaymentManager.getBalance({
-  userAddress: aliceViemAccount.address,
-});
-console.log('Alice balance before Bob signs:', before.raw.availableBalance);
-```
-
-When Bob signs, the execution is charged against Alice's ledger (as long as Bob's `userMaxPrice` is within Alice's configured limit).
-
-```typescript
-await litClient.chain.ethereum.pkpSign({
-  authContext: bobAuthContext, // Created with Bob's account
-  pubKey: bobPkpPublicKey,
-  toSign: 'Hello, world!',
-  userMaxPrice: 200000000000000000n, // 0.2 ETH in Wei
-});
-```
-
-After Bob signs, Alice's balance drops. She can revoke Bob immediately using `undelegatePaymentsBatch`. Subsequent attempts by Bob will fail.
-
-```typescript
-// 4. Confirm Alice's balance decreased
-const after = await alicePaymentManager.getBalance({
-  userAddress: aliceViemAccount.address,
-});
-console.log('Alice balance after Bob signs:', after.raw.availableBalance);
-
-// 5. Revoke Bob's access
-await alicePaymentManager.undelegatePaymentsBatch({
-  userAddresses: [bobAddress],
-});
-```
-
-## Auth Service API Endpoints
-=======
-## Sponsoring Your Users
+## Payment Delegation / Sponsoring Your Users
 
 <Steps>
   <Step title="Define spending limit">
@@ -190,7 +123,6 @@
   </CodeGroup>
 
   </Step>
->>>>>>> cee04259
 
   <Step title="Delegate users">
 
@@ -205,7 +137,19 @@
 ```
 
   </CodeGroup>
-
+  </Step>
+
+  <Step title="(Optional) Inspect Balance">
+
+  Optionally inspect Payer/Sponsor Ledger balance
+
+    <CodeGroup>
+    ```ts
+  const balance = await paymentManager.getBalance({
+      userAddress: viemAccount.address,
+  });
+    ```
+    </CodeGroup>
   </Step>
 
   <Step title="Remove users (optional)">
@@ -274,13 +218,8 @@
 // 1. Create the Lit client for the naga-test environment
 const litClient = await createLitClient({ network: nagaTest });
 
-<<<<<<< HEAD
-const authServiceBaseUrl = 'https://naga-test-auth-service.getlit.dev';
-const apiKey = process.env.LIT_API_KEY!;
-=======
 const authServiceBaseUrl = 'https://naga-test-auth-service.getlit.dev/';
 const apiKey = process.env.YOUR_AUTH_SERVICE_API_KEY!;
->>>>>>> cee04259
 
 // 3. Register a payer wallet (store the secret securely server-side)
 const registerResponse = await litClient.authService.registerPayer({
@@ -306,12 +245,4 @@
 
 ### How the Auth Service derives payer wallets
 
-<<<<<<< HEAD
-- The service holds a single root mnemonic (`LIT_DELEGATION_ROOT_MNEMONIC`).
-- `/register-payer` combines the `x-api-key` header with a freshly generated `payerSecretKey`. That pair is hashed into a deterministic derivation index, which is then used with the root mnemonic to derive a unique child wallet.
-- The response includes the derived wallet address and the random `payerSecretKey`. The server does not store this secret; you must persist it securely on the client side.
-- Later, `/add-users` expects both headers (`x-api-key` and `payer-secret-key`). The service recomputes the same derivation index and wallet on the fly, so the same header pair always maps to the same child wallet.
-- Calling `/register-payer` again with the same API key issues a new random `payerSecretKey`, which leads to a different child wallet. Choose whether to rotate secrets or keep the original one depending on your application needs.
-=======
-- For hosted or self-hosted deployments, see the derivation and rotation notes in the [Auth Services guide](/sdk/getting-started/auth-services#payment-delegation-apis). Manual deployments can always provision and delegate entirely via the `PaymentManager` helper without touching these endpoints.
->>>>>>> cee04259
+- For hosted or self-hosted deployments, see the derivation and rotation notes in the [Auth Services guide](/sdk/getting-started/auth-services#payment-delegation-apis). Manual deployments can always provision and delegate entirely via the `PaymentManager` helper without touching these endpoints.