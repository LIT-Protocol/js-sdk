--- conflicted
+++ resolved
@@ -157,7 +157,6 @@
 
   describe('PKP Auth with Pre-generated Materials', () => {
     console.log('🔐 Testing PKP auth with pre-generated session materials');
-<<<<<<< HEAD
 
     let preGeneratedAuthContext: any;
 
@@ -247,97 +246,6 @@
 
   describe('EOA Native', () => {
     console.log('🔐 Testing EOA native authentication and PKP minting');
-=======
->>>>>>> 70c5bc78
-
-    let preGeneratedAuthContext: any;
-
-    beforeAll(async () => {
-      try {
-        preGeneratedAuthContext =
-          await createPkpAuthContextWithPreGeneratedMaterials(ctx);
-      } catch (e) {
-        console.error('Failed to create pre-generated auth context:', e);
-        throw e;
-      }
-    });
-
-    describe('endpoints', () => {
-      it('pkpSign with pre-generated materials', () =>
-        createPkpSignTest(ctx, () => preGeneratedAuthContext)());
-
-      it('executeJs with pre-generated materials', () =>
-        createExecuteJsTest(ctx, () => preGeneratedAuthContext)());
-
-      it('pkpEncryptDecrypt with pre-generated materials', () =>
-        createPkpEncryptDecryptTest(ctx, () => preGeneratedAuthContext)());
-    });
-
-    describe('error handling', () => {
-      it('should reject when only sessionKeyPair is provided', async () => {
-        const tempAuthContext = await ctx.authManager.createPkpAuthContext({
-          authData: ctx.aliceViemAccountAuthData,
-          pkpPublicKey: ctx.aliceViemAccountPkp.publicKey,
-          authConfig: {
-            resources: [['pkp-signing', '*']],
-            expiration: new Date(Date.now() + 1000 * 60 * 15).toISOString(),
-          },
-          litClient: ctx.litClient,
-        });
-
-        const sessionKeyPair = tempAuthContext.sessionKeyPair;
-
-        await expect(
-          ctx.authManager.createPkpAuthContext({
-            authData: ctx.aliceViemAccountAuthData,
-            pkpPublicKey: ctx.aliceViemAccountPkp.publicKey,
-            authConfig: {
-              resources: [['pkp-signing', '*']],
-              expiration: new Date(Date.now() + 1000 * 60 * 15).toISOString(),
-            },
-            litClient: ctx.litClient,
-            sessionKeyPair, // Only providing sessionKeyPair
-            // delegationAuthSig is missing
-          })
-        ).rejects.toThrow(
-          'Both sessionKeyPair and delegationAuthSig must be provided together, or neither should be provided'
-        );
-      });
-
-      it('should reject when only delegationAuthSig is provided', async () => {
-        const tempAuthContext = await ctx.authManager.createPkpAuthContext({
-          authData: ctx.aliceViemAccountAuthData,
-          pkpPublicKey: ctx.aliceViemAccountPkp.publicKey,
-          authConfig: {
-            resources: [['pkp-signing', '*']],
-            expiration: new Date(Date.now() + 1000 * 60 * 15).toISOString(),
-          },
-          litClient: ctx.litClient,
-        });
-
-        const delegationAuthSig = await tempAuthContext.authNeededCallback();
-
-        await expect(
-          ctx.authManager.createPkpAuthContext({
-            authData: ctx.aliceViemAccountAuthData,
-            pkpPublicKey: ctx.aliceViemAccountPkp.publicKey,
-            authConfig: {
-              resources: [['pkp-signing', '*']],
-              expiration: new Date(Date.now() + 1000 * 60 * 15).toISOString(),
-            },
-            litClient: ctx.litClient,
-            // sessionKeyPair is missing
-            delegationAuthSig, // Only providing delegationAuthSig
-          })
-        ).rejects.toThrow(
-          'Both sessionKeyPair and delegationAuthSig must be provided together, or neither should be provided'
-        );
-      });
-    });
-  });
-
-  describe('EOA Native', () => {
-    console.log('🔐 Testing EOA native authentication and PKP minting');
       it('eoaNativeAuthFlow', () => createEoaNativeAuthFlowTest(ctx)());
     });
   });
