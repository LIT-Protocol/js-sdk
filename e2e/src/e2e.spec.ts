import {
  createCustomAuthContext,
  createPkpAuthContext,
  createPkpAuthContextWithPreGeneratedMaterials,
} from './helper/auth-contexts';
import {
  createExecuteJsTest,
  createPkpSignTest,
  createPkpEncryptDecryptTest,
  createEncryptDecryptFlowTest,
  createPkpPermissionsManagerFlowTest,
  createEoaNativeAuthFlowTest,
  createViemSignMessageTest,
  createViemSignTransactionTest,
  createViemSignTypedDataTest,
  createViewPKPsByAddressTest,
  createViewPKPsByAuthDataTest,
  createPaymentManagerFlowTest,
  createPaymentDelegationFlowTest,
} from './helper/tests';
import { init } from './init';

describe('all', () => {
  // Singleton baby
  let ctx: Awaited<ReturnType<typeof init>>;

  // Auth contexts for testing
  let alicePkpAuthContext: any;
  let aliceCustomAuthContext: any;

  beforeAll(async () => {
    try {
      ctx = await init();

      // Create PKP and custom auth contexts using helper functions
      // alicePkpAuthContext = await createPkpAuthContext(ctx);
      aliceCustomAuthContext = await createCustomAuthContext(ctx);
    } catch (e) {
      console.error(e);
      process.exit(1);
    }
  });

  describe('EOA Auth', () => {
    console.log('🔐 Testing using Externally Owned Account authentication');

    describe('endpoints', () => {
      it('pkpSign', () =>
        createPkpSignTest(ctx, () => ctx.aliceEoaAuthContext)());
      it('executeJs', () =>
        createExecuteJsTest(ctx, () => ctx.aliceEoaAuthContext)());
      it('viewPKPsByAddress', () =>
        createViewPKPsByAddressTest(ctx, () => ctx.aliceEoaAuthContext)());
      it('viewPKPsByAuthData', () =>
        createViewPKPsByAuthDataTest(ctx, () => ctx.aliceEoaAuthContext)());
      it('pkpEncryptDecrypt', () =>
        createPkpEncryptDecryptTest(ctx, () => ctx.aliceEoaAuthContext)());
      it('encryptDecryptFlow', () =>
        createEncryptDecryptFlowTest(ctx, () => ctx.aliceEoaAuthContext)());
      it('pkpPermissionsManagerFlow', () =>
        createPkpPermissionsManagerFlowTest(
          ctx,
          () => ctx.aliceEoaAuthContext
        )());
      it('paymentManagerFlow', () =>
        createPaymentManagerFlowTest(ctx, () => ctx.aliceEoaAuthContext)());
      it('paymentDelegationFlow', () =>
        createPaymentDelegationFlowTest(ctx, () => ctx.aliceEoaAuthContext)());

      describe('integrations', () => {
        describe('pkp viem account', () => {
          it('sign message', () =>
            createViemSignMessageTest(ctx, () => ctx.aliceEoaAuthContext)());
          it('sign transaction', () =>
            createViemSignTransactionTest(
              ctx,
              () => ctx.aliceEoaAuthContext
            )());
          it('sign typed data', () =>
            createViemSignTypedDataTest(ctx, () => ctx.aliceEoaAuthContext)());
        });
      });
    });

    describe('PKP Auth', () => {
      console.log('🔐 Testing using Programmable Key Pair authentication');

      describe('endpoints', () => {
        it('pkpSign', () =>
          createPkpSignTest(ctx, () => ctx.alicePkpAuthContext)());
        it('executeJs', () =>
          createExecuteJsTest(ctx, () => ctx.alicePkpAuthContext)());
        it('viewPKPsByAddress', () =>
          createViewPKPsByAddressTest(ctx, () => ctx.alicePkpAuthContext)());
        it('viewPKPsByAuthData', () =>
          createViewPKPsByAuthDataTest(ctx, () => ctx.alicePkpAuthContext)());
        it('pkpEncryptDecrypt', () =>
          createPkpEncryptDecryptTest(ctx, () => ctx.alicePkpAuthContext)());
        it('encryptDecryptFlow', () =>
          createEncryptDecryptFlowTest(ctx, () => ctx.alicePkpAuthContext)());
        it('pkpPermissionsManagerFlow', () =>
          createPkpPermissionsManagerFlowTest(
            ctx,
            () => ctx.alicePkpAuthContext
          )());
      });

      describe('integrations', () => {
        describe('pkp viem account', () => {
          it('sign message', () =>
            createViemSignMessageTest(ctx, () => ctx.alicePkpAuthContext)());
          it('sign transaction', () =>
            createViemSignTransactionTest(
              ctx,
              () => ctx.alicePkpAuthContext
            )());
          it('sign typed data', () =>
            createViemSignTypedDataTest(ctx, () => ctx.alicePkpAuthContext)());
        });
      });
    });

    describe('Custom Auth', () => {
      console.log('🔐 Testing using Custom authentication method');

      describe('endpoints', () => {
        it('pkpSign', () =>
          createPkpSignTest(ctx, () => aliceCustomAuthContext)());
        it('executeJs', () =>
          createExecuteJsTest(ctx, () => aliceCustomAuthContext)());
        it('viewPKPsByAddress', () =>
          createViewPKPsByAddressTest(ctx, () => aliceCustomAuthContext)());
        it('viewPKPsByAuthData', () =>
          createViewPKPsByAuthDataTest(ctx, () => aliceCustomAuthContext)());
        it('pkpEncryptDecrypt', () =>
          createPkpEncryptDecryptTest(ctx, () => aliceCustomAuthContext)());
        it('encryptDecryptFlow', () =>
          createEncryptDecryptFlowTest(ctx, () => aliceCustomAuthContext)());
        it('pkpPermissionsManagerFlow', () =>
          createPkpPermissionsManagerFlowTest(
            ctx,
            () => aliceCustomAuthContext
          )());
      });

      describe('integrations', () => {
        describe('pkp viem account', () => {
          it('sign message', () =>
            createViemSignMessageTest(ctx, () => aliceCustomAuthContext)());
          it('sign transaction', () =>
            createViemSignTransactionTest(ctx, () => aliceCustomAuthContext)());
          it('sign typed data', () =>
            createViemSignTypedDataTest(ctx, () => aliceCustomAuthContext)());
        });
      });
    });

<<<<<<< HEAD
  describe('PKP Auth with Pre-generated Materials', () => {
    console.log('🔐 Testing PKP auth with pre-generated session materials');

    let preGeneratedAuthContext: any;

    beforeAll(async () => {
      try {
        preGeneratedAuthContext =
          await createPkpAuthContextWithPreGeneratedMaterials(ctx);
      } catch (e) {
        console.error('Failed to create pre-generated auth context:', e);
        throw e;
      }
    });

    describe('endpoints', () => {
      it('pkpSign with pre-generated materials', () =>
        createPkpSignTest(ctx, () => preGeneratedAuthContext)());

      it('executeJs with pre-generated materials', () =>
        createExecuteJsTest(ctx, () => preGeneratedAuthContext)());

      it('pkpEncryptDecrypt with pre-generated materials', () =>
        createPkpEncryptDecryptTest(ctx, () => preGeneratedAuthContext)());
    });

    describe('error handling', () => {
      it('should reject when only sessionKeyPair is provided', async () => {
        const tempAuthContext = await ctx.authManager.createPkpAuthContext({
          authData: ctx.aliceViemAccountAuthData,
          pkpPublicKey: ctx.aliceViemAccountPkp.publicKey,
          authConfig: {
            resources: [['pkp-signing', '*']],
            expiration: new Date(Date.now() + 1000 * 60 * 15).toISOString(),
          },
          litClient: ctx.litClient,
        });

        const sessionKeyPair = tempAuthContext.sessionKeyPair;

        await expect(
          ctx.authManager.createPkpAuthContext({
            authData: ctx.aliceViemAccountAuthData,
            pkpPublicKey: ctx.aliceViemAccountPkp.publicKey,
            authConfig: {
              resources: [['pkp-signing', '*']],
              expiration: new Date(Date.now() + 1000 * 60 * 15).toISOString(),
            },
            litClient: ctx.litClient,
            sessionKeyPair, // Only providing sessionKeyPair
            // delegationAuthSig is missing
          })
        ).rejects.toThrow(
          'Both sessionKeyPair and delegationAuthSig must be provided together, or neither should be provided'
        );
      });

      it('should reject when only delegationAuthSig is provided', async () => {
        const tempAuthContext = await ctx.authManager.createPkpAuthContext({
          authData: ctx.aliceViemAccountAuthData,
          pkpPublicKey: ctx.aliceViemAccountPkp.publicKey,
          authConfig: {
            resources: [['pkp-signing', '*']],
            expiration: new Date(Date.now() + 1000 * 60 * 15).toISOString(),
          },
          litClient: ctx.litClient,
        });

        const delegationAuthSig = await tempAuthContext.authNeededCallback();

        await expect(
          ctx.authManager.createPkpAuthContext({
            authData: ctx.aliceViemAccountAuthData,
            pkpPublicKey: ctx.aliceViemAccountPkp.publicKey,
            authConfig: {
              resources: [['pkp-signing', '*']],
              expiration: new Date(Date.now() + 1000 * 60 * 15).toISOString(),
            },
            litClient: ctx.litClient,
            // sessionKeyPair is missing
            delegationAuthSig, // Only providing delegationAuthSig
          })
        ).rejects.toThrow(
          'Both sessionKeyPair and delegationAuthSig must be provided together, or neither should be provided'
        );
      });
    });
  });

  describe('EOA Native', () => {
    console.log('🔐 Testing EOA native authentication and PKP minting');
=======
    describe('EOA Native', () => {
      console.log('🔐 Testing EOA native authentication and PKP minting');
>>>>>>> a2e3afe2

      it('eoaNativeAuthFlow', () => createEoaNativeAuthFlowTest(ctx)());
    });
  });
});<|MERGE_RESOLUTION|>--- conflicted
+++ resolved
@@ -155,7 +155,6 @@
       });
     });
 
-<<<<<<< HEAD
   describe('PKP Auth with Pre-generated Materials', () => {
     console.log('🔐 Testing PKP auth with pre-generated session materials');
 
@@ -247,10 +246,6 @@
 
   describe('EOA Native', () => {
     console.log('🔐 Testing EOA native authentication and PKP minting');
-=======
-    describe('EOA Native', () => {
-      console.log('🔐 Testing EOA native authentication and PKP minting');
->>>>>>> a2e3afe2
 
       it('eoaNativeAuthFlow', () => createEoaNativeAuthFlowTest(ctx)());
     });
