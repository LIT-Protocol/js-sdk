--- conflicted
+++ resolved
@@ -25,10 +25,7 @@
 // Configurations
 const LIVE_NETWORK_FUNDING_AMOUNT = '0.01';
 const LOCAL_NETWORK_FUNDING_AMOUNT = '1';
-<<<<<<< HEAD
-=======
 const LIVE_NETWORK_LEDGER_DEPOSIT_AMOUNT = '2';
->>>>>>> cac2eefc
 
 export const init = async (
   network?: SupportedNetwork,
@@ -45,10 +42,7 @@
   bobViemAccountPkp: any;
   aliceEoaAuthContext: any;
   alicePkpAuthContext: any;
-<<<<<<< HEAD
-=======
   masterDepositForUser: (userAddress: string) => Promise<void>;
->>>>>>> cac2eefc
   // alicePkpViemAccountPermissionsManager: any,
 }> => {
   /**
@@ -154,8 +148,6 @@
 
   /**
    * ====================================
-<<<<<<< HEAD
-=======
    * Initialise the AuthManager
    * ====================================
    */
@@ -169,7 +161,6 @@
 
   /**
    * ====================================
->>>>>>> cac2eefc
    * Get or create PKPs for Alice and Bob
    * ====================================
    */
@@ -234,18 +225,6 @@
     litClient: litClient,
   });
 
-<<<<<<< HEAD
-  // const alicePkpViemAccount = await litClient.getPkpViemAccount({
-  //   pkpPublicKey: aliceViemAccountPkp.publicKey,
-  //   authContext: alicePkpAuthContext,
-  //   chainConfig: _networkModule.getChainConfig(),
-  // });
-
-  // await fundAccount(alicePkpViemAccount, localMasterAccount, _networkModule, {
-  //   ifLessThan: LOCAL_NETWORK_FUNDING_AMOUNT,
-  //   thenFundWith: LOCAL_NETWORK_FUNDING_AMOUNT,
-  // });
-=======
   const alicePkpViemAccount = await litClient.getPkpViemAccount({
     pkpPublicKey: aliceViemAccountPkp.publicKey,
     authContext: alicePkpAuthContext,
@@ -279,7 +258,6 @@
 
   // Deposit to the Bob PKP Ledger
   await masterDepositForUser(bobViemAccountPkp.ethAddress);
->>>>>>> cac2eefc
 
   // const alicePkpViemAccountPermissionsManager = await litClient.getPKPPermissionsManager({
   //   pkpIdentifier: {
@@ -306,10 +284,7 @@
     bobViemAccountPkp,
     aliceEoaAuthContext,
     alicePkpAuthContext,
-<<<<<<< HEAD
-=======
     masterDepositForUser
->>>>>>> cac2eefc
     // alicePkpViemAccountPermissionsManager
   };
 };