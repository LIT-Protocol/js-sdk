--- conflicted
+++ resolved
@@ -319,21 +319,6 @@
   // Deposit to the PKP Viem account Ledger
   await masterDepositForUser(alicePkpViemAccount.address);
 
-<<<<<<< HEAD
-=======
-  // Deposit to the Bob EOA Ledger
-  await masterDepositForUser(bobViemAccount.address);
-
-  // Deposit to the Bob PKP Ledger
-  await masterDepositForUser(bobViemAccountPkp.ethAddress);
-
-  // Deposit to the Eve EOA Ledger
-  await masterDepositForUser(eveViemAccount.address);
-
-  // Deposit to the Eve PKP Ledger
-  await masterDepositForUser(eveViemAccountPkp.ethAddress);
-
->>>>>>> 1849a339
   // const alicePkpViemAccountPermissionsManager = await litClient.getPKPPermissionsManager({
   //   pkpIdentifier: {
   //     tokenId: aliceViemAccountPkp.tokenId,
