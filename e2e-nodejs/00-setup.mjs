--- conflicted
+++ resolved
@@ -3,13 +3,9 @@
 import { fail } from '../tools/scripts/utils.mjs';
 import {LitContracts} from "@lit-protocol/contracts-sdk";
 import {ethers} from "ethers";
-<<<<<<< HEAD
-
-=======
 import * as siwe from 'siwe';
 
 // ==================== ENV Loading ====================
->>>>>>> f4399144
 const network = process.env.NETWORK ?? LITCONFIG.TEST_ENV.litNetwork;
 const debug = process.env.DEBUG === 'true' ?? LITCONFIG.TEST_ENV.debug;
 const minNodeCount = LITCONFIG.TEST_ENV.minNodeCount;
@@ -32,37 +28,6 @@
   fail('Controller authSig cannot be empty');
 }
 
-<<<<<<< HEAD
-// -- setting scope for the auth method
-// https://developer.litprotocol.com/v3/sdk/wallets/auth-methods/#auth-method-scopes
-
-
-// todo: fund the wallet with cayenne token contract tokens
-// right now we are using a pkp preminted on cayenne
-// but for internalDev, the pkp will be JIT created
-if (network == 'cayenne') {
-  globalThis.LitCI = {};
-  globalThis.LitCI.PKP_INFO = {};
-  globalThis.LitCI.PKP_INFO.publicKey = LITCONFIG.PKP_PUBKEY;
-  globalThis.LitCI.CONTROLLER_AUTHSIG = LITCONFIG.CONTROLLER_AUTHSIG;
-} else if (network === 'internalDev') {
-  const provider = new ethers.providers.JsonRpcProvider(
-    LITCONFIG.CHRONICLE_RPC
-  );
-  
-  let contractClient = new LitContracts({
-    signer: new ethers.Wallet(LITCONFIG.CONTROLLER_PRIVATE_KEY, provider),
-    debug: process.env.DEBUG === 'true' ?? LITCONFIG.TEST_ENV.debug,
-    network: process.env.NETWORK ?? LITCONFIG.TEST_ENV.litNetwork,
-  });
-  await contractClient.connect();
-  
-  let res = await contractClient.pkpNftContractUtils.write.mint();
-  globalThis.LitCI = {};
-  globalThis.LitCI.PKP_INFO = res.pkp;
-  globalThis.LitCI.CONTROLLER_AUTHSIG = LITCONFIG.CONTROLLER_AUTHSIG;
-}
-=======
 // ==================== SIWE Gen ====================
 const provider = new ethers.providers.JsonRpcProvider(
   LITCONFIG.CHRONICLE_RPC
@@ -120,7 +85,6 @@
 let res = await contractClient.pkpNftContractUtils.write.mint();
 globalThis.LitCI.PKP_INFO = res.pkp;
 
->>>>>>> f4399144
 
 // ==================== Success ====================
 export { client };