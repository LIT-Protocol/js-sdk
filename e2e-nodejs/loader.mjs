--- conflicted
+++ resolved
@@ -37,11 +37,7 @@
   version: '1',
   chainId: 1,
   nonce,
-<<<<<<< HEAD
-  expirationTime: new Date(Date.now() + 60 * 60 * 24).toISOString(),
-=======
   expirationTime: new Date(Date.now() + (60_000 * 60)).toISOString(),
->>>>>>> 44d09175
 });
 const messageToSign = siweMessage.prepareMessage();
 
