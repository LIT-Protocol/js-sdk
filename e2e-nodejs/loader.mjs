import LITCONFIG from '../lit.config.json' assert { type: 'json' };
import { LitContracts } from '@lit-protocol/contracts-sdk';
import { uint8arrayFromString } from '@lit-protocol/uint8arrays';
import { BigNumber, ethers } from 'ethers';
import * as siwe from 'siwe';

// ==================== ENV Loading ====================
const network = process.env.NETWORK ?? LITCONFIG.TEST_ENV.litNetwork;
<<<<<<< HEAD
const debug = process.env.DEBUG === 'true' ? true : false;
const checkSevAttestation = process.env.CHECK_SEV ?? false;
const mintNew = process.env.MINT_NEW === 'true' ? true : false;
=======
const debug = process.env.DEBUG === 'true' ?? LITCONFIG.TEST_ENV.debug;
const checkSevAttestation = process.env.CHECK_SEV === true ? true : false;
const mintNew = process.env.MINT_NEW ?? true;
>>>>>>> 4b122285

// ==================== SIWE Gen ====================
const provider = new ethers.providers.JsonRpcProvider(LITCONFIG.CHRONICLE_RPC);

const wallet = new ethers.Wallet(LITCONFIG.CONTROLLER_PRIVATE_KEY, provider);
const address = ethers.utils.getAddress(await wallet.getAddress());

// Craft the SIWE message
const domain = 'localhost';
const origin = 'https://localhost/login';
const statement =
  'This is a test statement.  You can put anything you want here.';
const siweMessage = new siwe.SiweMessage({
  domain,
  address: address,
  statement,
  uri: origin,
  version: '1',
  chainId: 1,
  expirationTime: new Date(Date.now() + 1000 * 60 * 7).toISOString(),
});
const messageToSign = siweMessage.prepareMessage();

// Sign the message and format the authSig
const signature = await wallet.signMessage(messageToSign);

const authSig = {
  sig: signature,
  derivedVia: 'web3.eth.personal.sign',
  signedMessage: messageToSign,
  address: address,
};

// ==================== Global Vars ====================
globalThis.LitCI = {};
globalThis.LitCI.network = network;
globalThis.LitCI.debug = debug;
globalThis.LitCI.sevAttestation = checkSevAttestation;
globalThis.LitCI.CONTROLLER_AUTHSIG = authSig;

globalThis.LitCI.PKP_INFO = {};
globalThis.LitCI.PKP_INFO.publicKey = LITCONFIG.PKP_PUBKEY;
if (mintNew) {
  let contractClient = new LitContracts({
    signer: wallet,
    debug: process.env.DEBUG === 'true' ?? LITCONFIG.TEST_ENV.debug,
    network: process.env.NETWORK ?? LITCONFIG.TEST_ENV.litNetwork,
  });

  await contractClient.connect();
  let res = await contractClient.pkpNftContractUtils.write.mint();

  globalThis.LitCI.PKP_INFO = res.pkp;
  const mintCost = await contractClient.pkpNftContract.read.mintCost();
  let authMethodId = ethers.utils.keccak256(
    uint8arrayFromString(`${authSig.address}:lit`)
  );
  res = await contractClient.pkpHelperContract.write.mintNextAndAddAuthMethods(
    2,
    [1],
    [authMethodId],
    [BigNumber.from(0)],
    [[BigNumber.from(1)]],
    true,
    true,
    {
      value: mintCost,
    }
  );

  let tx = await res.wait();
  let tokenId = tx.events ? tx.events[0].topics[1] : tx.logs[0].topics[1];
  let pubkeyWithAuthMethod = await contractClient.pkpNftContract.read.getPubkey(
    tokenId
  );
  let ethAddr = ethers.utils.computeAddress(pubkeyWithAuthMethod);

  globalThis.LitCI.AUTH_METHOD_PKP_INFO = {};
  globalThis.LitCI.AUTH_METHOD_PKP_INFO.publicKey =
    pubkeyWithAuthMethod.slice(2);
  globalThis.LitCI.AUTH_METHOD_PKP_INFO.ethAddress = ethAddr;
  globalThis.LitCI.AUTH_METHOD_PKP_INFO.authMethod = {
    authMethodId,
    authMethodType: 1,
  };
}

console.log('environment Arguments');
console.log(globalThis.LitCI);<|MERGE_RESOLUTION|>--- conflicted
+++ resolved
@@ -6,15 +6,9 @@
 
 // ==================== ENV Loading ====================
 const network = process.env.NETWORK ?? LITCONFIG.TEST_ENV.litNetwork;
-<<<<<<< HEAD
 const debug = process.env.DEBUG === 'true' ? true : false;
-const checkSevAttestation = process.env.CHECK_SEV ?? false;
+const checkSevAttestation = process.env.CHECK_SEV === 'true' ?? false;
 const mintNew = process.env.MINT_NEW === 'true' ? true : false;
-=======
-const debug = process.env.DEBUG === 'true' ?? LITCONFIG.TEST_ENV.debug;
-const checkSevAttestation = process.env.CHECK_SEV === true ? true : false;
-const mintNew = process.env.MINT_NEW ?? true;
->>>>>>> 4b122285
 
 // ==================== SIWE Gen ====================
 const provider = new ethers.providers.JsonRpcProvider(LITCONFIG.CHRONICLE_RPC);
