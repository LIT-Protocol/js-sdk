import path from 'path';
import { success, fail, testThis } from '../../tools/scripts/utils.mjs';

import * as LitJsSdk from '@lit-protocol/lit-node-client';
import {
  LitAccessControlConditionResource,
  LitAbility,
} from '@lit-protocol/auth-helpers';
import { fromString as uint8arrayFromString } from 'uint8arrays/from-string';
import ethers from 'ethers';
import { SiweMessage } from 'siwe';

async function hashBytes({ bytes }) {
  const hashOfBytes = await crypto.subtle.digest('SHA-256', bytes);
  const hashOfBytesStr = LitJsSdk.uint8arrayToString(
    new Uint8Array(hashOfBytes),
    'base16'
  );
  return hashOfBytesStr;
}

function checkNonceInEachSessionSig(sessionSig, nonce) {
  return Object.keys(sessionSig).every((key) => {
    const signedMessage = sessionSig[key].signedMessage;
    return signedMessage.includes(nonce);
  });
}

export async function main() {
  // ==================== Setup ====================

  const privKey =
    '3dfb4f70b15b6fccc786347aaea445f439a7f10fd10c55dd50cafc3d5a0abac1';
  const privKeyBuffer = uint8arrayFromString(privKey, 'base16');
  const wallet = new ethers.Wallet(privKeyBuffer);

  const chain = 'ethereum';
  const domain = 'localhost';
  const statement =
    'This is a test statement. You can put anything you want here.';

  const accessControlConditions = [
    {
      contractAddress: '',
      standardContractType: '',
      chain,
      method: 'eth_getBalance',
      parameters: [':userAddress', 'latest'],
      returnValueTest: {
        comparator: '>=',
        value: '0',
      },
    },
  ];

  // ==================== Test Logic ====================

  const litNodeClient = new LitJsSdk.LitNodeClient({
    // litNetwork: 'cayenne',
    litNetwork: globalThis.LitCI.network,
    debug: globalThis.LitCI.debug,
  });
  await litNodeClient.connect();

  let nonce = litNodeClient.getLatestBlockhash();
  console.log('Eth blockhash nonce- ', nonce);

  if (!nonce) {
    fail('Latest Eth blockhash is undefined');
  }

  const authNeededCallback = async ({ resources, expiration, uri }) => {
    const message = new SiweMessage({
      domain,
      address: wallet.address,
      statement,
      uri,
      version: '1',
      chainId: '1',
      expirationTime: expiration,
      resources,
      nonce,
    });

    const toSign = message.prepareMessage();
    const signature = await wallet.signMessage(toSign);

    const authSig = {
      sig: signature,
      derivedVia: 'web3.eth.personal.sign',
      signedMessage: toSign,
      address: wallet.address,
    };

    return authSig;
  };

  const hashedEncryptedSymmetricKeyStr = await hashBytes({
    bytes: new Uint8Array(accessControlConditions),
  });

  const litResource = new LitAccessControlConditionResource(
    hashedEncryptedSymmetricKeyStr
  );

  // ==================== Post-Validation ====================

  // NOTE: `getSessionSigs` will fail if the nonce is not a valid Eth blockhash
  const sessionSigs = await litNodeClient.getSessionSigs({
    chain,
    resourceAbilityRequests: [
      {
        resource: litResource,
        ability: LitAbility.AccessControlConditionDecryption,
      },
    ],
    authNeededCallback,
  });

  console.log(sessionSigs);

<<<<<<< HEAD
  if (authSig.signedMessage.includes(TEST_BLOCKHASH)) {
    // return fail("authSig doesn't contain the blockhash");
    console.log("authSig doesn't contain the blockhash");
=======
  if (!checkNonceInEachSessionSig(sessionSigs, nonce)) {
    return fail("sessionSig doesn't contain the blockhash");
>>>>>>> 22dd544a
  }

  // ==================== Success ====================

  return success(
    'Can create an authSig with the latest blockhash as its nonce'
  );
}

await testThis({ name: path.basename(import.meta.url), fn: main });<|MERGE_RESOLUTION|>--- conflicted
+++ resolved
@@ -119,14 +119,15 @@
 
   console.log(sessionSigs);
 
-<<<<<<< HEAD
+  console.log(authSig);
+
   if (authSig.signedMessage.includes(TEST_BLOCKHASH)) {
     // return fail("authSig doesn't contain the blockhash");
     console.log("authSig doesn't contain the blockhash");
-=======
+  }
+
   if (!checkNonceInEachSessionSig(sessionSigs, nonce)) {
     return fail("sessionSig doesn't contain the blockhash");
->>>>>>> 22dd544a
   }
 
   // ==================== Success ====================
