--- conflicted
+++ resolved
@@ -58,11 +58,8 @@
      CHECK_SEV=true (enable sev attestation checks)
      MINT_NEW=true (mint new pkp resources for test run)
      REAL_TX=true yarn (Enables real tx that costs gas)
-<<<<<<< HEAD
      USE_CACHE=true (Use cached config)
-=======
      LOAD_ENV=false (Loads environment context)
->>>>>>> ca7b5598
 
   🚩 Flags:
       --filter=<keyword> (Filters files by keyword)
