{
  "$schema": "./node_modules/nx/schemas/nx-schema.json",
  "npmScope": "lit-protocol",
  "affected": {
    "defaultBase": "main"
  },
  "implicitDependencies": {
    "package.json": {
      "dependencies": "*",
      "devDependencies": "*"
    },
    ".eslintrc.json": "*"
  },
  "tasksRunnerOptions": {
    "default": {
      "runner": "@nrwl/workspace/tasks-runners/default",
      "options": {
<<<<<<< HEAD
<<<<<<< HEAD
        "cacheableOperations": ["build"],
        "cacheableDirectories": ["node_modules"]
=======
=======
>>>>>>> cf06824f
        "cacheableOperations": [
          "build",
          "test"
        ]
<<<<<<< HEAD
>>>>>>> feature/lit-1447-js-sdk-merge-sdk-v3-into-revamp-feature-branch-2
=======
>>>>>>> cf06824f
      }
    }
  },
  "targetDefaults": {
    "build": {
      "dependsOn": [
        "^build"
      ]
    }
  },
  "workspaceLayout": {
    "appsDir": "apps",
    "libsDir": "packages"
  },
  "generators": {
    "@nrwl/react": {
      "application": {
        "style": "css",
        "linter": "eslint",
        "babel": true
      },
      "component": {
        "style": "css"
      },
      "library": {
        "style": "css",
        "linter": "eslint"
      }
    },
    "@nrwl/next": {
      "application": {
        "style": "css",
        "linter": "eslint"
      }
    },
    "@nrwl/web:application": {
      "style": "css",
      "linter": "eslint",
      "unitTestRunner": "jest",
      "e2eTestRunner": "cypress"
    },
    "@nrwl/web:library": {
      "style": "css",
      "linter": "eslint",
      "unitTestRunner": "jest"
    }
  },
  "defaultProject": "lit-node-client"
}<|MERGE_RESOLUTION|>--- conflicted
+++ resolved
@@ -15,21 +15,12 @@
     "default": {
       "runner": "@nrwl/workspace/tasks-runners/default",
       "options": {
-<<<<<<< HEAD
-<<<<<<< HEAD
-        "cacheableOperations": ["build"],
-        "cacheableDirectories": ["node_modules"]
-=======
-=======
->>>>>>> cf06824f
         "cacheableOperations": [
-          "build",
-          "test"
+          "build"
+        ],
+        "cacheableDirectories": [
+          "node_modules"
         ]
-<<<<<<< HEAD
->>>>>>> feature/lit-1447-js-sdk-merge-sdk-v3-into-revamp-feature-branch-2
-=======
->>>>>>> cf06824f
       }
     }
   },
