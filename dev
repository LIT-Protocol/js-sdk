#!/bin/bash

yarn build:packages

packages=(
  "constants"
  "lit-node-client"
  "lit-auth-client"
<<<<<<< HEAD
  "pkp-base"
  "pkp-cosmos"
  "pkp-ethers"
  "pkp-client"
  "pkp-walletconnect"
=======
>>>>>>> 2b2e0c7c
  "types"
)

# then in your project, do `npm link @lit-protocol/lit-node-client`

pids=()
for package in "${packages[@]}"; do
  cd packages/$package && npm link && cd ../..
  pids+=($!)
done<|MERGE_RESOLUTION|>--- conflicted
+++ resolved
@@ -6,14 +6,11 @@
   "constants"
   "lit-node-client"
   "lit-auth-client"
-<<<<<<< HEAD
   "pkp-base"
   "pkp-cosmos"
   "pkp-ethers"
   "pkp-client"
   "pkp-walletconnect"
-=======
->>>>>>> 2b2e0c7c
   "types"
 )
 
