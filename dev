--- conflicted
+++ resolved
@@ -1,14 +1,5 @@
 #!/bin/bash
 
-<<<<<<< HEAD
-yarn build:packages
-
-packages=(
-  "lit-node-client"
-  "types"
-  "pkp-cosmos"
-  "pkp-ethers"
-=======
 # yarn build:packages
 
 packages=(
@@ -16,7 +7,6 @@
   "lit-node-client"
   "lit-auth-client"
   "types"
->>>>>>> 1f7a4232
 )
 
 # then in your project, do `npm link @lit-protocol/lit-node-client`
