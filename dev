#!/bin/bash

yarn build:packages

packages=(
  # "constants"
  "lit-node-client"
<<<<<<< HEAD
  "lit-auth-client"
  "pkp-base"
  "pkp-cosmos"
  "pkp-ethers"
  "pkp-client"
  "pkp-walletconnect"
  "types"
=======
  # "lit-auth-client"
  # "types"
>>>>>>> 7da7f26c
)

# then in your project, do `npm link @lit-protocol/lit-node-client`

pids=()
for package in "${packages[@]}"; do
  cd packages/$package && npm link && cd ../..
  pids+=($!)
done<|MERGE_RESOLUTION|>--- conflicted
+++ resolved
@@ -5,7 +5,6 @@
 packages=(
   # "constants"
   "lit-node-client"
-<<<<<<< HEAD
   "lit-auth-client"
   "pkp-base"
   "pkp-cosmos"
@@ -13,10 +12,6 @@
   "pkp-client"
   "pkp-walletconnect"
   "types"
-=======
-  # "lit-auth-client"
-  # "types"
->>>>>>> 7da7f26c
 )
 
 # then in your project, do `npm link @lit-protocol/lit-node-client`
