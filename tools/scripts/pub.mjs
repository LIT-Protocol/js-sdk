// # Usage: node tools/scripts/pub.mjs
// import { exec } from 'child_process';

import { exit } from 'process';
import {
  asyncForEach,
  greenLog,
  listDirsRecursive,
  getArgs,
  spawnCommand,
  readJsonFile,
  redLog,
  question,
  writeJsonFile,
  yellowLog,
  getFlag,
  getGroupConfig,
  getGroupPackageNames,
} from './utils.mjs';

const args = getArgs();
const OPTION = args[0];
const VALUE = args[1];

console.log('⏰ ========== Getting Ready ========== ⏰');
console.log(args);

const groupFlag = getFlag('--group');
greenLog(`⛳️ groupFlag: ${groupFlag}`);

if (!OPTION || OPTION === '' || OPTION === '--help') {
  greenLog(
    `
  Usage: node tools/scripts/pub.mjs [option] [value]
  option:
    --tag: publish with a tag
    --prod: publish to production
  `,
    true
  );
  exit();
}

if (OPTION) {
  if (OPTION === '--tag') {
    if (!VALUE) {
      redLog('Please provide a tag value', true);
      exit();
    }
  }

  if (OPTION === '--prod') {
    console.log('Publishing to production');
  }
}

let version;

const groupConfig = getGroupConfig();

if (groupFlag) {
  version = groupConfig.config.find((item) => item.group === groupFlag).version;
} else {
  version = groupConfig.config.find((item) => item.group === 'core').version;
}

greenLog(`🔥 version: ${version}`);

let dirs = await listDirsRecursive('dist/packages', false);
let newDirs = [];

if (groupFlag) {
  const groupPackages = await getGroupPackageNames(groupFlag);

  groupPackages.forEach((groupPkgName) => {
    dirs.forEach((dir) => {
      if (dir.includes(groupPkgName)) {
        newDirs.push(dir);
      }
    });
  });
} else {
  redLog(
    `🚨 No group flag is provided! Please provide a group flag eg. "yarn node ./tools/scripts/pub.mjs --tag revamp --group=revamp"`
  );
  process.exit(1);
}

const groupNPM = groupConfig.config.find(
  (item) => item.group === groupFlag
).npm;

const npmVersionRes = await fetch(groupNPM);
let npmVersion = await npmVersionRes.json();

npmVersion = Object.keys(npmVersion.time).pop();

if (newDirs.length > 0) {
  dirs = newDirs;
}

console.log(
  '\n\n========== Ready to publish the following packages ========== \n'
);

let namespace = await readJsonFile(`${dirs[0]}/package.json`);

const maxNameLength = Math.max(...dirs.map((dir) => dir.length));

let publishVersion = null;

let publishVersion = null;

await asyncForEach(dirs, async (dir) => {
  const distPkg = await readJsonFile(`${dir}/package.json`);

  const paddedName = distPkg.name.padEnd(maxNameLength, ' ');

<<<<<<< HEAD
  greenLog(`${paddedName} ${npmVersion} => ${distPkg.version}`);
=======
  publishVersion = pkg.version;

  // remove peer dependencies
  delete pkg.peerDependencies;
>>>>>>> cf06824f

  publishVersion = pkg.version;

  // remove peer dependencies
  delete distPkg.peerDependencies;

  // write the package.json file
  await writeJsonFile(`${dir}/package.json`, distPkg);
});

// prompt user to confirm publish
const type =
  OPTION === '--tag'
    ? `TAG => ${VALUE}

  You will need to install like this: yarn add ${namespace.name}@${VALUE}`
    : '🚨 PRODUCTION 🚨';

greenLog(
  `
  🚨 Publishing: ${type}
`,
  true
);

<<<<<<< HEAD
<<<<<<< HEAD
// get latest version
let publishVersion;

let TAG;

try {
  TAG = getFlag('--tag', false);
} catch (e) {
  TAG = 'latest';
}

try {
  const groupNpm = getGroupConfig().config.find(
    (item) => item.group === groupFlag
  ).npm;
  // greenLog(`...getting latest version from npm: ${groupNpm}`);
  let res = await fetch(groupNpm);

  res = await res.json();

  // get the last one
  const foundVersion = res['dist-tags'][TAG ?? 'latest'];

  // increase x from 0.0.x to 0.0.x+1
  const version = foundVersion.split('.');
  version[2] = parseInt(version[2]) + 1;
  publishVersion = version.join('.');
  // greenLog(`ℹ️  Version "${publishVersion}" found on NPM\n`);
} catch (e) {
  yellowLog(
    "Couldn't get latest version from npm, will use the config version"
  );
}
=======
>>>>>>> feature/lit-1447-js-sdk-merge-sdk-v3-into-revamp-feature-branch-2
=======
>>>>>>> cf06824f

await question('Are you sure you want to publish to? (y/n)', {
  yes: async () => {
    greenLog('Publishing...');
    // await 1 second
    await new Promise((resolve) => setTimeout(resolve, 1000));

    let counter = 0;

    await asyncForEach(dirs, async (dir) => {
      if (OPTION === '--tag') {
        greenLog(`Publishing ${dir} with tag ${VALUE}`);

        spawnCommand(
          'npm',
          ['publish', '--access', 'public', '--tag', VALUE],
          {
            cwd: dir,
          },
          {
            logExit: false,
            exitCallback: () => {
              counter++;
              // console.log(`${dir} published with tag ${VALUE}`)
            },
          }
        );
      }

      if (OPTION === '--prod') {
        spawnCommand(
          'npm',
          ['publish', '--access', 'public'],
          {
            cwd: dir,
          },
          {
            logExit: false,
            exitCallback: () => {
              counter++;
              // console.log(`${dir} published with tag ${VALUE}`)
            },
          }
        );
      }
    });

    while (true) {
      // wait for 1 second
      await new Promise((resolve) => setTimeout(resolve, 2000));
      if (counter >= dirs.length) {
        greenLog('🎉 Publish complete!', true);
        exit(0);
      }
    }
  },
  no: () => {
    redLog('Publish cancelled', true);
    exit(0);
  },
});<|MERGE_RESOLUTION|>--- conflicted
+++ resolved
@@ -109,21 +109,12 @@
 
 let publishVersion = null;
 
-let publishVersion = null;
-
 await asyncForEach(dirs, async (dir) => {
   const distPkg = await readJsonFile(`${dir}/package.json`);
 
   const paddedName = distPkg.name.padEnd(maxNameLength, ' ');
 
-<<<<<<< HEAD
   greenLog(`${paddedName} ${npmVersion} => ${distPkg.version}`);
-=======
-  publishVersion = pkg.version;
-
-  // remove peer dependencies
-  delete pkg.peerDependencies;
->>>>>>> cf06824f
 
   publishVersion = pkg.version;
 
@@ -148,11 +139,6 @@
 `,
   true
 );
-
-<<<<<<< HEAD
-<<<<<<< HEAD
-// get latest version
-let publishVersion;
 
 let TAG;
 
@@ -184,10 +170,6 @@
     "Couldn't get latest version from npm, will use the config version"
   );
 }
-=======
->>>>>>> feature/lit-1447-js-sdk-merge-sdk-v3-into-revamp-feature-branch-2
-=======
->>>>>>> cf06824f
 
 await question('Are you sure you want to publish to? (y/n)', {
   yes: async () => {
