import { exit } from 'process';
import {
  asyncForEach,
  childRunCommand,
  customSort,
  findArg,
  findImportsFromDir,
  findStrFromDir,
  getArgs,
  getFlag,
  greenLog,
  listDirsRecursive,
  prefixPathWithDir,
  readFile,
  readJsonFile,
  redLog,
  replaceAutogen,
  replaceFileContent,
  runCommand,
  spawnCommand,
  spawnListener,
  writeFile,
  writeJsonFile,
  yellowLog,
  checkEmptyDirectories,
} from './utils.mjs';
import fs from 'fs';
import path from 'path';
import { spawn } from 'child_process';

const args = getArgs();

const OPTION = args[0];

const optionMaps = new Map([
  ['--help', () => helpFunc()],
  ['--create', () => createFunc()],
  ['--path', () => pathFunc()],
  ['--test', () => testFunc()],
  ['--find', () => findFunc()],
  ['--build', () => buildFunc()],
  ['--switch', () => switchFunc()],
  ['--dev', () => devFunc()],
  ['--watch', () => watchFunc()],
  ['--polyfills', () => polyfillsFunc()],
  ['--comment', () => commentFunc()],
  ['--remove-local-dev', () => removeLocalDevFunc()],
  ['--setup-local-dev', () => setupLocalDevFunc()],
  ['--match-versions', () => matchVersionsFunc()],
  ['default', () => helpFunc()],
  ['--v', () => versionFunc()],
  ['--version', () => versionFunc()],
  ['--verify', () => validateDependencyVersions()],
  ['--postBuild', () => postBuild()],
  ['postBuildIndividual', () => postBuildIndividualFunc()],
  ['fixTsConfig', () => fixTsConfigFunc()],
  ['check', () => checkFunc()],
]);

const setup = () => {
  const result = optionMaps.get(OPTION) || optionMaps.get('default');
  result();
};

setup();

function helpFunc() {
  greenLog(
    `
        Usage: node tools/scripts/tools.mjs [option][...args]
        Options:
            --help: show this help
            --create: create a new app
            --path: a directory to run commands in
            --test: run tests
            --find: different search options
            --publish: publish to npm
            --clone: clone a package from ./dist and publish to npm
            --yalc: publish to yalc
            --build: build the project
            --dev: run dev stuff
            --watch: watch for changes
            --remove-local-dev: remove local dev
            --setup-local-dev: setup local dev
            --match-versions: match versions
            --version: show version
            --verify: validate dependency versions
            --postBuild: post build
            postBuildIndividual: post build individual
            fixTsConfig: fix tsconfig
    `,
    true
  );
  exit();
}

async function createFunc() {
  let APP_TYPE = args[1];

  if (!APP_TYPE || APP_TYPE === '' || APP_TYPE === '--help') {
    greenLog(
      `
        Usage: node tools/scripts/tools.mjs --create [app-type]
        [app-type]: the type of app to create
        Options:
        --react: create a react app
        --html: create a html app
        --node: create a node app
        `,
      true
    );
    exit();
  }

  let APP_NAME = args[2];
  const TYPE = args[3];

  if (APP_TYPE === '--react') {
    if (!TYPE || TYPE === '' || TYPE === '--help') {
      greenLog(
        `
            Usage: node tools/scripts/tools.mjs --create --react [app_name] [type]
            [type]: the type of react app to create
            Options:
            --demo: prepend 'demo' and append '-react' to the app name
            `,
        true
      );
    }

    if (TYPE === '--demo') {
      APP_NAME = `demo-${APP_NAME}-react`;
    }

    const INSTALL_PATH = `apps/${APP_NAME}`;

    await childRunCommand(
      `git clone https://github.com/LIT-Protocol/demo-project-react-template ${INSTALL_PATH}`
    );

    await writeFile(
      `${INSTALL_PATH}/src/App.js`,
      replaceAutogen({
        oldContent: await readFile(`${INSTALL_PATH}/src/App.js`),
        startsWith: '// ----- autogen:app-name:start  -----',
        endsWith: '// ----- autogen:app-name:end  -----',
        newContent: `const [appName, setAppName] = useState('${APP_NAME}');`,
      })
    );

    const indexHtml = await readFile(`${INSTALL_PATH}/public/index.html`);
    const newHtml = indexHtml.replace('Demo', `Demo: ${APP_NAME}`);
    await writeFile(`${INSTALL_PATH}/public/index.html`, newHtml);

    await childRunCommand(`rm -rf ${INSTALL_PATH}/.git`);

    const packageJson = await readJsonFile(`${INSTALL_PATH}/package.json`);
    packageJson.name = APP_NAME;

    // generate a port number between 4100 and 4200
    const port = Math.floor(Math.random() * 100) + 4100;
    packageJson.scripts.start = `PORT=${port} react-scripts start`;

    await writeFile(
      `${INSTALL_PATH}/package.json`,
      JSON.stringify(packageJson, null, 2)
    );

    await childRunCommand(`cd ${INSTALL_PATH} && yarn install`);

    greenLog(`Creating a project.json for nx workspace`);

    const projectJson = await readFile(`tools/scripts/project.json.template`);
    const newProjectJson = projectJson
      .replaceAll('PROJECT_NAME', APP_NAME)
      .replaceAll('PROJECT_PATH', `apps/${APP_NAME}`)
      .replaceAll('PROJECT_PORT', port);

    await writeFile(`${INSTALL_PATH}/project.json`, newProjectJson);

    greenLog('Adding project to nx workspace');

    const workspaceJson = await readJsonFile(`workspace.json`);

    workspaceJson.projects[APP_NAME] = INSTALL_PATH;

    await writeFile(`workspace.json`, JSON.stringify(workspaceJson, null, 2));

    greenLog('✅ NX Build Done! Post Build in progress...');
  }

  if (APP_TYPE == '--html') {
    if (!TYPE || TYPE === '' || TYPE === '--help') {
      greenLog(
        `
            Usage: node tools/scripts/tools.mjs --create --html [type]
            [type]: the type of html app to create
            Options:
            --demo: prepend 'demo' and append '-html' to the app name
            `,
        true
      );
    }

    redLog('Not implemented yet');
    exit();
  }

  if (APP_TYPE == '--node') {
    if (!TYPE || TYPE === '' || TYPE === '--help') {
      greenLog(
        `
            Usage: node tools/scripts/tools.mjs --create --node [type]
            [type]: the type of node app to create
            Options:
            --demo: prepend 'demo' and append '-node' to the app name
            `,
        true
      );
    }

    redLog('Not implemented yet');
    exit();
  }
}

async function pathFunc() {
  const PROJECT_PATH = args[1];
  const COMMANDS = args.slice(2);

  if (!PROJECT_PATH || PROJECT_PATH === '' || PROJECT_PATH === '--help') {
    greenLog(
      `
        Usage: node tools/scripts/tools.mjs --path [project-path] [commands]
            [project-path]: the path of the project
            [commands]: the commands to run
    `,
      true
    );
    exit();
  }

  spawnCommand(COMMANDS[0], COMMANDS.slice(1), { cwd: PROJECT_PATH });
}

async function testFunc() {
  const TEST_TYPE = args[1];

  if (!TEST_TYPE || TEST_TYPE === '' || TEST_TYPE === '--help') {
    greenLog(
      `
      Usage: node tools/scripts/tools.mjs --test [test-type]
          [test-type]: the type of test to run
              --unit: run unit tests
              --e2e: run e2e tests
              --custom: run custom tests
  `,
      true
    );
    exit();
  }

  if (TEST_TYPE === '--unit') {
    // start the server if it's not running
    // const startServer = () => {
    //   const serverProcess = spawn('yarn', ['txServer']);

    //   serverProcess.on('close', (code) => {
    //     console.log(`Server process exited with code ${code}`);
    //   });

    //   return serverProcess;
    // };

    // const serverProcess = startServer();

    // const stopServer = (serverProcess) => {
    //   serverProcess.kill('SIGTERM');
    // };

    // Read the workspace configuration file
    const workspaceConfig = JSON.parse(
      fs.readFileSync('./workspace.json', 'utf-8')
    );

    // remove all projects that are in the apps folder
    Object.keys(workspaceConfig.projects).forEach((key) => {
      if (workspaceConfig.projects[key].includes('apps')) {
        delete workspaceConfig.projects[key];
      }
    });

    console.log(Object.keys(workspaceConfig.projects));

    // Extract project names from the workspace configuration
    const projectNames = Object.keys(workspaceConfig.projects).join(',');

    // Run the nx run-many command with the --projects flag set to the project names
    const nx = spawn(
      'nx',
      ['run-many', '--target=test', `--projects=${projectNames}`],
      {
        stdio: 'inherit', // This maintains the log output color
        shell: true,
      }
    );

    // Handle errors
    nx.on('error', (error) => {
      console.error(`Error: ${error.message}`);
      process.exit();
    });

    // Handle exit
    nx.on('exit', (code) => {
      console.log(`Child process exited with code ${code}`);
      // stopServer(serverProcess);
      process.exit();
    });
  }

  if (TEST_TYPE === '--e2e') {
    const ENV = args[2];

    if (!ENV || ENV === '' || ENV === '--help') {
      greenLog(
        `
          Usage: node tools/scripts/tools.mjs --test --e2e [env]
              [env]: the environment to run the tests in
                  react: run tests on react app on port 4003
                  html: run tests on html app on port 4002
                  run-react-and-test: run the react app and run e2e tests on it
                  run-html-and-test: run the html app and run e2e tests on it
      `,
        true
      );
      exit();
    }

    if (ENV === 'react') {
      await childRunCommand(
        'cp tsconfig.base.json tsconfig.json && CYPRESS_REMOTE_DEBUGGING_PORT=9222 PORT=4003 yarn cypress open'
      );
    }

    if (ENV === 'html') {
      await childRunCommand(
        'cp tsconfig.base.json tsconfig.json && CYPRESS_REMOTE_DEBUGGING_PORT=9222 PORT=4002 yarn cypress open'
      );
    }

    if (ENV === 'run-react-and-test') {
      // spawnListener('yarn tools --dev --apps');
      spawnListener('yarn nx run react:serve');

      // wait 3 seconds for the apps to start
      await new Promise((resolve) => setTimeout(resolve, 3000));

      spawnListener('yarn tools --test --e2e react');
    }

    if (ENV === 'run-html-and-test') {
      // spawnListener('yarn tools --dev --apps');
      spawnListener('yarn nx run html:serve');

      // wait 3 seconds for the apps to start
      await new Promise((resolve) => setTimeout(resolve, 3000));

      spawnListener('yarn tools --test --e2e html');
    }
  }

  if (TEST_TYPE === '--custom') {
    function formatNxLine(path) {
      const bold = '\x1b[1m';
      const orangeBg = '\x1b[48;5;208m';
      const black = '\x1b[30m';
      const orange = '\x1b[38;5;208m';
      const reset = '\x1b[0m';

      const formattedLine = `${orange} >  ${bold}${orangeBg} LIT ${reset}   ${orange}Running target ${bold}${path}${reset}\n`;
      return formattedLine;
    }

    function findSpecFiles(directory, filePattern) {
      const files = fs.readdirSync(directory, { withFileTypes: true });
      let specFiles = [];

      for (const file of files) {
        const fullPath = path.join(directory, file.name);

        if (file.isDirectory()) {
          specFiles = specFiles.concat(findSpecFiles(fullPath, filePattern));
        } else if (file.isFile() && file.name.match(filePattern)) {
          specFiles.push(fullPath);
        }
      }

      return specFiles;
    }

    const specFiles = findSpecFiles('./packages', /\.spec\.mjs$/);

    await asyncForEach([...specFiles], async (specFile) => {
      const output = formatNxLine(specFile);
      console.log(output);
      await childRunCommand(`node ${specFile}`);
    });

    process.exit();
  }
}

async function findFunc() {
  const FIND_TYPE = args[1];

  if (!FIND_TYPE || FIND_TYPE === '' || FIND_TYPE === '--help') {
    greenLog(
      `
        Usage: node tools/scripts/tools.mjs --find [option]
            [option]: 
                --imports: find all imports from a directory
    `,
      true
    );
    exit();
  }

  if (FIND_TYPE === '--imports') {
    const TARGET_DIR = args[2];
    const FILTER = args[3];

    if (!TARGET_DIR || TARGET_DIR === '' || TARGET_DIR === '--help') {
      greenLog(
        `
            Usage: node tools/scripts/tools.mjs --find --imports [target-dir]
                [target-dir]: the directory to find imports from
        `,
        true
      );
      exit();
    }

    let res = await findImportsFromDir(TARGET_DIR);

    greenLog(
      `
            Usage: node tools/scripts/tools.mjs --find --imports [target-dir] --filter [keyword]
                [keyword]: the keyword to filter the results by
        `,
      true
    );

    if (FILTER === '--filter') {
      const keyword = args[4];

      res = res.filter((item) => item.includes(keyword));
    }

    console.log(res);
    exit();
  }
}

async function buildFunc() {
  const BUILD_TYPE = args[1];

  if (!BUILD_TYPE || BUILD_TYPE === '' || BUILD_TYPE === '--help') {
    greenLog(
      `
        Usage: node tools/scripts/tools.mjs --build [option]
            [option]: the option to run
                --packages: build packages
                --target: build a target package
                --apps: build apps
                --all: build all
    `,
      true
    );

    exit();
  }

  if (BUILD_TYPE === '--target') {
    const TARGET = args[2];

    if (!TARGET || TARGET === '' || TARGET === '--help') {
      greenLog(
        `
            Usage: node tools/scripts/tools.mjs --build --target [target]
                [target]: the target to build
            `,
        true
      );
      exit();
    }

    await childRunCommand(`yarn nx run ${TARGET}:_buildTsc`);
    spawnListener(`yarn nx run ${TARGET}:_buildWeb`);
    await childRunCommand(`yarn postBuild:mapDistFolderNameToPackageJson`);
    await childRunCommand(`yarn postBuild:mapDepsToDist`);
    await childRunCommand(`yarn gen:html`);
    await childRunCommand(`yarn gen:react`);
    await childRunCommand(`yarn gen:nodejs`);
    await childRunCommand(`yarn tools --polyfills ${TARGET}`);
  }

  if (BUILD_TYPE === '--packages') {
    const MODE = args[2];
    // console.log('MODE:', MODE);

    if (!MODE || MODE === '' || MODE === '--help') {
      greenLog(
        `
            Usage: node tools/scripts/tools.mjs --build --packages [option]

                [option]: the option to run
            `,
        true
      );
    }

    await childRunCommand(`yarn tools --match-versions`);

    const ignoreList = (await listDirsRecursive('./apps', false))
      .map((item) => item.replace('apps/', ''))
      .join(',');

    const command = `yarn nx run-many --target=build --exclude=${ignoreList}`;

    spawnListener(command, {
      onDone: () => {
        console.log('Done!');

        // // then run vanilla build
        // const command = `yarn nx run-many --target=_buildWeb --exclude=${ignoreList}`;

        // spawnListener(command, {
        //   onDone: async () => {
        //     console.log("Done!");
        //     await runCommand('yarn postBuild:mapDistFolderNameToPackageJson');
        exit();
        //   }
        // })
      },
    });
  }
}

async function publishFunc() {
  let OPTION2 = args[1];

  if (!OPTION2 || OPTION2 === '' || OPTION2 === '--help') {
    greenLog(
      `
        Usage: node tools/scripts/tools.mjs --publish [option]
            [option]: the option to run
                --build: build packages before publishing
                --no-build: publish without building
                --tag: publish with a tag
                --target: publish a specific package
    `,
      true
    );

    exit();
  }

  if (OPTION2 === '--build') {
    spawnListener('yarn build:packages', {
      onDone: () => {
        spawnListener('yarn npx lerna publish --force-publish', {
          onDone: () => {
            console.log('Done!');
          },
        });
      },
    });
  }

  if (OPTION2 === '--no-build') {
    spawnListener('yarn npx lerna publish --force-publish', {
      onDone: () => {
        console.log('Done!');
      },
    });
  }

  if (OPTION2 === '--tag') {
    const TAG = args[2];

    if (!TAG || TAG === '' || TAG === '--help') {
      greenLog(
        `
            Usage: node tools/scripts/tools.mjs --publish --tag [tag]
                [tag]: the tag to publish with
            `,
        true
      );
    }

    spawnListener(`yarn npx lerna publish --force-publish --dist-tag ${TAG}`, {
      onDone: async () => {
        const dirs = (await listDirsRecursive('./dist/packages', false)).filter(
          (item) => item.includes('-vanilla')
        );

        await asyncForEach(dirs, async (dir) => {
          await childRunCommand(`cd ${dir} && npm publish --tag ${TAG}`);
        });

        exit();
      },
    });
    // const dirs = (await listDirsRecursive('./dist/packages', false));

    // await asyncForEach(dirs, async (dir) => {
    //     await childRunCommand(`cd ${dir} && npm publish --tag ${TAG}`);
    // })

    // console.log(dirs);
  }

  if (OPTION2 === '--target') {
    const TARGET = args[2];

    if (!TARGET || TARGET === '' || TARGET === '--help') {
      greenLog(
        `
            Usage: node tools/scripts/tools.mjs --publish --target [target]
                [target]: the target to publish
            `,
        true
      );
    }

    await childRunCommand(
      `cd dist/packages/${TARGET} && npm publish --access public`
    );
    exit();
  }
}
async function yalcFunc() {
  const OPTION2 = args[1];

  if (!OPTION2 || OPTION2 === '' || OPTION2 === '--help') {
    greenLog(
      `
        Usage: node tools/scripts/tools.mjs --yalc [option]
            [option]: the option to run
                --publish: publish packages to yalc
                --push: push packages to yalc
                --remove: remove packages from yalc
    `,
      true
    );

    exit();
  }

  const dirs = (await listDirsRecursive('./dist/packages', false)).map((item) =>
    item.replace('dist/packages/', '')
  );

  if (OPTION2 === '--publish') {
    dirs.forEach((name) => {
      spawnCommand(
        'yalc',
        ['publish', '--push'],
        {
          cwd: `dist/packages/${name}`,
        },
        { logExit: false }
      );
    });
  }

  if (OPTION2 === '--push') {
    dirs.forEach((name) => {
      spawnCommand(
        'yalc',
        ['push'],
        {
          cwd: `dist/packages/${name}`,
        },
        { logExit: false }
      );
    });
  }

  if (OPTION2 === '--remove') {
    dirs.forEach((name) => {
      spawnCommand(
        'yalc',
        ['remove', name],
        {
          cwd: `dist/packages/${name}`,
        },
        { logExit: false }
      );
    });
  }
  exit();
}

async function switchFunc() {
  const SCOPE = args[1];

  if (!SCOPE || SCOPE === '' || SCOPE === '--help') {
    greenLog(
      `
        Usage: node tools/scripts/tools.mjs --switch [scope]
            [scope]: the scope to switch
                --all: switch all packages
    `,
      true
    );

    exit();
  }

  if (SCOPE == '--all') {
    const FROM_NAME = args[2];
    const TO_NAME = args[3];

    if (
      !FROM_NAME ||
      FROM_NAME === '' ||
      FROM_NAME === '--help' ||
      !TO_NAME ||
      TO_NAME === '' ||
      TO_NAME === '--help'
    ) {
      greenLog(
        `
            Usage: node tools/scripts/tools.mjs --switch --all [from] [to]
                [from]: the string to replace
                [to]: the string to replace with
        `,
        true
      );

      exit();
    }

    const dirs = await listDirsRecursive('./dist/packages', true);

    let paths = [];

    for (let i = 0; i < dirs.length; i++) {
      const dir = dirs[i];
      let _paths = await findStrFromDir(dir, FROM_NAME);
      paths.push(_paths);
    }

    // remove empty array
    paths = paths.filter((item) => item.length > 0);

    // flatten array
    paths = paths.flat();

    // for each file that contains the string, replace it
    for (let i = 0; i < paths.length; i++) {
      const file = paths[i];
      await replaceFileContent(paths[i], FROM_NAME, TO_NAME);
      greenLog(`Replaced ${FROM_NAME} with ${TO_NAME} in ${file}`);

      if (i === paths.length - 1) {
        console.log('Done!');
      }
    }

    exit();
  }
}
async function cloneFunc() {
  const PROJECT_NAME = args[1];
  const NPM_NAME = args[2];

  greenLog(
    `
        Usage: node tools/scripts/tools.mjs --clone [project-name] [npm-name] [option]

            [project-name]: the name of the project
            [npm-name]: the npm name of the clone

            [option]: the option to run
                --publish: publish packages to npm
        `,
    true
  );

  if (!PROJECT_NAME || PROJECT_NAME === '' || PROJECT_NAME === '--help') {
    exit();
  } else {
    await new Promise((resolve) => setTimeout(resolve, 500));
  }

  const dirs = (await listDirsRecursive('./dist/packages', false))
    .filter((item) => item.includes(PROJECT_NAME))
    .map((path) => {
      const name = path.replace('dist/packages/', '');

      const folderName = NPM_NAME.replaceAll('/', '-');
      let clonePath = path.replace(PROJECT_NAME, folderName);

      let npmName = clonePath.includes('-vanilla')
        ? `${NPM_NAME}-vanilla`
        : NPM_NAME;

      return {
        name,
        path,
        projectName: PROJECT_NAME,
        npmName,
        clonePath,
      };
    });

  // for loop clone a copy from path to clonePath
  for (let i = 0; i < dirs.length; i++) {
    greenLog(`Cloning ${dirs[i].name} to ${dirs[i].clonePath}`);

    const dir = dirs[i];

    await childRunCommand(`cp -r ${dir.path} ${dir.clonePath}`);

    // replace the name in package.json
    const packageJson = JSON.parse(
      await readFile(`${dir.clonePath}/package.json`)
    );

    packageJson.name = dir.npmName;
    packageJson.publishConfig.directory = `../../dist/packages/${dir.npmName}`;

    // bump version
    // const version = packageJson.version.split('.');
    // version[2] = parseInt(version[2]) + 1;
    // packageJson.version = version.join('.');
    // packageJson.version = packageJson.version;

    await writeFile(
      `${dir.clonePath}/package.json`,
      JSON.stringify(packageJson, null, 4)
    );
  }

  const OPTION2 = args[3];

  if (OPTION2 === '--publish') {
    // for loop publish each package
    for (let i = 0; i < dirs.length; i++) {
      const dir = dirs[i];

      await childRunCommand(
        `cd ${dir.clonePath} && npm publish --access public`
      );
    }

    // for loop to delete the clone
    for (let i = 0; i < dirs.length; i++) {
      const dir = dirs[i];

      // delete the clone
      if (args[4] === '--remove') {
        await childRunCommand(`rm -rf ${dir.clonePath}`);
      }
    }
  }

  exit();
}
async function devFunc() {
  const TYPE = args[1];

  if (!TYPE || TYPE === '' || TYPE === '--help') {
    greenLog(
      `
        Usage: node tools/scripts/tools.mjs --dev [type]
            [type]: the type of dev to run
                --apps: run dev on apps
    `,
      true
    );

    exit();
  }

  if (TYPE === '--apps' || TYPE === '--app') {
    // go to apps/react/project.json and find the port
    const reactPort = JSON.parse(await readFile('./apps/react/project.json'))
      .targets.serve.options.port;
    const htmlPort = (await readFile('./apps/html/server.js')).match(
      /port: (\d+)/
    )[1];

    greenLog(
      `
            Running apps...
            html: http://localhost:${htmlPort}
            react: http://localhost:${reactPort}
            nodejs: in this terminal
        `,
      true
    );

    // wait for 2 seconds before running the apps
    setTimeout(() => {
      spawnListener('yarn nx run nodejs:serve', {}, '[nodejs]', 31);
      spawnListener('yarn nx run react:serve', {}, '[react]', 32);
      spawnListener('yarn nx run html:serve', {}, '[html]', 33);
    }, 2000);
  }
}

async function watchFunc() {
  const OPTION = args[1];

  if (!OPTION || OPTION === '' || OPTION === '--help') {
    greenLog(
      `
            Usage: node tools/scripts/tools.mjs --watch [option]
                [option]: the option to use
                    --all: watch all
                    --target: watch a target
        `,
      true
    );

    exit();
  }

  if (OPTION === '--all') {
    greenLog('Watching all...', true);
    await childRunCommand(
      'nodemon --watch packages --ext js,ts --exec "yarn tools --build --packages --async"'
    );
  }

  if (OPTION === '--target') {
    const TARGET = args[2];

    greenLog(
      `
            Usage: node tools/scripts/tools.mjs --watch --target [target] [option]
                [target]: the target to watch
                [option]: the option to use
                    --deps: with dependencies
        `,
      true
    );

    if (!TARGET || TARGET === '' || TARGET === '--help') {
      exit();
    } else {
      await new Promise((resolve) => setTimeout(resolve, 300));
    }

    // check if directory exists
    const path = `./packages/${TARGET}`;
    if (!fs.existsSync(path)) {
      redLog(`Target "${TARGET}" does not exist!`);
      exit();
    }

    if (args[3] === '--deps') {
      const projectNameSpace = (await readFile(`package.json`))
        .match(/"name": "(.*)"/)[1]
        .split('/')[0];
      let res = (await findImportsFromDir(`${path}/src`))
        .filter((item) => item.includes(projectNameSpace))
        .map((item) => {
          return item.replace(projectNameSpace, '').replace('/', '');
        });

      res.forEach((pkg) => {
        greenLog(`Watching ${pkg}...`, true);
        childRunCommand(
          `nodemon --watch ${pkg} --ext js,ts --exec "yarn tools --build --target ${pkg}"`
        );
      });
    } else {
      greenLog(`Watching ${TARGET}...`, true);
      childRunCommand(
        `nodemon --watch packages/${TARGET} --ext js,ts --exec "yarn tools --build --target ${TARGET}"`
      );
      // spawnListener(`yarn tools --polyfills lit-node-client`);
    }
  }
}

async function postBuildIndividualFunc() {
  const POSTBUILD_FILE = 'postbuild.mjs';

  const TARGET = findArg(args, '--target');
  const PROJECT_PATH = `packages/${TARGET}`;
  const DIST_PATH = `dist/packages/${TARGET}`;
  const POSTBUILD_PATH = `${PROJECT_PATH}/${POSTBUILD_FILE}`;

  if (!fs.existsSync(POSTBUILD_PATH)) {
    process.exit();
  }

  greenLog(`👷 ${POSTBUILD_PATH} file found! Running...`, true);
  await childRunCommand(`node ${POSTBUILD_PATH}`);
  process.exit();
}

async function fixTsConfigFunc() {
  const TSCONFIG = JSON.parse(await readFile('tsconfig.json'));

  TSCONFIG.compilerOptions.paths = {
    '@lit-protocol/*': ['packages/*/src'],
  };

  await writeFile('tsconfig.json', JSON.stringify(TSCONFIG, null, 2));

  process.exit();
}

async function checkFunc() {
  if (!getFlag('--no-empty-directories')) {
    redLog('Please use the --no-empty-directories flag to run this command');
    process.exit();
  }

  const emptyDirectories = await checkEmptyDirectories('packages');

  // If there's any empty directories, say that "Empty directories found! Do you want to remove then? This happened because you might be switching branches."
  if (emptyDirectories.length > 0) {
    redLog(
      `\n❌ Empty directories found! Do you want to remove then?\n\n    ${emptyDirectories.join(
        '\n'
      )}\n`,
      true
    );
    process.exit(1);
  }

  process.exit(0);
}

async function polyfillsFunc() {
  const PROJECT_NAME = args[1];

  if (!PROJECT_NAME || PROJECT_NAME === '' || PROJECT_NAME === '--help') {
    greenLog(
      `
        Usage: node tools/scripts/tools.mjs --polyfills [project]
            [project]: the project to add polyfills to
        `,
      true
    );

    exit();
  }

  try {
    const polyfill = await readFile(`packages/${PROJECT_NAME}/polyfills.js`);

    const buildIndexJsPath = `dist/packages/${PROJECT_NAME}/src/index.js`;
    const builtIndexJs = await readFile(buildIndexJsPath);

    const newBuiltIndexJs = replaceAutogen({
      oldContent: builtIndexJs,
      startsWith: '// ----- autogen:polyfills:start  -----',
      endsWith: '// ----- autogen:polyfills:end  -----',
      newContent: polyfill,
    });

    await writeFile(buildIndexJsPath, newBuiltIndexJs);

    greenLog('✅ Polyfills injected into index.js');
  } catch (e) {
    yellowLog(
      `No packages/${PROJECT_NAME}/polyfills.js found for ` + PROJECT_NAME
    );
  }
  exit();
}

async function commentFunc() {
  const C = args[1] ?? '=';

  // combine args except for the first index
  const MESSAGE = args.slice(2).join(' ');

  if (!MESSAGE || MESSAGE === '' || MESSAGE === '--help') {
    greenLog(
      `
        Usage: node tools/scripts/tools.mjs --comment [message]
            [message]: the message to add to the comment block
        `,
      true
    );

    exit();
  }

  let up = [];
  let down = [];

  for (let i = 0; i < MESSAGE.length; i++) {
    up.push(C);
    down.push(C);
  }

  // create a line with 10 ${C}
  const line = `${C}${C}${C}${C}${C}${C}${C}${C}${C}${C}`;

  console.log(
    `
// ${line}${up.join('')}${line}
//          ${MESSAGE}                                    
// ${line}${down.join('')}${line}
    `
  );
  exit();
}

async function removeLocalDevFunc() {
  // First, remove existing dist symlink if exists.
  const removeList = (await listDirsRecursive('./packages', false)).map(
    (item) => item.replace('packages/', '')
  );

  console.log('removeList', removeList);

  await asyncForEach(removeList, async (item) => {
    greenLog(
      `Removing:
- symlink packages/${item}/dist
- "main" and "typings" from packages/${item}/package.json
        `,
      true
    );
    await childRunCommand(`rm -rf packages/${item}/dist`);

    const packageJson = await readJsonFile(`packages/${item}/package.json`);

    delete packageJson.main;
    delete packageJson.typings;

    await writeJsonFile(`packages/${item}/package.json`, packageJson);
  });

  exit();
}

async function setupLocalDevFunc() {
  const PROJECT_NAME = args[1];

  if (!PROJECT_NAME || PROJECT_NAME === '' || PROJECT_NAME === '--help') {
    greenLog(
      `
              Usage: node tools/scripts/tools.mjs --setup-local-dev [options]
                  [options]:
                    --target [project]: the project to setup local dev for
              `,
      true
    );

    // await 2 seconds
    await new Promise((resolve) => setTimeout(resolve, 2000));
  }

  /**
   * Setup symlink for a project eg. `packages/my-project/dist` -> `dist/packages/my-project`
   * @param {string} projectName
   * @returns {Promise<void>}
   */
  const setupSymlink = async (projectName) => {
    // First, remove existing dist symlink if exists.
    const dirPathToCreate = `packages/${projectName}/dist`;
    if (fs.existsSync(dirPathToCreate)) {
      greenLog(`Removing symlink ${dirPathToCreate} ...`);
      await childRunCommand(`rm -rf ${dirPathToCreate}`);
    }

    // Then, create a symlink of each package's `dist` folder to their corresponding
    // package directory location under the root `dist`.
    const symLinkTarget = `../../dist/packages/${projectName}`; // relative to symlink directory
    greenLog(`Creating symlink ${dirPathToCreate} -> ${symLinkTarget} ...`);
    await childRunCommand(`ln -s ${symLinkTarget} ${dirPathToCreate}`);

    // Then, update each package's `package.json` to have the same `main` and `typings` path
    // as the `package.json` in the dist, except prefixed with `dist`.
    const packageJsonPath = `packages/${projectName}/package.json`;
    const distPackageJsonPath = `dist/packages/${projectName}/package.json`;
    const packageJson = await readJsonFile(packageJsonPath);
    const distPackageJson = await readJsonFile(distPackageJsonPath);

    packageJson.main = prefixPathWithDir(distPackageJson.main, 'dist');
    packageJson.typings = prefixPathWithDir(distPackageJson.typings, 'dist');

    greenLog(`Updating ${packageJsonPath}...`);
    greenLog(`packageJson.main: ${packageJson.main}`);
    greenLog(`packageJson.typings: ${packageJson.typings}`);

    await writeJsonFile(packageJsonPath, packageJson);
  };

  if (PROJECT_NAME === '--target') {
    const TARGET = args[2];

    await setupSymlink(TARGET);
  } else {
    const packageList = (await listDirsRecursive('./packages', false)).map(
      (item) => item.replace('packages/', '')
    );
    await asyncForEach(packageList, async (item) => {
      await setupSymlink(item);
    });
  }

  exit();
}

async function matchVersionsFunc() {
  // async foreach packages
  const packageList = await listDirsRecursive('./packages', false);

  // get lerna version
  const lernaJson = await readJsonFile(`lerna.json`);

  await asyncForEach(packageList, async (pkg) => {
    const packageJson = await readJsonFile(`${pkg}/package.json`);
    packageJson.version = lernaJson.version;

    greenLog(
      `Updating ${pkg}/package.json version ${packageJson.version} => ${lernaJson.version}...`
    );
    await writeJsonFile(`${pkg}/package.json`, packageJson);
  });

  exit();
}

async function versionFunc() {
  greenLog('Getting latest version from npm...');

  let res = await fetch(
    'https://registry.npmjs.org/@lit-protocol/lit-node-client'
  );

  res = await res.json();

  // get the last one
  const currentVersion = Object.keys(res.time).pop();

  const lernaJson = await readJsonFile(`lerna.json`);
  const versionTs = (
    await readFile(`packages/constants/src/lib/version.ts`)
  ).match(/'([^']+)'/)[1];

  greenLog(`📦 Current NPM version: ${currentVersion}`, true);
  greenLog(`➡ Current lerna.json version: ${lernaJson.version}`, true);
  greenLog(`➡ Current version.ts version: ${versionTs}`, true);

  // if lerna.json and version.ts patch version is greater than currentVersion
  // then console.log that we can upgrade
  const lernaVersion = lernaJson.version.split('.');
  const versionTsVersion = versionTs.split('.');
  const currentVersionVersion = currentVersion.split('.');
  if (
    parseInt(lernaVersion[2]) === parseInt(currentVersionVersion[2]) ||
    parseInt(versionTsVersion[2]) === parseInt(currentVersionVersion[2])
  ) {
    greenLog(
      `Both versions are the same. You can bump your local version`,
      true
    );
  }

  const OPT = args[1];

  const supportedOptions = ['--major', '--minor', '--patch', '--custom'];

  if (
    !OPT ||
    OPT === '' ||
    OPT === '--help' ||
    !supportedOptions.includes(OPT)
  ) {
    greenLog(
      `
            Usage: node tools/scripts/tools.mjs --v [options]
                [options]:
                    --major: increase major version
                    --minor: increase minor version
                    --patch: increase patch version
                    --custom: run custom tests
            `,
      true
    );
    exit();
  }

  let newVersion;

  if (OPT === '--patch') {
    // increase x from 0.0.x to 0.0.x+1
    const version = currentVersion.split('.');
    version[2] = parseInt(version[2]) + 1;
    const patchVersion = version.join('.');
    greenLog(`Patch Version: ${patchVersion}`);
    newVersion = patchVersion;
  }

  if (OPT === '--minor') {
    // increase x from 0.x.0 to 0.x+1.0
    const version = currentVersion.split('.');
    version[1] = parseInt(version[1]) + 1;
    version[2] = 0;
    const minorVersion = version.join('.');
    greenLog(`Minor Version: ${minorVersion}`);
    newVersion = minorVersion;
  }

  if (OPT === '--major') {
    // increase x from x.0.0 to x+1.0.0
    const version = currentVersion.split('.');
    version[0] = parseInt(version[0]) + 1;
    version[1] = 0;
    version[2] = 0;
    const majorVersion = version.join('.');
    greenLog(`Major Version: ${majorVersion}`);
    newVersion = majorVersion;
  }

  if (OPT === '--custom') {
    // increase x from x.0.0 to x+1.0.0
    const version = args[2];
    greenLog(`Custom Version: ${version}`);
    newVersion = version;
  }

  greenLog(`New version: ${newVersion}`);

  const OPT2 = args[2];
  // update lerna.json
  try {
    const lernaJson = await readJsonFile(`lerna.json`);
    lernaJson.version = newVersion;

    if (OPT2 !== '--dry-run') {
      await writeJsonFile(`lerna.json`, lernaJson);
    } else {
      greenLog(`Dry run, not updating lerna.json`);
      console.log(lernaJson);
    }
  } catch (e) {
    redLog(e);
    exit();
  }

  // update version.ts in constants
  try {
    const versionTsNew = `export const version = '${newVersion}';`;

    if (OPT2 !== '--dry-run') {
      await writeFile(`packages/constants/src/lib/version.ts`, versionTsNew);
    } else {
      greenLog(`Dry run, not updating packages/constants/src/lib/version.ts`);
      console.log(versionTsNew);
    }
  } catch (e) {
    redLog(e);
    exit();
  }

  exit();
}

async function validateDependencyVersions() {
  const PREFIX = '@lit-protocol';
  const ignoreList = [''];

  const packageList = (await listDirsRecursive('./packages', false)).map(
    (item) => {
      return `dist/${item}/package.json`;
    }
  );

  const packageTotal = packageList.length;
  let packagePasses = 0;

  await asyncForEach(packageList, async (pkg, i) => {
    const packageJson = await readJsonFile(pkg);
    const pkgVersion = packageJson.version;

    const dependencies = packageJson.dependencies;

    let total = 0;
    let passes = 0;
    let fails = 0;

    // search for dependencies that start with @lit-protocol
    for (const [key, value] of Object.entries(dependencies)) {
      if (key.includes(PREFIX) && !ignoreList.includes(key)) {
        total++;
        if (value !== pkgVersion) {
          fails++;
        } else {
          passes++;
        }
      }
    }

    if (fails > 0) {
      redLog(
        `❌ ${pkg} has ${fails} dependencies with versions that do not match.`
      );
    } else {
      greenLog(
        `✅ ${i + 1} ${pkg} contains all dependencies with matching versions.`
      );
      packagePasses++;
    }
  });

<<<<<<< HEAD
=======
  // log that to make sure the builds works, make sure we have tested it
  if (packagePasses >= packageTotal) {
    greenLog(
      `
    ❗️ Before publishing, make sure you have tested the build!
      - yarn test:unit     | run unit tests
      - yarn test:e2e      | run e2e tests on browser
      - yarn test:e2e:node | run e2e tests on nodejs
      `,
      true
    );

    console.log(`
    Note: for e2e nodejs test, you can use the following options:
    -------------------------------------------------------------
    --filter flag to filter tests (eg. yarn test:e2e:node --filter=1-sig)
    --group flag to test a specific group (yarn test:e2e:node --group=lit-actions)
    `);
  }
>>>>>>> c95dbd89
  process.exit(0);
}

async function postBuild() {
  // greenLog('...mapping dist package name to package.json name');
  // await runCommand('yarn postBuild:mapDistFolderNameToPackageJson');

  greenLog('...generating apps/html/index.html');
  await runCommand('yarn gen:html');

  greenLog('...generating apps/react/src/app/app.tsx');
  await runCommand('yarn gen:react');

  greenLog('...generating apps/nodejs/main.ts');
  await runCommand('yarn gen:nodejs');

  exit();
}<|MERGE_RESOLUTION|>--- conflicted
+++ resolved
@@ -1419,8 +1419,6 @@
     }
   });
 
-<<<<<<< HEAD
-=======
   // log that to make sure the builds works, make sure we have tested it
   if (packagePasses >= packageTotal) {
     greenLog(
@@ -1440,7 +1438,6 @@
     --group flag to test a specific group (yarn test:e2e:node --group=lit-actions)
     `);
   }
->>>>>>> c95dbd89
   process.exit(0);
 }
 
