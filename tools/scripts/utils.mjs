--- conflicted
+++ resolved
@@ -522,9 +522,6 @@
       );
 
     return LITCONFIG;
-<<<<<<< HEAD
-  }
-=======
   }
 
   export const log = Object.assign(
@@ -574,5 +571,4 @@
 
     process.exit();
 
-};
->>>>>>> 42cffbaf
+};