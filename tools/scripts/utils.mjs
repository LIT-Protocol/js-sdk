--- conflicted
+++ resolved
@@ -738,7 +738,7 @@
     if (!value) {
       yellowLog(`👀 "${flag}" value is empty. eg. ${flag}=bar`);
 
-      if(exit){
+      if (exit) {
         process.exit();
       }
     }
@@ -788,8 +788,6 @@
 
   return emptyDirs;
 }
-<<<<<<< HEAD
-<<<<<<< HEAD
 // ('Please provide a project name: yarn gen:lib <project-name> <tag>',
 //       'yarn gen:lib my-lib <universal | vanilla | nodejs> [--group your-group-name]',
 //       [
@@ -909,9 +907,6 @@
 };
 
 export const groupNames = getGroupConfig().config.map((item) => item.group);
-=======
-=======
->>>>>>> cf06824f
 
 export function getCosmosAddress(pubkeyBuffer) {
   return toBech32(
@@ -931,14 +926,13 @@
   privateKey,
   statement = 'TESTING TESTING 123',
   domain = 'localhost',
-  origin = 'https://localhost/login'
+  origin = 'https://localhost/login',
+  expirationInMs = 1000 * 60 * 60 * 24 * 7
 ) {
   const wallet = new ethers.Wallet(privateKey);
 
   // expirtaion time in ISO 8601 format
-  const expirationTime = new Date(
-    Date.now() + 1000 * 60 * 60 * 24 * 7
-  ).toISOString();
+  const expirationTime = new Date(Date.now() + expirationInMs).toISOString();
 
   const siweMessage = new siwe.SiweMessage({
     domain,
@@ -991,9 +985,4 @@
 
   const formattedLine = `${orange} >  ${bold}${orangeBg} LIT ${reset}   ${orange}Running target ${bold}${path} ${regular}for ${number} file(s) ${reset}\n`;
   return formattedLine;
-<<<<<<< HEAD
-}
->>>>>>> feature/lit-1447-js-sdk-merge-sdk-v3-into-revamp-feature-branch-2
-=======
-}
->>>>>>> cf06824f
+}