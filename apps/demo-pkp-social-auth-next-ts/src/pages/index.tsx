--- conflicted
+++ resolved
@@ -68,49 +68,9 @@
   }, [authMethod, createAccount]);
 
   useEffect(() => {
-<<<<<<< HEAD
-    /**
-     * Initialize LitNodeClient and LitAuthClient
-     */
-    async function initClients() {
-      try {
-        // Set up LitNodeClient and connect to Lit nodes
-        const litNodeClient = new LitNodeClient({
-          litNetwork: 'cayenne',
-          debug: false,
-        });
-        await litNodeClient.connect();
-        setLitNodeClient(litNodeClient);
-
-        // Set up LitAuthClient
-        const litAuthClient = new LitAuthClient({
-          litRelayConfig: {
-            relayApiKey: 'test-api-key',
-          },
-          litNodeClient,
-        });
-
-        // Initialize providers
-        litAuthClient.initProvider<GoogleProvider>(ProviderType.Google);
-        litAuthClient.initProvider<DiscordProvider>(ProviderType.Discord);
-        litAuthClient.initProvider<EthWalletProvider>(ProviderType.EthWallet);
-        litAuthClient.initProvider<WebAuthnProvider>(ProviderType.WebAuthn);
-
-        setLitAuthClient(litAuthClient);
-      } catch (err) {
-        console.error(err);
-        setError(err);
-        setView(Views.ERROR);
-      }
-    }
-
-    if (!litNodeClient) {
-      initClients();
-=======
     // If user is authenticated and has at least one account, initialize session
     if (authMethod && currentAccount) {
       initSession(authMethod, currentAccount);
->>>>>>> 0e5ddabd
     }
   }, [authMethod, currentAccount, initSession]);
 
