--- conflicted
+++ resolved
@@ -1,4 +1,4 @@
-// @ts-nocheck 
+// @ts-nocheck
 import { useEffect, useRef } from 'react';
 
 import * as LitJsSdk_accessControlConditions from 'dist/packages/access-control-conditions';
@@ -50,27 +50,31 @@
 }
 
 export function App() {
-    const loadedRef = useRef(false);
-
-    useEffect(() => {
-        if (loadedRef.current) return;
-        loadedRef.current = true;
-
-        
-    
-    
-        if(typeof LitJsSdk_accessControlConditions === 'undefined') {
-            console.error("LitJsSdk_accessControlConditions:", LitJsSdk_accessControlConditions);
-        }else{
-            console.warn("LitJsSdk_accessControlConditions:", LitJsSdk_accessControlConditions);
-            window.LitJsSdk_accessControlConditions = LitJsSdk_accessControlConditions;
-        }
-        window.addEventListener('load', function() {
-
-            var root = document.getElementById('root');
-            var result = document.getElementById('result');
-            var entries = Object.entries(LitJsSdk_accessControlConditions);
-            var lis = entries.map(([key, value]) => `
+  const loadedRef = useRef(false);
+
+  useEffect(() => {
+    if (loadedRef.current) return;
+    loadedRef.current = true;
+
+    if (typeof LitJsSdk_accessControlConditions === 'undefined') {
+      console.error(
+        'LitJsSdk_accessControlConditions:',
+        LitJsSdk_accessControlConditions
+      );
+    } else {
+      console.warn(
+        'LitJsSdk_accessControlConditions:',
+        LitJsSdk_accessControlConditions
+      );
+      window.LitJsSdk_accessControlConditions =
+        LitJsSdk_accessControlConditions;
+    }
+    window.addEventListener('load', function () {
+      var root = document.getElementById('root');
+      var result = document.getElementById('result');
+      var entries = Object.entries(LitJsSdk_accessControlConditions);
+      var lis = entries.map(
+        ([key, value]) => `
             <li>
                 <div id="LitJsSdk_accessControlConditions_${key}" class="key" onClick="(async (e) => {
                     var fn = LitJsSdk_accessControlConditions['${key}'];
@@ -112,37 +116,36 @@
                     
                 })();">${key}</div>
                 <pre class="code">
-<code>${(typeof value === 'function' ? value : JSON.stringify(value, null, 2))}</code>
-                </pre>
-            </li>`);
-            lis = lis.join(' ');
-            var template = `
+<code>${
+          typeof value === 'function' ? value : JSON.stringify(value, null, 2)
+        }</code>
+                </pre>
+            </li>`
+      );
+      lis = lis.join(' ');
+      var template = `
             <div class="cat">
                 <h1>LitJsSdk_accessControlConditions has ${entries.length} functions</h1>
                     <ul>
-                        ${ lis }
-                    </ul>
-                </div>
-            `;
-            root.insertAdjacentHTML('beforeend', template);
-        });
-    
-    
-
-    
-    
-        if(typeof LitJsSdk_authBrowser === 'undefined') {
-            console.error("LitJsSdk_authBrowser:", LitJsSdk_authBrowser);
-        }else{
-            console.warn("LitJsSdk_authBrowser:", LitJsSdk_authBrowser);
-            window.LitJsSdk_authBrowser = LitJsSdk_authBrowser;
-        }
-        window.addEventListener('load', function() {
-
-            var root = document.getElementById('root');
-            var result = document.getElementById('result');
-            var entries = Object.entries(LitJsSdk_authBrowser);
-            var lis = entries.map(([key, value]) => `
+                        ${lis}
+                    </ul>
+                </div>
+            `;
+      root.insertAdjacentHTML('beforeend', template);
+    });
+
+    if (typeof LitJsSdk_authBrowser === 'undefined') {
+      console.error('LitJsSdk_authBrowser:', LitJsSdk_authBrowser);
+    } else {
+      console.warn('LitJsSdk_authBrowser:', LitJsSdk_authBrowser);
+      window.LitJsSdk_authBrowser = LitJsSdk_authBrowser;
+    }
+    window.addEventListener('load', function () {
+      var root = document.getElementById('root');
+      var result = document.getElementById('result');
+      var entries = Object.entries(LitJsSdk_authBrowser);
+      var lis = entries.map(
+        ([key, value]) => `
             <li>
                 <div id="LitJsSdk_authBrowser_${key}" class="key" onClick="(async (e) => {
                     var fn = LitJsSdk_authBrowser['${key}'];
@@ -184,37 +187,36 @@
                     
                 })();">${key}</div>
                 <pre class="code">
-<code>${(typeof value === 'function' ? value : JSON.stringify(value, null, 2))}</code>
-                </pre>
-            </li>`);
-            lis = lis.join(' ');
-            var template = `
+<code>${
+          typeof value === 'function' ? value : JSON.stringify(value, null, 2)
+        }</code>
+                </pre>
+            </li>`
+      );
+      lis = lis.join(' ');
+      var template = `
             <div class="cat">
                 <h1>LitJsSdk_authBrowser has ${entries.length} functions</h1>
                     <ul>
-                        ${ lis }
-                    </ul>
-                </div>
-            `;
-            root.insertAdjacentHTML('beforeend', template);
-        });
-    
-    
-
-    
-    
-        if(typeof LitJsSdk_blsSdk === 'undefined') {
-            console.error("LitJsSdk_blsSdk:", LitJsSdk_blsSdk);
-        }else{
-            console.warn("LitJsSdk_blsSdk:", LitJsSdk_blsSdk);
-            window.LitJsSdk_blsSdk = LitJsSdk_blsSdk;
-        }
-        window.addEventListener('load', function() {
-
-            var root = document.getElementById('root');
-            var result = document.getElementById('result');
-            var entries = Object.entries(LitJsSdk_blsSdk);
-            var lis = entries.map(([key, value]) => `
+                        ${lis}
+                    </ul>
+                </div>
+            `;
+      root.insertAdjacentHTML('beforeend', template);
+    });
+
+    if (typeof LitJsSdk_blsSdk === 'undefined') {
+      console.error('LitJsSdk_blsSdk:', LitJsSdk_blsSdk);
+    } else {
+      console.warn('LitJsSdk_blsSdk:', LitJsSdk_blsSdk);
+      window.LitJsSdk_blsSdk = LitJsSdk_blsSdk;
+    }
+    window.addEventListener('load', function () {
+      var root = document.getElementById('root');
+      var result = document.getElementById('result');
+      var entries = Object.entries(LitJsSdk_blsSdk);
+      var lis = entries.map(
+        ([key, value]) => `
             <li>
                 <div id="LitJsSdk_blsSdk_${key}" class="key" onClick="(async (e) => {
                     var fn = LitJsSdk_blsSdk['${key}'];
@@ -256,37 +258,36 @@
                     
                 })();">${key}</div>
                 <pre class="code">
-<code>${(typeof value === 'function' ? value : JSON.stringify(value, null, 2))}</code>
-                </pre>
-            </li>`);
-            lis = lis.join(' ');
-            var template = `
+<code>${
+          typeof value === 'function' ? value : JSON.stringify(value, null, 2)
+        }</code>
+                </pre>
+            </li>`
+      );
+      lis = lis.join(' ');
+      var template = `
             <div class="cat">
                 <h1>LitJsSdk_blsSdk has ${entries.length} functions</h1>
                     <ul>
-                        ${ lis }
-                    </ul>
-                </div>
-            `;
-            root.insertAdjacentHTML('beforeend', template);
-        });
-    
-    
-
-    
-    
-        if(typeof LitJsSdk_constants === 'undefined') {
-            console.error("LitJsSdk_constants:", LitJsSdk_constants);
-        }else{
-            console.warn("LitJsSdk_constants:", LitJsSdk_constants);
-            window.LitJsSdk_constants = LitJsSdk_constants;
-        }
-        window.addEventListener('load', function() {
-
-            var root = document.getElementById('root');
-            var result = document.getElementById('result');
-            var entries = Object.entries(LitJsSdk_constants);
-            var lis = entries.map(([key, value]) => `
+                        ${lis}
+                    </ul>
+                </div>
+            `;
+      root.insertAdjacentHTML('beforeend', template);
+    });
+
+    if (typeof LitJsSdk_constants === 'undefined') {
+      console.error('LitJsSdk_constants:', LitJsSdk_constants);
+    } else {
+      console.warn('LitJsSdk_constants:', LitJsSdk_constants);
+      window.LitJsSdk_constants = LitJsSdk_constants;
+    }
+    window.addEventListener('load', function () {
+      var root = document.getElementById('root');
+      var result = document.getElementById('result');
+      var entries = Object.entries(LitJsSdk_constants);
+      var lis = entries.map(
+        ([key, value]) => `
             <li>
                 <div id="LitJsSdk_constants_${key}" class="key" onClick="(async (e) => {
                     var fn = LitJsSdk_constants['${key}'];
@@ -328,37 +329,36 @@
                     
                 })();">${key}</div>
                 <pre class="code">
-<code>${(typeof value === 'function' ? value : JSON.stringify(value, null, 2))}</code>
-                </pre>
-            </li>`);
-            lis = lis.join(' ');
-            var template = `
+<code>${
+          typeof value === 'function' ? value : JSON.stringify(value, null, 2)
+        }</code>
+                </pre>
+            </li>`
+      );
+      lis = lis.join(' ');
+      var template = `
             <div class="cat">
                 <h1>LitJsSdk_constants has ${entries.length} functions</h1>
                     <ul>
-                        ${ lis }
-                    </ul>
-                </div>
-            `;
-            root.insertAdjacentHTML('beforeend', template);
-        });
-    
-    
-
-    
-    
-        if(typeof LitJsSdk_contractsSdk === 'undefined') {
-            console.error("LitJsSdk_contractsSdk:", LitJsSdk_contractsSdk);
-        }else{
-            console.warn("LitJsSdk_contractsSdk:", LitJsSdk_contractsSdk);
-            window.LitJsSdk_contractsSdk = LitJsSdk_contractsSdk;
-        }
-        window.addEventListener('load', function() {
-
-            var root = document.getElementById('root');
-            var result = document.getElementById('result');
-            var entries = Object.entries(LitJsSdk_contractsSdk);
-            var lis = entries.map(([key, value]) => `
+                        ${lis}
+                    </ul>
+                </div>
+            `;
+      root.insertAdjacentHTML('beforeend', template);
+    });
+
+    if (typeof LitJsSdk_contractsSdk === 'undefined') {
+      console.error('LitJsSdk_contractsSdk:', LitJsSdk_contractsSdk);
+    } else {
+      console.warn('LitJsSdk_contractsSdk:', LitJsSdk_contractsSdk);
+      window.LitJsSdk_contractsSdk = LitJsSdk_contractsSdk;
+    }
+    window.addEventListener('load', function () {
+      var root = document.getElementById('root');
+      var result = document.getElementById('result');
+      var entries = Object.entries(LitJsSdk_contractsSdk);
+      var lis = entries.map(
+        ([key, value]) => `
             <li>
                 <div id="LitJsSdk_contractsSdk_${key}" class="key" onClick="(async (e) => {
                     var fn = LitJsSdk_contractsSdk['${key}'];
@@ -400,37 +400,36 @@
                     
                 })();">${key}</div>
                 <pre class="code">
-<code>${(typeof value === 'function' ? value : JSON.stringify(value, null, 2))}</code>
-                </pre>
-            </li>`);
-            lis = lis.join(' ');
-            var template = `
+<code>${
+          typeof value === 'function' ? value : JSON.stringify(value, null, 2)
+        }</code>
+                </pre>
+            </li>`
+      );
+      lis = lis.join(' ');
+      var template = `
             <div class="cat">
                 <h1>LitJsSdk_contractsSdk has ${entries.length} functions</h1>
                     <ul>
-                        ${ lis }
-                    </ul>
-                </div>
-            `;
-            root.insertAdjacentHTML('beforeend', template);
-        });
-    
-    
-
-    
-    
-        if(typeof LitJsSdk_crypto === 'undefined') {
-            console.error("LitJsSdk_crypto:", LitJsSdk_crypto);
-        }else{
-            console.warn("LitJsSdk_crypto:", LitJsSdk_crypto);
-            window.LitJsSdk_crypto = LitJsSdk_crypto;
-        }
-        window.addEventListener('load', function() {
-
-            var root = document.getElementById('root');
-            var result = document.getElementById('result');
-            var entries = Object.entries(LitJsSdk_crypto);
-            var lis = entries.map(([key, value]) => `
+                        ${lis}
+                    </ul>
+                </div>
+            `;
+      root.insertAdjacentHTML('beforeend', template);
+    });
+
+    if (typeof LitJsSdk_crypto === 'undefined') {
+      console.error('LitJsSdk_crypto:', LitJsSdk_crypto);
+    } else {
+      console.warn('LitJsSdk_crypto:', LitJsSdk_crypto);
+      window.LitJsSdk_crypto = LitJsSdk_crypto;
+    }
+    window.addEventListener('load', function () {
+      var root = document.getElementById('root');
+      var result = document.getElementById('result');
+      var entries = Object.entries(LitJsSdk_crypto);
+      var lis = entries.map(
+        ([key, value]) => `
             <li>
                 <div id="LitJsSdk_crypto_${key}" class="key" onClick="(async (e) => {
                     var fn = LitJsSdk_crypto['${key}'];
@@ -472,37 +471,36 @@
                     
                 })();">${key}</div>
                 <pre class="code">
-<code>${(typeof value === 'function' ? value : JSON.stringify(value, null, 2))}</code>
-                </pre>
-            </li>`);
-            lis = lis.join(' ');
-            var template = `
+<code>${
+          typeof value === 'function' ? value : JSON.stringify(value, null, 2)
+        }</code>
+                </pre>
+            </li>`
+      );
+      lis = lis.join(' ');
+      var template = `
             <div class="cat">
                 <h1>LitJsSdk_crypto has ${entries.length} functions</h1>
                     <ul>
-                        ${ lis }
-                    </ul>
-                </div>
-            `;
-            root.insertAdjacentHTML('beforeend', template);
-        });
-    
-    
-
-    
-    
-        if(typeof LitJsSdk_ecdsaSdk === 'undefined') {
-            console.error("LitJsSdk_ecdsaSdk:", LitJsSdk_ecdsaSdk);
-        }else{
-            console.warn("LitJsSdk_ecdsaSdk:", LitJsSdk_ecdsaSdk);
-            window.LitJsSdk_ecdsaSdk = LitJsSdk_ecdsaSdk;
-        }
-        window.addEventListener('load', function() {
-
-            var root = document.getElementById('root');
-            var result = document.getElementById('result');
-            var entries = Object.entries(LitJsSdk_ecdsaSdk);
-            var lis = entries.map(([key, value]) => `
+                        ${lis}
+                    </ul>
+                </div>
+            `;
+      root.insertAdjacentHTML('beforeend', template);
+    });
+
+    if (typeof LitJsSdk_ecdsaSdk === 'undefined') {
+      console.error('LitJsSdk_ecdsaSdk:', LitJsSdk_ecdsaSdk);
+    } else {
+      console.warn('LitJsSdk_ecdsaSdk:', LitJsSdk_ecdsaSdk);
+      window.LitJsSdk_ecdsaSdk = LitJsSdk_ecdsaSdk;
+    }
+    window.addEventListener('load', function () {
+      var root = document.getElementById('root');
+      var result = document.getElementById('result');
+      var entries = Object.entries(LitJsSdk_ecdsaSdk);
+      var lis = entries.map(
+        ([key, value]) => `
             <li>
                 <div id="LitJsSdk_ecdsaSdk_${key}" class="key" onClick="(async (e) => {
                     var fn = LitJsSdk_ecdsaSdk['${key}'];
@@ -544,37 +542,36 @@
                     
                 })();">${key}</div>
                 <pre class="code">
-<code>${(typeof value === 'function' ? value : JSON.stringify(value, null, 2))}</code>
-                </pre>
-            </li>`);
-            lis = lis.join(' ');
-            var template = `
+<code>${
+          typeof value === 'function' ? value : JSON.stringify(value, null, 2)
+        }</code>
+                </pre>
+            </li>`
+      );
+      lis = lis.join(' ');
+      var template = `
             <div class="cat">
                 <h1>LitJsSdk_ecdsaSdk has ${entries.length} functions</h1>
                     <ul>
-                        ${ lis }
-                    </ul>
-                </div>
-            `;
-            root.insertAdjacentHTML('beforeend', template);
-        });
-    
-    
-
-    
-    
-        if(typeof LitJsSdk_encryption === 'undefined') {
-            console.error("LitJsSdk_encryption:", LitJsSdk_encryption);
-        }else{
-            console.warn("LitJsSdk_encryption:", LitJsSdk_encryption);
-            window.LitJsSdk_encryption = LitJsSdk_encryption;
-        }
-        window.addEventListener('load', function() {
-
-            var root = document.getElementById('root');
-            var result = document.getElementById('result');
-            var entries = Object.entries(LitJsSdk_encryption);
-            var lis = entries.map(([key, value]) => `
+                        ${lis}
+                    </ul>
+                </div>
+            `;
+      root.insertAdjacentHTML('beforeend', template);
+    });
+
+    if (typeof LitJsSdk_encryption === 'undefined') {
+      console.error('LitJsSdk_encryption:', LitJsSdk_encryption);
+    } else {
+      console.warn('LitJsSdk_encryption:', LitJsSdk_encryption);
+      window.LitJsSdk_encryption = LitJsSdk_encryption;
+    }
+    window.addEventListener('load', function () {
+      var root = document.getElementById('root');
+      var result = document.getElementById('result');
+      var entries = Object.entries(LitJsSdk_encryption);
+      var lis = entries.map(
+        ([key, value]) => `
             <li>
                 <div id="LitJsSdk_encryption_${key}" class="key" onClick="(async (e) => {
                     var fn = LitJsSdk_encryption['${key}'];
@@ -616,37 +613,36 @@
                     
                 })();">${key}</div>
                 <pre class="code">
-<code>${(typeof value === 'function' ? value : JSON.stringify(value, null, 2))}</code>
-                </pre>
-            </li>`);
-            lis = lis.join(' ');
-            var template = `
+<code>${
+          typeof value === 'function' ? value : JSON.stringify(value, null, 2)
+        }</code>
+                </pre>
+            </li>`
+      );
+      lis = lis.join(' ');
+      var template = `
             <div class="cat">
                 <h1>LitJsSdk_encryption has ${entries.length} functions</h1>
                     <ul>
-                        ${ lis }
-                    </ul>
-                </div>
-            `;
-            root.insertAdjacentHTML('beforeend', template);
-        });
-    
-    
-
-    
-    
-        if(typeof LitJsSdk_litAuthClient === 'undefined') {
-            console.error("LitJsSdk_litAuthClient:", LitJsSdk_litAuthClient);
-        }else{
-            console.warn("LitJsSdk_litAuthClient:", LitJsSdk_litAuthClient);
-            window.LitJsSdk_litAuthClient = LitJsSdk_litAuthClient;
-        }
-        window.addEventListener('load', function() {
-
-            var root = document.getElementById('root');
-            var result = document.getElementById('result');
-            var entries = Object.entries(LitJsSdk_litAuthClient);
-            var lis = entries.map(([key, value]) => `
+                        ${lis}
+                    </ul>
+                </div>
+            `;
+      root.insertAdjacentHTML('beforeend', template);
+    });
+
+    if (typeof LitJsSdk_litAuthClient === 'undefined') {
+      console.error('LitJsSdk_litAuthClient:', LitJsSdk_litAuthClient);
+    } else {
+      console.warn('LitJsSdk_litAuthClient:', LitJsSdk_litAuthClient);
+      window.LitJsSdk_litAuthClient = LitJsSdk_litAuthClient;
+    }
+    window.addEventListener('load', function () {
+      var root = document.getElementById('root');
+      var result = document.getElementById('result');
+      var entries = Object.entries(LitJsSdk_litAuthClient);
+      var lis = entries.map(
+        ([key, value]) => `
             <li>
                 <div id="LitJsSdk_litAuthClient_${key}" class="key" onClick="(async (e) => {
                     var fn = LitJsSdk_litAuthClient['${key}'];
@@ -688,37 +684,36 @@
                     
                 })();">${key}</div>
                 <pre class="code">
-<code>${(typeof value === 'function' ? value : JSON.stringify(value, null, 2))}</code>
-                </pre>
-            </li>`);
-            lis = lis.join(' ');
-            var template = `
+<code>${
+          typeof value === 'function' ? value : JSON.stringify(value, null, 2)
+        }</code>
+                </pre>
+            </li>`
+      );
+      lis = lis.join(' ');
+      var template = `
             <div class="cat">
                 <h1>LitJsSdk_litAuthClient has ${entries.length} functions</h1>
                     <ul>
-                        ${ lis }
-                    </ul>
-                </div>
-            `;
-            root.insertAdjacentHTML('beforeend', template);
-        });
-    
-    
-
-    
-    
-        if(typeof LitJsSdk_litNodeClient === 'undefined') {
-            console.error("LitJsSdk_litNodeClient:", LitJsSdk_litNodeClient);
-        }else{
-            console.warn("LitJsSdk_litNodeClient:", LitJsSdk_litNodeClient);
-            window.LitJsSdk_litNodeClient = LitJsSdk_litNodeClient;
-        }
-        window.addEventListener('load', function() {
-
-            var root = document.getElementById('root');
-            var result = document.getElementById('result');
-            var entries = Object.entries(LitJsSdk_litNodeClient);
-            var lis = entries.map(([key, value]) => `
+                        ${lis}
+                    </ul>
+                </div>
+            `;
+      root.insertAdjacentHTML('beforeend', template);
+    });
+
+    if (typeof LitJsSdk_litNodeClient === 'undefined') {
+      console.error('LitJsSdk_litNodeClient:', LitJsSdk_litNodeClient);
+    } else {
+      console.warn('LitJsSdk_litNodeClient:', LitJsSdk_litNodeClient);
+      window.LitJsSdk_litNodeClient = LitJsSdk_litNodeClient;
+    }
+    window.addEventListener('load', function () {
+      var root = document.getElementById('root');
+      var result = document.getElementById('result');
+      var entries = Object.entries(LitJsSdk_litNodeClient);
+      var lis = entries.map(
+        ([key, value]) => `
             <li>
                 <div id="LitJsSdk_litNodeClient_${key}" class="key" onClick="(async (e) => {
                     var fn = LitJsSdk_litNodeClient['${key}'];
@@ -760,37 +755,42 @@
                     
                 })();">${key}</div>
                 <pre class="code">
-<code>${(typeof value === 'function' ? value : JSON.stringify(value, null, 2))}</code>
-                </pre>
-            </li>`);
-            lis = lis.join(' ');
-            var template = `
+<code>${
+          typeof value === 'function' ? value : JSON.stringify(value, null, 2)
+        }</code>
+                </pre>
+            </li>`
+      );
+      lis = lis.join(' ');
+      var template = `
             <div class="cat">
                 <h1>LitJsSdk_litNodeClient has ${entries.length} functions</h1>
                     <ul>
-                        ${ lis }
-                    </ul>
-                </div>
-            `;
-            root.insertAdjacentHTML('beforeend', template);
-        });
-    
-    
-
-    
-    
-        if(typeof LitJsSdk_litNodeClientNodejs === 'undefined') {
-            console.error("LitJsSdk_litNodeClientNodejs:", LitJsSdk_litNodeClientNodejs);
-        }else{
-            console.warn("LitJsSdk_litNodeClientNodejs:", LitJsSdk_litNodeClientNodejs);
-            window.LitJsSdk_litNodeClientNodejs = LitJsSdk_litNodeClientNodejs;
-        }
-        window.addEventListener('load', function() {
-
-            var root = document.getElementById('root');
-            var result = document.getElementById('result');
-            var entries = Object.entries(LitJsSdk_litNodeClientNodejs);
-            var lis = entries.map(([key, value]) => `
+                        ${lis}
+                    </ul>
+                </div>
+            `;
+      root.insertAdjacentHTML('beforeend', template);
+    });
+
+    if (typeof LitJsSdk_litNodeClientNodejs === 'undefined') {
+      console.error(
+        'LitJsSdk_litNodeClientNodejs:',
+        LitJsSdk_litNodeClientNodejs
+      );
+    } else {
+      console.warn(
+        'LitJsSdk_litNodeClientNodejs:',
+        LitJsSdk_litNodeClientNodejs
+      );
+      window.LitJsSdk_litNodeClientNodejs = LitJsSdk_litNodeClientNodejs;
+    }
+    window.addEventListener('load', function () {
+      var root = document.getElementById('root');
+      var result = document.getElementById('result');
+      var entries = Object.entries(LitJsSdk_litNodeClientNodejs);
+      var lis = entries.map(
+        ([key, value]) => `
             <li>
                 <div id="LitJsSdk_litNodeClientNodejs_${key}" class="key" onClick="(async (e) => {
                     var fn = LitJsSdk_litNodeClientNodejs['${key}'];
@@ -832,37 +832,36 @@
                     
                 })();">${key}</div>
                 <pre class="code">
-<code>${(typeof value === 'function' ? value : JSON.stringify(value, null, 2))}</code>
-                </pre>
-            </li>`);
-            lis = lis.join(' ');
-            var template = `
+<code>${
+          typeof value === 'function' ? value : JSON.stringify(value, null, 2)
+        }</code>
+                </pre>
+            </li>`
+      );
+      lis = lis.join(' ');
+      var template = `
             <div class="cat">
                 <h1>LitJsSdk_litNodeClientNodejs has ${entries.length} functions</h1>
                     <ul>
-                        ${ lis }
-                    </ul>
-                </div>
-            `;
-            root.insertAdjacentHTML('beforeend', template);
-        });
-    
-    
-
-    
-    
-        if(typeof LitJsSdk_litThirdPartyLibs === 'undefined') {
-            console.error("LitJsSdk_litThirdPartyLibs:", LitJsSdk_litThirdPartyLibs);
-        }else{
-            console.warn("LitJsSdk_litThirdPartyLibs:", LitJsSdk_litThirdPartyLibs);
-            window.LitJsSdk_litThirdPartyLibs = LitJsSdk_litThirdPartyLibs;
-        }
-        window.addEventListener('load', function() {
-
-            var root = document.getElementById('root');
-            var result = document.getElementById('result');
-            var entries = Object.entries(LitJsSdk_litThirdPartyLibs);
-            var lis = entries.map(([key, value]) => `
+                        ${lis}
+                    </ul>
+                </div>
+            `;
+      root.insertAdjacentHTML('beforeend', template);
+    });
+
+    if (typeof LitJsSdk_litThirdPartyLibs === 'undefined') {
+      console.error('LitJsSdk_litThirdPartyLibs:', LitJsSdk_litThirdPartyLibs);
+    } else {
+      console.warn('LitJsSdk_litThirdPartyLibs:', LitJsSdk_litThirdPartyLibs);
+      window.LitJsSdk_litThirdPartyLibs = LitJsSdk_litThirdPartyLibs;
+    }
+    window.addEventListener('load', function () {
+      var root = document.getElementById('root');
+      var result = document.getElementById('result');
+      var entries = Object.entries(LitJsSdk_litThirdPartyLibs);
+      var lis = entries.map(
+        ([key, value]) => `
             <li>
                 <div id="LitJsSdk_litThirdPartyLibs_${key}" class="key" onClick="(async (e) => {
                     var fn = LitJsSdk_litThirdPartyLibs['${key}'];
@@ -904,37 +903,36 @@
                     
                 })();">${key}</div>
                 <pre class="code">
-<code>${(typeof value === 'function' ? value : JSON.stringify(value, null, 2))}</code>
-                </pre>
-            </li>`);
-            lis = lis.join(' ');
-            var template = `
+<code>${
+          typeof value === 'function' ? value : JSON.stringify(value, null, 2)
+        }</code>
+                </pre>
+            </li>`
+      );
+      lis = lis.join(' ');
+      var template = `
             <div class="cat">
                 <h1>LitJsSdk_litThirdPartyLibs has ${entries.length} functions</h1>
                     <ul>
-                        ${ lis }
-                    </ul>
-                </div>
-            `;
-            root.insertAdjacentHTML('beforeend', template);
-        });
-    
-    
-
-    
-    
-        if(typeof LitJsSdk_misc === 'undefined') {
-            console.error("LitJsSdk_misc:", LitJsSdk_misc);
-        }else{
-            console.warn("LitJsSdk_misc:", LitJsSdk_misc);
-            window.LitJsSdk_misc = LitJsSdk_misc;
-        }
-        window.addEventListener('load', function() {
-
-            var root = document.getElementById('root');
-            var result = document.getElementById('result');
-            var entries = Object.entries(LitJsSdk_misc);
-            var lis = entries.map(([key, value]) => `
+                        ${lis}
+                    </ul>
+                </div>
+            `;
+      root.insertAdjacentHTML('beforeend', template);
+    });
+
+    if (typeof LitJsSdk_misc === 'undefined') {
+      console.error('LitJsSdk_misc:', LitJsSdk_misc);
+    } else {
+      console.warn('LitJsSdk_misc:', LitJsSdk_misc);
+      window.LitJsSdk_misc = LitJsSdk_misc;
+    }
+    window.addEventListener('load', function () {
+      var root = document.getElementById('root');
+      var result = document.getElementById('result');
+      var entries = Object.entries(LitJsSdk_misc);
+      var lis = entries.map(
+        ([key, value]) => `
             <li>
                 <div id="LitJsSdk_misc_${key}" class="key" onClick="(async (e) => {
                     var fn = LitJsSdk_misc['${key}'];
@@ -976,37 +974,36 @@
                     
                 })();">${key}</div>
                 <pre class="code">
-<code>${(typeof value === 'function' ? value : JSON.stringify(value, null, 2))}</code>
-                </pre>
-            </li>`);
-            lis = lis.join(' ');
-            var template = `
+<code>${
+          typeof value === 'function' ? value : JSON.stringify(value, null, 2)
+        }</code>
+                </pre>
+            </li>`
+      );
+      lis = lis.join(' ');
+      var template = `
             <div class="cat">
                 <h1>LitJsSdk_misc has ${entries.length} functions</h1>
                     <ul>
-                        ${ lis }
-                    </ul>
-                </div>
-            `;
-            root.insertAdjacentHTML('beforeend', template);
-        });
-    
-    
-
-    
-    
-        if(typeof LitJsSdk_miscBrowser === 'undefined') {
-            console.error("LitJsSdk_miscBrowser:", LitJsSdk_miscBrowser);
-        }else{
-            console.warn("LitJsSdk_miscBrowser:", LitJsSdk_miscBrowser);
-            window.LitJsSdk_miscBrowser = LitJsSdk_miscBrowser;
-        }
-        window.addEventListener('load', function() {
-
-            var root = document.getElementById('root');
-            var result = document.getElementById('result');
-            var entries = Object.entries(LitJsSdk_miscBrowser);
-            var lis = entries.map(([key, value]) => `
+                        ${lis}
+                    </ul>
+                </div>
+            `;
+      root.insertAdjacentHTML('beforeend', template);
+    });
+
+    if (typeof LitJsSdk_miscBrowser === 'undefined') {
+      console.error('LitJsSdk_miscBrowser:', LitJsSdk_miscBrowser);
+    } else {
+      console.warn('LitJsSdk_miscBrowser:', LitJsSdk_miscBrowser);
+      window.LitJsSdk_miscBrowser = LitJsSdk_miscBrowser;
+    }
+    window.addEventListener('load', function () {
+      var root = document.getElementById('root');
+      var result = document.getElementById('result');
+      var entries = Object.entries(LitJsSdk_miscBrowser);
+      var lis = entries.map(
+        ([key, value]) => `
             <li>
                 <div id="LitJsSdk_miscBrowser_${key}" class="key" onClick="(async (e) => {
                     var fn = LitJsSdk_miscBrowser['${key}'];
@@ -1048,37 +1045,36 @@
                     
                 })();">${key}</div>
                 <pre class="code">
-<code>${(typeof value === 'function' ? value : JSON.stringify(value, null, 2))}</code>
-                </pre>
-            </li>`);
-            lis = lis.join(' ');
-            var template = `
+<code>${
+          typeof value === 'function' ? value : JSON.stringify(value, null, 2)
+        }</code>
+                </pre>
+            </li>`
+      );
+      lis = lis.join(' ');
+      var template = `
             <div class="cat">
                 <h1>LitJsSdk_miscBrowser has ${entries.length} functions</h1>
                     <ul>
-                        ${ lis }
-                    </ul>
-                </div>
-            `;
-            root.insertAdjacentHTML('beforeend', template);
-        });
-    
-    
-
-    
-    
-        if(typeof LitJsSdk_nacl === 'undefined') {
-            console.error("LitJsSdk_nacl:", LitJsSdk_nacl);
-        }else{
-            console.warn("LitJsSdk_nacl:", LitJsSdk_nacl);
-            window.LitJsSdk_nacl = LitJsSdk_nacl;
-        }
-        window.addEventListener('load', function() {
-
-            var root = document.getElementById('root');
-            var result = document.getElementById('result');
-            var entries = Object.entries(LitJsSdk_nacl);
-            var lis = entries.map(([key, value]) => `
+                        ${lis}
+                    </ul>
+                </div>
+            `;
+      root.insertAdjacentHTML('beforeend', template);
+    });
+
+    if (typeof LitJsSdk_nacl === 'undefined') {
+      console.error('LitJsSdk_nacl:', LitJsSdk_nacl);
+    } else {
+      console.warn('LitJsSdk_nacl:', LitJsSdk_nacl);
+      window.LitJsSdk_nacl = LitJsSdk_nacl;
+    }
+    window.addEventListener('load', function () {
+      var root = document.getElementById('root');
+      var result = document.getElementById('result');
+      var entries = Object.entries(LitJsSdk_nacl);
+      var lis = entries.map(
+        ([key, value]) => `
             <li>
                 <div id="LitJsSdk_nacl_${key}" class="key" onClick="(async (e) => {
                     var fn = LitJsSdk_nacl['${key}'];
@@ -1120,37 +1116,36 @@
                     
                 })();">${key}</div>
                 <pre class="code">
-<code>${(typeof value === 'function' ? value : JSON.stringify(value, null, 2))}</code>
-                </pre>
-            </li>`);
-            lis = lis.join(' ');
-            var template = `
+<code>${
+          typeof value === 'function' ? value : JSON.stringify(value, null, 2)
+        }</code>
+                </pre>
+            </li>`
+      );
+      lis = lis.join(' ');
+      var template = `
             <div class="cat">
                 <h1>LitJsSdk_nacl has ${entries.length} functions</h1>
                     <ul>
-                        ${ lis }
-                    </ul>
-                </div>
-            `;
-            root.insertAdjacentHTML('beforeend', template);
-        });
-    
-    
-
-    
-    
-        if(typeof LitJsSdk_pkpBase === 'undefined') {
-            console.error("LitJsSdk_pkpBase:", LitJsSdk_pkpBase);
-        }else{
-            console.warn("LitJsSdk_pkpBase:", LitJsSdk_pkpBase);
-            window.LitJsSdk_pkpBase = LitJsSdk_pkpBase;
-        }
-        window.addEventListener('load', function() {
-
-            var root = document.getElementById('root');
-            var result = document.getElementById('result');
-            var entries = Object.entries(LitJsSdk_pkpBase);
-            var lis = entries.map(([key, value]) => `
+                        ${lis}
+                    </ul>
+                </div>
+            `;
+      root.insertAdjacentHTML('beforeend', template);
+    });
+
+    if (typeof LitJsSdk_pkpBase === 'undefined') {
+      console.error('LitJsSdk_pkpBase:', LitJsSdk_pkpBase);
+    } else {
+      console.warn('LitJsSdk_pkpBase:', LitJsSdk_pkpBase);
+      window.LitJsSdk_pkpBase = LitJsSdk_pkpBase;
+    }
+    window.addEventListener('load', function () {
+      var root = document.getElementById('root');
+      var result = document.getElementById('result');
+      var entries = Object.entries(LitJsSdk_pkpBase);
+      var lis = entries.map(
+        ([key, value]) => `
             <li>
                 <div id="LitJsSdk_pkpBase_${key}" class="key" onClick="(async (e) => {
                     var fn = LitJsSdk_pkpBase['${key}'];
@@ -1192,37 +1187,36 @@
                     
                 })();">${key}</div>
                 <pre class="code">
-<code>${(typeof value === 'function' ? value : JSON.stringify(value, null, 2))}</code>
-                </pre>
-            </li>`);
-            lis = lis.join(' ');
-            var template = `
+<code>${
+          typeof value === 'function' ? value : JSON.stringify(value, null, 2)
+        }</code>
+                </pre>
+            </li>`
+      );
+      lis = lis.join(' ');
+      var template = `
             <div class="cat">
                 <h1>LitJsSdk_pkpBase has ${entries.length} functions</h1>
                     <ul>
-                        ${ lis }
-                    </ul>
-                </div>
-            `;
-            root.insertAdjacentHTML('beforeend', template);
-        });
-    
-    
-
-    
-    
-        if(typeof LitJsSdk_pkpClient === 'undefined') {
-            console.error("LitJsSdk_pkpClient:", LitJsSdk_pkpClient);
-        }else{
-            console.warn("LitJsSdk_pkpClient:", LitJsSdk_pkpClient);
-            window.LitJsSdk_pkpClient = LitJsSdk_pkpClient;
-        }
-        window.addEventListener('load', function() {
-
-            var root = document.getElementById('root');
-            var result = document.getElementById('result');
-            var entries = Object.entries(LitJsSdk_pkpClient);
-            var lis = entries.map(([key, value]) => `
+                        ${lis}
+                    </ul>
+                </div>
+            `;
+      root.insertAdjacentHTML('beforeend', template);
+    });
+
+    if (typeof LitJsSdk_pkpClient === 'undefined') {
+      console.error('LitJsSdk_pkpClient:', LitJsSdk_pkpClient);
+    } else {
+      console.warn('LitJsSdk_pkpClient:', LitJsSdk_pkpClient);
+      window.LitJsSdk_pkpClient = LitJsSdk_pkpClient;
+    }
+    window.addEventListener('load', function () {
+      var root = document.getElementById('root');
+      var result = document.getElementById('result');
+      var entries = Object.entries(LitJsSdk_pkpClient);
+      var lis = entries.map(
+        ([key, value]) => `
             <li>
                 <div id="LitJsSdk_pkpClient_${key}" class="key" onClick="(async (e) => {
                     var fn = LitJsSdk_pkpClient['${key}'];
@@ -1264,37 +1258,36 @@
                     
                 })();">${key}</div>
                 <pre class="code">
-<code>${(typeof value === 'function' ? value : JSON.stringify(value, null, 2))}</code>
-                </pre>
-            </li>`);
-            lis = lis.join(' ');
-            var template = `
+<code>${
+          typeof value === 'function' ? value : JSON.stringify(value, null, 2)
+        }</code>
+                </pre>
+            </li>`
+      );
+      lis = lis.join(' ');
+      var template = `
             <div class="cat">
                 <h1>LitJsSdk_pkpClient has ${entries.length} functions</h1>
                     <ul>
-                        ${ lis }
-                    </ul>
-                </div>
-            `;
-            root.insertAdjacentHTML('beforeend', template);
-        });
-    
-    
-
-    
-    
-        if(typeof LitJsSdk_pkpCosmos === 'undefined') {
-            console.error("LitJsSdk_pkpCosmos:", LitJsSdk_pkpCosmos);
-        }else{
-            console.warn("LitJsSdk_pkpCosmos:", LitJsSdk_pkpCosmos);
-            window.LitJsSdk_pkpCosmos = LitJsSdk_pkpCosmos;
-        }
-        window.addEventListener('load', function() {
-
-            var root = document.getElementById('root');
-            var result = document.getElementById('result');
-            var entries = Object.entries(LitJsSdk_pkpCosmos);
-            var lis = entries.map(([key, value]) => `
+                        ${lis}
+                    </ul>
+                </div>
+            `;
+      root.insertAdjacentHTML('beforeend', template);
+    });
+
+    if (typeof LitJsSdk_pkpCosmos === 'undefined') {
+      console.error('LitJsSdk_pkpCosmos:', LitJsSdk_pkpCosmos);
+    } else {
+      console.warn('LitJsSdk_pkpCosmos:', LitJsSdk_pkpCosmos);
+      window.LitJsSdk_pkpCosmos = LitJsSdk_pkpCosmos;
+    }
+    window.addEventListener('load', function () {
+      var root = document.getElementById('root');
+      var result = document.getElementById('result');
+      var entries = Object.entries(LitJsSdk_pkpCosmos);
+      var lis = entries.map(
+        ([key, value]) => `
             <li>
                 <div id="LitJsSdk_pkpCosmos_${key}" class="key" onClick="(async (e) => {
                     var fn = LitJsSdk_pkpCosmos['${key}'];
@@ -1336,37 +1329,36 @@
                     
                 })();">${key}</div>
                 <pre class="code">
-<code>${(typeof value === 'function' ? value : JSON.stringify(value, null, 2))}</code>
-                </pre>
-            </li>`);
-            lis = lis.join(' ');
-            var template = `
+<code>${
+          typeof value === 'function' ? value : JSON.stringify(value, null, 2)
+        }</code>
+                </pre>
+            </li>`
+      );
+      lis = lis.join(' ');
+      var template = `
             <div class="cat">
                 <h1>LitJsSdk_pkpCosmos has ${entries.length} functions</h1>
                     <ul>
-                        ${ lis }
-                    </ul>
-                </div>
-            `;
-            root.insertAdjacentHTML('beforeend', template);
-        });
-    
-    
-
-    
-    
-        if(typeof LitJsSdk_pkpEthers === 'undefined') {
-            console.error("LitJsSdk_pkpEthers:", LitJsSdk_pkpEthers);
-        }else{
-            console.warn("LitJsSdk_pkpEthers:", LitJsSdk_pkpEthers);
-            window.LitJsSdk_pkpEthers = LitJsSdk_pkpEthers;
-        }
-        window.addEventListener('load', function() {
-
-            var root = document.getElementById('root');
-            var result = document.getElementById('result');
-            var entries = Object.entries(LitJsSdk_pkpEthers);
-            var lis = entries.map(([key, value]) => `
+                        ${lis}
+                    </ul>
+                </div>
+            `;
+      root.insertAdjacentHTML('beforeend', template);
+    });
+
+    if (typeof LitJsSdk_pkpEthers === 'undefined') {
+      console.error('LitJsSdk_pkpEthers:', LitJsSdk_pkpEthers);
+    } else {
+      console.warn('LitJsSdk_pkpEthers:', LitJsSdk_pkpEthers);
+      window.LitJsSdk_pkpEthers = LitJsSdk_pkpEthers;
+    }
+    window.addEventListener('load', function () {
+      var root = document.getElementById('root');
+      var result = document.getElementById('result');
+      var entries = Object.entries(LitJsSdk_pkpEthers);
+      var lis = entries.map(
+        ([key, value]) => `
             <li>
                 <div id="LitJsSdk_pkpEthers_${key}" class="key" onClick="(async (e) => {
                     var fn = LitJsSdk_pkpEthers['${key}'];
@@ -1408,37 +1400,36 @@
                     
                 })();">${key}</div>
                 <pre class="code">
-<code>${(typeof value === 'function' ? value : JSON.stringify(value, null, 2))}</code>
-                </pre>
-            </li>`);
-            lis = lis.join(' ');
-            var template = `
+<code>${
+          typeof value === 'function' ? value : JSON.stringify(value, null, 2)
+        }</code>
+                </pre>
+            </li>`
+      );
+      lis = lis.join(' ');
+      var template = `
             <div class="cat">
                 <h1>LitJsSdk_pkpEthers has ${entries.length} functions</h1>
                     <ul>
-                        ${ lis }
-                    </ul>
-                </div>
-            `;
-            root.insertAdjacentHTML('beforeend', template);
-        });
-    
-    
-
-    
-    
-        if(typeof LitJsSdk_types === 'undefined') {
-            console.error("LitJsSdk_types:", LitJsSdk_types);
-        }else{
-            console.warn("LitJsSdk_types:", LitJsSdk_types);
-            window.LitJsSdk_types = LitJsSdk_types;
-        }
-        window.addEventListener('load', function() {
-
-            var root = document.getElementById('root');
-            var result = document.getElementById('result');
-            var entries = Object.entries(LitJsSdk_types);
-            var lis = entries.map(([key, value]) => `
+                        ${lis}
+                    </ul>
+                </div>
+            `;
+      root.insertAdjacentHTML('beforeend', template);
+    });
+
+    if (typeof LitJsSdk_types === 'undefined') {
+      console.error('LitJsSdk_types:', LitJsSdk_types);
+    } else {
+      console.warn('LitJsSdk_types:', LitJsSdk_types);
+      window.LitJsSdk_types = LitJsSdk_types;
+    }
+    window.addEventListener('load', function () {
+      var root = document.getElementById('root');
+      var result = document.getElementById('result');
+      var entries = Object.entries(LitJsSdk_types);
+      var lis = entries.map(
+        ([key, value]) => `
             <li>
                 <div id="LitJsSdk_types_${key}" class="key" onClick="(async (e) => {
                     var fn = LitJsSdk_types['${key}'];
@@ -1480,37 +1471,36 @@
                     
                 })();">${key}</div>
                 <pre class="code">
-<code>${(typeof value === 'function' ? value : JSON.stringify(value, null, 2))}</code>
-                </pre>
-            </li>`);
-            lis = lis.join(' ');
-            var template = `
+<code>${
+          typeof value === 'function' ? value : JSON.stringify(value, null, 2)
+        }</code>
+                </pre>
+            </li>`
+      );
+      lis = lis.join(' ');
+      var template = `
             <div class="cat">
                 <h1>LitJsSdk_types has ${entries.length} functions</h1>
                     <ul>
-                        ${ lis }
-                    </ul>
-                </div>
-            `;
-            root.insertAdjacentHTML('beforeend', template);
-        });
-    
-    
-
-    
-    
-        if(typeof LitJsSdk_uint8arrays === 'undefined') {
-            console.error("LitJsSdk_uint8arrays:", LitJsSdk_uint8arrays);
-        }else{
-            console.warn("LitJsSdk_uint8arrays:", LitJsSdk_uint8arrays);
-            window.LitJsSdk_uint8arrays = LitJsSdk_uint8arrays;
-        }
-        window.addEventListener('load', function() {
-
-            var root = document.getElementById('root');
-            var result = document.getElementById('result');
-            var entries = Object.entries(LitJsSdk_uint8arrays);
-            var lis = entries.map(([key, value]) => `
+                        ${lis}
+                    </ul>
+                </div>
+            `;
+      root.insertAdjacentHTML('beforeend', template);
+    });
+
+    if (typeof LitJsSdk_uint8arrays === 'undefined') {
+      console.error('LitJsSdk_uint8arrays:', LitJsSdk_uint8arrays);
+    } else {
+      console.warn('LitJsSdk_uint8arrays:', LitJsSdk_uint8arrays);
+      window.LitJsSdk_uint8arrays = LitJsSdk_uint8arrays;
+    }
+    window.addEventListener('load', function () {
+      var root = document.getElementById('root');
+      var result = document.getElementById('result');
+      var entries = Object.entries(LitJsSdk_uint8arrays);
+      var lis = entries.map(
+        ([key, value]) => `
             <li>
                 <div id="LitJsSdk_uint8arrays_${key}" class="key" onClick="(async (e) => {
                     var fn = LitJsSdk_uint8arrays['${key}'];
@@ -1552,45 +1542,43 @@
                     
                 })();">${key}</div>
                 <pre class="code">
-<code>${(typeof value === 'function' ? value : JSON.stringify(value, null, 2))}</code>
-                </pre>
-            </li>`);
-            lis = lis.join(' ');
-            var template = `
+<code>${
+          typeof value === 'function' ? value : JSON.stringify(value, null, 2)
+        }</code>
+                </pre>
+            </li>`
+      );
+      lis = lis.join(' ');
+      var template = `
             <div class="cat">
                 <h1>LitJsSdk_uint8arrays has ${entries.length} functions</h1>
                     <ul>
-                        ${ lis }
-                    </ul>
-                </div>
-            `;
-            root.insertAdjacentHTML('beforeend', template);
+                        ${lis}
+                    </ul>
+                </div>
+            `;
+      root.insertAdjacentHTML('beforeend', template);
+    });
+
+    window.onload = function () {
+      [...document.getElementsByClassName('key')].forEach((e) => {
+        e.addEventListener('mouseover', (ele) => {
+          var code = ele.target.nextElementSibling.innerText;
+          document.getElementById('result').innerText = code;
         });
-    
-    
-
-    
-
-    window.onload = function() {
-        [...document.getElementsByClassName('key')].forEach((e) => {
-            e.addEventListener('mouseover', (ele) => {
-                var code = ele.target.nextElementSibling.innerText;
-                document.getElementById('result').innerText = code;
-            });
-
-            // e.addEventListener('click', (ele) => {
-            //     ele.target.classList.add('active')
-            // });
-        });
+
+        // e.addEventListener('click', (ele) => {
+        //     ele.target.classList.add('active')
+        // });
+      });
     };
-
-    });
-
-    return (
-        <>
-            <style
-                dangerouslySetInnerHTML={{
-                    __html: `
+  });
+
+  return (
+    <>
+      <style
+        dangerouslySetInnerHTML={{
+          __html: `
                     
 <style>
 body {
@@ -1646,15 +1634,14 @@
 }
 </style>
                     `,
-                }}
-            />
-<<<<<<< HEAD
-            (REACT) THIS FILE IS AUTOMATICALLY GENERATED FROM tools/scripts/gen-react.mjs Thu, 27 Apr 2023 17:00:32 GMT
-=======
-            (REACT) THIS FILE IS AUTOMATICALLY GENERATED FROM tools/scripts/gen-react.mjs Thu, 27 Apr 2023 19:24:37 GMT
->>>>>>> 1f7a4232
-            <div id="root"></div>
-             <pre><code id="result"></code></pre>
-        </>
-    )
-};+        }}
+      />
+      (REACT) THIS FILE IS AUTOMATICALLY GENERATED FROM
+      tools/scripts/gen-react.mjs Thu, 27 Apr 2023 19:24:37 GMT
+      <div id="root"></div>
+      <pre>
+        <code id="result"></code>
+      </pre>
+    </>
+  );
+}