<!DOCTYPE html>
<html>

<<<<<<< HEAD
    <script src="/dist/packages/lit-node-client-vanilla/lit-node-client.js"></script>
    <script
      src="https://cdn.ethers.io/lib/ethers-5.2.umd.min.js"
      type="application/javascript"
    ></script>
    <script>
      const LitJsSdk = LitJsSdk_litNodeClient;

      const litNodeClient = new LitNodeClient({
        litNetwork: 'cayenne',
=======
<head>
  <meta http-equiv="Content-Type" content="text/html; charset=windows-1252" />
  <title>Manual Tests</title>

  <script src="/dist/packages/lit-node-client-vanilla/lit-node-client.js"></script>
  <script src="https://cdn.ethers.io/lib/ethers-5.2.umd.min.js" type="application/javascript"></script>
  <script>
    const LitJsSdk = LitJsSdk_litNodeClient;

    const litNodeClient = new LitNodeClient({
      litNetwork: 'serrano',
    });
    litNodeClient.connect();

    var chain = 'polygon';

    //var authSig = JSON.parse("{\"sig\":\"0x18a173d68d2f78cc5c13da0dfe36eec2a293285bee6d42547b9577bf26cdc985660ed3dddc4e75d422366cac07e8a9fc77669b10373bef9c7b8e4280252dfddf1b\",\"derivedVia\":\"web3.eth.personal.sign\",\"signedMessage\":\"I am creating an account to use LITs at 2021-08-04T20:14:04.918Z\",\"address\":\"0xdbd360f30097fb6d938dcc8b7b62854b36160b45\"}")

    var testEncryptingFileAndZipWithMetadata = async ({
      accessControlConditions,
      evmContractConditions,
      solRpcConditions,
      unifiedAccessControlConditions,
      testName,
      authSig,
      chain,
    }) => {
      document.getElementById('status').innerText = `Testing ${testName}...`;
      var file = new File(['meow meow this is a test'], 'testFilename.txt', {
        type: 'text/plain',
>>>>>>> 0e5ddabd
      });

      const { zipBlob } = await LitJsSdk.encryptFileAndZipWithMetadata({
        file,
        accessControlConditions,
        evmContractConditions,
        solRpcConditions,
        unifiedAccessControlConditions,
        authSig,
        chain,
<<<<<<< HEAD
      }) => {
        document.getElementById('status').innerText = `Testing ${testName}...`;
        var file = new File(['meow meow this is a test'], 'testFilename.txt', {
          type: 'text/plain',
        });

        const zipBlob = await LitJsSdk.encryptFileAndZipWithMetadata({
          file,
          accessControlConditions,
          evmContractConditions,
          solRpcConditions,
          unifiedAccessControlConditions,
          authSig,
          chain,
          litNodeClient,
          readme: 'this is a test',
        });

        const { decryptedFile } = await LitJsSdk.decryptZipFileWithMetadata({
          authSig,
          litNodeClient,
          file: zipBlob,
        });

        var enc = new TextDecoder('utf-8');
        const decoded = enc.decode(decryptedFile);

        if (decoded && decoded === 'meow meow this is a test') {
          document.getElementById(
            'status'
          ).innerText = `${testName} passed!  Decrypted string is "${decoded}"`;
          return true;
        } else {
          document.getElementById('status').innerText = `${testName} failed!`;
          return false;
        }
      };

      var randomPath = () =>
        '/' +
        Math.random().toString(36).substring(2, 15) +
        Math.random().toString(36).substring(2, 15);
=======
        litNodeClient,
        readme: 'this is a test',
      });
>>>>>>> 0e5ddabd

      const { decryptedFile } = await LitJsSdk.decryptZipFileWithMetadata({
        authSig,
<<<<<<< HEAD
        chain = 'polygon',
        switchChain = true,
      }) => {
        document.getElementById('status').innerText = `Testing ${testName}...`;
        document.getElementById(
          'humanized'
        ).innerText = `Humanized: ${await LitJsSdk.humanizeAccessControlConditions(
          { accessControlConditions }
        )}`;

        if (!authSig) {
          authSig = await LitJsSdk.checkAndSignAuthMessage({
            chain,
            switchChain,
          });
        }

        let jwt = await litNodeClient.getSignedToken({
          accessControlConditions,
          chain,
          authSig,
        });
        console.log('jwt', jwt);

        // uncomment this to break the jwt, to test an invalid jwt
        // jwt = jwt.replace(/.$/, "3");

        const { verified, header, payload } = LitJsSdk.verifyJwt({ jwt, publicKey: litNodeClient.networkPubKey });
        console.log('verified', verified);
        console.log('header', header);
        console.log('payload', payload);
=======
        litNodeClient,
        file: zipBlob,
      });

      var enc = new TextDecoder('utf-8');
      const decoded = enc.decode(decryptedFile);

      if (decoded && decoded === 'meow meow this is a test') {
        document.getElementById(
          'status'
        ).innerText = `${testName} passed!  Decrypted string is "${decoded}"`;
        return true;
      } else {
        document.getElementById('status').innerText = `${testName} failed!`;
        return false;
      }
    };

    var randomPath = () =>
      '/' +
      Math.random().toString(36).substring(2, 15) +
      Math.random().toString(36).substring(2, 15);

    var testProvisoningAndSigning = async ({
      accessControlConditions,
      testName,
      authSig,
      chain = 'polygon',
      switchChain = true,
    }) => {
      document.getElementById('status').innerText = `Testing ${testName}...`;
      document.getElementById(
        'humanized'
      ).innerText = `Humanized: ${await LitJsSdk.humanizeAccessControlConditions(
        { accessControlConditions }
      )}`;

      if (!authSig) {
        authSig = await LitJsSdk.checkAndSignAuthMessage({
          chain,
          switchChain,
        });
      }
>>>>>>> 0e5ddabd

      let resourceId = {
        baseUrl: 'my-dynamic-content-server.com',
        path: randomPath(),
        orgId: '',
        role: '',
        extraData: '',
      };

      await litNodeClient.saveSigningCondition({
        accessControlConditions,
        chain,
        authSig,
        resourceId,
      });

      let jwt = await litNodeClient.getSignedToken({
        accessControlConditions,
        chain,
        authSig,
        resourceId,
      });
      console.log('jwt', jwt);

      // uncomment this to break the jwt, to test an invalid jwt
      // jwt = jwt.replace(/.$/, "3");

      const { verified, header, payload } = LitJsSdk.verifyJwt({ jwt });
      console.log('verified', verified);
      console.log('header', header);
      console.log('payload', payload);

      if (jwt && verified) {
        document.getElementById('status').innerText = `${testName}: Success`;
      } else {
        document.getElementById('status').innerText = `${testName}: Failure`;
      }
    };

    var NestedGrouping = async () => {
      // var accessControlConditions = [
      //   [
      //     {
      //       contractAddress: "0x22C1f6050E56d2876009903609a2cC3fEf83B415",
      //       standardContractType: "ERC721",
      //       chain: "xdai",
      //       method: "balanceOf",
      //       parameters: [":userAddress"],
      //       returnValueTest: {
      //         comparator: ">",
      //         value: "0",
      //       },
      //     },
      //     {
      //       operator: "and",
      //     },
      //     {
      //       contractAddress: "0x22C1f6050E56d2876009903609a2cC3fEf83B415",
      //       standardContractType: "POAP",
      //       chain: "xdai",
      //       method: "tokenURI",
      //       parameters: [],
      //       returnValueTest: {
      //         comparator: "contains",
      //         value: "test nested poap",
      //       },
      //     },
      //   ],
      //   {
      //     operator: "and",
      //   },
      //   {
      //     contractAddress: "",
      //     standardContractType: "",
      //     chain: "ethereum",
      //     method: "",
      //     parameters: [":userAddress"],
      //     returnValueTest: {
      //       comparator: "=",
      //       value: "0x50e2dac5e78B5905CB09495547452cEE64426db2",
      //     },
      //   },
      // ];

      var accessControlConditions = [
        [
          {
            contractAddress: '0x22C1f6050E56d2876009903609a2cC3fEf83B415',
            standardContractType: 'ERC721',
            chain: 'xdai',
            method: 'balanceOf',
            parameters: [':userAddress'],
            returnValueTest: {
              comparator: '>',
              value: '0',
            },
          },
          {
            operator: 'and',
          },
          {
            contractAddress: '0x22C1f6050E56d2876009903609a2cC3fEf83B415',
            standardContractType: 'POAP',
            chain: 'xdai',
            method: 'tokenURI',
            parameters: [],
            returnValueTest: {
              comparator: 'contains',
              value: 'test poap',
            },
          },
        ],
      ];

      await testProvisoningAndSigning({
        accessControlConditions,
        testName: 'NestedGrouping',
      });
    };

    var ERC1155WithMinting = async () => {
      const chain = 'ropsten';
      const { txHash, tokenId, tokenAddress, mintingAddress, authSig } =
        await LitJsSdk.mintLIT({ chain, quantity: 1 });

      var accessControlConditions = [
        {
          contractAddress: LitJsSdk.LIT_CHAINS[chain].contractAddress,
          standardContractType: 'ERC1155',
          chain,
          method: 'balanceOf',
          parameters: [':userAddress', tokenId.toString()],
          returnValueTest: {
            comparator: '>',
            value: '0',
          },
        },
      ];
      await testProvisoningAndSigning({
        accessControlConditions,
        testName: 'ERC1155',
        authSig,
      });
    };

    var ERC1155 = async () => {
      var accessControlConditions = [
        {
          contractAddress: '0x7C7757a9675f06F3BE4618bB68732c4aB25D2e88',
          standardContractType: 'ERC1155',
          chain,
          method: 'balanceOf',
          parameters: [':userAddress', '8'],
          returnValueTest: {
            comparator: '>',
            value: '0',
          },
        },
      ];
      await testProvisoningAndSigning({
        accessControlConditions,
        testName: 'ERC1155',
      });
    };

    var ERC1155WithHexTokenIdOnHarmony = async () => {
      var accessControlConditions = [
        {
          contractAddress: '0x08680d4b01b201ad3de4ab8d074597bc93e55391',
          standardContractType: 'ERC1155',
          chain: 'harmony',
          method: 'balanceOf',
          parameters: [
            ':userAddress',
            '0xdbad33654bda2e12fac56805060289efd2f5f02d',
          ],
          returnValueTest: {
            comparator: '>',
            value: '0',
          },
        },
      ];
      await testProvisoningAndSigning({
        accessControlConditions,
        testName: 'ERC1155',
      });
    };

    var ERC1155Batch = async () => {
      var accessControlConditions = [
        {
          contractAddress: '0x7C7757a9675f06F3BE4618bB68732c4aB25D2e88',
          standardContractType: 'ERC1155',
          chain,
          method: 'balanceOfBatch',
          parameters: [':userAddress,:userAddress,:userAddress', '8,9,34'],
          returnValueTest: {
            comparator: '>',
            value: '0',
          },
        },
      ];
      await testProvisoningAndSigning({
        accessControlConditions,
        testName: 'ERC1155Batch',
      });
    };

    var ERC721NFT = async () => {
      var accessControlConditions = [
        {
          contractAddress: '0x319ba3aab86e04a37053e984bd411b2c63bf229e',
          standardContractType: 'ERC721',
          chain,
          method: 'ownerOf',
          parameters: ['5954'],
          returnValueTest: {
            comparator: '=',
            value: ':userAddress',
          },
        },
      ];
      await testProvisoningAndSigning({
        accessControlConditions,
        testName: 'ERC721NFT',
      });
    };

    var ERC721Collection = async () => {
      const accessControlConditions = [
        {
          contractAddress: '0x319ba3aab86e04a37053e984bd411b2c63bf229e',
          standardContractType: 'ERC721',
          chain,
          method: 'balanceOf',
          parameters: [':userAddress'],
          returnValueTest: {
            comparator: '>',
            value: '0',
          },
        },
      ];
      await testProvisoningAndSigning({
        accessControlConditions,
        testName: 'ERC721Collection',
      });
    };

    var SIWEDomainParam = async () => {
      const accessControlConditions = [
        {
          contractAddress: '',
          standardContractType: 'SIWE',
          chain,
          method: '',
          parameters: [':domain'],
          returnValueTest: {
            comparator: '=',
            value: 'localhost:3050',
          },
        },
      ];
      await testProvisoningAndSigning({
        accessControlConditions,
        testName: 'SIWEDomainParam',
      });
    };

    var SIWEResourceParam = async () => {
      const accessControlConditions = [
        {
          contractAddress: '',
          standardContractType: 'SIWE',
          chain,
          method: '',
          parameters: [':resources'],
          returnValueTest: {
            comparator: 'contains',
            value: 'ipfs://someTestId',
          },
        },
      ];

      let authSig = await LitJsSdk.checkAndSignAuthMessage({
        chain,
        resources: ['ipfs://someTestId', 'ipfs://anotherTestId'],
      });

      await testProvisoningAndSigning({
        accessControlConditions,
        testName: 'SIWEResourceParam',
        authSig,
      });
    };

    var POAP = async () => {
      console.log(
        '!!! This test only works from address 0xdbd360F30097fB6d938dcc8B7b62854B36160B45'
      );
      const chain = 'xdai';
      // var accessControlConditions = [
      //   // {
      //   //   contractAddress: "0x22C1f6050E56d2876009903609a2cC3fEf83B415",
      //   //   standardContractType: "ERC721",
      //   //   chain,
      //   //   method: "balanceOf",
      //   //   parameters: [":userAddress"],
      //   //   returnValueTest: {
      //   //     comparator: ">",
      //   //     value: "0",
      //   //   },
      //   // },
      //   {
      //     contractAddress: "0x22C1f6050E56d2876009903609a2cC3fEf83B415",
      //     standardContractType: "POAP",
      //     chain,
      //     method: "tokenURI",
      //     parameters: [],
      //     returnValueTest: {
      //       comparator: "contains",
      //       value: "Burning Man 2021",
      //     },
      //   },
      // ];
      var accessControlConditions = [
        [
          {
            contractAddress: '0x22C1f6050E56d2876009903609a2cC3fEf83B415',
            standardContractType: 'POAP',
            chain: 'xdai',
            method: 'tokenURI',
            parameters: [],
            returnValueTest: {
              comparator: 'contains',
              value: 'Lit Protocol Test',
            },
          },
          {
            operator: 'or',
          },
          {
            contractAddress: '0x22C1f6050E56d2876009903609a2cC3fEf83B415',
            standardContractType: 'POAP',
            chain: 'ethereum',
            method: 'tokenURI',
            parameters: [],
            returnValueTest: {
              comparator: 'contains',
              value: 'Lit Protocol Test',
            },
          },
        ],
      ];
      await testProvisoningAndSigning({
        accessControlConditions,
        testName: 'POAP',
      });
    };

    var POAPEventId = async () => {
      console.log(
        '!!! This test only works from address 0xdbd360F30097fB6d938dcc8B7b62854B36160B45'
      );
      const chain = 'xdai';

      var accessControlConditions = [
        {
          contractAddress: '0x22C1f6050E56d2876009903609a2cC3fEf83B415',
          standardContractType: 'POAP',
          chain: 'xdai',
          method: 'eventId',
          parameters: [],
          returnValueTest: {
            comparator: '=',
            value: '37582',
          },
        },
        {
          operator: 'or',
        },
        {
          contractAddress: '0x22C1f6050E56d2876009903609a2cC3fEf83B415',
          standardContractType: 'POAP',
          chain: 'ethereum',
          method: 'eventId',
          parameters: [],
          returnValueTest: {
            comparator: '=',
            value: '37582',
          },
        },
      ];
      await testProvisoningAndSigning({
        accessControlConditions,
        testName: 'POAPEventId',
      });
    };

    var ERC20 = async () => {
      const accessControlConditions = [
        {
          contractAddress: '0xc0ad7861fe8848002a3d9530999dd29f6b6cae75',
          standardContractType: 'ERC20',
          chain,
          method: 'balanceOf',
          parameters: [':userAddress'],
          returnValueTest: {
            comparator: '>',
            value: '0',
          },
        },
      ];
      await testProvisoningAndSigning({
        accessControlConditions,
        testName: 'ERC20',
      });
    };

    var ETH = async () => {
      const accessControlConditions = [
        {
          contractAddress: '',
          standardContractType: '',
          chain,
          method: 'eth_getBalance',
          parameters: [':userAddress', 'latest'],
          returnValueTest: {
            comparator: '>=',
            value: '10000000000000',
          },
        },
      ];
      await testProvisoningAndSigning({
        accessControlConditions,
        testName: 'ETH',
      });
    };

    var ETHOnArbitrum = async () => {
      const accessControlConditions = [
        {
          contractAddress: '',
          standardContractType: '',
          chain: 'arbitrum',
          method: 'eth_getBalance',
          parameters: [':userAddress', 'latest'],
          returnValueTest: {
            comparator: '>=',
            value: '10000000000000',
          },
        },
      ];
      await testProvisoningAndSigning({
        accessControlConditions,
        testName: 'ETHOnArbitrum',
      });
    };

    var ETHOnAvax = async () => {
      const accessControlConditions = [
        {
          contractAddress: '',
          standardContractType: '',
          chain: 'avalanche',
          method: 'eth_getBalance',
          parameters: [':userAddress', 'latest'],
          returnValueTest: {
            comparator: '>=',
            value: '10000000000000',
          },
        },
      ];
      await testProvisoningAndSigning({
        accessControlConditions,
        testName: 'ETHOnAvax',
      });
    };

    var ETHOnFuji = async () => {
      const accessControlConditions = [
        {
          contractAddress: '',
          standardContractType: '',
          chain: 'fuji',
          method: 'eth_getBalance',
          parameters: [':userAddress', 'latest'],
          returnValueTest: {
            comparator: '>=',
            value: '10000000000000',
          },
        },
      ];
      await testProvisoningAndSigning({
        accessControlConditions,
        testName: 'ETHOnFuji',
      });
    };

    var ETHOnCelo = async () => {
      const accessControlConditions = [
        {
          contractAddress: '',
          standardContractType: '',
          chain: 'celo',
          method: 'eth_getBalance',
          parameters: [':userAddress', 'latest'],
          returnValueTest: {
            comparator: '>=',
            value: '10000000000000',
          },
        },
      ];
      await testProvisoningAndSigning({
        accessControlConditions,
        testName: 'ETHOnCelo',
      });
    };

    var ETHOnEth = async () => {
      const accessControlConditions = [
        {
          contractAddress: '',
          standardContractType: '',
          chain: 'ethereum',
          method: 'eth_getBalance',
          parameters: [':userAddress', 'latest'],
          returnValueTest: {
            comparator: '>=',
            value: '10000000000000',
          },
        },
      ];
      await testProvisoningAndSigning({
        accessControlConditions,
        testName: 'ETHOnEth',
      });
    };

    var ETHOnXdai = async () => {
      const accessControlConditions = [
        {
          contractAddress: '',
          standardContractType: '',
          chain: 'xdai',
          method: 'eth_getBalance',
          parameters: [':userAddress', 'latest'],
          returnValueTest: {
            comparator: '>=',
            value: '10000000000000',
          },
        },
      ];
      await testProvisoningAndSigning({
        accessControlConditions,
        testName: 'EthOnXdai',
      });
    };

    var ETHOnAurora = async () => {
      const accessControlConditions = [
        {
          contractAddress: '',
          standardContractType: '',
          chain: 'aurora',
          method: 'eth_getBalance',
          parameters: [':userAddress', 'latest'],
          returnValueTest: {
            comparator: '>=',
            value: '10000000000000',
          },
        },
      ];
      await testProvisoningAndSigning({
        accessControlConditions,
        testName: 'EthOnAurora',
      });
    };

    var ETHOnZksync = async () => {
      const accessControlConditions = [
        {
          contractAddress: '',
          standardContractType: '',
          chain: 'zksync',
          method: 'eth_getBalance',
          parameters: [':userAddress', 'latest'],
          returnValueTest: {
            comparator: '>=',
            value: '0',
          },
        },
      ];
      await testProvisoningAndSigning({
        accessControlConditions,
        testName: 'ETHOnZksync',
      });
    };

    var ETHOnZksyncTestnet = async () => {
      const accessControlConditions = [
        {
          contractAddress: '',
          standardContractType: '',
          chain: 'zksyncTestnet',
          method: 'eth_getBalance',
          parameters: [':userAddress', 'latest'],
          returnValueTest: {
            comparator: '>=',
            value: '0',
          },
<<<<<<< HEAD
        ];
        await testProvisoningAndSigning({
          accessControlConditions,
          testName: 'Proof of Humanity',
        });
      };

      var SendBadRequestToNodes = async () => {
        const testName = 'SendBadRequestToNodes';
        document.getElementById('status').innerText = `Testing ${testName}...`;
        document.getElementById('humanized').innerText = '';

        const chain = 'ethereum';

        var accessControlConditions = [
          {
            contractAddress: '0x7C7757a9675f06F3BE4618bB68732c4aB25D2e88',
            standardContractType: 'ERC1155',
            chain,
            method: 'balanceOf',
            parameters: [':userAddress', '8'],
            returnValueTest: {
              comparator: '<',
              value: '0',
            },
          },
        ];

        var authSig = await LitJsSdk.checkAndSignAuthMessage({ chain });

        try {
          await litNodeClient.getSignedToken({
            accessControlConditions,
            //chain, // intentionally exclude this to cause an error parsing the JSON
            authSig,
          });
        } catch (e) {
          console.log('error', e);
          document.getElementById(
            'status'
          ).innerText = `${testName}: Success (an error occured).  Check the Network tab of the inspector for more details.`;
          return;
        }
      };
=======
        },
      ];
      await testProvisoningAndSigning({
        accessControlConditions,
        testName: 'ETHOnZksyncTestnet',
      });
    };

    var ETHOnOptimismGoerli = async () => {
      const accessControlConditions = [
        {
          contractAddress: '',
          standardContractType: '',
          chain: 'optimismGoerli',
          method: 'eth_getBalance',
          parameters: [':userAddress', 'latest'],
          returnValueTest: {
            comparator: '>=',
            value: '0',
          },
        },
      ];
      await testProvisoningAndSigning({
        accessControlConditions,
        testName: 'ETHOnOptimismGoerli',
      });
    };

    var ETHOnEluvioEmptyWallet = async () => {
      const accessControlConditions = [
        {
          contractAddress: '',
          standardContractType: '',
          chain: 'eluvio',
          method: 'eth_getBalance',
          parameters: [':userAddress', 'latest'],
          returnValueTest: {
            comparator: '>=',
            value: '0',
          },
        },
      ];
      await testProvisoningAndSigning({
        accessControlConditions,
        testName: 'ETHOnEluvioEmptyWallet',
      });
    };
>>>>>>> 0e5ddabd

    var ETHOnAlfajoresEmptyWallet = async () => {
      const accessControlConditions = [
        {
          contractAddress: '',
          standardContractType: '',
          chain: 'alfajores',
          method: 'eth_getBalance',
          parameters: [':userAddress', 'latest'],
          returnValueTest: {
            comparator: '>=',
            value: '0',
          },
<<<<<<< HEAD
        ];

        document.getElementById(
          'humanized'
        ).innerText = `Humanized: ${await LitJsSdk.humanizeAccessControlConditions(
          { accessControlConditions }
        )}`;

        const { ciphertext, dataToEncryptHash } = await LitJsSdk.zipAndEncryptString(
          {
            dataToEncrypt: 'this is a secret message',
            accessControlConditions,
            chain,
            authSig,
          },
          litNodeClient,
        );

        const decryptedFiles = await LitJsSdk.decryptToZip(
          {
            accessControlConditions,
            chain,
            authSig,
            ciphertext,
            dataToEncryptHash,
          },
          litNodeClient,
        );

        const decryptedString = await decryptedFiles['string.txt'].async(
          'text'
        );
        console.log('decrypted string', decryptedString);

        document.getElementById(
          'status'
        ).innerText = `${testName}: Success.  Decrypted string is: ${decryptedString}`;
      };
=======
        },
      ];
      await testProvisoningAndSigning({
        accessControlConditions,
        testName: 'ETHOnAlfajoresEmptyWallet',
      });
    };
>>>>>>> 0e5ddabd

    var CASK = async () => {
      const accessControlConditions = [
        {
          contractAddress: '0x921ec72BEf414D75F0C6fFee37975BB3ae80d41C',
          standardContractType: 'CASK',
          chain: 'fuji',
          method: 'getActiveSubscriptionCount',
          parameters: [
            ':userAddress',
            '0x50e2dac5e78B5905CB09495547452cEE64426db2',
            '100',
          ],
          returnValueTest: {
            comparator: '>',
            value: '0',
          },
<<<<<<< HEAD
        ];

        document.getElementById(
          'humanized'
        ).innerText = `Humanized: ${await LitJsSdk.humanizeAccessControlConditions(
          { accessControlConditions }
        )}`;

        const { ciphertext, dataToEncryptHash } = await LitJsSdk.encryptString(
          {
            dataToEncrypt: 'this is a secret message',
            accessControlConditions,
            chain,
            authSig,
          },
          litNodeClient,
        );

        const decryptedString = await LitJsSdk.decryptToString(
          {
            accessControlConditions,
            chain,
            authSig,
            ciphertext,
            dataToEncryptHash,
          },
          litNodeClient,
        );

        console.log('decrypted string', decryptedString);

        document.getElementById(
          'status'
        ).innerText = `${testName}: Success.  Decrypted string is: ${decryptedString}`;
      };

      var EncryptDecryptAGroup = async () => {
        const testName = 'EncryptDecryptAGroup';
        document.getElementById('status').innerText = `Testing ${testName}...`;

        const authSig = await LitJsSdk.checkAndSignAuthMessage({
          chain,
        });
        const accessControlConditions = [
          // holds some eth
          {
            contractAddress: '',
            standardContractType: '',
            chain,
            method: 'eth_getBalance',
            parameters: [':userAddress', 'latest'],
            returnValueTest: {
              comparator: '>=',
              value: '10000000000000',
            },
          },
          { operator: 'and' },
          [
            // erc 1155 possession
            {
              contractAddress: '0x7C7757a9675f06F3BE4618bB68732c4aB25D2e88',
              standardContractType: 'ERC1155',
              chain,
              method: 'balanceOf',
              parameters: [':userAddress', '8'],
              returnValueTest: {
                comparator: '>',
                value: '0',
              },
            },
            { operator: 'or' },
            // erc721 posession
            {
              contractAddress: '0x319ba3aab86e04a37053e984bd411b2c63bf229e',
              standardContractType: 'ERC721',
              chain,
              method: 'ownerOf',
              parameters: ['5954'],
              returnValueTest: {
                comparator: '=',
                value: ':userAddress',
              },
            },
          ],
        ];
=======
        },
      ];
      await testProvisoningAndSigning({
        accessControlConditions,
        testName: 'CASK',
      });
    };

    var ETHPlusERC721 = async () => {
      const accessControlConditions = [
        {
          contractAddress: '',
          standardContractType: '',
          chain,
          method: 'eth_getBalance',
          parameters: [':userAddress', 'latest'],
          returnValueTest: {
            comparator: '>=',
            value: '10000000000000',
          },
        },
        { operator: 'and' },
        {
          contractAddress: '0x319ba3aab86e04a37053e984bd411b2c63bf229e',
          standardContractType: 'ERC721',
          chain,
          method: 'ownerOf',
          parameters: ['5954'],
          returnValueTest: {
            comparator: '=',
            value: ':userAddress',
          },
        },
      ];
      await testProvisoningAndSigning({
        accessControlConditions,
        testName: 'ETHPlusERC721',
      });
    };

    var ETHEmptyWallet = async () => {
      const accessControlConditions = [
        {
          contractAddress: '',
          standardContractType: '',
          chain,
          method: 'eth_getBalance',
          parameters: [':userAddress', 'latest'],
          returnValueTest: {
            comparator: '>=',
            value: '0',
          },
        },
      ];
      await testProvisoningAndSigning({
        accessControlConditions,
        testName: 'ETH (Empty Wallet)',
      });
    };

    var RandomTestFromUser = async () => {
      const accessControlConditions = [
        {
          contractAddress: '0x588da869464f8c8eafa264f5b446e6c9bd4543ac',
          standardContractType: 'ERC1155',
          chain: 'ethereum',
          method: 'balanceOf',
          parameters: [
            ':userAddress',
            '95268251546285662909660874610252721742451934934531784487819138932576410927105',
          ],
          returnValueTest: { comparator: '>=', value: '1' },
        },
      ];
      await testProvisoningAndSigning({
        accessControlConditions,
        testName: 'RandomTestFromUser',
      });
    };

    var ProofOfHumanity = async () => {
      const accessControlConditions = [
        {
          contractAddress: '0xC5E9dDebb09Cd64DfaCab4011A0D5cEDaf7c9BDb',
          standardContractType: 'ProofOfHumanity',
          chain: 'ethereum',
          method: 'isRegistered',
          parameters: [':userAddress'],
          returnValueTest: {
            comparator: '=',
            value: 'true',
          },
        },
      ];
      await testProvisoningAndSigning({
        accessControlConditions,
        testName: 'Proof of Humanity',
      });
    };

    var SignChainData = async () => {
      const testName = 'SignChainData';
      document.getElementById('status').innerText = `Testing ${testName}...`;
      document.getElementById('humanized').innerText = '';

      const aggregatorV3InterfaceABI = [
        {
          inputs: [],
          name: 'decimals',
          outputs: [{ internalType: 'uint8', name: '', type: 'uint8' }],
          stateMutability: 'view',
          type: 'function',
        },
        {
          inputs: [],
          name: 'description',
          outputs: [{ internalType: 'string', name: '', type: 'string' }],
          stateMutability: 'view',
          type: 'function',
        },
        {
          inputs: [
            { internalType: 'uint80', name: '_roundId', type: 'uint80' },
          ],
          name: 'getRoundData',
          outputs: [
            { internalType: 'uint80', name: 'roundId', type: 'uint80' },
            { internalType: 'int256', name: 'answer', type: 'int256' },
            { internalType: 'uint256', name: 'startedAt', type: 'uint256' },
            { internalType: 'uint256', name: 'updatedAt', type: 'uint256' },
            {
              internalType: 'uint80',
              name: 'answeredInRound',
              type: 'uint80',
            },
          ],
          stateMutability: 'view',
          type: 'function',
        },
        {
          inputs: [],
          name: 'latestRoundData',
          outputs: [
            { internalType: 'uint80', name: 'roundId', type: 'uint80' },
            { internalType: 'int256', name: 'answer', type: 'int256' },
            { internalType: 'uint256', name: 'startedAt', type: 'uint256' },
            { internalType: 'uint256', name: 'updatedAt', type: 'uint256' },
            {
              internalType: 'uint80',
              name: 'answeredInRound',
              type: 'uint80',
            },
          ],
          stateMutability: 'view',
          type: 'function',
        },
        {
          inputs: [],
          name: 'version',
          outputs: [{ internalType: 'uint256', name: '', type: 'uint256' }],
          stateMutability: 'view',
          type: 'function',
        },
      ];
      // this is the address for the chainlink eth/usd price oracle
      const addr = '0x5f4eC3Df9cbd43714FE2740f5E3616155c5b8419';

      const callData = LitJsSdk.encodeCallData({
        abi: aggregatorV3InterfaceABI,
        functionName: 'latestRoundData',
        functionParams: [],
      });
>>>>>>> 0e5ddabd

      const callRequests = [{ to: addr, data: callData }];
      console.log('callRequests', callRequests);

<<<<<<< HEAD
        const { ciphertext, dataToEncryptHash } = await LitJsSdk.zipAndEncryptString(
          {
            dataToEncrypt: 'this is a secret message',
            accessControlConditions,
            chain,
            authSig,
          },
          litNodeClient,
        );

        const decryptedFiles = await LitJsSdk.decryptToZip(
          {
            accessControlConditions,
            chain,
            authSig,
            ciphertext,
            dataToEncryptHash,
          },
          litNodeClient,
        );

        const decryptedString = await decryptedFiles['string.txt'].async(
          'text'
        );
        console.log('decrypted string', decryptedString);
=======
      const chain = 'ethereum';

      const jwt = await litNodeClient.getSignedChainDataToken({
        callRequests,
        chain,
      });

      console.log('jwt', jwt);

      const { verified, header, payload, signature } = LitJsSdk.verifyJwt({
        jwt,
      });

      console.log('jwt payload: ', payload);
>>>>>>> 0e5ddabd

      // const decoded = iface.decodeFunctionResult(
      //   "latestRoundData",
      //   payload.callResponses[0]
      // );
      const decoded = LitJsSdk.decodeCallResult({
        abi: aggregatorV3InterfaceABI,
        functionName: 'latestRoundData',
        data: payload.callResponses[0],
      });

      console.log('decoded', decoded);
      const answer = decoded.answer
        .div(ethers.BigNumber.from('10').pow(ethers.BigNumber.from('8')))
        .toString();
      console.log('answer: ', answer);

      if (jwt && verified) {
        document.getElementById(
          'status'
        ).innerText = `${testName}: Success - ETH Price is $${answer}`;
      } else {
        document.getElementById('status').innerText = `${testName}: Failure`;
      }
    };

    var SendBadRequestToNodes = async () => {
      const testName = 'SendBadRequestToNodes';
      document.getElementById('status').innerText = `Testing ${testName}...`;
      document.getElementById('humanized').innerText = '';

<<<<<<< HEAD
      ///  ECDSA Test function
      var EcdsaSignMessage = async () => {
        const testName = 'EcdsaSignMessage';
        document.getElementById('status').innerText = `Testing ${testName}...`;
        try {
          console.log('start signing message with ECDSA');
          const nodeResponse = await litNodeClient.signWithEcdsa({
            message: 'LitProtocol rocks!',
            chain,
          });

          console.log('signed message with ECDSA');
          const vals = JSON.stringify(nodeResponse);
          document.getElementById(
            'status'
          ).innerText = `${testName}: Success. Response:  ${vals}`;
        } catch (e) {
          console.log('error signing with ECDSA', e);
          document.getElementById(
            'status'
          ).innerText = `${testName}: Failure.  `;
          return;
        }
      };

      var ecdsa_validate_ERC721 = async () => {
        const chain = 'ethereum';

        var accessControlConditions = [
          {
            contractAddress: '0x57f1887a8BF19b14fC0dF6Fd9B2acc9Af147eA85',
            standardContractType: 'ERC721',
            chain,
            method: 'balanceOf',
            parameters: [':userAddress'],
            returnValueTest: {
              comparator: '>',
              value: '0',
            },
=======
      const chain = 'ethereum';

      var accessControlConditions = [
        {
          contractAddress: '0x7C7757a9675f06F3BE4618bB68732c4aB25D2e88',
          standardContractType: 'ERC1155',
          chain,
          method: 'balanceOf',
          parameters: [':userAddress', '8'],
          returnValueTest: {
            comparator: '>',
            value: '0',
>>>>>>> 0e5ddabd
          },
        },
      ];

<<<<<<< HEAD
        const testName = 'ecdsa_validate_condition';

        document.getElementById('status').innerText = `Testing ${testName}...`;
        try {
          console.log('validating condition and ecdsa signing ');

          var auth_sig = await LitJsSdk.checkAndSignAuthMessage({ chain });

          const nodeResponse = await litNodeClient.validate_and_sign_ecdsa({
            accessControlConditions,
            chain,
            auth_sig,
          });
          //          let jwt = await litNodeClient.getSignedToken({
          console.log('validated & signed message with ECDSA');
          const vals = JSON.stringify(nodeResponse);
          document.getElementById(
            'status'
          ).innerText = `${testName}: Success. Response:  ${vals}`;
        } catch (e) {
          console.log('error validating & signing with ECDSA', e);
          document.getElementById(
            'status'
          ).innerText = `${testName}: Failure.  `;
          return;
        }
      };

      var EncryptFileAndZipWithMetadata = async () => {
        const testResults = {};
        const testName = 'EncryptFileAndZipWithMetadata';
        const authSig = await LitJsSdk.checkAndSignAuthMessage({
          chain,
        });
        const accessControlConditions = [
=======
      var authSig = await LitJsSdk.checkAndSignAuthMessage({ chain });

      let resourceId = {
        baseUrl: 'my-dynamic-content-server.com',
        path: randomPath(),
        orgId: '',
        role: '',
        extraData: '',
      };

      try {
        await litNodeClient.saveSigningCondition({
          accessControlConditions,
          //chain, // intentionally exclude this to cause an error parsing the JSON
          authSig,
          resourceId,
        });
      } catch (e) {
        console.log('error', e);
        document.getElementById(
          'status'
        ).innerText = `${testName}: Success (an error occured).  Check the Network tab of the inspector for more details.`;
        return;
      }
    };

    var EncryptDecrypt = async () => {
      const testName = 'EncryptDecrypt';
      document.getElementById('status').innerText = `Testing ${testName}...`;
      const authSig = await LitJsSdk.checkAndSignAuthMessage({
        chain,
      });
      const accessControlConditions = [
        {
          contractAddress: '',
          standardContractType: '',
          chain,
          method: 'eth_getBalance',
          parameters: [':userAddress', 'latest'],
          returnValueTest: {
            comparator: '>=',
            value: '10000000000000',
          },
        },
      ];

      document.getElementById(
        'humanized'
      ).innerText = `Humanized: ${await LitJsSdk.humanizeAccessControlConditions(
        { accessControlConditions }
      )}`;

      const { encryptedZip, symmetricKey } =
        await LitJsSdk.zipAndEncryptString('this is a secret message');

      const encryptedSymmetricKey = await litNodeClient.saveEncryptionKey({
        accessControlConditions,
        symmetricKey,
        authSig,
        chain,
      });

      console.log('encrypted symmetric key', encryptedSymmetricKey);

      const retrievedSymmKey = await litNodeClient.getEncryptionKey({
        accessControlConditions,
        toDecrypt: LitJsSdk.uint8arrayToString(
          encryptedSymmetricKey,
          'base16'
        ),
        chain,
        authSig,
      });

      const decryptedFiles = await LitJsSdk.decryptZip(
        encryptedZip,
        retrievedSymmKey
      );
      const decryptedString = await decryptedFiles['string.txt'].async(
        'text'
      );
      console.log('decrypted string', decryptedString);

      document.getElementById(
        'status'
      ).innerText = `${testName}: Success.  Decrypted string is: ${decryptedString}`;
    };

    var EncryptDecryptString = async () => {
      const testName = 'EncryptDecryptString';
      document.getElementById('status').innerText = `Testing ${testName}...`;
      const authSig = await LitJsSdk.checkAndSignAuthMessage({
        chain,
      });
      const accessControlConditions = [
        {
          contractAddress: '',
          standardContractType: '',
          chain,
          method: 'eth_getBalance',
          parameters: [':userAddress', 'latest'],
          returnValueTest: {
            comparator: '>=',
            value: '10000000000000',
          },
        },
      ];

      document.getElementById(
        'humanized'
      ).innerText = `Humanized: ${await LitJsSdk.humanizeAccessControlConditions(
        { accessControlConditions }
      )}`;

      const { encryptedString, symmetricKey } = await LitJsSdk.encryptString(
        'this is a secret message'
      );

      const encryptedSymmetricKey = await litNodeClient.saveEncryptionKey({
        accessControlConditions,
        symmetricKey,
        authSig,
        chain,
      });

      console.log('encrypted symmetric key', encryptedSymmetricKey);

      const retrievedSymmKey = await litNodeClient.getEncryptionKey({
        accessControlConditions,
        toDecrypt: LitJsSdk.uint8arrayToString(
          encryptedSymmetricKey,
          'base16'
        ),
        chain,
        authSig,
      });

      const decryptedString = await LitJsSdk.decryptString(
        encryptedString,
        retrievedSymmKey
      );

      console.log('decrypted string', decryptedString);

      document.getElementById(
        'status'
      ).innerText = `${testName}: Success.  Decrypted string is: ${decryptedString}`;
    };

    var EncryptDecryptWithAnUpdate = async () => {
      const testName = 'EncryptDecryptWithAnUpdate';
      document.getElementById('status').innerText = `Testing ${testName}...`;
      const authSig = await LitJsSdk.checkAndSignAuthMessage({
        chain,
      });
      const accessControlConditions = [
        {
          contractAddress: '',
          standardContractType: '',
          chain,
          method: 'eth_getBalance',
          parameters: [':userAddress', 'latest'],
          returnValueTest: {
            comparator: '>=',
            value: '100000000000000000000000', // 100000 eth (or matic, really)
          },
        },
      ];

      document.getElementById(
        'humanized'
      ).innerText = `Humanized: ${await LitJsSdk.humanizeAccessControlConditions(
        { accessControlConditions }
      )}`;

      const { encryptedZip, symmetricKey } =
        await LitJsSdk.zipAndEncryptString('this is a secret message');

      const encryptedSymmetricKey = await litNodeClient.saveEncryptionKey({
        accessControlConditions,
        symmetricKey,
        authSig,
        chain,
        permanant: false,
      });

      console.log('encrypted symmetric key', encryptedSymmetricKey);

      let retrievedSymmKey;
      try {
        retrievedSymmKey = await litNodeClient.getEncryptionKey({
          accessControlConditions,
          toDecrypt: LitJsSdk.uint8arrayToString(
            encryptedSymmetricKey,
            'base16'
          ),
          chain,
          authSig,
        });
      } catch (e) {
        console.log('error getting symmetric key - this is expected', e);
        console.log('trying to update the condition');
        const newAccessControlConditions = [
>>>>>>> 0e5ddabd
          {
            contractAddress: '',
            standardContractType: '',
            chain,
            method: 'eth_getBalance',
            parameters: [':userAddress', 'latest'],
            returnValueTest: {
              comparator: '>=',
              value: '10000000000000',
            },
<<<<<<< HEAD
=======
          },
        ];

        const newEncryptedSymmetricKey =
          await litNodeClient.saveEncryptionKey({
            accessControlConditions: newAccessControlConditions,
            encryptedSymmetricKey,
            authSig,
            chain,
            permanant: false,
          });
        console.log('updated the condition');

        retrievedSymmKey = await litNodeClient.getEncryptionKey({
          accessControlConditions: newAccessControlConditions,
          toDecrypt: LitJsSdk.uint8arrayToString(
            encryptedSymmetricKey,
            'base16'
          ),
          chain,
          authSig,
        });
      }

      const decryptedFiles = await LitJsSdk.decryptZip(
        encryptedZip,
        retrievedSymmKey
      );
      const decryptedString = await decryptedFiles['string.txt'].async(
        'text'
      );
      console.log('decrypted string', decryptedString);

      document.getElementById(
        'status'
      ).innerText = `${testName}: Success.  Decrypted string is: ${decryptedString}`;
    };

    var EncryptDecryptWithAnUnauthorizedUpdate = async () => {
      const testName = 'EncryptDecryptWithAnUnauthorizedUpdate';
      document.getElementById('status').innerText = `Testing ${testName}...`;
      const authSig = await LitJsSdk.checkAndSignAuthMessage({
        chain,
      });
      const accessControlConditions = [
        {
          contractAddress: '',
          standardContractType: '',
          chain,
          method: 'eth_getBalance',
          parameters: [':userAddress', 'latest'],
          returnValueTest: {
            comparator: '>=',
            value: '100000000000000000000000', // 100000 eth (or matic, really)
          },
        },
      ];

      document.getElementById(
        'humanized'
      ).innerText = `Humanized: ${await LitJsSdk.humanizeAccessControlConditions(
        { accessControlConditions }
      )}`;

      const { encryptedZip, symmetricKey } =
        await LitJsSdk.zipAndEncryptString('this is a secret message');

      const encryptedSymmetricKey = await litNodeClient.saveEncryptionKey({
        accessControlConditions,
        symmetricKey,
        authSig,
        chain,
        permanant: false,
      });

      console.log('encrypted symmetric key', encryptedSymmetricKey);

      try {
        console.log(
          'trying to update the condition with an unauthorized address'
        );
        const newAccessControlConditions = [
          {
            contractAddress: '',
            standardContractType: '',
            chain,
            method: 'eth_getBalance',
            parameters: [':userAddress', 'latest'],
            returnValueTest: {
              comparator: '>=',
              value: '10000000000000',
            },
          },
        ];

        let unauthorizedAuthSig = {
          sig: '0x2229236873d413f301c1afb7650959dee9f9a984c7421c9a44e41009940a5e410925d03374ddaf51590c7899253f30d589f1d7fec694f15829c8157c24f999f81c',
          derivedVia: 'web3.eth.personal.sign',
          signedMessage:
            'I am creating an account to use Lit Protocol at 2022-01-27T02:07:14.289Z',
          address: '0xb962537314b11c6bcd6d9ff63feb048a9e91e7ae',
        };

        const newEncryptedSymmetricKey =
          await litNodeClient.saveEncryptionKey({
            accessControlConditions: newAccessControlConditions,
            encryptedSymmetricKey,
            authSig: unauthorizedAuthSig,
            chain,
            permanant: false,
          });
        console.log('updated the condition');
      } catch (e) {
        console.log('error getting symmetric key - this is expected', e);
        if (isNodeStorageError(e.errorCode)) {
          document.getElementById(
            'status'
          ).innerText = `${testName}: Success.  We were unable to update.`;
        } else {
          document.getElementById(
            'status'
          ).innerText = `${testName}: Failure.  When we tried to update with an unauthorized acct, we got an error that isn't a storage error`;
        }
        return;
      }

      document.getElementById(
        'status'
      ).innerText = `${testName}: Failure.  We updated a condition we shouldn't been able to!  OMG FIX THIS`;
    };

    var EncryptDecryptPermanantCondition = async () => {
      const testName = 'EncryptDecryptPermanantCondition';
      document.getElementById('status').innerText = `Testing ${testName}...`;
      const authSig = await LitJsSdk.checkAndSignAuthMessage({
        chain,
      });
      const accessControlConditions = [
        {
          contractAddress: '',
          standardContractType: '',
          chain,
          method: 'eth_getBalance',
          parameters: [':userAddress', 'latest'],
          returnValueTest: {
            comparator: '>=',
            value: '100000000000000000000000', // 100000 eth (or matic, really)
          },
        },
      ];

      document.getElementById(
        'humanized'
      ).innerText = `Humanized: ${await LitJsSdk.humanizeAccessControlConditions(
        { accessControlConditions }
      )}`;

      const { encryptedZip, symmetricKey } =
        await LitJsSdk.zipAndEncryptString('this is a secret message');

      const encryptedSymmetricKey = await litNodeClient.saveEncryptionKey({
        accessControlConditions,
        symmetricKey,
        authSig,
        chain,
        permanant: true,
      });

      console.log('encrypted symmetric key', encryptedSymmetricKey);

      try {
        console.log('trying to update the permanant condition');
        const newAccessControlConditions = [
          {
            contractAddress: '',
            standardContractType: '',
            chain,
            method: 'eth_getBalance',
            parameters: [':userAddress', 'latest'],
            returnValueTest: {
              comparator: '>=',
              value: '10000000000000',
            },
          },
        ];

        const newEncryptedSymmetricKey =
          await litNodeClient.saveEncryptionKey({
            accessControlConditions: newAccessControlConditions,
            encryptedSymmetricKey,
            authSig,
            chain,
          });
        console.log('updated the condition');
      } catch (e) {
        console.log('error getting symmetric key - this is expected', e);
        if (isNodeStorageError(e.errorCode)) {
          document.getElementById(
            'status'
          ).innerText = `${testName}: Success.  We were unable to update.`;
        } else {
          document.getElementById(
            'status'
          ).innerText = `${testName}: Failure.  When we tried to update with an unauthorized acct, we got an error that isn't a storage error`;
        }
        return;
      }

      document.getElementById(
        'status'
      ).innerText = `${testName}: Failure.  We updated a condition we shouldn't been able to!  OMG FIX THIS`;
    };

    var EncryptDecryptPermanentCondition = async () => {
      const testName = 'EncryptDecryptPermanentCondition';
      document.getElementById('status').innerText = `Testing ${testName}...`;
      const authSig = await LitJsSdk.checkAndSignAuthMessage({
        chain,
      });
      const accessControlConditions = [
        {
          contractAddress: '',
          standardContractType: '',
          chain,
          method: 'eth_getBalance',
          parameters: [':userAddress', 'latest'],
          returnValueTest: {
            comparator: '>=',
            value: '100000000000000000000000', // 100000 eth (or matic, really)
          },
        },
      ];

      document.getElementById(
        'humanized'
      ).innerText = `Humanized: ${await LitJsSdk.humanizeAccessControlConditions(
        { accessControlConditions }
      )}`;

      const { encryptedZip, symmetricKey } =
        await LitJsSdk.zipAndEncryptString('this is a secret message');

      const encryptedSymmetricKey = await litNodeClient.saveEncryptionKey({
        accessControlConditions,
        symmetricKey,
        authSig,
        chain,
        permanent: true,
      });

      console.log('encrypted symmetric key', encryptedSymmetricKey);

      try {
        console.log('trying to update the permanent condition');
        const newAccessControlConditions = [
          {
            contractAddress: '',
            standardContractType: '',
            chain,
            method: 'eth_getBalance',
            parameters: [':userAddress', 'latest'],
            returnValueTest: {
              comparator: '>=',
              value: '10000000000000',
            },
          },
        ];

        const newEncryptedSymmetricKey =
          await litNodeClient.saveEncryptionKey({
            accessControlConditions: newAccessControlConditions,
            encryptedSymmetricKey,
            authSig,
            chain,
          });
        console.log('updated the condition');
      } catch (e) {
        console.log('error getting symmetric key - this is expected', e);
        if (isNodeStorageError(e.errorCode)) {
          document.getElementById(
            'status'
          ).innerText = `${testName}: Success.  We were unable to update.`;
        } else {
          document.getElementById(
            'status'
          ).innerText = `${testName}: Failure.  When we tried to update with an unauthorized acct, we got an error that isn't a storage error`;
        }
        return;
      }

      document.getElementById(
        'status'
      ).innerText = `${testName}: Failure.  We updated a condition we shouldn't been able to!  OMG FIX THIS`;
    };

    var EncryptDecryptAGroup = async () => {
      const testName = 'EncryptDecryptAGroup';
      document.getElementById('status').innerText = `Testing ${testName}...`;

      const authSig = await LitJsSdk.checkAndSignAuthMessage({
        chain,
      });
      const accessControlConditions = [
        // holds some eth
        {
          contractAddress: '',
          standardContractType: '',
          chain,
          method: 'eth_getBalance',
          parameters: [':userAddress', 'latest'],
          returnValueTest: {
            comparator: '>=',
            value: '10000000000000',
          },
        },
        { operator: 'and' },
        [
          // erc 1155 possession
          {
            contractAddress: '0x7C7757a9675f06F3BE4618bB68732c4aB25D2e88',
            standardContractType: 'ERC1155',
            chain,
            method: 'balanceOf',
            parameters: [':userAddress', '8'],
            returnValueTest: {
              comparator: '>',
              value: '0',
            },
          },
          { operator: 'or' },
          // erc721 posession
          {
            contractAddress: '0x319ba3aab86e04a37053e984bd411b2c63bf229e',
            standardContractType: 'ERC721',
            chain,
            method: 'ownerOf',
            parameters: ['5954'],
            returnValueTest: {
              comparator: '=',
              value: ':userAddress',
            },
          },
        ],
      ];

      document.getElementById(
        'humanized'
      ).innerText = `Humanized: ${await LitJsSdk.humanizeAccessControlConditions(
        { accessControlConditions }
      )}`;

      const { encryptedZip, symmetricKey } =
        await LitJsSdk.zipAndEncryptString('this is a secret message');

      const encryptedSymmetricKey = await litNodeClient.saveEncryptionKey({
        accessControlConditions,
        symmetricKey,
        authSig,
        chain,
      });

      console.log('encrypted symmetric key', encryptedSymmetricKey);

      const retrievedSymmKey = await litNodeClient.getEncryptionKey({
        accessControlConditions,
        toDecrypt: LitJsSdk.uint8arrayToString(
          encryptedSymmetricKey,
          'base16'
        ),
        chain,
        authSig,
      });

      const decryptedFiles = await LitJsSdk.decryptZip(
        encryptedZip,
        retrievedSymmKey
      );
      const decryptedString = await decryptedFiles['string.txt'].async(
        'text'
      );
      console.log('decrypted string', decryptedString);

      document.getElementById(
        'status'
      ).innerText = `${testName}: Success.  Decrypted string is: ${decryptedString}`;
    };

    var EthSignWithAnUpdate = async () => {
      const testName = 'EthSignWithAnUpdate';
      document.getElementById('status').innerText = `Testing ${testName}...`;
      const authSig = await LitJsSdk.checkAndSignAuthMessage({
        chain,
      });
      const accessControlConditions = [
        {
          contractAddress: '',
          standardContractType: '',
          chain,
          method: 'eth_getBalance',
          parameters: [':userAddress', 'latest'],
          returnValueTest: {
            comparator: '>=',
            value: '100000000000000000000000', // 100000 eth (or matic, really)
          },
        },
      ];

      document.getElementById(
        'humanized'
      ).innerText = `Humanized: ${await LitJsSdk.humanizeAccessControlConditions(
        { accessControlConditions }
      )}`;

      let resourceId = {
        baseUrl: 'my-dynamic-content-server.com',
        path: randomPath(),
        orgId: '',
        role: '',
        extraData: '',
      };

      await litNodeClient.saveSigningCondition({
        accessControlConditions,
        chain,
        authSig,
        resourceId,
        permanant: false,
      });

      // uncomment this to break the jwt, to test an invalid jwt
      // jwt = jwt.replace(/.$/, "3");

      const newAccessControlConditions = [
        {
          contractAddress: '',
          standardContractType: '',
          chain,
          method: 'eth_getBalance',
          parameters: [':userAddress', 'latest'],
          returnValueTest: {
            comparator: '>=',
            value: '10000000000000',
          },
        },
      ];

      let jwt;
      try {
        jwt = await litNodeClient.getSignedToken({
          accessControlConditions,
          chain,
          authSig,
          resourceId,
          permanant: false,
        });
        console.log('jwt', jwt);
      } catch (e) {
        console.log('error getting symmetric key - this is expected', e);
        console.log('trying to update the condition');

        const saved = await litNodeClient.saveSigningCondition({
          accessControlConditions: newAccessControlConditions,
          chain,
          authSig,
          resourceId,
        });
        console.log('updated the condition');
      }

      jwt = await litNodeClient.getSignedToken({
        accessControlConditions: newAccessControlConditions,
        chain,
        authSig,
        resourceId,
      });

      const { verified, header, payload } = LitJsSdk.verifyJwt({ jwt });
      console.log('verified', verified);
      console.log('header', header);
      console.log('payload', payload);

      if (jwt && verified) {
        document.getElementById('status').innerText = `${testName}: Success`;
      } else {
        document.getElementById('status').innerText = `${testName}: Failure`;
      }
    };

    var EthSignWithAnUnauthorizedUpdate = async () => {
      const testName = 'EthSignWithAnUnauthorizedUpdate';
      document.getElementById('status').innerText = `Testing ${testName}...`;
      const authSig = await LitJsSdk.checkAndSignAuthMessage({
        chain,
      });
      const accessControlConditions = [
        {
          contractAddress: '',
          standardContractType: '',
          chain,
          method: 'eth_getBalance',
          parameters: [':userAddress', 'latest'],
          returnValueTest: {
            comparator: '>=',
            value: '100000000000000000000000', // 100000 eth (or matic, really)
          },
        },
      ];

      document.getElementById(
        'humanized'
      ).innerText = `Humanized: ${await LitJsSdk.humanizeAccessControlConditions(
        { accessControlConditions }
      )}`;

      let resourceId = {
        baseUrl: 'my-dynamic-content-server.com',
        path: randomPath(),
        orgId: '',
        role: '',
        extraData: '',
      };

      await litNodeClient.saveSigningCondition({
        accessControlConditions,
        chain,
        authSig,
        resourceId,
        permanant: false,
      });

      // uncomment this to break the jwt, to test an invalid jwt
      // jwt = jwt.replace(/.$/, "3");

      const newAccessControlConditions = [
        {
          contractAddress: '',
          standardContractType: '',
          chain,
          method: 'eth_getBalance',
          parameters: [':userAddress', 'latest'],
          returnValueTest: {
            comparator: '>=',
            value: '10000000000000',
          },
        },
      ];

      let jwt;
      try {
        let unauthorizedAuthSig = {
          sig: '0x2229236873d413f301c1afb7650959dee9f9a984c7421c9a44e41009940a5e410925d03374ddaf51590c7899253f30d589f1d7fec694f15829c8157c24f999f81c',
          derivedVia: 'web3.eth.personal.sign',
          signedMessage:
            'I am creating an account to use Lit Protocol at 2022-01-27T02:07:14.289Z',
          address: '0xb962537314b11c6bcd6d9ff63feb048a9e91e7ae',
        };

        console.log('trying to update the condition');

        const newEncryptedSymmetricKey =
          await litNodeClient.saveSigningCondition({
            accessControlConditions: newAccessControlConditions,
            chain,
            authSig: unauthorizedAuthSig,
            resourceId,
          });
        console.log('updated the condition');
      } catch (e) {
        console.log('error updating the condition - this is expected', e);
        if (isNodeStorageError(e.errorCode)) {
          document.getElementById(
            'status'
          ).innerText = `${testName}: Success.  We were unable to update.`;
        } else {
          document.getElementById(
            'status'
          ).innerText = `${testName}: Failure.  When we tried to update with an unauthorized acct, we got an error that isn't a storage error`;
        }
        return;
      }

      document.getElementById(
        'status'
      ).innerText = `${testName}: Failure.  We updated a condition we shouldn't been able to!  OMG FIX THIS`;
    };

    ///  ECDSA Test function
    var EcdsaSignMessage = async () => {
      const testName = 'EcdsaSignMessage';
      document.getElementById('status').innerText = `Testing ${testName}...`;
      try {
        console.log('start signing message with ECDSA');
        const nodeResponse = await litNodeClient.signWithEcdsa({
          message: 'LitProtocol rocks!',
          chain,
        });

        console.log('signed message with ECDSA');
        const vals = JSON.stringify(nodeResponse);
        document.getElementById(
          'status'
        ).innerText = `${testName}: Success. Response:  ${vals}`;
      } catch (e) {
        console.log('error signing with ECDSA', e);
        document.getElementById(
          'status'
        ).innerText = `${testName}: Failure.  `;
        return;
      }
    };

    var ecdsa_validate_ERC721 = async () => {
      const chain = 'ethereum';

      var accessControlConditions = [
        {
          contractAddress: '0x57f1887a8BF19b14fC0dF6Fd9B2acc9Af147eA85',
          standardContractType: 'ERC721',
          chain,
          method: 'balanceOf',
          parameters: [':userAddress'],
          returnValueTest: {
            comparator: '>',
            value: '0',
          },
        },
      ];

      const testName = 'ecdsa_validate_condition';

      document.getElementById('status').innerText = `Testing ${testName}...`;
      try {
        console.log('validating condition and ecdsa signing ');

        var auth_sig = await LitJsSdk.checkAndSignAuthMessage({ chain });

        const nodeResponse = await litNodeClient.validate_and_sign_ecdsa({
          accessControlConditions,
          chain,
          auth_sig,
        });
        //          let jwt = await litNodeClient.getSignedToken({
        console.log('validated & signed message with ECDSA');
        const vals = JSON.stringify(nodeResponse);
        document.getElementById(
          'status'
        ).innerText = `${testName}: Success. Response:  ${vals}`;
      } catch (e) {
        console.log('error validating & signing with ECDSA', e);
        document.getElementById(
          'status'
        ).innerText = `${testName}: Failure.  `;
        return;
      }
    };

    var EthSignPermanantCondition = async () => {
      const testName = 'EthSignPermanantCondition';
      document.getElementById('status').innerText = `Testing ${testName}...`;
      const authSig = await LitJsSdk.checkAndSignAuthMessage({
        chain,
      });
      const accessControlConditions = [
        {
          contractAddress: '',
          standardContractType: '',
          chain,
          method: 'eth_getBalance',
          parameters: [':userAddress', 'latest'],
          returnValueTest: {
            comparator: '>=',
            value: '100000000000000000000000', // 100000 eth (or matic, really)
>>>>>>> 0e5ddabd
          },
        },
      ];

      document.getElementById(
        'humanized'
      ).innerText = `Humanized: ${await LitJsSdk.humanizeAccessControlConditions(
        { accessControlConditions }
      )}`;

      let resourceId = {
        baseUrl: 'my-dynamic-content-server.com',
        path: randomPath(),
        orgId: '',
        role: '',
        extraData: '',
      };

      await litNodeClient.saveSigningCondition({
        accessControlConditions,
        chain,
        authSig,
        resourceId,
        permanant: true,
      });

      // uncomment this to break the jwt, to test an invalid jwt
      // jwt = jwt.replace(/.$/, "3");

      const newAccessControlConditions = [
        {
          contractAddress: '',
          standardContractType: '',
          chain,
          method: 'eth_getBalance',
          parameters: [':userAddress', 'latest'],
          returnValueTest: {
            comparator: '>=',
            value: '10000000000000',
          },
        },
      ];

      let jwt;
      try {
        console.log('trying to update the permanant condition');

        const newEncryptedSymmetricKey =
          await litNodeClient.saveSigningCondition({
            accessControlConditions: newAccessControlConditions,
            chain,
            authSig,
            resourceId,
          });
        console.log('updated the condition');
      } catch (e) {
        console.log('error updating the condition - this is expected', e);
        if (isNodeStorageError(e.errorCode)) {
          document.getElementById(
            'status'
          ).innerText = `${testName}: Success.  We were unable to update.`;
        } else {
          document.getElementById(
            'status'
          ).innerText = `${testName}: Failure.  When we tried to update with an unauthorized acct, we got an error that isn't a storage error`;
        }
        return;
      }

      document.getElementById(
        'status'
      ).innerText = `${testName}: Failure.  We updated a condition we shouldn't been able to!  OMG FIX THIS`;
    };

    var EthSignPermanentCondition = async () => {
      const testName = 'EthSignPermanentCondition';
      document.getElementById('status').innerText = `Testing ${testName}...`;
      const authSig = await LitJsSdk.checkAndSignAuthMessage({
        chain,
      });
      const accessControlConditions = [
        {
          contractAddress: '',
          standardContractType: '',
          chain,
          method: 'eth_getBalance',
          parameters: [':userAddress', 'latest'],
          returnValueTest: {
            comparator: '>=',
            value: '100000000000000000000000', // 100000 eth (or matic, really)
          },
        },
      ];

      document.getElementById(
        'humanized'
      ).innerText = `Humanized: ${await LitJsSdk.humanizeAccessControlConditions(
        { accessControlConditions }
      )}`;

      let resourceId = {
        baseUrl: 'my-dynamic-content-server.com',
        path: randomPath(),
        orgId: '',
        role: '',
        extraData: '',
      };

      await litNodeClient.saveSigningCondition({
        accessControlConditions,
        chain,
        authSig,
        resourceId,
        permanent: true,
      });

      // uncomment this to break the jwt, to test an invalid jwt
      // jwt = jwt.replace(/.$/, "3");

      const newAccessControlConditions = [
        {
          contractAddress: '',
          standardContractType: '',
          chain,
          method: 'eth_getBalance',
          parameters: [':userAddress', 'latest'],
          returnValueTest: {
            comparator: '>=',
            value: '10000000000000',
          },
        },
      ];

      let jwt;
      try {
        console.log('trying to update the permanent condition');

        const newEncryptedSymmetricKey =
          await litNodeClient.saveSigningCondition({
            accessControlConditions: newAccessControlConditions,
            chain,
            authSig,
            resourceId,
          });
        console.log('updated the condition');
      } catch (e) {
        console.log('error updating the condition - this is expected', e);
        if (isNodeStorageError(e.errorCode)) {
          document.getElementById(
            'status'
          ).innerText = `${testName}: Success.  We were unable to update.`;
        } else {
          document.getElementById(
            'status'
          ).innerText = `${testName}: Failure.  When we tried to update with an unauthorized acct, we got an error that isn't a storage error`;
        }
        return;
      }

      document.getElementById(
        'status'
      ).innerText = `${testName}: Failure.  We updated a condition we shouldn't been able to!  OMG FIX THIS`;
    };

    var EncryptFileAndZipWithMetadata = async () => {
      const testResults = {};
      const testName = 'EncryptFileAndZipWithMetadata';
      const authSig = await LitJsSdk.checkAndSignAuthMessage({
        chain,
      });
      const accessControlConditions = [
        {
          contractAddress: '',
          standardContractType: '',
          chain,
          method: 'eth_getBalance',
          parameters: [':userAddress', 'latest'],
          returnValueTest: {
            comparator: '>=',
            value: '10000000000000',
          },
        },
      ];

      let res = await testEncryptingFileAndZipWithMetadata({
        accessControlConditions,
        testName,
        authSig,
        chain: 'polygon',
      });
      testResults.accessControlConditions = res;

      var evmContractConditions = [
        {
          contractAddress: '0x7C7757a9675f06F3BE4618bB68732c4aB25D2e88',
          functionName: 'balanceOf',
          functionParams: [':userAddress', '8'],
          functionAbi: {
            type: 'function',
            stateMutability: 'view',
            outputs: [
              {
                type: 'uint256',
                name: '',
                internalType: 'uint256',
              },
            ],
            name: 'balanceOf',
            inputs: [
              {
                type: 'address',
                name: 'account',
                internalType: 'address',
              },
              {
                type: 'uint256',
                name: 'id',
                internalType: 'uint256',
              },
            ],
          },
          chain,
          returnValueTest: {
            key: '',
            comparator: '>',
            value: '0',
          },
        },
      ];

      res = await testEncryptingFileAndZipWithMetadata({
        evmContractConditions,
        testName,
        authSig,
        chain: 'polygon',
      });

      testResults.evmContractConditions = res;

      var solAuthSig = await LitJsSdk.checkAndSignAuthMessage({
        chain: 'solana',
      });

      var solRpcConditions = [
        {
          method: 'getBalance',
          params: [':userAddress'],
          chain: 'solana',
          returnValueTest: {
            key: '',
            comparator: '>=',
            value: '100000000', // equals 0.1 SOL
          },
        },
      ];

      res = await testEncryptingFileAndZipWithMetadata({
        solRpcConditions,
        testName,
        authSig: solAuthSig,
        chain: 'solana',
      });
      testResults.solRpcConditions = res;

      var unifiedAccessControlConditions = [
        {
          conditionType: 'solRpc',
          method: 'getBalance',
          params: [':userAddress'],
          chain: 'solana',
          returnValueTest: {
            key: '',
            comparator: '>=',
            value: '100000000', // equals 0.1 SOL
          },
        },
        { operator: 'or' },
        {
          conditionType: 'evmBasic',
          contractAddress: '',
          standardContractType: '',
          chain: 'ethereum',
          method: 'eth_getBalance',
          parameters: [':userAddress', 'latest'],
          returnValueTest: {
            comparator: '>=',
            value: '10000000000000',
          },
        },
        { operator: 'or' },
        {
          conditionType: 'evmContract',
          contractAddress: '0x7C7757a9675f06F3BE4618bB68732c4aB25D2e88',
          functionName: 'balanceOf',
          functionParams: [':userAddress', '8'],
          functionAbi: {
            type: 'function',
            stateMutability: 'view',
            outputs: [
              {
                type: 'uint256',
                name: '',
                internalType: 'uint256',
              },
            ],
            name: 'balanceOf',
            inputs: [
              {
                type: 'address',
                name: 'account',
                internalType: 'address',
              },
              {
                type: 'uint256',
                name: 'id',
                internalType: 'uint256',
              },
            ],
          },
          chain: 'polygon',
          returnValueTest: {
            key: '',
            comparator: '>',
            value: '0',
          },
        },
      ];

      res = await testEncryptingFileAndZipWithMetadata({
        unifiedAccessControlConditions,
        testName,
        authSig: {
          ethereum: authSig,
          solana: solAuthSig,
        },
      });
      testResults.unifiedAccessControlConditions = res;

      console.log('testResults', testResults);

      if (Object.values(testResults).every((res) => res === true)) {
        document.getElementById(
          'status'
        ).innerText = `${testName}: Success.  All tests passed.`;
      } else {
        document.getElementById(
          'status'
        ).innerText = `${testName}: Failure.  One or more tests failed.  Check the console for the testResults object to see which one.`;
      }
    };

    var GetSigWithChainSwitchingDisabled = async () => {
      console.log(
        "make sure you're not on fuji chain, before starting this test.  because it will request a sig on fuji wihtout switching you"
      );
      const accessControlConditions = [
        {
          contractAddress: '',
          standardContractType: '',
          chain,
          method: 'eth_getBalance',
          parameters: [':userAddress', 'latest'],
          returnValueTest: {
            comparator: '>=',
            value: '0',
          },
        },
      ];
      await testProvisoningAndSigning({
        accessControlConditions,
        testName: 'GetSigWithChainSwitchingDisabled',
        chain: 'fuji',
        switchChain: false,
      });
    };

    var TooManyConditions = async () => {
      const oneCondition = {
        contractAddress: '',
        standardContractType: '',
        chain,
        method: 'eth_getBalance',
        parameters: [':userAddress', 'latest'],
        returnValueTest: {
          comparator: '>=',
          value: '0',
        },
      };
      let accessControlConditions = [];
      for (let i = 0; i < 31; i++) {
        accessControlConditions.push(oneCondition);
        if (i < 30) {
          accessControlConditions.push({ operator: 'or' });
        }
      }

<<<<<<< HEAD
        const { ciphertext, dataToEncryptHash } = await LitJsSdk.encryptString(
          {
            dataToEncrypt: 'this is a secret message',
            accessControlConditions,
            chain,
            authSig,
          },
          litNodeClient,
        );

        const decryptedString = await LitJsSdk.decryptToString(
          {
            accessControlConditions,
            chain,
            authSig,
            ciphertext,
            dataToEncryptHash,
          },
          litNodeClient,
        );
=======
      await testProvisoningAndSigning({
        accessControlConditions,
        testName: 'TooManyConditions',
        chain: 'polygon',
        switchChain: true,
      });
    };

    var TooManyConditionsEncryption = async () => {
      const testName = 'TooManyConditionsEncryption';
      document.getElementById('status').innerText = `Testing ${testName}...`;
      const authSig = await LitJsSdk.checkAndSignAuthMessage({
        chain,
      });

      const oneCondition = {
        contractAddress: '',
        standardContractType: '',
        chain,
        method: 'eth_getBalance',
        parameters: [':userAddress', 'latest'],
        returnValueTest: {
          comparator: '>=',
          value: '0',
        },
      };
      let accessControlConditions = [];
      for (let i = 0; i < 31; i++) {
        accessControlConditions.push(oneCondition);
        if (i < 30) {
          accessControlConditions.push({ operator: 'or' });
        }
      }

      document.getElementById(
        'humanized'
      ).innerText = `Humanized: ${await LitJsSdk.humanizeAccessControlConditions(
        { accessControlConditions }
      )}`;

      const { encryptedString, symmetricKey } = await LitJsSdk.encryptString(
        'this is a secret message'
      );
>>>>>>> 0e5ddabd

      const encryptedSymmetricKey = await litNodeClient.saveEncryptionKey({
        accessControlConditions,
        symmetricKey,
        authSig,
        chain,
      });

      console.log('encrypted symmetric key', encryptedSymmetricKey);

      const retrievedSymmKey = await litNodeClient.getEncryptionKey({
        accessControlConditions,
        toDecrypt: LitJsSdk.uint8arrayToString(
          encryptedSymmetricKey,
          'base16'
        ),
        chain,
        authSig,
      });

      const decryptedString = await LitJsSdk.decryptString(
        encryptedString,
        retrievedSymmKey
      );

      console.log('decrypted string', decryptedString);

      document.getElementById(
        'status'
      ).innerText = `${testName}: Success.  Decrypted string is: ${decryptedString}`;
    };

    var FilecoinHyperspace = async () => {
      const authSig = await LitJsSdk.checkAndSignAuthMessage({
        chain: 'hyperspace',
      });

      var accessControlConditions = [
        {
          contractAddress: '',
          standardContractType: '',
          chain: 'hyperspace',
          method: 'eth_getBalance',
          parameters: [':userAddress', 'latest'],
          returnValueTest: {
            comparator: '>=',
            value: '10000000000000',
          },
        },
      ];

      await testProvisoningAndSigning({
        accessControlConditions,
        testName: 'FilecoinHyperspace',
        authSig,
      });
    };

    var ETHOnSepolia = async () => {
      const accessControlConditions = [
        {
          contractAddress: '',
          standardContractType: '',
          chain: 'sepolia',
          method: 'eth_getBalance',
          parameters: [':userAddress', 'latest'],
          returnValueTest: {
            comparator: '>=',
            value: '10000000000000',
          },
        },
      ];
      await testProvisoningAndSigning({
        accessControlConditions,
        testName: 'ETHOnSepolia',
      });
    }

    var Filecoin = async () => {
      const authSig = await LitJsSdk.checkAndSignAuthMessage({
        chain: 'filecoin',
      });

      var accessControlConditions = [
        {
          contractAddress: '',
          standardContractType: '',
          chain: 'filecoin',
          method: 'eth_getBalance',
          parameters: [':userAddress', 'latest'],
          returnValueTest: {
            comparator: '>=',
            value: '10000000000000',
          },
        },
      ];

      await testProvisoningAndSigning({
        accessControlConditions,
        testName: 'Filecoin',
        authSig,
      });
    };

    var logout = async () => {
      const testName = 'Logout';
      document.getElementById('status').innerText = `Testing ${testName}...`;

      LitJsSdk.disconnectWeb3();

      document.getElementById(
        'status'
      ).innerText = `${testName}: Success - Logged out`;
    };

    document.addEventListener(
      'lit-ready',
      function (e) {
        console.log('LIT network is ready');
        document.getElementById('networkStatus').innerText =
          'Success!  Connected to Lit Protocol Network';
      },
      false
    );

    function isNodeStorageError(errorCode) {
      return (
        errorCode === 'storage_error' || errorCode === 'NodeStorageError'
      );
    }
  </script>
</head>

<body>
  <h1>Manual tests</h1>
  <br />
  <br />
  <div id="networkStatus">Connecting to Lit Protocol Network...</div>
  <br />
  <br />
  <button onclick="ETHEmptyWallet()">ETH (Empty Wallet)</button>
  <br />
  <br />
  <button onclick="ERC1155WithMinting()">ERC1155WithMinting</button>
  <br />
  <br />
  <button onclick="ERC1155()">ERC1155</button>
  <br />
  <br />
  <button onclick="ERC1155WithHexTokenIdOnHarmony()">
    ERC1155WithHexTokenIdOnHarmony
  </button>
  <br />
  <br />
  <button onclick="ERC1155Batch()">ERC1155Batch</button>
  <br />
  <br />
  <button onclick="ERC721NFT()">ERC721NFT</button>
  <br />
  <br />
  <button onclick="ERC721Collection()">ERC721Collection</button>
  <br />
  <br />
  <button onclick="SIWEDomainParam()">SIWEDomainParam</button>
  <br />
  <br />
  <button onclick="SIWEResourceParam()">SIWEResourceParam</button>
  <br />
  <br />
  <button onclick="POAP()">POAP</button>
  <br />
  <br />
  <button onclick="POAPEventId()">POAPEventId</button>
  <br />
  <br />
  <button onclick="ERC20()">ERC20</button>
  <br />
  <br />
  <button onclick="ProofOfHumanity()">Proof of humanity</button>
  <br />
  <br />
  <button onclick="ETH()">ETH</button>
  <br />
  <br />
  <button onclick="ETHOnArbitrum()">ETHOnArbitrum</button>
  <br />
  <br />
  <button onclick="ETHOnAvax()">ETHOnAvax</button>
  <br />
  <br />
  <button onclick="ETHOnFuji()">ETHOnFuji</button>
  <br />
  <br />
  <button onclick="ETHOnCelo()">ETHOnCelo</button>
  <br />
  <br />
  <button onclick="ETHOnEth()">ETHOnEth</button>
  <br />
  <br />
  <button onclick="ETHOnXdai()">ETHOnXdai</button>
  <br />
  <br />
  <button onclick="ETHOnSepolia()">ETHOnSepolia</button>
  <br />
  <br />
  <button onclick="ETHOnAurora()">ETHOnAurora</button>
  <br />
  <br />
  <button onclick="ETHOnZksync()">ETHOnZksync</button>
  <br />
  <br />
  <button onclick="ETHOnZksyncTestnet()">ETHOnZksyncTestnet</button>
  <br />
  <br />
  <button onclick="ETHOnOptimismGoerli()">ETHOnOptimismGoerli</button>
  <br />
  <br />
  <button onclick="ETHOnEluvioEmptyWallet()">ETHOnEluvioEmptyWallet</button>
  <br />
  <br />
  <button onclick="ETHOnAlfajoresEmptyWallet()">
    ETHOnAlfajoresEmptyWallet
  </button>
  <br />
  <br />
  <button onclick="CASK()">CASK</button>
  <br />
  <br />
  <button onclick="ETHPlusERC721()">
    ETH + ERC721 (boolean group signing)
  </button>
  <br />
  <br />
  <button onclick="SignChainData()">Sign Chain Data</button>
  <br />
  <br />
  <button onclick="SendBadRequestToNodes()">
    Send a bad request to the nodes
  </button>
  <br />
  <br />
  <button onclick="EncryptDecrypt()">Encrypt then Decrypt</button>
  <br />
  <br />
  <button onclick="EncryptDecryptString()">
    Encrypt then Decrypt A String
  </button>
  <br />
  <br />
  <button onclick="EncryptDecryptWithAnUpdate()">
    Encrypt, set the conditions, update the conditions, then Decrypt
  </button>
  <br />
  <br />
  <button onclick="EncryptDecryptWithAnUnauthorizedUpdate()">
    Encrypt, set the conditions, then try to update the conditions with an
    unauthorized account
  </button>
  <br />
  <br />
  <button onclick="EncryptDecryptPermanantCondition()">
    Encrypt, set the conditions as permanant, then try to update the
    conditions
  </button>
  <br />
  <br />
  <button onclick="EncryptDecryptPermanentCondition()">
    Encrypt, set the conditions as permanent (but with the correct spelling),
    then try to update the conditions
  </button>
  <br />
  <br />
  <button onclick="EncryptDecryptAGroup()">
    Encrypt then Decrypt a boolean group of conditions
  </button>
  <br />
  <br />
  <button onclick="EthSignWithAnUpdate()">
    JWT request - Set the conditions, update the conditions, then get JWT
  </button>
  <br />
  <br />
  <button onclick="EthSignWithAnUnauthorizedUpdate()">
    JWT request - Set the conditions, then try to update the conditions with
    an unauthorized account
  </button>
  <br />
  <br />
  <button onclick="EthSignPermanantCondition()">
    JWT request - Set the conditions as permanant, then try to update the
    conditions
  </button>
  <br />
  <br />
  <button onclick="EthSignPermanentCondition()">
    JWT request - Set the conditions as permanent (but with the correct
    spelling), then try to update the conditions
  </button>
  <br />
  <br />

  <button onclick="EcdsaSignMessage()">
    Nodes sign the message "LitProtocol Rocks!" using ECDSA with default key.
  </button>
  <br />
  <br />
  <button onclick="ecdsa_validate_ERC721()">
    Cross chain validation of NFT (ERC721) /w ECDSA signature result.
  </button>
  <br />
  <br /><button onclick="EthSignPermanentCondition()">
    >>>>>>> Stashed changes JWT request - Set the conditions as permanent (but
    with the correct spelling), then try to update the conditions
  </button>
  <br />
  <br />

  <button onclick="NestedGrouping()">NestedGrouping</button>
  <br />
  <br />

  <button onclick="RandomTestFromUser()">RandomTestFromUser</button>
  <br />
  <br />

  <button onclick="EncryptFileAndZipWithMetadata()">
    EncryptFileAndZipWithMetadata
  </button>
  <br />
  <br />

  <button onclick="GetSigWithChainSwitchingDisabled()">
    GetSigWithChainSwitchingDisabled
  </button>
  <br />
  <br />

  <button onclick="TooManyConditions()">TooManyConditions</button>
  <br />
  <br />

  <button onclick="TooManyConditionsEncryption()">
    TooManyConditionsEncryption
  </button>
  <br />
  <br />

  <button onclick="FilecoinHyperspace()">FilecoinHyperspace</button>
  <br />
  <br />

  <button onclick="Filecoin()">Filecoin</button>
  <br />
  <br />

  <button onclick="logout()">Logout</button>
  <br />
  <br />
  <h2 id="status"></h2>
  <br />
  <p id="humanized"></p>
</body>

<<<<<<< HEAD
      function isNodeStorageError(errorCode) {
        return (
          errorCode === 'storage_error' || errorCode === 'NodeStorageError'
        );
      }
    </script>
  </head>

  <body>
    <h1>Manual tests</h1>
    <br />
    <br />
    <div id="networkStatus">Connecting to Lit Protocol Network...</div>
    <br />
    <br />
    <button onclick="ETHEmptyWallet()">ETH (Empty Wallet)</button>
    <br />
    <br />
    <button onclick="ERC1155WithMinting()">ERC1155WithMinting</button>
    <br />
    <br />
    <button onclick="ERC1155()">ERC1155</button>
    <br />
    <br />
    <button onclick="ERC1155WithHexTokenIdOnHarmony()">
      ERC1155WithHexTokenIdOnHarmony
    </button>
    <br />
    <br />
    <button onclick="ERC1155Batch()">ERC1155Batch</button>
    <br />
    <br />
    <button onclick="ERC721NFT()">ERC721NFT</button>
    <br />
    <br />
    <button onclick="ERC721Collection()">ERC721Collection</button>
    <br />
    <br />
    <button onclick="SIWEDomainParam()">SIWEDomainParam</button>
    <br />
    <br />
    <button onclick="SIWEResourceParam()">SIWEResourceParam</button>
    <br />
    <br />
    <button onclick="POAP()">POAP</button>
    <br />
    <br />
    <button onclick="POAPEventId()">POAPEventId</button>
    <br />
    <br />
    <button onclick="ERC20()">ERC20</button>
    <br />
    <br />
    <button onclick="ProofOfHumanity()">Proof of humanity</button>
    <br />
    <br />
    <button onclick="ETH()">ETH</button>
    <br />
    <br />
    <button onclick="ETHOnArbitrum()">ETHOnArbitrum</button>
    <br />
    <br />
    <button onclick="ETHOnAvax()">ETHOnAvax</button>
    <br />
    <br />
    <button onclick="ETHOnFuji()">ETHOnFuji</button>
    <br />
    <br />
    <button onclick="ETHOnCelo()">ETHOnCelo</button>
    <br />
    <br />
    <button onclick="ETHOnEth()">ETHOnEth</button>
    <br />
    <br />
    <button onclick="ETHOnXdai()">ETHOnXdai</button>
    <br />
    <br />
    <button onclick="ETHOnSepolia()">ETHOnSepolia</button>
    <br />
    <br />
    <button onclick="ETHOnAurora()">ETHOnAurora</button>
    <br />
    <br />
    <button onclick="ETHOnZksync()">ETHOnZksync</button>
    <br />
    <br />
    <button onclick="ETHOnZksyncTestnet()">ETHOnZksyncTestnet</button>
    <br />
    <br />
    <button onclick="ETHOnEluvioEmptyWallet()">ETHOnEluvioEmptyWallet</button>
    <br />
    <br />
    <button onclick="ETHOnAlfajoresEmptyWallet()">
      ETHOnAlfajoresEmptyWallet
    </button>
    <br />
    <br />
    <button onclick="CASK()">CASK</button>
    <br />
    <br />
    <button onclick="ETHPlusERC721()">
      ETH + ERC721 (boolean group signing)
    </button>
    <br />
    <br />
    <button onclick="SendBadRequestToNodes()">
      Send a bad request to the nodes
    </button>
    <br />
    <br />
    <button onclick="EncryptDecrypt()">Encrypt then Decrypt</button>
    <br />
    <br />
    <button onclick="EncryptDecryptString()">
      Encrypt then Decrypt A String
    </button>
    <br />
    <br />
    <button onclick="EncryptDecryptAGroup()">
      Encrypt then Decrypt a boolean group of conditions
    </button>
    <br />
    <br />

    <button onclick="EcdsaSignMessage()">
      Nodes sign the message "LitProtocol Rocks!" using ECDSA with default key.
    </button>
    <br />
    <br />
    <button onclick="ecdsa_validate_ERC721()">
      Cross chain validation of NFT (ERC721) /w ECDSA signature result.
    </button>
    <br />

    <button onclick="NestedGrouping()">NestedGrouping</button>
    <br />
    <br />

    <button onclick="RandomTestFromUser()">RandomTestFromUser</button>
    <br />
    <br />

    <button onclick="EncryptFileAndZipWithMetadata()">
      EncryptFileAndZipWithMetadata
    </button>
    <br />
    <br />

    <button onclick="GetSigWithChainSwitchingDisabled()">
      GetSigWithChainSwitchingDisabled
    </button>
    <br />
    <br />

    <button onclick="TooManyConditions()">TooManyConditions</button>
    <br />
    <br />

    <button onclick="TooManyConditionsEncryption()">
      TooManyConditionsEncryption
    </button>
    <br />
    <br />

    <button onclick="FilecoinHyperspace()">FilecoinHyperspace</button>
    <br />
    <br />

    <button onclick="Filecoin()">Filecoin</button>
    <br />
    <br />

    <button onclick="logout()">Logout</button>
    <br />
    <br />
    <h2 id="status"></h2>
    <br />
    <p id="humanized"></p>
  </body>
=======
>>>>>>> 0e5ddabd
</html><|MERGE_RESOLUTION|>--- conflicted
+++ resolved
@@ -1,18 +1,6 @@
 <!DOCTYPE html>
 <html>
 
-<<<<<<< HEAD
-    <script src="/dist/packages/lit-node-client-vanilla/lit-node-client.js"></script>
-    <script
-      src="https://cdn.ethers.io/lib/ethers-5.2.umd.min.js"
-      type="application/javascript"
-    ></script>
-    <script>
-      const LitJsSdk = LitJsSdk_litNodeClient;
-
-      const litNodeClient = new LitNodeClient({
-        litNetwork: 'cayenne',
-=======
 <head>
   <meta http-equiv="Content-Type" content="text/html; charset=windows-1252" />
   <title>Manual Tests</title>
@@ -43,7 +31,6 @@
       document.getElementById('status').innerText = `Testing ${testName}...`;
       var file = new File(['meow meow this is a test'], 'testFilename.txt', {
         type: 'text/plain',
->>>>>>> 0e5ddabd
       });
 
       const { zipBlob } = await LitJsSdk.encryptFileAndZipWithMetadata({
@@ -54,90 +41,12 @@
         unifiedAccessControlConditions,
         authSig,
         chain,
-<<<<<<< HEAD
-      }) => {
-        document.getElementById('status').innerText = `Testing ${testName}...`;
-        var file = new File(['meow meow this is a test'], 'testFilename.txt', {
-          type: 'text/plain',
-        });
-
-        const zipBlob = await LitJsSdk.encryptFileAndZipWithMetadata({
-          file,
-          accessControlConditions,
-          evmContractConditions,
-          solRpcConditions,
-          unifiedAccessControlConditions,
-          authSig,
-          chain,
-          litNodeClient,
-          readme: 'this is a test',
-        });
-
-        const { decryptedFile } = await LitJsSdk.decryptZipFileWithMetadata({
-          authSig,
-          litNodeClient,
-          file: zipBlob,
-        });
-
-        var enc = new TextDecoder('utf-8');
-        const decoded = enc.decode(decryptedFile);
-
-        if (decoded && decoded === 'meow meow this is a test') {
-          document.getElementById(
-            'status'
-          ).innerText = `${testName} passed!  Decrypted string is "${decoded}"`;
-          return true;
-        } else {
-          document.getElementById('status').innerText = `${testName} failed!`;
-          return false;
-        }
-      };
-
-      var randomPath = () =>
-        '/' +
-        Math.random().toString(36).substring(2, 15) +
-        Math.random().toString(36).substring(2, 15);
-=======
         litNodeClient,
         readme: 'this is a test',
       });
->>>>>>> 0e5ddabd
 
       const { decryptedFile } = await LitJsSdk.decryptZipFileWithMetadata({
         authSig,
-<<<<<<< HEAD
-        chain = 'polygon',
-        switchChain = true,
-      }) => {
-        document.getElementById('status').innerText = `Testing ${testName}...`;
-        document.getElementById(
-          'humanized'
-        ).innerText = `Humanized: ${await LitJsSdk.humanizeAccessControlConditions(
-          { accessControlConditions }
-        )}`;
-
-        if (!authSig) {
-          authSig = await LitJsSdk.checkAndSignAuthMessage({
-            chain,
-            switchChain,
-          });
-        }
-
-        let jwt = await litNodeClient.getSignedToken({
-          accessControlConditions,
-          chain,
-          authSig,
-        });
-        console.log('jwt', jwt);
-
-        // uncomment this to break the jwt, to test an invalid jwt
-        // jwt = jwt.replace(/.$/, "3");
-
-        const { verified, header, payload } = LitJsSdk.verifyJwt({ jwt, publicKey: litNodeClient.networkPubKey });
-        console.log('verified', verified);
-        console.log('header', header);
-        console.log('payload', payload);
-=======
         litNodeClient,
         file: zipBlob,
       });
@@ -181,7 +90,6 @@
           switchChain,
         });
       }
->>>>>>> 0e5ddabd
 
       let resourceId = {
         baseUrl: 'my-dynamic-content-server.com',
@@ -792,52 +700,6 @@
             comparator: '>=',
             value: '0',
           },
-<<<<<<< HEAD
-        ];
-        await testProvisoningAndSigning({
-          accessControlConditions,
-          testName: 'Proof of Humanity',
-        });
-      };
-
-      var SendBadRequestToNodes = async () => {
-        const testName = 'SendBadRequestToNodes';
-        document.getElementById('status').innerText = `Testing ${testName}...`;
-        document.getElementById('humanized').innerText = '';
-
-        const chain = 'ethereum';
-
-        var accessControlConditions = [
-          {
-            contractAddress: '0x7C7757a9675f06F3BE4618bB68732c4aB25D2e88',
-            standardContractType: 'ERC1155',
-            chain,
-            method: 'balanceOf',
-            parameters: [':userAddress', '8'],
-            returnValueTest: {
-              comparator: '<',
-              value: '0',
-            },
-          },
-        ];
-
-        var authSig = await LitJsSdk.checkAndSignAuthMessage({ chain });
-
-        try {
-          await litNodeClient.getSignedToken({
-            accessControlConditions,
-            //chain, // intentionally exclude this to cause an error parsing the JSON
-            authSig,
-          });
-        } catch (e) {
-          console.log('error', e);
-          document.getElementById(
-            'status'
-          ).innerText = `${testName}: Success (an error occured).  Check the Network tab of the inspector for more details.`;
-          return;
-        }
-      };
-=======
         },
       ];
       await testProvisoningAndSigning({
@@ -885,7 +747,6 @@
         testName: 'ETHOnEluvioEmptyWallet',
       });
     };
->>>>>>> 0e5ddabd
 
     var ETHOnAlfajoresEmptyWallet = async () => {
       const accessControlConditions = [
@@ -899,46 +760,6 @@
             comparator: '>=',
             value: '0',
           },
-<<<<<<< HEAD
-        ];
-
-        document.getElementById(
-          'humanized'
-        ).innerText = `Humanized: ${await LitJsSdk.humanizeAccessControlConditions(
-          { accessControlConditions }
-        )}`;
-
-        const { ciphertext, dataToEncryptHash } = await LitJsSdk.zipAndEncryptString(
-          {
-            dataToEncrypt: 'this is a secret message',
-            accessControlConditions,
-            chain,
-            authSig,
-          },
-          litNodeClient,
-        );
-
-        const decryptedFiles = await LitJsSdk.decryptToZip(
-          {
-            accessControlConditions,
-            chain,
-            authSig,
-            ciphertext,
-            dataToEncryptHash,
-          },
-          litNodeClient,
-        );
-
-        const decryptedString = await decryptedFiles['string.txt'].async(
-          'text'
-        );
-        console.log('decrypted string', decryptedString);
-
-        document.getElementById(
-          'status'
-        ).innerText = `${testName}: Success.  Decrypted string is: ${decryptedString}`;
-      };
-=======
         },
       ];
       await testProvisoningAndSigning({
@@ -946,7 +767,6 @@
         testName: 'ETHOnAlfajoresEmptyWallet',
       });
     };
->>>>>>> 0e5ddabd
 
     var CASK = async () => {
       const accessControlConditions = [
@@ -964,93 +784,6 @@
             comparator: '>',
             value: '0',
           },
-<<<<<<< HEAD
-        ];
-
-        document.getElementById(
-          'humanized'
-        ).innerText = `Humanized: ${await LitJsSdk.humanizeAccessControlConditions(
-          { accessControlConditions }
-        )}`;
-
-        const { ciphertext, dataToEncryptHash } = await LitJsSdk.encryptString(
-          {
-            dataToEncrypt: 'this is a secret message',
-            accessControlConditions,
-            chain,
-            authSig,
-          },
-          litNodeClient,
-        );
-
-        const decryptedString = await LitJsSdk.decryptToString(
-          {
-            accessControlConditions,
-            chain,
-            authSig,
-            ciphertext,
-            dataToEncryptHash,
-          },
-          litNodeClient,
-        );
-
-        console.log('decrypted string', decryptedString);
-
-        document.getElementById(
-          'status'
-        ).innerText = `${testName}: Success.  Decrypted string is: ${decryptedString}`;
-      };
-
-      var EncryptDecryptAGroup = async () => {
-        const testName = 'EncryptDecryptAGroup';
-        document.getElementById('status').innerText = `Testing ${testName}...`;
-
-        const authSig = await LitJsSdk.checkAndSignAuthMessage({
-          chain,
-        });
-        const accessControlConditions = [
-          // holds some eth
-          {
-            contractAddress: '',
-            standardContractType: '',
-            chain,
-            method: 'eth_getBalance',
-            parameters: [':userAddress', 'latest'],
-            returnValueTest: {
-              comparator: '>=',
-              value: '10000000000000',
-            },
-          },
-          { operator: 'and' },
-          [
-            // erc 1155 possession
-            {
-              contractAddress: '0x7C7757a9675f06F3BE4618bB68732c4aB25D2e88',
-              standardContractType: 'ERC1155',
-              chain,
-              method: 'balanceOf',
-              parameters: [':userAddress', '8'],
-              returnValueTest: {
-                comparator: '>',
-                value: '0',
-              },
-            },
-            { operator: 'or' },
-            // erc721 posession
-            {
-              contractAddress: '0x319ba3aab86e04a37053e984bd411b2c63bf229e',
-              standardContractType: 'ERC721',
-              chain,
-              method: 'ownerOf',
-              parameters: ['5954'],
-              returnValueTest: {
-                comparator: '=',
-                value: ':userAddress',
-              },
-            },
-          ],
-        ];
-=======
         },
       ];
       await testProvisoningAndSigning({
@@ -1223,38 +956,10 @@
         functionName: 'latestRoundData',
         functionParams: [],
       });
->>>>>>> 0e5ddabd
 
       const callRequests = [{ to: addr, data: callData }];
       console.log('callRequests', callRequests);
 
-<<<<<<< HEAD
-        const { ciphertext, dataToEncryptHash } = await LitJsSdk.zipAndEncryptString(
-          {
-            dataToEncrypt: 'this is a secret message',
-            accessControlConditions,
-            chain,
-            authSig,
-          },
-          litNodeClient,
-        );
-
-        const decryptedFiles = await LitJsSdk.decryptToZip(
-          {
-            accessControlConditions,
-            chain,
-            authSig,
-            ciphertext,
-            dataToEncryptHash,
-          },
-          litNodeClient,
-        );
-
-        const decryptedString = await decryptedFiles['string.txt'].async(
-          'text'
-        );
-        console.log('decrypted string', decryptedString);
-=======
       const chain = 'ethereum';
 
       const jwt = await litNodeClient.getSignedChainDataToken({
@@ -1269,7 +974,6 @@
       });
 
       console.log('jwt payload: ', payload);
->>>>>>> 0e5ddabd
 
       // const decoded = iface.decodeFunctionResult(
       //   "latestRoundData",
@@ -1301,47 +1005,6 @@
       document.getElementById('status').innerText = `Testing ${testName}...`;
       document.getElementById('humanized').innerText = '';
 
-<<<<<<< HEAD
-      ///  ECDSA Test function
-      var EcdsaSignMessage = async () => {
-        const testName = 'EcdsaSignMessage';
-        document.getElementById('status').innerText = `Testing ${testName}...`;
-        try {
-          console.log('start signing message with ECDSA');
-          const nodeResponse = await litNodeClient.signWithEcdsa({
-            message: 'LitProtocol rocks!',
-            chain,
-          });
-
-          console.log('signed message with ECDSA');
-          const vals = JSON.stringify(nodeResponse);
-          document.getElementById(
-            'status'
-          ).innerText = `${testName}: Success. Response:  ${vals}`;
-        } catch (e) {
-          console.log('error signing with ECDSA', e);
-          document.getElementById(
-            'status'
-          ).innerText = `${testName}: Failure.  `;
-          return;
-        }
-      };
-
-      var ecdsa_validate_ERC721 = async () => {
-        const chain = 'ethereum';
-
-        var accessControlConditions = [
-          {
-            contractAddress: '0x57f1887a8BF19b14fC0dF6Fd9B2acc9Af147eA85',
-            standardContractType: 'ERC721',
-            chain,
-            method: 'balanceOf',
-            parameters: [':userAddress'],
-            returnValueTest: {
-              comparator: '>',
-              value: '0',
-            },
-=======
       const chain = 'ethereum';
 
       var accessControlConditions = [
@@ -1354,48 +1017,10 @@
           returnValueTest: {
             comparator: '>',
             value: '0',
->>>>>>> 0e5ddabd
-          },
-        },
-      ];
-
-<<<<<<< HEAD
-        const testName = 'ecdsa_validate_condition';
-
-        document.getElementById('status').innerText = `Testing ${testName}...`;
-        try {
-          console.log('validating condition and ecdsa signing ');
-
-          var auth_sig = await LitJsSdk.checkAndSignAuthMessage({ chain });
-
-          const nodeResponse = await litNodeClient.validate_and_sign_ecdsa({
-            accessControlConditions,
-            chain,
-            auth_sig,
-          });
-          //          let jwt = await litNodeClient.getSignedToken({
-          console.log('validated & signed message with ECDSA');
-          const vals = JSON.stringify(nodeResponse);
-          document.getElementById(
-            'status'
-          ).innerText = `${testName}: Success. Response:  ${vals}`;
-        } catch (e) {
-          console.log('error validating & signing with ECDSA', e);
-          document.getElementById(
-            'status'
-          ).innerText = `${testName}: Failure.  `;
-          return;
-        }
-      };
-
-      var EncryptFileAndZipWithMetadata = async () => {
-        const testResults = {};
-        const testName = 'EncryptFileAndZipWithMetadata';
-        const authSig = await LitJsSdk.checkAndSignAuthMessage({
-          chain,
-        });
-        const accessControlConditions = [
-=======
+          },
+        },
+      ];
+
       var authSig = await LitJsSdk.checkAndSignAuthMessage({ chain });
 
       let resourceId = {
@@ -1599,7 +1224,6 @@
         console.log('error getting symmetric key - this is expected', e);
         console.log('trying to update the condition');
         const newAccessControlConditions = [
->>>>>>> 0e5ddabd
           {
             contractAddress: '',
             standardContractType: '',
@@ -1610,8 +1234,6 @@
               comparator: '>=',
               value: '10000000000000',
             },
-<<<<<<< HEAD
-=======
           },
         ];
 
@@ -2284,7 +1906,6 @@
           returnValueTest: {
             comparator: '>=',
             value: '100000000000000000000000', // 100000 eth (or matic, really)
->>>>>>> 0e5ddabd
           },
         },
       ];
@@ -2681,28 +2302,6 @@
         }
       }
 
-<<<<<<< HEAD
-        const { ciphertext, dataToEncryptHash } = await LitJsSdk.encryptString(
-          {
-            dataToEncrypt: 'this is a secret message',
-            accessControlConditions,
-            chain,
-            authSig,
-          },
-          litNodeClient,
-        );
-
-        const decryptedString = await LitJsSdk.decryptToString(
-          {
-            accessControlConditions,
-            chain,
-            authSig,
-            ciphertext,
-            dataToEncryptHash,
-          },
-          litNodeClient,
-        );
-=======
       await testProvisoningAndSigning({
         accessControlConditions,
         testName: 'TooManyConditions',
@@ -2746,7 +2345,6 @@
       const { encryptedString, symmetricKey } = await LitJsSdk.encryptString(
         'this is a secret message'
       );
->>>>>>> 0e5ddabd
 
       const encryptedSymmetricKey = await litNodeClient.saveEncryptionKey({
         accessControlConditions,
@@ -3110,186 +2708,4 @@
   <p id="humanized"></p>
 </body>
 
-<<<<<<< HEAD
-      function isNodeStorageError(errorCode) {
-        return (
-          errorCode === 'storage_error' || errorCode === 'NodeStorageError'
-        );
-      }
-    </script>
-  </head>
-
-  <body>
-    <h1>Manual tests</h1>
-    <br />
-    <br />
-    <div id="networkStatus">Connecting to Lit Protocol Network...</div>
-    <br />
-    <br />
-    <button onclick="ETHEmptyWallet()">ETH (Empty Wallet)</button>
-    <br />
-    <br />
-    <button onclick="ERC1155WithMinting()">ERC1155WithMinting</button>
-    <br />
-    <br />
-    <button onclick="ERC1155()">ERC1155</button>
-    <br />
-    <br />
-    <button onclick="ERC1155WithHexTokenIdOnHarmony()">
-      ERC1155WithHexTokenIdOnHarmony
-    </button>
-    <br />
-    <br />
-    <button onclick="ERC1155Batch()">ERC1155Batch</button>
-    <br />
-    <br />
-    <button onclick="ERC721NFT()">ERC721NFT</button>
-    <br />
-    <br />
-    <button onclick="ERC721Collection()">ERC721Collection</button>
-    <br />
-    <br />
-    <button onclick="SIWEDomainParam()">SIWEDomainParam</button>
-    <br />
-    <br />
-    <button onclick="SIWEResourceParam()">SIWEResourceParam</button>
-    <br />
-    <br />
-    <button onclick="POAP()">POAP</button>
-    <br />
-    <br />
-    <button onclick="POAPEventId()">POAPEventId</button>
-    <br />
-    <br />
-    <button onclick="ERC20()">ERC20</button>
-    <br />
-    <br />
-    <button onclick="ProofOfHumanity()">Proof of humanity</button>
-    <br />
-    <br />
-    <button onclick="ETH()">ETH</button>
-    <br />
-    <br />
-    <button onclick="ETHOnArbitrum()">ETHOnArbitrum</button>
-    <br />
-    <br />
-    <button onclick="ETHOnAvax()">ETHOnAvax</button>
-    <br />
-    <br />
-    <button onclick="ETHOnFuji()">ETHOnFuji</button>
-    <br />
-    <br />
-    <button onclick="ETHOnCelo()">ETHOnCelo</button>
-    <br />
-    <br />
-    <button onclick="ETHOnEth()">ETHOnEth</button>
-    <br />
-    <br />
-    <button onclick="ETHOnXdai()">ETHOnXdai</button>
-    <br />
-    <br />
-    <button onclick="ETHOnSepolia()">ETHOnSepolia</button>
-    <br />
-    <br />
-    <button onclick="ETHOnAurora()">ETHOnAurora</button>
-    <br />
-    <br />
-    <button onclick="ETHOnZksync()">ETHOnZksync</button>
-    <br />
-    <br />
-    <button onclick="ETHOnZksyncTestnet()">ETHOnZksyncTestnet</button>
-    <br />
-    <br />
-    <button onclick="ETHOnEluvioEmptyWallet()">ETHOnEluvioEmptyWallet</button>
-    <br />
-    <br />
-    <button onclick="ETHOnAlfajoresEmptyWallet()">
-      ETHOnAlfajoresEmptyWallet
-    </button>
-    <br />
-    <br />
-    <button onclick="CASK()">CASK</button>
-    <br />
-    <br />
-    <button onclick="ETHPlusERC721()">
-      ETH + ERC721 (boolean group signing)
-    </button>
-    <br />
-    <br />
-    <button onclick="SendBadRequestToNodes()">
-      Send a bad request to the nodes
-    </button>
-    <br />
-    <br />
-    <button onclick="EncryptDecrypt()">Encrypt then Decrypt</button>
-    <br />
-    <br />
-    <button onclick="EncryptDecryptString()">
-      Encrypt then Decrypt A String
-    </button>
-    <br />
-    <br />
-    <button onclick="EncryptDecryptAGroup()">
-      Encrypt then Decrypt a boolean group of conditions
-    </button>
-    <br />
-    <br />
-
-    <button onclick="EcdsaSignMessage()">
-      Nodes sign the message "LitProtocol Rocks!" using ECDSA with default key.
-    </button>
-    <br />
-    <br />
-    <button onclick="ecdsa_validate_ERC721()">
-      Cross chain validation of NFT (ERC721) /w ECDSA signature result.
-    </button>
-    <br />
-
-    <button onclick="NestedGrouping()">NestedGrouping</button>
-    <br />
-    <br />
-
-    <button onclick="RandomTestFromUser()">RandomTestFromUser</button>
-    <br />
-    <br />
-
-    <button onclick="EncryptFileAndZipWithMetadata()">
-      EncryptFileAndZipWithMetadata
-    </button>
-    <br />
-    <br />
-
-    <button onclick="GetSigWithChainSwitchingDisabled()">
-      GetSigWithChainSwitchingDisabled
-    </button>
-    <br />
-    <br />
-
-    <button onclick="TooManyConditions()">TooManyConditions</button>
-    <br />
-    <br />
-
-    <button onclick="TooManyConditionsEncryption()">
-      TooManyConditionsEncryption
-    </button>
-    <br />
-    <br />
-
-    <button onclick="FilecoinHyperspace()">FilecoinHyperspace</button>
-    <br />
-    <br />
-
-    <button onclick="Filecoin()">Filecoin</button>
-    <br />
-    <br />
-
-    <button onclick="logout()">Logout</button>
-    <br />
-    <br />
-    <h2 id="status"></h2>
-    <br />
-    <p id="humanized"></p>
-  </body>
-=======
->>>>>>> 0e5ddabd
 </html>