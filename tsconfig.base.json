--- conflicted
+++ resolved
@@ -17,39 +17,7 @@
     "allowSyntheticDefaultImports": true,
     "resolveJsonModule": true,
     "paths": {
-<<<<<<< HEAD
-      "@lit-protocol/access-control-conditions": [
-        "packages/access-control-conditions/src/index.ts"
-      ],
-      "@lit-protocol/auth-browser": ["packages/auth-browser/src/index.ts"],
-      "@lit-protocol/bls-sdk": ["packages/bls-sdk/src/index.ts"],
-      "@lit-protocol/bls-sdk-dist-vanilla": [
-        "dist/packages/bls-sdk/src/index.js"
-      ],
-      "@lit-protocol/constants": ["packages/constants/src/index.ts"],
-      "@lit-protocol/constants-dist-vanilla": [
-        "dist/packages/constants-vanilla/constants.js"
-      ],
-      "@lit-protocol/contracts-sdk": ["packages/contracts-sdk/src/index.ts"],
-      "@lit-protocol/crypto": ["packages/crypto/src/index.ts"],
-      "@lit-protocol/ecdsa-sdk": ["packages/ecdsa-sdk/src/index.ts"],
-      "@lit-protocol/ecdsa-sdk-vanilla": [
-        "packages/ecdsa-sdk-vanilla/src/index.ts"
-      ],
-      "@lit-protocol/encryption": ["packages/encryption/src/index.ts"],
-      "@lit-protocol/lit-node-client": [
-        "packages/lit-node-client/src/index.ts"
-      ],
-      "@lit-protocol/lit-third-party-libs": [
-        "packages/lit-third-party-libs/src/index.ts"
-      ],
-      "@lit-protocol/misc": ["packages/misc/src/index.ts"],
-      "@lit-protocol/misc-browser": ["packages/misc-browser/src/index.ts"],
-      "@lit-protocol/nacl": ["packages/nacl/src/index.ts"],
-      "@lit-protocol/uint8arrays": ["packages/uint8arrays/src/index.ts"]
-=======
       "@lit-protocol/*": ["packages/*/src"]
->>>>>>> f08b81bf
     }
   },
   "exclude": ["node_modules", "tmp"]
