{
  "compileOnSave": false,
  "compilerOptions": {
    "rootDir": ".",
    "sourceMap": true,
    "declaration": false,
    "moduleResolution": "node",
    "emitDecoratorMetadata": true,
    "experimentalDecorators": true,
    "importHelpers": true,
    "target": "ES2020",
    "module": "ES2020",
    "lib": [
      "ES2020",
      "dom"
    ],
    "skipLibCheck": true,
    "skipDefaultLibCheck": true,
    "baseUrl": ".",
    "allowSyntheticDefaultImports": true,
    "resolveJsonModule": true,
    "paths": {
<<<<<<< HEAD
      "@lit-protocol/*": ["packages/*/src"],
      "@lit-protocol/pkp-client": ["packages/pkp-client/src/index.ts"],
      "@lit-protocol/pkp-base": ["packages/pkp-base/src/index.ts"],
      "@lit-protocol/pkp-cosmos": ["packages/pkp-cosmos/src/index.ts"],
      "@lit-protocol/lit-auth-client": [
        "packages/lit-auth-client/src/index.ts"
      ],
      "@lit-protocol/lit-node-client-nodejs": [
        "packages/lit-node-client-nodejs/src/index.ts"
      ],
      "@lit-protocol/pkp-base": [
        "packages/pkp-base/src/index.ts"
      ],
      "@lit-protocol/pkp-client": [
        "packages/pkp-client/src/index.ts"
      ],
      "@lit-protocol/pkp-cosmos": [
        "packages/pkp-cosmos/src/index.ts"
      ],
      "@lit-protocol/pkp-ethers": [
        "packages/pkp-ethers/src/index.ts"
      ],
      "@lit-protocol/types": [
        "packages/types/src/index.ts"
=======
      "@lit-protocol/*": [
        "packages/*/src"
>>>>>>> 934303a9
      ]
    }
  },
  "exclude": [
    "node_modules",
    "tmp"
  ]
}<|MERGE_RESOLUTION|>--- conflicted
+++ resolved
@@ -20,35 +20,8 @@
     "allowSyntheticDefaultImports": true,
     "resolveJsonModule": true,
     "paths": {
-<<<<<<< HEAD
-      "@lit-protocol/*": ["packages/*/src"],
-      "@lit-protocol/pkp-client": ["packages/pkp-client/src/index.ts"],
-      "@lit-protocol/pkp-base": ["packages/pkp-base/src/index.ts"],
-      "@lit-protocol/pkp-cosmos": ["packages/pkp-cosmos/src/index.ts"],
-      "@lit-protocol/lit-auth-client": [
-        "packages/lit-auth-client/src/index.ts"
-      ],
-      "@lit-protocol/lit-node-client-nodejs": [
-        "packages/lit-node-client-nodejs/src/index.ts"
-      ],
-      "@lit-protocol/pkp-base": [
-        "packages/pkp-base/src/index.ts"
-      ],
-      "@lit-protocol/pkp-client": [
-        "packages/pkp-client/src/index.ts"
-      ],
-      "@lit-protocol/pkp-cosmos": [
-        "packages/pkp-cosmos/src/index.ts"
-      ],
-      "@lit-protocol/pkp-ethers": [
-        "packages/pkp-ethers/src/index.ts"
-      ],
-      "@lit-protocol/types": [
-        "packages/types/src/index.ts"
-=======
       "@lit-protocol/*": [
         "packages/*/src"
->>>>>>> 934303a9
       ]
     }
   },
