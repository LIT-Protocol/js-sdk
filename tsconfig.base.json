{
  "compileOnSave": false,
  "compilerOptions": {
    "rootDir": ".",
    "sourceMap": true,
    "declaration": false,
    "moduleResolution": "node",
    "emitDecoratorMetadata": true,
    "experimentalDecorators": true,
    "importHelpers": true,
    "target": "ES2020",
    "module": "ES2020",
    "lib": ["ES2020", "dom"],
    "skipLibCheck": true,
    "skipDefaultLibCheck": true,
    "baseUrl": ".",
    "allowSyntheticDefaultImports": true,
    "resolveJsonModule": true,
    "paths": {
      "@lit-protocol/*": ["packages/*/src"],
<<<<<<< HEAD
=======
      "@lit-protocol/pkp-client": ["packages/pkp-client/src/index.ts"],
      "@lit-protocol/pkp-base": ["packages/pkp-base/src/index.ts"],
      "@lit-protocol/pkp-cosmos": ["packages/pkp-cosmos/src/index.ts"],
>>>>>>> 8f575fa5
      "@lit-protocol/lit-auth-client": [
        "packages/lit-auth-client/src/index.ts"
      ],
      "@lit-protocol/lit-node-client-nodejs": [
        "packages/lit-node-client-nodejs/src/index.ts"
      ],
      "@lit-protocol/pkp-ethers": ["packages/pkp-ethers/src/index.ts"],
      "@lit-protocol/types": ["packages/types/src/index.ts"]
    }
  },
  "exclude": ["node_modules", "tmp"]
}<|MERGE_RESOLUTION|>--- conflicted
+++ resolved
@@ -18,12 +18,9 @@
     "resolveJsonModule": true,
     "paths": {
       "@lit-protocol/*": ["packages/*/src"],
-<<<<<<< HEAD
-=======
       "@lit-protocol/pkp-client": ["packages/pkp-client/src/index.ts"],
       "@lit-protocol/pkp-base": ["packages/pkp-base/src/index.ts"],
       "@lit-protocol/pkp-cosmos": ["packages/pkp-cosmos/src/index.ts"],
->>>>>>> 8f575fa5
       "@lit-protocol/lit-auth-client": [
         "packages/lit-auth-client/src/index.ts"
       ],
