{
  "compileOnSave": false,
  "compilerOptions": {
    "rootDir": ".",
    "sourceMap": true,
    "declaration": false,
    "moduleResolution": "node",
    "emitDecoratorMetadata": true,
    "experimentalDecorators": true,
    "importHelpers": true,
    "target": "ES2020",
    "module": "ES2020",
    "lib": ["ES2020", "dom"],
    "skipLibCheck": true,
    "skipDefaultLibCheck": true,
    "baseUrl": ".",
    "allowSyntheticDefaultImports": true,
    "resolveJsonModule": true,
    "paths": {
      "@lit-protocol/*": ["packages/*/src"],
      "@lit-protocol/lit-node-client-nodejs": [
        "packages/lit-node-client-nodejs/src/index.ts"
      ],
<<<<<<< HEAD
      "@lit-protocol/pkp-client": ["packages/pkp-client/src/index.ts"],
=======
      "@lit-protocol/pkp-base": ["packages/pkp-base/src/index.ts"],
      "@lit-protocol/pkp-cosmos": ["packages/pkp-cosmos/src/index.ts"],
>>>>>>> a578254e
      "@lit-protocol/pkp-ethers": ["packages/pkp-ethers/src/index.ts"],
      "@lit-protocol/types": ["packages/types/src/index.ts"]
    }
  },
  "exclude": ["node_modules", "tmp"]
}<|MERGE_RESOLUTION|>--- conflicted
+++ resolved
@@ -21,12 +21,9 @@
       "@lit-protocol/lit-node-client-nodejs": [
         "packages/lit-node-client-nodejs/src/index.ts"
       ],
-<<<<<<< HEAD
       "@lit-protocol/pkp-client": ["packages/pkp-client/src/index.ts"],
-=======
       "@lit-protocol/pkp-base": ["packages/pkp-base/src/index.ts"],
       "@lit-protocol/pkp-cosmos": ["packages/pkp-cosmos/src/index.ts"],
->>>>>>> a578254e
       "@lit-protocol/pkp-ethers": ["packages/pkp-ethers/src/index.ts"],
       "@lit-protocol/types": ["packages/types/src/index.ts"]
     }
