{
  "name": "@lit-protocol/js-sdk",
  "version": "0.0.1",
  "license": "MIT",
  "scripts": {
    "reset:hard": "yarn reset && sh ./tools/scripts/reset.sh",
    "reset:dev": "yarn tools --remove-local-dev",
    "reset": "rm -rf ./dist/packages && yarn reset:dev",
    "build": "yarn build:packages",
    "build:packages": "yarn tools --remove-local-dev && rm -rf ./dist && yarn gen:internal-dev && yarn tools check --no-empty-directories=true && yarn tools fixTsConfig && yarn tools --build --packages && yarn tools --setup-local-dev && yarn gen:readme && yarn build:verify && yarn nx format:write --all",
    "build:target": "yarn node tools/scripts/build.mjs",
    "build:setupLocalDev": "yarn tools --setup-local-dev",
    "build:verify": "yarn tools --verify",
    "bundles": "yarn node ./esbuilder/lit-connect-modal/esbuild.js",
    "pipe": "node ./tools/scripts/pipeline.mjs",
    "postBuild:mapDistFolderNameToPackageJson": "node ./tools/scripts/map-dist-folder-name-to-package-json.mjs",
    "postBuild:mapDepsToDist": "node tools/scripts/map-deps-to-dist.mjs packages dist @lit-protocol",
    "test:packages": "yarn tools --test --unit",
    "test:watch": "nx run-many --target=test --watch",
    "test:ci": "nx affected --target=test --all --code-coverage",
    "test:e2e": "yarn tools --test --e2e run-html-and-test",
    "test:e2e:web": "yarn test:e2e",
    "test:e2e:node": "node --no-warnings ./e2e-nodejs/index.mjs",
    "test:e2e:nodejs": "yarn test:e2e:node",
    "test:unit": "yarn test:packages",
    "test:custom": "yarn tools --test --custom",
    "test:bun": "bun ./tools/scripts/test-script.mjs",
    "publish:packages": "yarn node ./tools/scripts/pub.mjs --prod",
    "publish:beta": "yarn node ./tools/scripts/pub.mjs --tag beta",
    "publish:staging": "yarn node ./tools/scripts/pub.mjs --tag staging",
    "publish:app:html": "yarn node ./tools/scripts/build-html.mjs && cd dist/apps/html && vercel --prod",
    "buildAndPublish": "yarn build:packages && yarn publish:packages",
    "bbp": "yarn bump && yarn build && yarn publish:dev",
    "gen:demo": "yarn node ./tools/scripts/gen-demo-app.mjs",
    "gen:html": "yarn node ./tools/scripts/gen-html.mjs",
    "gen:react": "yarn node ./tools/scripts/gen-react.mjs",
    "gen:nodejs": "yarn node ./tools/scripts/gen-nodejs.mjs",
    "gen:lib": "yarn node ./tools/scripts/gen-lib.mjs",
    "gen:docs": "node ./tools/scripts/gen-doc.mjs",
    "gen:readme": "yarn node ./tools/scripts/gen-readme.mjs",
    "gen:contracts": "node node_modules/@getlit/contracts",
    "gen:internal-dev": "node ./tools/scripts/gen-internal-dev.mjs",
    "update:contracts": "yarn gen:contracts --update --outdir ./packages/contracts-sdk/src/abis",
    "gen:config": "yarn gen:contracts --update --outdir ./tools/scripts/lit-contracts && node ./tools/scripts/gen-lit-config.mjs",
    "delete": "yarn node ./tools/scripts/delete.mjs",
    "delete:package": "yarn delete --package",
    "delete:app": "yarn delete --app",
    "update:contracts-sdk": "yarn node ./packages/contracts-sdk/tools.mjs",
    "tools": "yarn node ./tools/scripts/tools.mjs",
    "graph": "nx graph",
    "npm:login": "npm login",
    "cy:open:react": "yarn tools --test --e2e react",
    "dev": "nodemon --watch packages --ext js,ts --exec \"yarn build:packages && yarn tools --yalc --publish\"",
    "dev:target": "yarn tools --watch --target",
    "apps": "yarn tools --dev --apps",
    "watch": "yarn tools --watch",
    "v": "yarn tools --v",
    "bump": "yarn tools --v --patch",
    "bump:minor": "yarn tools --v --minor",
    "bump:major": "yarn tools --v --major",
    "b": "git branch --show",
    "txServer": "node tx-handler-server.mjs",
    "prettier": "nx format:write --all",
    "prettier:check": "nx format:check --all",
    "delete:merged-branches": "git branch --merged | egrep -v '(^\\*|master|main|develop)' | xargs git branch -d",
    "delete:no-merged-branches": "git branch --no-merged | egrep -v '(^\\*|master|main|develop)' | xargs git branch -d",
    "cache:enable": "node ./tools/scripts/endisable-cache.mjs --enable=true",
    "cache:disable": "node ./tools/scripts/endisable-cache.mjs --enable=false"
  },
  "private": true,
  "dependencies": {
    "@cosmjs/amino": "0.30.1",
    "@cosmjs/crypto": "0.30.1",
    "@cosmjs/encoding": "0.30.1",
    "@cosmjs/proto-signing": "0.30.1",
    "@cosmjs/stargate": "0.30.1",
    "@cypress/code-coverage": "^3.10.0",
    "@cypress/react": "^6.2.0",
    "@cypress/webpack-dev-server": "^2.3.0",
    "@lit-protocol/accs-schemas": "0.0.7",
    "@metamask/eth-sig-util": "5.0.2",
    "@mysten/sui.js": "^0.37.1",
    "@playwright/test": "^1.25.2",
    "@simplewebauthn/browser": "^7.2.0",
    "@simplewebauthn/typescript-types": "^7.0.0",
    "@synthetixio/js": "^2.41.0",
    "@testing-library/cypress": "^8.0.3",
    "@testing-library/react": "^13.4.0",
    "@types/testing-library__cypress": "^5.0.9",
    "@walletconnect/core": "2.9.2",
    "@walletconnect/ethereum-provider": "2.9.2",
    "@walletconnect/jsonrpc-utils": "1.0.8",
    "@walletconnect/modal": "2.6.1",
    "@walletconnect/types": "2.9.2",
    "@walletconnect/utils": "2.9.2",
    "@walletconnect/web3wallet": "1.8.8",
    "@websaam/nx-esbuild": "^0.0.1",
    "ajv": "^8.12.0",
    "axios": "^0.27.2",
    "base64url": "^3.0.1",
    "bitcoinjs-lib": "^6.1.0",
    "blockstore-core": "^3.0.0",
    "browserify-zlib": "^0.2.0",
    "bs58": "^5.0.0",
    "bytes32": "^0.0.3",
    "cbor-web": "^9.0.1",
    "commander": "^9.4.0",
    "concurrently": "^7.4.0",
    "core-js": "^3.6.5",
    "crypto-browserify": "^3.12.0",
    "cypress-wait-until": "^1.7.2",
    "cypress-watch-and-reload": "^1.10.3",
    "date-and-time": "^2.4.1",
    "dotenv": "^16.0.2",
    "dotenv-parse-variables": "^2.0.0",
    "download": "^8.0.0",
    "ethers": "^5.7.1",
    "etherscan-api": "^10.2.0",
    "find-config": "^1.0.0",
    "g": "^2.0.1",
    "https-browserify": "^1.0.0",
    "ipfs-http-client": "56.0.0",
    "ipfs-unixfs-importer": "^12.0.0",
    "jose": "^4.14.4",
    "jszip": "^3.10.1",
    "micromodal": "^0.4.10",
    "multiformats": "^9.7.1",
    "nanoid": "3.3.4",
    "next": "13.3.0",
    "node-fetch": "^2.6.1",
    "react": "18.0.0",
    "react-dom": "18.0.0",
    "regenerator-runtime": "0.13.7",
    "secp256k1": "^5.0.0",
    "serve": "^14.0.1",
    "siwe": "^2.0.5",
    "siwe-recap": "0.0.2-alpha.0",
    "stream-browserify": "^3.0.0",
    "stream-http": "^3.2.0",
    "synthetix-js": "^2.74.1",
    "tslib": "^2.3.0",
    "tweetnacl": "^1.0.3",
    "tweetnacl-util": "^0.15.1",
    "uint8arrays": "^4.0.3"
  },
  "devDependencies": {
    "@angular-devkit/core": "^17.2.1",
    "@getlit/contracts": "^0.2.0",
    "@nx/cypress": "17.3.0",
    "@nx/eslint-plugin": "17.3.0",
    "@nx/jest": "17.3.0",
    "@nx/js": "17.3.0",
    "@nx/linter": "17.3.0",
    "@nx/plugin": "17.3.0",
    "@nx/react": "17.3.0",
    "@nx/web": "17.3.0",
    "@swc/core": "1.3.107",
    "@synthetixio/synpress": "^2.3.3",
    "@tableland/sdk": "^4.5.3",
    "@types/jest": "27.4.1",
    "@types/node": "18.19.18",
    "@types/react": "18.2.24",
    "@types/react-dom": "18.2.9",
    "@typescript-eslint/eslint-plugin": "6.21.0",
    "@typescript-eslint/parser": "6.21.0",
    "babel-jest": "27.5.1",
    "body-parser": "^1.20.2",
    "chalk": "^5.3.0",
    "cypress": "11.0.1",
    "cypress-metamask": "^1.0.5-development",
    "cypress-metamask-v2": "^1.7.2",
<<<<<<< HEAD
    "esbuild": ">0.11.0",
    "esbuild-jest-transform": "^2.0.0",
=======
    "esbuild": "0.19.12",
>>>>>>> 6ecd67a4
    "esbuild-node-builtins": "^0.1.0",
    "eslint": "8.48.0",
    "eslint-config-next": "12.2.3",
    "eslint-config-prettier": "9.1.0",
    "eslint-plugin-cypress": "2.15.1",
    "eslint-plugin-import": "^2.29.1",
    "eslint-plugin-jsx-a11y": "6.6.1",
    "eslint-plugin-react": "7.30.1",
    "eslint-plugin-react-hooks": "4.6.0",
    "ethereum-abi-types-generator": "^1.3.2",
    "express": "^4.18.2",
    "jest": "27.5.1",
    "lerna": "^5.4.3",
    "live-server": "^1.2.2",
    "lokijs": "^1.5.12",
    "node-localstorage": "^3.0.5",
    "nodemon": "^2.0.20",
    "nx": "17.3.0",
    "nx-cloud": "18.0.0",
    "nx-plugin-devkit": "^1.3.1",
    "path": "^0.12.7",
    "prettier": "^2.6.2",
    "react-router-dom": "6.11.2",
    "start-server-and-test": "^1.14.0",
    "supertest": "^6.3.3",
    "ts-jest": "29.1.2",
    "ts-node": "10.9.1",
    "typedoc": "^0.23.10",
    "typescript": "~4.7.2",
    "@nx/next": "17.3.0",
    "@nx/node": "17.3.0"
  },
  "workspaces": [
    "packages/*"
  ]
}<|MERGE_RESOLUTION|>--- conflicted
+++ resolved
@@ -169,12 +169,7 @@
     "cypress": "11.0.1",
     "cypress-metamask": "^1.0.5-development",
     "cypress-metamask-v2": "^1.7.2",
-<<<<<<< HEAD
-    "esbuild": ">0.11.0",
-    "esbuild-jest-transform": "^2.0.0",
-=======
     "esbuild": "0.19.12",
->>>>>>> 6ecd67a4
     "esbuild-node-builtins": "^0.1.0",
     "eslint": "8.48.0",
     "eslint-config-next": "12.2.3",
