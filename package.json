{
  "name": "@lit-protocol/js-sdk",
  "version": "0.0.1",
  "license": "MIT",
  "scripts": {
    "reset:hard": "yarn reset && sh ./tools/scripts/reset.sh",
    "reset:dev": "yarn tools --remove-local-dev",
    "reset": "rm -rf ./dist/packages && yarn reset:dev",
    "build": "yarn build:packages",
    "build:packages": "yarn tools check --no-empty-directories=true && yarn tools fixTsConfig && yarn reset && yarn tools --build --packages && yarn tools --postBuild && yarn tools --setup-local-dev && yarn postBuild:mapDepsToDist && yarn gen:readme && yarn build:verify",
    "build:target": "yarn node tools/scripts/build.mjs",
    "build:setupLocalDev": "yarn tools --setup-local-dev",
    "build:verify": "yarn tools --verify",
<<<<<<< HEAD
    "build:": "yarn node ./tools/scripts/build-group.mjs",
=======
    "pipe": "node ./tools/scripts/pipeline.mjs",
>>>>>>> 308e9922
    "postBuild:mapDistFolderNameToPackageJson": "node ./tools/scripts/map-dist-folder-name-to-package-json.mjs",
    "postBuild:mapDepsToDist": "node tools/scripts/map-deps-to-dist.mjs packages dist @lit-protocol",
    "test:packages": "yarn tools --test --unit",
    "test:watch": "nx run-many --target=test --watch",
    "test:ci": "nx affected --target=test --all --code-coverage",
    "test:e2e": "yarn tools --test --e2e run-react-and-test",
    "test:unit": "yarn test:packages",
    "test:custom": "yarn tools --test --custom",
    "publish:packages": "yarn node ./tools/scripts/pub.mjs --prod",
    "publish:dev": "yarn node ./tools/scripts/pub.mjs --tag dev",
    "publish:test": "yarn node ./tools/scripts/pub.mjs --tag test",
    "publish:app:html": "yarn node ./tools/scripts/build-html.mjs && cd dist/apps/html && vercel --prod",
    "buildAndPublish": "yarn build:packages && yarn publish:packages",
    "bbp": "yarn bump && yarn build && yarn publish:dev",
    "gen:html": "yarn node ./tools/scripts/gen-html.mjs",
    "gen:react": "yarn node ./tools/scripts/gen-react.mjs",
    "gen:nodejs": "yarn node ./tools/scripts/gen-nodejs.mjs",
    "gen:lib": "yarn node ./tools/scripts/gen-lib.mjs",
    "gen:docs": "node ./tools/scripts/gen-doc.mjs",
    "gen:readme": "yarn node ./tools/scripts/gen-readme.mjs",
    "delete": "yarn node ./tools/scripts/delete.mjs",
    "delete:package": "yarn delete --package",
    "delete:app": "yarn delete --app",
    "update:contracts-sdk": "yarn node ./packages/contracts-sdk/tools.mjs",
    "tools": "yarn node ./tools/scripts/tools.mjs",
    "graph": "nx graph",
    "npm:login": "npm login",
    "cy:open:html": "yarn tools --test --e2e html",
    "cy:open:react": "yarn tools --test --e2e react",
    "dev": "nodemon --watch packages --ext js,ts --exec \"yarn build:packages && yarn tools --yalc --publish\"",
    "dev:target": "yarn tools --watch --target",
    "apps": "yarn tools --dev --apps",
    "watch": "yarn tools --watch",
    "v": "yarn tools v",
    "bump": "yarn tools v --patch",
    "bump:minor": "yarn tools v --minor",
    "bump:major": "yarn tools v --major",
    "b": "git branch --show",
    "txServer": "node tx-handler-server.mjs",
    "prettier": "nx format:write --all",
    "delete:merged-branches": "git branch --merged | egrep -v '(^\\*|master|main|develop)' | xargs git branch -d",
    "delete:no-merged-branches": "git branch --no-merged | egrep -v '(^\\*|master|main|develop)' | xargs git branch -d"
  },
  "private": true,
  "dependencies": {
    "@cosmjs/proto-signing": "^0.30.1",
    "@cosmjs/stargate": "^0.30.1",
    "@cypress/code-coverage": "^3.10.0",
    "@cypress/react": "^6.2.0",
    "@cypress/webpack-dev-server": "^2.3.0",
    "@metamask/eth-sig-util": "5.0.2",
    "@playwright/test": "^1.25.2",
    "@simplewebauthn/browser": "^7.2.0",
    "@simplewebauthn/typescript-types": "^7.0.0",
    "@synthetixio/js": "^2.41.0",
    "@testing-library/cypress": "^8.0.3",
    "@testing-library/react": "^13.4.0",
    "@types/testing-library__cypress": "^5.0.9",
    "@walletconnect/core": "2.7.5",
    "@walletconnect/ethereum-provider": "2.7.0",
    "@walletconnect/types": "2.7.5",
    "@walletconnect/utils": "2.7.5",
    "@walletconnect/web3wallet": "1.7.3",
    "@web3modal/standalone": "^2.2.1",
    "@websaam/nx-esbuild": "^0.0.1",
    "axios": "^0.27.2",
    "base64url": "^3.0.1",
    "bitcoinjs-lib": "^6.1.0",
    "blockstore-core": "^3.0.0",
    "bs58": "^5.0.0",
    "bytes32": "^0.0.3",
    "commander": "^9.4.0",
    "concurrently": "^7.4.0",
    "core-js": "^3.6.5",
    "crypto-browserify": "^3.12.0",
    "cypress-wait-until": "^1.7.2",
    "cypress-watch-and-reload": "^1.10.3",
    "date-and-time": "^2.4.1",
    "dotenv": "^16.0.2",
    "dotenv-parse-variables": "^2.0.0",
    "download": "^8.0.0",
    "ethers": "^5.7.1",
    "etherscan-api": "^10.2.0",
    "find-config": "^1.0.0",
    "g": "^2.0.1",
    "ink": "^4.2.0",
    "ipfs-http-client": "56.0.0",
    "ipfs-unixfs-importer": "^12.0.0",
    "jszip": "^3.10.1",
    "lit-connect-modal-to-be-deprecated": "^0.0.1",
    "lit-siwe": "^1.1.8",
    "multiformats": "^10.0.2",
    "nanoid": "3.3.4",
    "next": "12.2.3",
    "node-fetch": "^2.6.1",
    "react": "^18.2.0",
    "react-dom": "18.0.0",
    "regenerator-runtime": "0.13.7",
    "secp256k1": "^5.0.0",
    "serve": "^14.0.1",
    "siwe": "^2.0.5",
    "siwe-recap": "0.0.2-alpha.0",
    "start-server-and-test": "^1.14.0",
    "stream-browserify": "^3.0.0",
    "synthetix-js": "^2.74.1",
    "tslib": "^2.3.0",
    "tweetnacl": "^1.0.3",
    "tweetnacl-util": "^0.15.1",
    "uint8arrays": "^4.0.3"
  },
  "devDependencies": {
    "@nrwl/cypress": "14.5.10",
    "@nrwl/eslint-plugin-nx": "14.5.10",
    "@nrwl/jest": "14.5.10",
    "@nrwl/js": "14.5.10",
    "@nrwl/linter": "14.5.10",
    "@nrwl/next": "14.5.10",
    "@nrwl/node": "14.5.10",
    "@nrwl/nx-cloud": "14.4.1",
    "@nrwl/nx-plugin": "^15.0.13",
    "@nrwl/react": "14.5.10",
    "@nrwl/web": "14.5.10",
    "@swc/core": "^1.2.241",
    "@synthetixio/synpress": "^2.3.3",
    "@types/jest": "27.4.1",
    "@types/node": "16.11.7",
    "@types/react": "18.0.17",
    "@types/react-dom": "18.0.6",
    "@typescript-eslint/eslint-plugin": "^5.29.0",
    "@typescript-eslint/parser": "^5.29.0",
    "babel-jest": "27.5.1",
    "body-parser": "^1.20.2",
    "cypress": "11.0.1",
    "cypress-metamask": "^1.0.5-development",
    "cypress-metamask-v2": "^1.7.2",
    "esbuild": ">0.11.0",
    "esbuild-node-builtins": "^0.1.0",
    "eslint": "~8.15.0",
    "eslint-config-next": "12.2.3",
    "eslint-config-prettier": "8.1.0",
    "eslint-plugin-cypress": "^2.10.3",
    "eslint-plugin-import": "2.26.0",
    "eslint-plugin-jsx-a11y": "6.6.1",
    "eslint-plugin-react": "7.30.1",
    "eslint-plugin-react-hooks": "4.6.0",
    "ethereum-abi-types-generator": "^1.3.2",
    "express": "^4.18.2",
    "jest": "27.5.1",
    "lerna": "^5.4.3",
    "live-server": "^1.2.2",
    "lokijs": "^1.5.12",
    "nodemon": "^2.0.20",
    "nx": "^14.5.10",
    "nx-plugin-devkit": "^1.3.1",
    "path": "^0.12.7",
    "prettier": "^2.6.2",
    "react-router-dom": "^6.4.5",
    "react-test-renderer": "18.0.0",
    "start-server-and-test": "^1.14.0",
    "supertest": "^6.3.3",
    "ts-jest": "27.1.4",
    "ts-node": "10.9.1",
    "typedoc": "^0.23.10",
    "typescript": "~4.7.2"
  },
  "workspaces": [
    "packages/*"
  ]
}<|MERGE_RESOLUTION|>--- conflicted
+++ resolved
@@ -11,11 +11,8 @@
     "build:target": "yarn node tools/scripts/build.mjs",
     "build:setupLocalDev": "yarn tools --setup-local-dev",
     "build:verify": "yarn tools --verify",
-<<<<<<< HEAD
     "build:": "yarn node ./tools/scripts/build-group.mjs",
-=======
     "pipe": "node ./tools/scripts/pipeline.mjs",
->>>>>>> 308e9922
     "postBuild:mapDistFolderNameToPackageJson": "node ./tools/scripts/map-dist-folder-name-to-package-json.mjs",
     "postBuild:mapDepsToDist": "node tools/scripts/map-deps-to-dist.mjs packages dist @lit-protocol",
     "test:packages": "yarn tools --test --unit",
